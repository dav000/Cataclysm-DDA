--- conflicted
+++ resolved
@@ -1502,11 +1502,8 @@
 
     data["cruise_on"] = pv ( cruise_on );
     data["lights_on"] = pv ( lights_on );
-<<<<<<< HEAD
-=======
     data["overhead_lights_on"] = pv (overhead_lights_on);
     data["turret_mode"] = pv ( turret_mode );
->>>>>>> d1b96fe6
     data["skidding"] = pv ( skidding );
     data["turret_mode"] = pv ( turret_mode );
 

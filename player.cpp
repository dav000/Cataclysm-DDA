--- conflicted
+++ resolved
@@ -154,11 +154,8 @@
  for (int i = 0; i < num_skill_types; i++) {
   sklevel[i]    = rhs.sklevel[i];
   skexercise[i] = rhs.skexercise[i];
-<<<<<<< HEAD
   sktrain[i]    = rhs.sktrain[i];
-=======
   sklearn[i] = rhs.sklearn[i];
->>>>>>> 37eadceb
  }
 
  inv_sorted = rhs.inv_sorted;

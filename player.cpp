--- conflicted
+++ resolved
@@ -5263,62 +5263,19 @@
 
 void player::process_active_items(game *g)
 {
-<<<<<<< HEAD
- if (weapon.is_artifact() && weapon.is_tool())
-  g->process_artifact(&weapon, this, true);
- else if (weapon.active) {
-  if (weapon.has_flag("CHARGE")) { // We're chargin it up!
-   if (weapon.charges == 8) {
-    bool maintain = false;
-    if (use_charges_if_avail("adv_UPS_on", 2) || use_charges_if_avail("UPS_on", 4)) {
-     maintain = true;
-    } else if (use_charges_if_avail("adv_UPS_off", 2) || use_charges_if_avail("UPS_off", 4)) {
-     maintain = true;
-    }
-    if (maintain) {
-     if (one_in(20)) {
-      add_memorial_log(_("Accidental discharge of %s."), weapon.tname().c_str());
-      g->add_msg(_("Your %s discharges!"), weapon.tname().c_str());
-      point target(posx + rng(-12, 12), posy + rng(-12, 12));
-      std::vector<point> traj = line_to(posx, posy, target.x, target.y, 0);
-      g->fire(*this, target.x, target.y, traj, false);
-     } else
-      g->add_msg(_("Your %s beeps alarmingly."), weapon.tname().c_str());
-    }
-   } else {
-    if (use_charges_if_avail("adv_UPS_on", (1 + weapon.charges)/2) || use_charges_if_avail("UPS_on", 1 + weapon.charges)) {
-     weapon.poison++;
-    } else if (use_charges_if_avail("adv_UPS_off", (1 + weapon.charges)/2) || use_charges_if_avail("UPS_off", 1 + weapon.charges)) {
-     weapon.poison++;
-    } else {
-     g->add_msg(_("Your %s spins down."), weapon.tname().c_str());
-     if (weapon.poison <= 0) {
-      weapon.charges--;
-      weapon.poison = weapon.charges - 1;
-     } else
-      weapon.poison--;
-     if (weapon.charges == 0)
-      weapon.active = false;
-    }
-    if (weapon.poison >= weapon.charges) {
-     weapon.charges++;
-     weapon.poison = 0;
-=======
     if (weapon.is_artifact() && weapon.is_tool()) {
         g->process_artifact(&weapon, this, true);
     } else if (weapon.active) {
         if (weapon.has_flag("CHARGE")) {
             if (weapon.charges == 8) { // Maintaining charge takes less power.
-                if (
-                    use_charges_if_avail("adv_UPS_on", 2) ||
-                    use_charges_if_avail("UPS_on", 4)
-                    ) {
+                if( use_charges_if_avail("adv_UPS_on", 2) || use_charges_if_avail("UPS_on", 4) ) {
                     weapon.poison++;
                 } else {
                     weapon.poison--;
                 }
                 if ( (weapon.poison >= 3) && (one_in(20)) ) { // 3 turns leeway, then it may discharge.
-                g->add_msg(_("Your %s discharges!"), weapon.tname().c_str());
+                    add_memorial_log(_("Accidental discharge of %s."), weapon.tname().c_str());
+                    g->add_msg(_("Your %s discharges!"), weapon.tname().c_str());
                     point target(posx + rng(-12, 12), posy + rng(-12, 12));
                     std::vector<point> traj = line_to(posx, posy, target.x, target.y, 0);
                     g->fire(*this, target.x, target.y, traj, false);
@@ -5326,10 +5283,8 @@
                     g->add_msg(_("Your %s beeps alarmingly."), weapon.tname().c_str());
                 }
             } else { // We're chargin it up!
-                if (
-                    use_charges_if_avail("adv_UPS_on", ceil((1 + weapon.charges) / 2)) ||
-                    use_charges_if_avail("UPS_on", 1 + weapon.charges)
-                    ) {
+                if ( use_charges_if_avail("adv_UPS_on", ceil((1 + weapon.charges) / 2)) ||
+                     use_charges_if_avail("UPS_on", 1 + weapon.charges) ) {
                     weapon.poison++;
                 } else {
                     weapon.poison--;
@@ -5352,7 +5307,6 @@
         else if (!process_single_active_item(g, &weapon)) {
             weapon = get_combat_style();
         }
->>>>>>> 7cb9b6bf
     }
 
     std::vector<item *> inv_active = inv.active_items();

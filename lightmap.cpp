--- conflicted
+++ resolved
@@ -317,7 +317,7 @@
  double rad = PI * (double)nangle / 180;
  int endx = x + range * cos(rad);
  int endy = y + range * sin(rad);
- apply_light_ray(lit, x, y, endx, endy , luminance);
+ apply_light_ray(lit, x, y, endx, endy , luminance, true);
 
  double testrad = ( PI * wangle / 180 ) + rad;
  int testx = x + range * cos(testrad);
@@ -326,24 +326,6 @@
  double wdist=sqrt(double(pow(endx - testx, 2.0) + pow(endy - testy, 2.0))); // distance between center and widest endpoints
  if(wdist > 0.5) {
    double wstep = ( wangle / ( wdist * 1.42 ) ); // attempt to determine beam density required to cover all squares
-<<<<<<< HEAD
-   int iter=0;
-   for (double ao=wstep; ao <= wangle; ao+=wstep) {
-     double fdist=(ao * HALFPI) / wangle;
-     float dluminance=luminance;
-
-     fdist=0.0;
-     double orad = ( PI * ao / 180.0 );
-     endx = int( x + ( (double)range - fdist * 2.0) * cos(rad+orad) );
-     endy = int( y + ( (double)range - fdist * 2.0) * sin(rad+orad) );
-     apply_light_ray(lit, x, y, endx, endy , dluminance);
-
-     endx = int( x + ( (double)range - fdist * 2.0) * cos(rad-orad) );
-     endy = int( y + ( (double)range - fdist * 2.0) * sin(rad-orad) );
-     apply_light_ray(lit, x, y, endx, endy , dluminance);
-
-     iter+=2;
-=======
 
    for (double ao=wstep; ao <= wangle; ao+=wstep) {
      double fdist=(ao * HALFPI) / wangle;
@@ -355,13 +337,12 @@
      endx = int( x + ( (double)range - fdist * 2.0) * cos(rad-orad) );
      endy = int( y + ( (double)range - fdist * 2.0) * sin(rad-orad) );
      apply_light_ray(lit, x, y, endx, endy , luminance, true);
->>>>>>> b50433ca
    }
  }
 }
 
 void map::apply_light_ray(bool lit[LIGHTMAP_CACHE_X][LIGHTMAP_CACHE_Y],
-                          int sx, int sy, int ex, int ey, float luminance)
+                          int sx, int sy, int ex, int ey, float luminance, bool trig_brightcalc)
 {
  int ax = abs(ex - sx) << 1;
  int ay = abs(ey - sy) << 1;
@@ -390,8 +371,12 @@
 
     // We know x is the longest angle here and squares can ignore the abs calculation
     float light=0.0;
-    int td = trig_dist(sx, sy, x, y);
-    light = luminance / ( td * td );
+    if ( trig_brightcalc ) {
+      int td = trig_dist(sx, sy, x, y);
+      light = luminance / ( td * td );
+    } else {
+      light = luminance / ((sx - x) * (sx - x));
+    }
     lm[x][y] += light * transparency;
    }
 
@@ -419,8 +404,12 @@
 
     // We know y is the longest angle here and squares can ignore the abs calculation
     float light=0.0;
-    int td = trig_dist(sx, sy, x, y);
-    light = luminance / ( td * td );
+    if ( trig_brightcalc ) {
+      int td = trig_dist(sx, sy, x, y);
+      light = luminance / ( td * td );
+    } else {
+      light = luminance / ((sy - y) * (sy - y));
+    }
     lm[x][y] += light;
    }
 

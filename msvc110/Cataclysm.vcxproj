--- conflicted
+++ resolved
@@ -305,11 +305,8 @@
     <ClInclude Include="..\src\output.h" />
     <ClInclude Include="..\src\overmap.h" />
     <ClInclude Include="..\src\overmapbuffer.h" />
-<<<<<<< HEAD
     <ClInclude Include="..\src\path_info.h" />
-=======
     <ClInclude Include="..\src\platform.h" />
->>>>>>> bed3fcd0
     <ClInclude Include="..\src\player.h" />
     <ClInclude Include="..\src\player_activity.h" />
     <ClInclude Include="..\src\pldata.h" />

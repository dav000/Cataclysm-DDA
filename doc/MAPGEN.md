# MAPGEN

* [How buildings and terrain are generated](#how-buildings-and-terrain-are-generated)
* [Adding mapgen entries](#adding-mapgen-entries)
  * [Methods](#methods)
  * [Mapgen definition Placement](#mapgen-definition-placement)
    * [Embedded mapgen](#embedded-mapgen)
    * [Standalone mapgen](#standalone-mapgen)
  * [Format and variables](#format-and-variables)
    * [Define mapgen "method"](#define-mapgen-method)
    * [Define overmap terrain with "om_terrain" value, array, or nested array](#define-overmap-terrain-with-om_terrain-value-array-or-nested-array)
    * [Define mapgen "weight"](#define-mapgen-weight)
  * [How "overmap_terrain" variables affect mapgen](#how-overmap_terrain-variables-affect-mapgen)
  * [Limitations / TODO](#limitations--todo)
* [JSON object definition](#json-object-definition)
  * [Fill terrain using "fill_ter"](#fill-terrain-using-fill_ter)
  * [ASCII map using "rows" array](#ascii-map-using-rows-array)
    * [Row terrains in "terrain"](#row-terrains-in-terrain)
    * [Furniture symbols in "furniture" array](#furniture-symbols-in-furniture-array)
  * [Set terrain, furniture, or traps with a "set" array](#set-terrain-furniture-or-traps-with-a-set-array)
    * [Set things at a "point"](#set-things-at-a-point)
    * [Set things in a "line"](#set-things-in-a-line)
    * [Set things in a "square"](#set-things-in-a-square)
  * [Spawn a single monster with "place_monster"](#spawn-a-single-monster-with-place_monster)
  * [Spawn specific items with a "place_item" array](#spawn-specific-items-with-a-place_item-array)
  * [Extra map features with specials](#extra-map-features-with-specials)
    * [Place smoke, gas, or blood with "fields"](#place-smoke-gas-or-blood-with-fields)
    * [Place NPCs with "npcs"](#place-npcs-with-npcs)
    * [Place signs with "signs"](#place-signs-with-signs)
    * [Place a vending machine and items with "vendingmachines"](#place-a-vending-machine-and-items-with-vendingmachines)
    * [Place a toilet with some amount of water with "toilets"](#place-a-toilet-with-some-amount-of-water-with-toilets)
    * [Place a gas or diesel pump with some fuel with "gaspumps"](#place-a-gas-or-diesel-pump-with-some-fuel-with-gaspumps)
    * [Place items from an item group with "items"](#place-items-from-an-item-group-with-items)
    * [Place monsters from a monster group with "monsters"](#place-monsters-from-a-monster-group-with-monsters)
    * [Place a vehicle by type or group with "vehicles"](#place-a-vehicle-by-type-or-group-with-vehicles)
    * [Place a specific item with "item"](#place-a-specific-item-with-item)
    * [Place a specific monster with "monster"](#place-a-specific-monster-with-monster)
    * [Place a trap with "traps"](#place-a-trap-with-traps)
    * [Place furniture with "furniture"](#place-furniture-with-furniture)
    * [Place terrain with "terrain"](#place-terrain-with-terrain)
    * [Place rubble and smash existing terrain with "rubble"](#place-rubble-and-smash-existing-terrain-with-rubble)
    * [Place spilled liquids with "place_liquids"](#place-spilled-liquids-with-place_liquids)
    * [Place a specific item or an item from a group with "loot"](#place-a-specific-item-or-an-item-from-a-group-with-loot)
    * [Plant seeds in a planter with "sealed_item"](#plant-seeds-in-a-planter-with-sealed_item)
    * [Place messages with "graffiti"](#place-messages-with-graffiti)
    * [Place a zone for an NPC faction with "zones"](#place-a-zone-for-an-npc-faction-with-zones)
    * [Translate terrain type with "translate_ter"](#translate-terrain-type-with-translate_ter)
    * [Apply mapgen transformation with "ter_furn_transforms"](#apply-mapgen-transformation-with-ter_furn_transforms)
  * [Mapgen values](#mapgen-values)
  * [Mapgen parameters](#mapgen-parameters)
  * [Rotate the map with "rotation"](#rotate-the-map-with-rotation)
  * [Pre-load a base mapgen with "predecessor_mapgen"](#pre-load-a-base-mapgen-with-predecessor_mapgen)
* [Palettes](#palettes)
  * [Palette ids as mapgen values](#palette-ids-as-mapgen-values)
* [Using update_mapgen](#using-update_mapgen)
  * [Overmap tile specification](#overmap-tile-specification)
    * ["assign_mission_target"](#assign_mission_target)
    * ["om_terrain"](#om_terrain)
* [Mission specials](#mission-specials)
    * ["target"](#target)

# How buildings and terrain are generated

Cataclysm creates buildings and terrain on discovery via 'mapgen'; functions specific to an overmap terrain (the tiles
you see in `[m]`ap are also determined by overmap terrain). Overmap terrains ("oter") are defined in
`overmap_terrain.json`.

By default, an oter has a single built-in mapgen function which matches the '"id"' in it's json entry (examples:
"house", "bank", etc). Multiple functions also possible. When a player moves into range of an area marked on the map as
a house, the game chooses semi-randomly from a list of functions for "house", picks one, and runs it, laying down walls
and adding items, monsters, rubber chickens and whatnot. This is all done in a fraction of a second (something to keep
in mind for later).

All mapgen functions build in a 24x24 tile area - even for large buildings; obtuse but surprisingly effective methods
are used to assemble giant 3x3 hotels, etc..

In order to make a world that's random and (somewhat) sensical, there are numerous rules and exceptions to them, which
are clarified below.

There are three methods:

- Adding mapgen entries
- JSON object definition
- Using update_mapgen


# Adding mapgen entries

One doesn't need to create a new `overmap_terrain` for a new variation of a building. For a custom gas station, defining a
mapgen entry and adding it to the "s_gas" mapgen list will add it to the random variations of gas station in the world.

If you use an existing `overmap_terrain` and it has a roof or other z-level linked to its file, the other levels will be
generated with the ground floor. To avoid this, or add your own multiple z-levels, create an `overmap_terrain` with a
similar name (`s_gas_1`).


## Methods

While adding mapgen as a c++ function is one of the fastest (and the most versatile) ways to generate procedural terrain
on the fly, this requires recompiling the game.

Most of the existing c++ buildings have been moved to json and currently json mapping is the preferred method of adding
both content and mods.

* JSON: A set of json arrays and objects for defining stuff and things. Pros: Fastest to apply, mostly complete. Cons:
    Not a programming language; no if statements or variables means instances of a particular json mapgen definition
    will all be similar. Third party map editors are currently out of date.

* JSON support includes the use of nested mapgen, smaller mapgen chunks which override a portion of the linked mapgen.
    This allows for greater variety in furniture, terrain and spawns within a single mapgen file.  You can also link
    mapgen files for multiple z-level buildings and multi-tile buildings.


## Mapgen definition Placement

Mapgen definitions can be added in 2 places:

### Embedded mapgen

As `"mapgen": { ... }` only used in combination with the 'builtin' method:

```json
"mapgen": [ { "method": "builtin", "name": "parking_lot" } ]
```

Do not use this, use standalone instead.


### Standalone mapgen

As standalone `{ "type": "mapgen", ... }` objects in a .json inside data/json. Below is the fast food restaurant.

```json
[
    {
        "type": "mapgen",
        "om_terrain": "s_restaurant_fast",
        "weight": 250,
        "method": "json",
        "object": {
            "//": "(see below)"
        }
    }
]
```

Note how "om_terrain" matches the overmap "id". om_terrain is **required** for standalone mapgen entries.


## Format and variables

The above example only illustrate the mapgen entries, not the actual format for building stuff. However, the following
variables impact where and how often stuff gets applied:

- method
- om_terrain
- weight


### Define mapgen "method"

**required**
Values: *json* - required

```
"object": { (more json here) }
```

### Define overmap terrain with "om_terrain" value, array, or nested array

**required for standalone**

The `om_terrain` value may be declared in one of three forms: with a single overmap terrain ID, with a list of IDs, or
with a nested list (of lists) of IDs.

With the first form, simply give the ID of an overmap terrain from `overmap_terrain.json`:

```
"om_terrain": "oter_id"
```

In the second form, provide a list of IDs:

```
"om_terrain": [ "house", "house_base" ]
```

This creates duplicate overmap terrains by applying the same json mapgen to each of the listed overmap terrain IDs.

The third option is a nested list:

```
"om_terrain": [ [ "oter_id_1a", "oter_id_1b", ... ], [ "oter_id_2a", "oter_id_2b", ... ], ... ]
```

This form allows for multiple overmap terrains to be defined using a single json object, with the "rows" property
expanding in blocks of 24x24 characters to accommodate as many overmap terrains as are listed here. The terrain ids are
specified using a nested array of strings which represent the rows and columns of overmap terrain ids (found in
`overmap_terrain.json`) that are associated with the "rows" property described in section 2.1 of this document.

Characters mapped using the "terrain", "furniture", or any of the special mappings ("items", "monsters", etc) will be
applied universally to all of the listed overmap terrains.

Placing things using x/y coordinates ("place_monsters", "place_loot", "place_item", etc) works using the full extended
coordinates beyond 24x24. An important limitation is that ranged random coordinates (such as "x": `[ 10, 18 ]`) must not
cross the 24x24 terrain boundaries. Ranges such as `[ 0, 23 ]` and `[ 50, 70 ]` are valid, but `[ 0, 47 ]` and
`[ 15, 35 ]` are not because they extend beyond a single 24x24 block.

Example:

```json
"om_terrain": [
  [ "apartments_mod_tower_NW", "apartments_mod_tower_NE" ],
  [ "apartments_mod_tower_SW", "apartments_mod_tower_SE" ]
]
```

In this example, the "rows" property should be 48x48, with each quadrant of 24x24 being associated with each of the four
apartments_mod_tower overmap terrain ids specified.

### "om_terrain" for linear terrain

Some overmap terrains are *linear*.  This is used for things like roads,
tunnels, etc. where they form lines which can connect in various ways.  Such
terrains are defined with the `LINEAR` flag in their `overmap_terrain`
definition (see the [OVERMAP docs](OVERMAP.md)).

When defining the JSON mapgen for such terrain, you must define several
instances, for each type of connection that might exist.  Each gets a suffix
added to the `overmap_terrain` id.  The suffixes are: `_end`, `_straight`,
`_curved`, `_tee`, `_four_way`.  For an example, see the definitions for `ants`
in [`ants.json`](../data/json/mapgen/bugs/ants.json).

### Define mapgen "weight"

(optional) When the game randomly picks mapgen functions, each function's weight value determines how rare it is. 1000
is the default, so adding something with weight '500' will make it appear about half as often as others using the default weight. (An insanely high value like 10000000 is useful for testing.)

Values: number - *0 disables*

Default: 1000


## How "overmap_terrain" variables affect mapgen

"id" is used to determine the required "om_terrain" id for standalone, *except* when the following variables are set in
"overmap_terrain":

* "extras" - applies rare, random scenes after mapgen; helicopter crashes, etc
* "mondensity" - determines the default 'density' value for `"place_groups": [ { "monster": ...` (json). If this is not
    set then place_monsters will not work without its own explicitly set density argument.

## Limitations / TODO

* JSON: adding specific monster spawns are still WIP.
* The old mapgen.cpp system involved *The Biggest "if / else if / else if / .." Statement Known to Man*(tm), and is only
    halfway converted to the "builtin" mapgen class. This means that while custom mapgen functions are allowed, the game
    will cheerfully forget the default if one is added.
* TODO: Add to this list.


# JSON object definition

The JSON object for a mapgen entry must include either `"fill_ter"`, or `"rows"` and `"terrain"`. All other fields are
optional.


## Fill terrain using "fill_ter"
*required if "rows" is unset* Fill with the given terrain.

Value: `"string"`: Valid terrain id from data/json/terrain.json

Example: `"fill_ter": "t_grass"`


## ASCII map using "rows" array
*required if "fill_ter" is unset*

Nested array of 24 (or 48) strings, each 24 (or 48) characters long, where each character is defined by "terrain" and
optionally "furniture" or other entries below.

Usage:

```
"rows": [ "row1...", "row2...", ..., "row24..." ]
```

Other parts can be linked with this map, for example one can place things like a gaspump (with gasoline) or a toilet
(with water) or items from an item group or fields at the square given by a character.

Any character used here must have some definition elsewhere to indicate its purpose.  Failing to do so is an error which
will be caught by running the tests.  The tests will run automatically when you make a pull request for adding new maps
to the game.  If you have defined `fill_ter` or you are writing nested mapgen, then there are a couple of exceptions.
The space and period characters (` ` and `.`) are permitted to have no definition and be used for 'background' in the
`rows`.

As keys, you can use any Unicode characters which are not double-width.  This includes for example most European
alphabets but not Chinese characters.  If you intend to take advantage of this, ensure that your editor is saving the
file with a UTF-8 encoding.  Accents are acceptable, even when using [combining
characters](https://en.wikipedia.org/wiki/Combining_character).  No normalization is performed; comparison is done at
the raw bytes (code unit) level.  Therefore, there are literally an infinite number of mapgen key characters available.
Please don't abuse this by using distinct characters that are visually indistinguishable, or which are so rare as to be
unlikely to render correctly for other developers.

Example:

```json
"rows": [
  ",_____ssssssssssss_____,",
  ",__,__#### ss ####__,__,",
  ",_,,,_#ssssssssss#__,__,",
  ",__,__#hthsssshth#__,__,",
  ",__,__#ssssssssss#_,,,_,",
  ",__,__|-555++555-|__,__,",
  ",_____|.hh....hh.%_____,",
  ",_____%.tt....tt.%_____,",
  ",_____%.tt....tt.%_____,",
  ",_____%.hh....hh.|_____,",
  ",_____|..........%_____,",
  ",,,,,,|..........+_____,",
  ",_____|ccccxcc|..%_____,",
  ",_____w.......+..|_____,",
  ",_____|e.ccl.c|+-|_____,",
  ",_____|O.....S|.S|_____,",
  ",_____||erle.x|T||_____,",
  ",_____#|----w-|-|#_____,",
  ",________,_____________,",
  ",________,_____________,",
  ",________,_____________,",
  " ,_______,____________, ",
  "  ,,,,,,,,,,,,,,,,,,,,  ",
  "   dd                   "
],

```

### Row terrains in "terrain"
**required by "rows"**

Defines terrain ids for "rows", each key is a single character with a terrain id string

Value: `{object}: { "a", "t_identifier", ... }`

Example:

```json
"terrain": {
  " ": "t_grass",
  "d": "t_floor",
  "5": "t_wall_glass_h",
  "%": "t_wall_glass_v",
  "O": "t_floor",
  ",": "t_pavement_y",
  "_": "t_pavement",
  "r": "t_floor",
  "6": "t_console",
  "x": "t_console_broken",
  "$": "t_shrub",
  "^": "t_floor",
  ".": "t_floor",
  "-": "t_wall_h",
  "|": "t_wall_v",
  "#": "t_shrub",
  "t": "t_floor",
  "+": "t_door_glass_c",
  "=": "t_door_locked_alarm",
  "D": "t_door_locked",
  "w": "t_window_domestic",
  "T": "t_floor",
  "S": "t_floor",
  "e": "t_floor",
  "h": "t_floor",
  "c": "t_floor",
  "l": "t_floor",
  "s": "t_sidewalk"
},
```

### Furniture symbols in "furniture" array
**optional**

Defines furniture ids for "rows" ( each character in rows is a terrain -or- terrain/furniture combo ). "f_null" means no
furniture but the entry can be left out

Example:

```json
"furniture": {
  "d": "f_dumpster",
  "5": "f_null",
  "%": "f_null",
  "O": "f_oven",
  "r": "f_rack",
  "^": "f_indoor_plant",
  "t": "f_table",
  "T": "f_toilet",
  "S": "f_sink",
  "e": "f_fridge",
  "h": "f_chair",
  "c": "f_counter",
  "l": "f_locker"
},
```

## Set terrain, furniture, or traps with a "set" array
**optional** Specific commands to set terrain, furniture, traps, radiation, etc. Array is processed in order.

Value: `[ array of {objects} ]: [ { "point": .. }, { "line": .. }, { "square": .. }, ... ]`

Example:

```json
"set": [
  { "point": "furniture", "id": "f_chair", "x": 5, "y": 10 },
  { "point": "radiation", "id": "f_chair", "x": 12, "y": 12, "amount": 20 },
  { "point": "trap", "id": "tr_beartrap", "x": [ 0, 23 ], "y": [ 5, 18 ], "chance": 10, "repeat": [ 2, 5 ] }
]
```

All X and Y values may be either a single integer between `0` and `23`, or an array of two integers `[ n1, n2 ]` (each
between `0` and `23`). If X or Y are set to an array, the result is a random number in that range (inclusive). In the above
examples, the furniture `"f_chair"` is always at coordinates `"x": 5, "y": 10`, but the trap `"tr_beartrap"` is
randomly repeated in the area `"x": [ 0, 23 ], "y": [ 5, 18 ]"`.

See terrain.json, furniture.json, and trap.json for "id" strings.


### Set things at a "point"

- Requires "point" type, and coordinates "x" and "y"
- For "point" type "radiation", requires "amount"
- For other types, requires "id" of terrain, furniture, or trap

| Field  | Description
| ---    | ---
| point  | Allowed values: `"terrain"`, `"furniture"`, `"trap"`, `"radiation"`
| id     | Terrain, furniture, or trap ID. Examples: `"id": "f_counter"`, `"id": "tr_beartrap"`. Omit for "radiation".
| x, y   | X, Y coordinates. Value from `0-23`, or range `[ 0-23, 0-23 ]` for a random value in that range. Example: `"x": 12, "y": [ 5, 15 ]`
| amount | Radiation amount. Value from `0-100`.
| chance | (optional) One-in-N chance to apply
| repeat | (optional) Value: `[ n1, n2 ]`. Spawn item randomly between `n1` and `n2` times. Only makes sense if the coordinates are random. Example: `[ 1, 3 ]` - repeat 1-3 times.


### Set things in a "line"

- Requires "line" type, and endpoints "x", "y" and "x2", "y2"
- For "line" type "radiation", requires "amount"
- For other types, requires "id" of terrain, furniture, or trap

Example:
```json
{ "line": "terrain", "id": "t_lava", "x": 5, "y": 5, "x2": 20, "y2": 20 }
```

| Field  | Description
| ---    | ---
| line   | Allowed values: `"terrain"`, `"furniture"`, `"trap"`, `"radiation"`
| id     | Terrain, furniture, or trap ID. Examples: `"id": "f_counter"`, `"id": "tr_beartrap"`. Omit for "radiation".
| x, y   | Start X, Y coordinates. Value from `0-23`, or range `[ 0-23, 0-23 ]` for a random value in that range. Example: `"x": 12, "y": [ 5, 15 ]`
| x2, y2 | End X, Y coordinates. Value from `0-23`, or range `[ 0-23, 0-23 ]` for a random value in that range. Example: `"x": 22, "y": [ 15, 20 ]`
| amount | Radiation amount. Value from `0-100`.
| chance | (optional) One-in-N chance to apply
| repeat | (optional) Value: `[ n1, n2 ]`. Spawn item randomly between `n1` and `n2` times. Only makes sense if the coordinates are random. Example: `[ 1, 3 ]` - repeat 1-3 times.


### Set things in a "square"

- Requires "square" type, and opposite corners at "x", "y" and "x2", "y2"
- For "square" type "radiation", requires "amount"
- For other types, requires "id" of terrain, furniture, or trap

The "square" arguments are the same as for "line", but "x", "y" and "x2", "y2" define opposite corners.

Example:
```json
{ "square": "radiation", "amount": 10, "x": [ 0, 5 ], "y": [ 0, 5 ], "x2": [ 18, 23 ], "y2": [ 18, 23 ] }
```

| Field  | Description
| ---    | ---
| square | Allowed values: `"terrain"`, `"furniture"`, `"trap"`, `"radiation"`
| id     | Terrain, furniture, or trap ID. Examples: `"id": "f_counter"`, `"id": "tr_beartrap"`. Omit for "radiation".
| x, y   | Top-left corner of square.
| x2, y2 | Bottom-right corner of square.

## Spawn a single monster with "place_monster"

**optional** Spawn single monster. Either specific monster or a random monster from a monster group. Is affected by spawn density game setting.

Value: `[ array of {objects} ]: [ { "monster": ... } ]`

| Field       | Description
| ---         | ---
| monster     | ID of the monster to spawn.
| group       | ID of the monster group from which the spawned monster is selected. `monster` and `group` should not be used together. `group` will act over `monster`.
| x, y        | Spawn coordinates ( specific or area rectangle ). Value: 0-23 or `[ 0-23, 0-23 ]` - random value between `[ a, b ]`.
| chance      | Percentage chance to do spawning. If repeat is used each repeat has separate chance.
| repeat      | The spawning is repeated this many times. Can be a number or a range.
| pack_size   | How many monsters are spawned. Can be single number or range like `[1-4]`. Is affected by the chance and spawn density. Ignored when spawning from a group.
| one_or_none | Do not allow more than one to spawn due to high spawn density. If repeat is not defined or pack size is defined this defaults to true true, otherwise this defaults to false. Ignored when spawning from a group.
| friendly    | Set true to make the monster friendly. Default false.
| name        | Extra name to display on the monster.
| target      | Set to true to make this into mission target. Only works when the monster is spawned from a mission.
| spawn_data  | An optional object that contains additional details for spawning the monster.

Note that high spawn density game setting can cause extra monsters to spawn when `monster` is used. When `group` is used
only one monster will spawn.

When using a range for `"x"` or `"y"`, the minimum and maximum values will be used in creating rectangle coordinates to
be used by `map::place_spawns`. Each monster generated from the monster group will be placed in a different random
location within the rectangle. Example: `"x": 12, "y": [ 5, 15 ]` - these values will produce a rectangle for
`map::place_spawns` from ( 12, 5 ) to ( 12, 15 ) inclusive.

Example:
```json
"place_monster": [
    { "group": "GROUP_REFUGEE_BOSS_ZOMBIE", "name": "Sean McLaughlin", "x": 10, "y": 10, "target": true }
]
```

This places a single random monster from group "GROUP_REFUGEE_BOSS_ZOMBIE", sets the name to "Sean McLaughlin", spawns
the monster at coordinate (10, 10) and also sets the monster as the target of this mission.

Example:
```json
"place_monster": [
    { "monster": "mon_secubot", "x": [ 7, 18 ], "y": [ 7, 18 ], "chance": 30, "repeat": [1, 3], "spawn_data": { "ammo": [ { "ammo_id": "556", "qty": [ 20, 30 ] } ] } }
]
```

This places "mon_secubot" at random coordinate (7-18, 7-18). The monster is placed with 30% probability. The placement is
repeated by random number of times `[1-3]`. The monster will spawn with 20-30 5.56x45mm rounds.

### "spawn_data" for monsters
This optional object can have two fields:
| Field       | Description
| ---         | ---
| ammo        | A list of objects, each of which has an `"ammo_id"` field and a `"qty"` list of two integers. The monster will spawn with items of "ammo_id", with at least the first number in the "qty" and no more than the second.
| patrol      | A list of objects, each of which has an `"x"` field and a `"y"` field. Either value can be a range or a single number. The x,y co-ordinates define a patrol point as an relative mapsquare point offset from the (0, 0) local mapsquare of the overmap terrain tile that the monster spawns in. Patrol points are converted to absolute mapsquare tripoints inside the monster generator.

Monsters with a patrol point list will move to each patrol point, in order, whenever they have no more pressing action to take on their turn. Upon reaching the last point in the patrol point list, the monster will continue on to the first point in the list.

Example:
```json
"place_monster": [
    { "monster": "mon_zombie", "x": 12, "y": 12, "spawn_data": { "patrol": [ { "x": 12, "y": 12 } ] } }
]
```

This places a "mon_zombie" at (12, 12). The zombie can move freely to chase after enemies, but will always return to the (12, 12) position if it has nothing else to do.

Example 2:
```json
"place_monster": [
    { "monster": "mon_secubot", "x": 12, "y": 12, "spawn_data": { "ammo": [ { "ammo_id": "556", "qty": [ 20, 30 ] } ], "patrol": [ { "x": -23, "y": -23 }, { "x": 47, "y": -23 }, { "x": 47, "y": 47 },  { "x": 47, "y": -23 } ] } }
]
```
This places a "mon_secubot" at (12,12). It will patrol the four outmost concerns of the diagonally adjacent overmap terrain tiles in a box pattern.

## Spawn specific items with a "place_item" array
**optional** A list of *specific* things to add. WIP: Monsters and vehicles will be here too

Value: `[ array of {objects} ]: [ { "item", ... }, ... ]`

Example:
```json
"place_item": [
    { "item": "weed", "x": 14, "y": 15, "amount": [ 10, 20 ], "repeat": [1, 3], "chance": 20 }
]
```

| Field  | Description
| ---    | ---
| item   | (required) ID of the item to spawn
| x, y   | (required) Spawn coordinates. Value from `0-23`, or range `[ 0-23, 0-23 ]` for a random value in that range.
| amount | (required) Number of items to spawn. Single integer, or range `[ a, b ]` for a random value in that range.
| chance | (optional) One-in-N chance to spawn item.
| repeat | (optional) Value: `[ n1, n2 ]`. Spawn item randomly between `n1` and `n2` times. Only makes sense if the coordinates are random. Example: `[ 1, 3 ]` - repeat 1-3 times.
| custom-flags | (optional) Value: `[ "flag1", "flag2" ]`. Spawn item with specific flags.

The special custom flag "ACTIVATE_ON_PLACE" causes the item to be activated as it is placed.  This is useful to have noisemakers that are already turned on as the avatar approaches.  It can also be used with explosives with a 1 second countdown to have locations explode as the avatar approaches, creating uniquely ruined terrain.
 
## Extra map features with specials
**optional** Special map features that do more than just placing furniture / terrain.

Specials can be defined either via a mapping like the terrain / furniture mapping using the "rows" entry above or
through their exact location by its coordinates.

The mapping is defined with a json object like this:

```
"<type-of-special>" : {
    "A" : { <data-of-special> },
    "B" : { <data-of-special> },
    "C" : { <data-of-special> },
    ...
}
```

`"<type-of-special>"` is one of the types listed below. `<data-of-special>` is a json object with content specific to
the special type. Some types require no data at all or all their data is optional, an empty object is enough for those
specials. You can define as many mapping as you want.

Each mapping can be an array, for things that can appear several times on the tile (e.g. items, fields) each entry of
the array is applied in order. For traps, furniture and terrain, one entry is randomly chosen (all entries have the same
chances) and applied.

Example (places grass at 2/3 of all '.' square and dirt at 1/3 of them):

```json
"terrain" : {
    ".": [ "t_grass", "t_grass", "t_dirt" ]
}
```

It is also possible to specify the number of instances (and consequently their chance) directly, which is particularly
useful for rare occurrences (rather than repeating the common value many times):

```json
"terrain" : {
    ".": [ [ "t_grass", 2 ], "t_dirt" ]
}
```


Example (places a blood and a bile field on each '.' square):

```json
"fields" : {
    ".": [ { "field": "fd_blood" }, { "field": "fd_bile" } ]
}
```

Or define the mappings for one character at once:
```json
"mapping" : {
    ".": {
        "traps": "tr_beartrap",
        "field": { "field": "fd_blood" },
        "item": { "item": "corpse" },
        "terrain": { "t_dirt" }
    }
}
```
This might be more useful if you want to put many different type of things on one place.

Defining specials through their specific location:
```
"place_<type-of-special>" : {
    { "x": <x>, "y": <y>, <data-of-special> },
    ...
}
```

`<x>` and `<y>` define where the special is placed (x is horizontal, y vertical). Valid value are in the range 0..23,
min-max values are also supported: `"x": [ 0, 23 ], "y": [ 0, 23 ]` places the special anyway on the map.

Example with mapping (the characters `"O"` and `";"` should appear in the rows array where the specials should appear):

```json
"gaspumps": {
    "O": { "amount": 1000 }
},
"toilets": {
    ";": { }
}
```

The amount of water to be placed in toilets is optional, an empty entry is therefore completely valid.

Example with coordinates:

```json
"place_gaspumps": [
    { "x": 14, "y": 15, "amount": [ 1000, 2000 ] }
],
"place_toilets": [
    { "x": 19, "y": 22 }
]
```

Terrain, furniture and traps can specified as a single string, not a json object:
```json
"traps" : {
    ".": "tr_beartrap"
}
```
Same as
```json
"traps" : {
    ".": { "trap": "tr_beartrap" }
}
```

### Place smoke, gas, or blood with "fields"

| Field     | Description
| ---       | ---
| field     | (required, string) the field type (e.g. `"fd_blood"`, `"fd_smoke"`)
| density   | (optional, integer) field density. Defaults to 1. Possible values are 1, 2, or 3.
| intensity | (optional, integer) how concentrated the field is, from 1 to 3 or more. See `data/json/field_type.json`
| age       | (optional, integer) field age. Defaults to 0.


### Place NPCs with "npcs"

Example:

```json
"npcs": { "A": { "class": "NC_REFUGEE", "target": true, "add_trait": "ASTHMA" } }
```

| Field     | Description
| ---       | ---
| class     | (required, string) the npc class id, see `data/json/npcs/npc.json` or define your own npc class.
| target    | (optional, bool) this NPC is a mission target.  Only valid for `update_mapgen`.
| add_trait | (optional, string or string array) this NPC gets these traits, in addition to any from the class definition.


### Place signs with "signs"

Places a sign (furniture `f_sign`) with a message written on it. Either "signage" or "snippet" must be defined.  The
message may include tags like `<full_name>`, `<given_name>`, and `<family_name>` that will insert a randomly generated
name, or `<city>` that will insert the nearest city name.

Example:

```json
"signs": { "P": { "signage": "Subway map: <city> stop" } }
```

| Field   | Description
| ---     | ---
| signage | (optional, string) the message that should appear on the sign.
| snippet | (optional, string) a category of snippets that can appear on the sign.


### Place a vending machine and items with "vendingmachines"

Places a vending machine (furniture) and fills it with items from an item group.

| Field      | Description
| ---        | ---
| item_group | (optional, string) the item group that is used to create items inside the machine. It defaults to either "vending_food" or "vending_drink" (randomly chosen).
| reinforced | (optional, bool) setting which will make vending machine spawn as reinforced. Defaults to false.
| lootable   | (optional, bool) setting which indicates whether this paricular vending machine should have a chance to spawn ransacked (i.e. broken and with no loot inside). The chance for this is increased with each day passed after the Cataclysm. Defaults to false.


### Place a toilet with some amount of water with "toilets"

Places a toilet (furniture) and adds water to it.

| Field  | Description
| ---    | ---
| amount | (optional, integer or min/max array) the amount of water to be placed in the toilet.


### Place a gas or diesel pump with some fuel with "gaspumps"

Places a gas pump with gasoline (or sometimes diesel) in it.

| Field  | Description
| ---    | ---
| amount | (optional, integer or min/max array) the amount of fuel to be placed in the pump.
| fuel   | (optional, string: "gasoline" or "diesel") the type of fuel to be placed in the pump.


### Place items from an item group with "items"

| Field  | Description
| ---    | ---
| item   | (required, string or itemgroup object) the item group to use.
| chance | (optional, integer or min/max array) x in 100 chance that a loop will continue to spawn items from the group (which itself may spawn multiple items or not depending on its type, see `ITEM_SPAWN.md`), unless the chance is 100, in which case it will trigger the item group spawn exactly 1 time (see `map::place_items`).
| repeat | (optional, integer or min/max array) the number of times to repeat this placement, default is 1.


### Place monsters from a monster group with "monsters"

The actual monsters are spawned when the map is loaded. Fields:

| Field   | Description
| ---     | ---
| monster | (required, string) a monster group id, when the map is loaded, a random monsters from that group are spawned.
| density | (optional, float) if defined, it overrides the default monster density at the location (monster density is bigger towards the city centers) (see `map::place_spawns`).
| chance  | (optional, integer or min/max array) one in x chance of spawn point being created (see `map::place_spawns`).


### Place a vehicle by type or group with "vehicles"

| Field    | Description
| ---      | ---
| vehicle  | (required, string) type of the vehicle or id of a vehicle group.
| chance   | (optional, integer or min/max array) x in 100 chance of the vehicle spawning at all. The default is 1 (which means 1% probability that the vehicle spawns, you probably want something larger).
| rotation | (optional, integer) the direction the vehicle faces.
| fuel     | (optional, integer) the fuel status. Default is -1 which makes the tanks 1-7% full. Positive values are interpreted as percentage of the vehicles tanks to fill (e.g. 100 means completely full).
| status   | (optional, integer) default is -1 (light damage), a value of 0 means perfect condition, 1 means heavily damaged.

Note that vehicles cannot be placed over overmap boundaries. So it needs to be 24 tiles long at most.

```json 
"place_vehicles": [ 
    { "vehicle": "fire_engine", "x": 11, "y": 13, "chance": 30, "rotation": 270 }
]
```

### Place a specific item with "item"

| Field  | Description
| ---    | ---
| item   | (required, string) the item type id of the new item.
| chance | (optional, integer or min/max array) one in x chance that the item will spawn. Default is 1, meaning it will always spawn.
| amount | (optional, integer or min/max array) the number of items to spawn, default is 1.
| repeat | (optional, integer or min/max array) the number of times to repeat this placement, default is 1.

To use this type with explicit coordinates use the name "place_item" (this if for backwards compatibility) like this:

```json
"item": {
    "x": { "item": "rock" }
},
"place_item": [
    { "x": 10, "y": 1, "item": "rock" }
]
```

### Place a specific monster with "monster"

| Field    | Description
| ---      | ---
| monster  | (required, string) type id of the monster (e.g. `mon_zombie`).
| friendly | (optional, bool) whether the monster is friendly, default is false.
| name     | (optional, string) a name for that monster, optional, default is to create an unnamed monster.
| target   | (optional, bool) this monster is a mission target.  Only valid for `update_mapgen`.


### Place a trap with "traps"

| Field | Description
| ---   | ---
| trap  | (required, string) type id of the trap (e.g. `tr_beartrap`).


### Place furniture with "furniture"

| Field | Description
| ---   | ---
| furn  | (required, string) type id of the furniture (e.g. `f_chair`).


### Place terrain with "terrain"

If the terrain has the value "roof" set and is in an enclosed space, it's indoors.

| Field | Description
| ---   | ---
| ter   | (required, string) type id of the terrain (e.g. `t_floor`).


### Place rubble and smash existing terrain with "rubble"

Creates rubble and bashes existing terrain (this step is applied last, after other things like furniture/terrain have
been set). Creating rubble invokes the bashing function that can destroy terrain and cause structures to collapse.

| Field       | Description
| ---         | ---
| rubble_type | (optional, furniture id, default: `f_rubble`) the type of the created rubble.
| items       | (optional, bool, default: false) place items that result from bashing the structure.
| floor_type  | (optional, terrain id, default: `t_dirt`) only used if there is a non-bashable wall at the location or with overwrite = true.
| overwrite   | (optional, bool, default: false) if true it just writes on top of what currently exists.

To use this type with explicit coordinates use the name "place_rubble" (no plural) like this:

```json
"place_rubble": [
    { "x": 10, "y": 1 }
]
```

### Place spilled liquids with "place_liquids"

Creates a liquid item at the specified location. Liquids can't currently be picked up (except for gasoline in tanks or
pumps), but can be used to add flavor to mapgen.

| Field  | Description
| ---    | ---
| liquid | (required, item id) the item (a liquid)
| amount | (optional, integer/min-max array) amount of liquid to place (a value of 0 defaults to the item's default charges)
| chance | (optional, integer/min-max array) one in x chance of spawning a liquid, default value is 1 (100%)

Example for dropping a default amount of gasoline (200 units) on the ground (either by using a character in the rows
array or explicit coordinates):

```json
"liquids": {
    "g": { "liquid": "gasoline" }
},
"place_liquids": [
    { "liquid": "gasoline", "x": 3, "y": 5 }
],
```

### Place a specific item or an item from a group with "loot"

Places item(s) from an item group, or an individual item. An important distinction between this and `place_item` and
`item`/`items` is that `loot` can spawn a single item from a distribution group (without looping). It can also spawn a
matching magazine and ammo for guns.

**Note**: Either `group` or `item` must be specified, but not both.

| Field    | Description
| ---      | ---
| group    | (string) the item group to use (see `ITEM_SPAWN.md` for notes on collection vs distribution groups)
| item     | (string) the type id of the item to spawn
| chance   | (optional, integer) x in 100 chance of item(s) spawning. Defaults to 100.
| ammo     | (optional, integer) x in 100 chance of item(s) spawning with the default amount of ammo. Defaults to 0.
| magazine | (optional, integer) x in 100 chance of item(s) spawning with the default magazine. Defaults to 0.
| variant  | (optional, string), itype variant id for the spawned item


### Plant seeds in a planter with "sealed_item"

Places an item or item group inside furniture that has special handling for items.

This is intended for furniture such as `f_plant_harvest` with the `PLANT` flag, because placing items on such furniture
via the other means will not work (since they have the `NOITEM` FLAG).

On such furniture, there is supposed to be a single (hidden) seed item which dictates the species of plant.  Using
`sealed_item`, you can create such plants by specifying the furniture and a seed item.

**Note**: Exactly one of "item" or "items" must be given (but not both).

| Field     | Description
| ---       | ---
| furniture | (string) the id of the chosen furniture.
| item      | spawn an item as the "item" special
| items     | spawn an item group as the "items" special.

Example:

```json
"sealed_item": {
  "p": {
    "items": { "item": "farming_seeds", "chance": 100 },
    "furniture": "f_plant_harvest"
  }
},
```


### Place messages with "graffiti"

Places a graffiti message at the location. Either "text" or "snippet" must be defined. The message may include tags like
`<full_name>`, `<given_name>`, and `<family_name>` that will insert a randomly generated name, or `<city>` that will
insert the nearest city name.

| Field   | Description
| ---     | ---
| text    | (optional, string) the message that will be placed.
| snippet | (optional, string) a category of snippets that the message will be pulled from.


### Place a zone for an NPC faction with "zones"

NPCs in the faction will use the zone to influence the AI.

| Field   | Description
| ---     | ---
| type    | (required, string) Values: `"NPC_RETREAT"`, `"NPC_NO_INVESTIGATE"`, or `"NPC_INVESTIGATE_ONLY"`.
| faction | (required, string) the faction id of the NPC faction that will use the zone.
| name    | (optional, string) the name of the zone.

The `type` field values affect NPC behavior. NPCs will:

- Prefer to retreat towards `NPC_RETREAT` zones.
- Not move to the see the source of unseen sounds coming from `NPC_NO_INVESTIGATE` zones.
- Not move to the see the source of unseen sounds coming from outside `NPC_INVESTIGATE_ONLY` zones.


### Translate terrain type with "translate_ter"

Translates one type of terrain into another type of terrain.  There is no reason to do this with normal mapgen, but it
is useful for setting a baseline with `update_mapgen`.

| Field | Description
| ---   | ---
| from  | (required, string) the terrain id of the terrain to be transformed
| to    | (required, string) the terrain id that the from terrain will transformed into


### Apply mapgen transformation with "ter_furn_transforms"

Run a `ter_furn_transform` at the specified location.  This is mostly useful for applying transformations as part of
an `update_mapgen`, as normal mapgen can just specify the terrain directly.

- "transform": (required, string) the id of the `ter_furn_transform` to run.

### Spawn nested chunks based on overmap neighbors with "place_nested"

Place_nested allows for limited conditional spawning of chunks based on the `"id"`s of their overmap neighbors and the joins that were used in placing a mutable overmap special.  This is useful for creating smoother transitions between biome types or to dynamically create walls at the edges of a mutable structure.

| Field              | Description
| ---                | ---
| chunks/else_chunks | (required, string) the nested_mapgen_id of the chunk that will be conditionally placed. Chunks are placed if the specified neighbor matches, and "else_chunks" otherwise.  
| x and y            | (required, int) the cardinal position in which the chunk will be placed. 
<<<<<<< HEAD
| neighbors          | (optional) Any of the neighboring overmaps that should be checked before placing the chunk.  Each direction is associated with a list of overmap `"id"` substrings.
| joins              | (optional) Any mutable overmap special joins that should be checked before placing the chunk.  Each direction is associated with a list of join `"id"` strings.
|
=======
| neighbors          | (optional, string ) Any of the neighboring overmaps that should be evaluated before placing the chunk. Despite the plural field name, only a single neighbor direction can be evaluated per chunk.  The direction itself can check for any amount of overmap `"id"` substrings.
>>>>>>> bc5fb3d1

The adjacent overmaps which can be checked in this manner are:
* the direct cardinal neighbors ( `"north"`, `"east"`, `"south"`, `"west"` ),
* the inter cardinal neighbors ( `"north_east"`, `"north_west"`, `"south_east"`, `"south_west"` ),
* the direct vertical neighbors ( `"above"`, `"below"` ).

Joins can be checked only for the cardinal directions, `"above"`, and `"below"`

Example:

```json
  "place_nested": [
    { "chunks": [ "concrete_wall_ew" ], "x": 0, "y": 0, "neighbors": { "north": [ "empty_rock", "field" ] } },
    { "chunks": [ "gate_north" ], "x": 0, "y": 0, "joins": { "north": [ "interior_to_exterior" ] } },
    { "else_chunks": [ "concrete_wall_ns" ], "x": 0, "y": 0, "neighbors": { "north_west": [ "field", "microlab" ] } }
  ],
```
The code excerpt above will place chunks as follows:
* `"concrete_wall_ew"` if the north neighbor is either a field or solid rock
* `"gate_north"` if the join `"interior_to_exterior"` was used to the north
  during mutable overmap placement.
* `"concrete_wall_ns"`if the north west neighbor is neither a field nor any of the microlab overmaps.


## Mapgen values

A *mapgen value* can be used in various places where a specific id is expected.
For example, the default value of a parameter, or a terrain id in the
`"terrain"` object.  A mapgen value can take one of three forms:

* A simple string, which should be a literal id.  For example, `"t_flat_roof"`.
* A JSON object containing the key `"distribution"`, whose corresponding value
  is a list of lists, each a pair of a string id and an integer weight.  For
  example:
```
{ "distribution": [ [ "t_flat_roof", 2 ], [ "t_tar_flat_roof", 1 ], [ "t_shingle_flat_roof", 1 ] ] }
```
* A JSON object containing the key `"param"`, whose corresponding value is the
  string name of a parameter as discussed in [Mapgen
  parameters](#mapgen-parameters).  For example, `{ "param": "roof_type" }`.
  You may be required to also supply a fallback value, such as `{ "param":
  "roof_type", "fallback": "t_flat_roof" }`.  The fallback is necessary to
  allow mapgen definitions to change without breaking an ongoing game.
  Different parts of the same overmap special can be generated at different
  times, and if a new parameter is added to the definition part way through the
  generation then the value of that parameter will be missing and the fallback
  will be used.
* A switch statement to select different values depending on the value of some
  other mapgen value.  This would most often be used to switch on the value of
  a mapgen parameter, so as to allow two parts of the mapgen to be consistent.
  For example, the following switch would match a fence gate type to a fence
  type chosen by a mapgen parameter `fence_type`:
```json
{
    "switch": { "param": "fence_type", "fallback": "t_splitrail_fence" },
    "cases": {
        "t_splitrail_fence": "t_splitrail_fencegate_c",
        "t_chainfence": "t_chaingate_c",
        "t_fence_barbed": "t_gate_metal_c",
        "t_privacy_fence": "t_privacy_fencegate_c"
    }
}
```


## Mapgen parameters

(Note that this feature is under development and functionality may not line up exactly
with the documentation.)

Another entry within a mapgen definition or [palette](#palettes) can be a `"parameters"`
key.  For example:
```
"parameters": {
  "roof_type": {
    "type": "ter_str_id",
    "default": { "distribution": [ [ "t_flat_roof", 2 ], [ "t_tar_flat_roof", 1 ], [ "t_shingle_flat_roof", 1 ] ] }
  }
},
```

Each entry in the `"parameters"` JSON object defines a parameter.  The key is
the parameter name.  Each such key should have an associated JSON object.  That
object must provide its type (which should be a type string as for a
`cata_variant`) and may optionally provide a default value.  The default value
should be a [mapgen value](#mapgen-value) as defined above.

At time of writing, the only way for a parameter to get a value is via the
`"default"`, so you probably want to always have one.

The primary application of parameters is that you can use a `"distribution"`
mapgen value to select a value at random, and then apply that value to every
use of that parameter.  In the above example, a random roof terrain is picked.
By using the parameter with some `"terrain"` key, via a `"param"` mapgen value,
you can use a random but consistent choice of roof terrain across your map.
In contrast, placing the `"distribution"` directly in the `"terrain"` object would
cause mapgen to choose a terrain at random for each roof tile, leading to a
mishmash of roof terrains.

By default, the scope of a parameter is the `overmap_special` being generated.
That is, the parameter will have the same value across the `overmap_special`.
When a default value is needed, it will be chosen when the first chunk of that
special is generated, and that value will be saved to be reused for later
chunks.

If you wish, you may specify `"scope": "omt"` to limit the scope to just a
single overmap tile.  Then a default value will be chosen independently for
each OMT.  This has the advantage that you are no longer forced to select a
`"fallback"` value when using that parameter in mapgen.

The third option for scope is `"scope": "nest"`.  This only makes sense when
used in nested mapgen (although it is not an error to use it elsewhere, so that
the same palette may be used for nested and non-nested mapgen).  When the scope
is `nest`, the value of the parameter is chosen for a particular nested chunk.
For example, suppose a nest defines a carpet across several tiles, you can use
a parameter to ensure that the carpet is the same colour for all the tiles
within that nest, but another instance of the same `nested_mapgen_id` elsewhere
in the same OMT might choose a different colour.

To help you debug mapgen parameters and their effect on mapgen, you can see the
chosen values for `overmap_special`-scoped parameters in the overmap editor
(accessible via the debug menu).


## Rotate the map with "rotation"

Rotates the generated map after all the other mapgen stuff has been done. The value can be a single integer or a range
(out of which a value will be randomly chosen). Example: `"rotation": [ 0, 3 ]`

Values are 90° steps.


## Pre-load a base mapgen with "predecessor_mapgen"

Specifying an overmap terrain id here will run the entire mapgen for that overmap terrain type first, before applying
the rest of the mapgen defined here. The primary use case for this is when our mapgen for a location takes place in a
natural feature like a forest, swamp, or lake shore. Many existing JSON mapgen attempt to emulate the mapgen of the type
they're being placed on (e.g. a cabin in the forest has placed the trees, grass and clutter of a forest to try to make
the cabin fit in) which leads to them being out of sync when the generation of that type changes. By specifying the
`predecessor_mapgen`, you can instead focus on the things that are added to the existing location type.

Example: `"predecessor_mapgen": "forest"`


# Palettes

A **palette** provides a way to use the same symbol definitions for different
pieces of mapgen.  For example, most of the houses defined in CDDA us the
`standard_domestic_palette`.  That palette, for example, defines `h` as meaning
`f_chair`, so all the house mapgen can use `h` in its `"rows"` array without
needing to repeat this definition everywhere.  It simply requires a reference
to the palette, achieved by adding

```json
"palettes": [ "standard_domestic_palette" ]
```

to the definition of each house.

Each piece of mapgen can refer to multiple palettes.  When two palettes both
define meanings for the same symbol, both are applied.  In some cases (such as
spawning items) you can see the results of both in the final output.  In other
cases (such as setting terrain or furniture) one result must override the
others.  The rule is that the last palette listed overrides earlier ones, and
definitions in the outer mapgen override anything in the palettes within.

Palette definitions can contain any of the JSON described above for the [JSON
object definition](#json-object-definition) where it is defining a meaning for
a symbol.  They cannot specify anything for a particular location (using `"x"`
and `"y"` coordinates.

Palettes can themselves include other palettes via a `"palettes"` key.  So if
two or more palettes would have many of the same symbols with the same meanings
that common part can be pulled out into a new palette which each of them
includes, so that the definitions need not be repeated.


## Palette ids as mapgen values

The values in the `"palettes"` list need not be simple strings.  They can be
any [mapgen value](#mapgen-values) as described above.  Most importantly, this
means that they can use a `"distribution"` to select from a set of palettes at
random.

This selection works as if it were an overmap special-scoped [mapgen
parameter](#mapgen-parameters).  So, all OMTs within a special will use the
same palette.  Moreover, you can see which palette was chosen by looking at the
overmap special arguments displayed in the overmap editor (accessible via the
debug menu).

For example, the following JSON used in a cabin mapgen definition
```json
      "palettes": [ { "distribution": [ [ "cabin_palette", 1 ], [ "cabin_palette_abandoned", 1 ] ] } ],
```
causes half the cabins generated to use the regular `cabin_palette` and the
other half to use `cabin_palette_abandoned`.

# Using `update_mapgen`

**update_mapgen** is a variant of normal JSON mapgen.  Instead of creating a new overmap tile, it
updates an existing overmap tile with a specific set of changes.  Currently, it only works within
the NPC mission interface, but it will be expanded to be a general purpose tool for modifying
existing maps.

update_mapgen generally uses the same fields as JSON mapgen, with a few exceptions.  update_mapgen has a few new fields
to support missions, as well as ways to specify which overmap tile will be updated.

## Overmap tile specification
update_mapgen updates an existing overmap tile.  These fields provide a way to specify which tile to update.


### "assign_mission_target"

assign_mission_target assigns an overmap tile as the target of a mission.  Any update_mapgen in the same scope will
update that overmap tile.  The closet overmap terrain with the required terrain ID will be used, and if there is no
matching terrain, an overmap special of om_special type will be created and then the om_terrain within that special will
be used.

| Field      | Description
| ---        | ---
| om_terrain | (required, string) the overmap terrain ID of the mission target
| om_special | (required, string) the overmap special ID of the mission target


### "om_terrain"

The closest overmap tile of type om_terrain in the closest overmap special of type om_special will be used.  The overmap
tile will be updated but will not be set as the mission target.

| Field      | Description
| ---        | ---
| om_terrain | (required, string) the overmap terrain ID of the mission target
| om_special | (required, string) the overmap special ID of the mission target

# Mission specials
update_mapgen adds new optional keywords to a few mapgen JSON items.

### "target"

place_npc, place_monster, and place_computer can take an optional target boolean. If they have `"target": true` and are
invoked by update_mapgen with a valid mission, then the NPC, monster, or computer will be marked as the target of the
mission.<|MERGE_RESOLUTION|>--- conflicted
+++ resolved
@@ -1002,13 +1002,9 @@
 | ---                | ---
 | chunks/else_chunks | (required, string) the nested_mapgen_id of the chunk that will be conditionally placed. Chunks are placed if the specified neighbor matches, and "else_chunks" otherwise.  
 | x and y            | (required, int) the cardinal position in which the chunk will be placed. 
-<<<<<<< HEAD
 | neighbors          | (optional) Any of the neighboring overmaps that should be checked before placing the chunk.  Each direction is associated with a list of overmap `"id"` substrings.
 | joins              | (optional) Any mutable overmap special joins that should be checked before placing the chunk.  Each direction is associated with a list of join `"id"` strings.
-|
-=======
-| neighbors          | (optional, string ) Any of the neighboring overmaps that should be evaluated before placing the chunk. Despite the plural field name, only a single neighbor direction can be evaluated per chunk.  The direction itself can check for any amount of overmap `"id"` substrings.
->>>>>>> bc5fb3d1
+
 
 The adjacent overmaps which can be checked in this manner are:
 * the direct cardinal neighbors ( `"north"`, `"east"`, `"south"`, `"west"` ),

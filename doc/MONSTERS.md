--- conflicted
+++ resolved
@@ -92,11 +92,8 @@
 | `zombify_into`           | (string) mtype_id this monster zombifies into after it's death
 | `fungalize_into`         | (string) mtype_id this monster turns into when fungalized by spores
 | `shearing`               | (array of objects) Items produced when the monster is sheared
-<<<<<<< HEAD
 | `speed_description`      | (string) ID of a `speed_description` type describing the monster speed string
-=======
 | `petfood`                | (object) Data regarding feeding this monster to turn it into a pet
->>>>>>> a025ee9f
 
 Properties in the above tables are explained in more detail in the sections below.
 
@@ -481,15 +478,14 @@
 
 This means that when this monster is sheared, it will give: 100 units of wool, 10 to 100 pieces of rag, 25% of its body mass as leather and 60% of its volume as wool.
 
-<<<<<<< HEAD
 ## "speed_description"
 (string, optional)
 
 By default monsters will use the `"DEFAULT"` speed description.
-
 ```JSON
 "speed_description": "SPEED_DESCRIPTION_ID"
-=======
+```
+
 ## "petfood"
 (object, optional)
 
@@ -500,7 +496,6 @@
     "feed": "The gigantic %s decides not to maul you today.", // (optional) message when feeding the monster the food
     "pet": "The %s is enjoying hunting the red laser dot." // (optional) message when playing with pet
 }
->>>>>>> a025ee9f
 ```
 
 ## "special_when_hit"

--- conflicted
+++ resolved
@@ -1418,15 +1418,7 @@
 | `mana` | ✅ | Current mana. |
 | `mana_max` | ❌ | Max mana. |
 | `mana_percentage` | ❌ | Current mana as percent. |
-<<<<<<< HEAD
-| `morale` | ✅* | The current morale. Assignment only works for monsters. |
-| `npc_anger` | ✅ | Current anger level towards the avatar |
-| `npc_fear` | ✅ | Current fear towards the avatar |
-| `npc_trust` | ✅ | Current trust the npc places in the avatar |
-| `npc_value` | ✅ | Current value npc places on the avatar |
-=======
 | `morale` | ✅* | The current morale. Assigment only works for monsters. |
->>>>>>> 207d942b
 | `owed` | ✅ | Amount of money the Character owes the avatar. |
 | `pkill` | ✅ | Current painkiller level. |
 | `pos_x`<br/>`pos_y`<br/>`pos_z` | ✅ | Coordinate in the reality bubble |

# JSON Flags

## Notes
- Many of the flags intended for one category or item type, can be used in other categories or item types. Experiment to see where else flags can be used.
- Offensive and defensive flags can be used on any item type that can be wielded.

## Material Phases

- ```NULL```
- ```SOLID```
- ```LIQUID```
- ```GAS```
- ```PLASMA```

## Recipes

### Categories

- ```CC_WEAPON```
- ```CC_AMMO```
- ```CC_FOOD```
- ```CC_DRINK```
- ```CC_CHEM```
- ```CC_ELECTRONIC```
- ```CC_ARMOR```
- ```CC_MISC```

## Furniture & Terrain
List of known flags, used in both terrain.json and furniture.json

### Flags

- ```TRANSPARENT``` Players and monsters can see thorugh/past it. Also sets ter_t.transparent.
- ```FLAT``` Player can build and move furniture on.
- ```BASHABLE``` Players + Monsters can bash this.
- ```CONTAINER``` Items on this square are hidden until looted by the player.
- ```PLACE_ITEM``` Valid terrain for place_item() to put items on.
- ```DOOR``` Can be opened (used for NPC path-finding).
- ```FLAMMABLE``` Can be lit on fire.
- ```FLAMMABLE_HARD``` Harder to light on fire, but still possible.
- ```EXPLODES``` Explodes when on fire.
- ```DIGGABLE``` Digging monsters, seeding monster, digging with shovel, etc.
- ```LIQUID``` Blocks movement, but isn't a wall (lava, water, etc.)
- ```SWIMMABLE``` Player and monsters can swim through it.
- ```SHARP``` May do minor damage to players/monsters passing through it.
- ```PAINFUL``` May cause a small amount of pain.
- ```ROUGH``` May hurt the player's feet.
- ```SEALED``` Can't use `e` to retrieve items; must smash them open first.
- ```NOITEM``` Items 'fall off' this space.
- ```DESTROY_ITEM``` Items that land here are destroyed.
- ```GOES_DOWN``` Can use `>` to go down a level.
- ```GOES_UP``` Can use '<' to go up a level.
- ```CONSOLE``` Used as a computer.
- ```ALARMED``` Sets off an alarm if smashed.
- ```SUPPORTS_ROOF``` Used as a boundary for roof construction.
- ```INDOORS``` Has a roof over it; blocks rain, sunlight, etc.
- ```THIN_OBSTACLE``` Passable by players and monsters; vehicles destroy it.
- ```COLLAPSES``` Has a roof that can collapse.
- ```FLAMMABLE_ASH``` Burns to ash rather than rubble.
- ```DECONSTRUCT``` Can be deconstructed.
- ```REDUCE_SCENT``` Reduces scent even more; only works if also bashable.
- ```FIRE_CONTAINER``` Stops fire from spreading (brazier, wood stove, etc.)
- ```SUPPRESS_SMOKE``` Prevents smoke from fires; used by ventilated wood stoves, etc.
- ```PLANT``` A 'furniture' that grows and fruits.
- ```OPENCLOSE_INSIDE``` If it's a door (with an 'open' or 'close' field), it can only be opened or closed if you're inside.
- ```BARRICADABLE_WINDOW``` Window that can be barricaded.
- ```BARRICADABLE_DOOR``` Door that can be barricaded.
- ```SHORT``` Feature too short to collide with vehicle protrusions. (mirrors, blades)
- ```TINY``` Feature too short to collide with vehicle undercarriage. Vehicles drive over them with no damage, unless a wheel hits them.
- ```NOCOLLIDE``` Feature that simply doesn't collide with vehicles at all.
- ```PERMEABLE``` Permeable for gases.
- ```MOUNTABLE``` Suitable for guns with the "MOUNTED_GUN" flag.
- ```UNSTABLE``` Walking here cause the bouldering effect on the character.
- ```HARVESTED``` Marks the harvested version of a terrain type (e.g. harvesting an apple tree turns it into a harvested tree, which later becomes an apple tree again).
<<<<<<< HEAD
- ```ELECTRIFIED``` Shocks anyone moving across or trying to bash.
- ```CLIMBABLE``` Allows climbing for creatures with MF_CLIMBS.
=======
- ```AUTO_WALL_SYMBOL``` (only for terrain) The symbol of this terrain will be one of the line drawings (corner, T-intersection, straight line etc.) depending on the adjacent terrains.
- ```CONNECT_TO_WALL``` (only for terrain) Adjacent terrain that has the `AUTO_WALL_SYMBOL` flag will be shown as a line connecting to this terrain. This applies for example to doors or windows (which are technically embedded in walls). This flag is implied by the `WALL` and the `AUTO_WALL_SYMBOL` flag.

Example: `-` and `|` is terrain with the `CONNECT_TO_WALL` flag, `O` does not have it, `X` and `Y` have the `AUTO_WALL_SYMBOL` flag, `X` terrain will be drawn as a T-intersection (connected to west, south and east), `Y` will be drawn as horizontal line (going from west to east, no connection to south).
```
-X-    -Y-
 |      O
```
>>>>>>> 05aac56f

### Examine actions

- ```none``` None
- ```gaspump``` Use the gas-pump.
- ```toilet``` Either drink or get water out of the toilet.
- ```elevator``` Use the elevator to change floors.
- ```controls_gate``` Controls the attached gate.
- ```cardreader``` Use the cardreader with a valid card, or attempt to hack.
- ```rubble``` Clear up the rubble if you have a shovel.
- ```chainfence``` Hop over the chain fence.
- ```bars``` Take advantage of AMORPHOUS and slip through the bars.
- ```tent``` Take down the tent.
- ```shelter``` Take down the shelter.
- ```wreckage``` Clear up the wreckage if you have a shovel.
- ```pit``` Cover the pit if you have some planks of wood.
- ```pit_covered``` Uncover the pit.
- ```fence_post``` Build a fence.
- ```remove_fence_rope``` Remove the rope from the fence.
- ```remove_fence_wire``` Remove the wire from the fence.
- ```remove_fence_barbed``` Remove the barbed wire from the fence.
- ```slot_machine``` Gamble.
- ```safe``` Attempt to crack the safe.
- ```bulletin_board``` Create a home camp; currently not implemented.
- ```fault``` Displays descriptive message, but otherwise unused.
- ```pedestal_wyrm``` Spawn wyrms.
- ```pedestal_temple``` Opens the temple if you have a petrified eye.
- ```fswitch``` Flip the switch and the rocks will shift.
- ```flower_poppy``` Pick the mutated poppy.
- ```fungus``` Release spores as the terrain crumbles away.
- ```dirtmound``` Plant seeds and plants.
- ```aggie_plant``` Harvest plants.
- ```harvest_tree_shrub``` Harvest a fruit tree or shrub.
- ```shrub_marloss``` Pick a marloss bush.
- ```shrub_wildveggies``` Pick a wild veggies shrub.
- ```recycler``` Recycle metal objects.
- ```trap``` Interact with a trap.
- ```water_source``` Drink or get water from a water source.
- ```acid_source``` Get acid from an acid source.

### Currently only used for Fungal conversions

- ```WALL``` This terrain is an upright obstacle.
- ```ORGANIC``` This furniture is partly organic.
- ```FLOWER``` This furniture is a flower.
- ```SHRUB``` This terrain is a shrub.
- ```TREE``` This terrain is a tree.
- ```YOUNG``` This terrain is a young tree.
- ```FUNGUS``` Fungal covered.

### Furniture only

- ```BLOCKSDOOR``` This will boost map terrain's resistance to bashing if `str_*_blocked` is set (see `map_bash_info`)

## Monsters
Flags used to describe monsters and define their properties and abilities.

### Sizes

- ```TINY``` Squirrel
- ```SMALL``` Dog
- ```MEDIUM``` Human
- ```LARGE``` Cow
- ```HUGE``` Tank

### Categories

- ```NULL``` No category.
- ```CLASSIC``` Only monsters we expect in a classic zombie movie.
- ```WILDLIFE``` Natural animals.

### Death functions. Multiple death functions can be used. Not all combinations make sense.

- ```NORMAL``` Drop a body, leave gibs.
- ```ACID``` Acid instead of a body. not the same as the ACID_BLOOD flag. In most cases you want both.
- ```BOOMER``` Explodes in vomit.
- ```KILL_VINES``` Kill all nearby vines.
- ```VINE_CUT``` Kill adjacent vine if it's cut.
- ```TRIFFID_HEART``` Destroys all roots.
- ```FUNGUS``` Explodes in spores.
- ```DISINTEGRATE``` Falls apart.
- ```WORM``` Spawns 2 half-worms
- ```DISAPPEAR``` Hallucination disappears.
- ```GUILT``` Moral penalty. There is also a flag with a similar effect.
- ```BLOBSPLIT``` Creates more blobs.
- ```MELT``` Normal death, but melts.
- ```AMIGARA``` Removes hypnosis if the last one.
- ```THING``` Turn into a full thing.
- ```EXPLODE``` Damaging explosion.
- ```BROKEN``` Spawns a broken robot item, its id calculated like this: the prefix "mon_" is removed from the monster id, than the prefix "broken_" is added. Example: mon_eyebot -> broken_eyebot
- ```RATKING``` Cure verminitis.
- ```KILL_BREATHERS``` All breathers die.
- ```SMOKEBURST``` Explode like a huge smoke bomb.
- ```GAMEOVER``` Game over man! Game over! Defense mode.

### Flags

- ```NULL``` Source use only.
- ```SEES``` It can see you (and will run/follow).
- ```HEARS``` It can hear you.
- ```GOODHEARING``` Pursues sounds more than most monsters.
- ```SMELLS``` It can smell you.
- ```KEENNOSE``` Keen sense of smell.
- ```STUMBLES``` Stumbles in its movement.
- ```WARM``` Warm blooded.
- ```NOHEAD``` Headshots not allowed!
- ```HARDTOSHOOT``` Some shots are actually misses.
- ```LEAKSGAS``` Leaks toxic gas.
- ```GRABS``` Its attacks may grab you!
- ```BASHES``` Bashes down doors.
- ```GROUP_BASH``` Gets help from monsters around it when bashing.
- ```DESTROYS``` Bashes down walls and more. (2.5x bash multiplier, where base is the critter's max melee bashing)
- ```BORES``` Tunnels through just about anything (15x bash multiplier: dark wyrms' bash skill 12->180)
- ```POISON``` Poisonous to eat.
- ```VENOM``` Attack may poison the player.
- ```BADVENOM``` Attack may **severely** poison the player.
- ```PARALYZE``` Attack may paralyze the player with venom.
- ```BLEED``` Causes the player to bleed.
- ```WEBWALK``` Doesn't destroy webs.
- ```DIGS``` Digs through the ground.
- ```CAN_DIG``` Can dig _and_ walk.
- ```FLIES``` Can fly (over water, etc.)
- ```AQUATIC``` Confined to water.
- ```SWIMS``` Treats water as 50 movement point terrain.
- ```ATTACKMON``` Attacks other monsters.
- ```ANIMAL``` Is an _animal_ for purposes of the `Animal Empathy` trait.
- ```PLASTIC``` Absorbs physical damage to a great degree.
- ```SUNDEATH``` Dies in full sunlight.
- ```ELECTRIC``` Shocks unarmed attackers.
- ```ACIDPROOF``` Immune to acid.
- ```ACIDTRAIL``` Leaves a trail of acid.
- ```SLUDGEPROOF``` Ignores the effect of sludge trails.
- ```SLUDGETRAIL``` Causes the monster to leave a sludge trap trail when moving.
- ```FIREY``` Burns stuff and is immune to fire.
- ```QUEEN``` When it dies, local populations start to die off too.
- ```ELECTRONIC``` e.g. A Robot; affected by emp blasts and other stuff.
- ```FUR``` May produce fur when butchered.
- ```LEATHER``` May produce leather when butchered.
- ```FEATHER``` May produce feathers when butchered.
- ```FAT``` May produce fat when butchered.
- ```CBM_CIV``` May produce a common cbm or two when butchered.
- ```BONES``` May produce bones and sinews when butchered.
- ```IMMOBILE``` Doesn't move (e.g. turrets)
- ```FRIENDLY_SPECIAL``` Use our special attack, even if friendly.
- ```HIT_AND_RUN``` Flee for several turns after a melee atack.
- ```GUILT``` You feel guilty for killing it.
- ```HUMAN``` It's a live human, as long as it's alive.
- ```NO_BREATHE``` Creature can't drown and is unharmed by gas, smoke or poison.
- ```REGENERATES_50``` Monster regenerates very quickly over time.
- ```REGENERATES_10``` Monster regenerates very quickly over time.
- ```FLAMMABLE``` Monster catches fire, burns, and spreads fire to nearby objects.
- ```REVIVES``` Monster corpse will revive after a short period of time.
- ```CHITIN``` May produce chitin when butchered.
- ```VERMIN``` Creature is too small for normal combat, butchering etc.
- ```NOGIB``` Does not leave gibs / meat chunks when killed with huge damage.
- ```HUNTS_VERMIN``` Creature uses vermin as a food source. Not implemented.
- ```SMALL_BITER``` Creature can cause a painful, non-damaging bite. Not implemented.
- ```ABSORBS``` Consumes objects it moves over.
- ```LARVA``` Creature is a larva. Currently used for gib and blood handling.
- ```ARTHROPOD_BLOOD``` Forces monster to bleed hemolymph.
- ```ACID_BLOOD``` Makes monster bleed acid. Fun stuff! Does not automatically dissolve in a pool of acid on death.
- ```BILE_BLOOD``` Makes monster bleed bile.
- ```REGEN_MORALE``` Will stop fleeing if at max hp, and regen anger and morale.
- ```CBM_POWER``` May produce a power CBM when butchered, independent of CBM.
- ```CBM_SCI``` May produce a cbm or two from bionics_sci when butchered.
- ```CBM_OP``` May produce a cbm or two from bionics_op when butchered.
- ```FISHABLE``` It is fishable.

### Special attacks
Some special attacks are also valid use actions for tools and weapons.

- ```NONE``` No special attack.
- ```ANTQUEEN``` Hatches/grows: `egg > ant > soldier`.
- ```SHRIEK``` "a terrible shriek!"
- ```HOWL``` "an ear-piercing howl!"
- ```RATTLE``` "a sibilant rattling sound!"
- ```ACID``` Spit acid.
- ```SHOCKSTORM``` Shoots bolts of lightning.
- ```PULL_METAL_WEAPON``` Pull weapon that's made of iron or steel from the player's hand.
- ```SMOKECLOUD``` Produces a cloud of smoke.
- ```BOOMER``` Spit bile.
- ```RESURRECT``` Revives the dead--again.
- ```SCIENCE``` Various science/technology related attacks (e.g. manhacks, radioactive beams, etc.)
- ```GROWPLANTS``` Spawns underbrush, or promotes it to `> young tree > tree`.
- ```GROW_VINE``` Grows creeper vines.
- ```VINE``` Attacks with vine.
- ```SPIT_SAP``` Spit sap.
- ```TRIFFID_HEARTBEAT``` Grows and crumbles root walls around the player, and spawns more monsters.
- ```FUNGUS``` Releases fungal spores and attempts to infect the player.
- ```FUNGUS_GROWTH``` Grows a young fungaloid into an adult.
- ```FUNGUS_SPROUT``` Grows a fungal wall.
- ```LEAP``` Monster leaps from one point to another.
- ```DERMATIK``` Attempts to lay dermatik eggs in the player.
- ```DERMATIK_GROWTH``` Dermatik larva grows into an adult.
- ```PLANT``` Fungal spores take seed and grow into a fungaloid.
- ```DISAPPEAR``` Hallucination disappears.
- ```FORMBLOB``` Spawns blobs?
- ```DOGTHING``` The dog _thing_ spawns into a tentacle dog.
- ```TENTACLE``` Lashes a tentacle at the player.
- ```VORTEX``` Forms a vortex/tornado that causes damage and throws creatures around.
- ```GENE_STING``` Shoot a dart at the player that causes a mutation if it connects.
- ```PARA_STING``` Shoot a paralyzing dart at the player.
- ```TRIFFID_GROWTH``` Young triffid grows into an adult.
- ```STARE``` Stare at the player and inflict teleglow.
- ```FEAR_PARALYZE``` Paralyze the player with fear.
- ```PHOTOGRAPH``` Photograph the player. Causes a robot attack?
- ```TAZER``` Shock the player.
- ```SMG``` SMG turret fires.
- ```LASER``` Laser turret fires.
- ```RIFLE_TUR``` Rifle turret fires.
- ```FRAG_TUR``` MGL fires frag rounds.
- ```BMG_TUR``` Barrett .50BMG rifle fires.
- ```FLAMETHROWER``` Shoots a stream of fire.
- ```COPBOT``` Cop-bot alerts and then tazes the player.
- ```CHICKENBOT``` Robot can attack with tazer, M4, or MGL depending on distance.
- ```MULTI_ROBOT``` Robot can attack with tazer, flamethrower, M4, MGL, or 120mm cannon depending on distance.
- ```RATKING``` Inflicts disease `rat`
- ```GENERATOR``` Regenerates health.
- ```UPGRADE``` Upgrades a regular zombie into a special zombie.
- ```BREATHE``` Spawns a `breather`
- ```BITE``` Bites the player.
- ```BRANDISH``` Brandish a knife at the player.
- ```FLESH_GOLEM``` Attack the player with claw, and inflict disease `downed` if the attack connects.
- ```PARROT``` Parrots the speech defined in `speech.json`, picks one of the lines randomly. "speaker" points to a monster id.

### Anger, Fear & Placation Triggers

- ```NULL``` Source use only?
- ```STALK``` Increases when following the player.
- ```MEAT``` Meat or a corpse is nearby.
- ```PLAYER_WEAK``` The player is hurt.
- ```PLAYER_CLOSE``` The player gets within a few tiles distance.
- ```HURT``` The monster is hurt.
- ```FIRE``` There's a fire nearby.
- ```FRIEND_DIED``` A monster of the same type died.
- ```FRIEND_ATTACKED``` A monster of the same type was attacked.
- ```SOUND``` Heard a sound.

## Monster Groups

### Conditions
Limit when monsters can spawn.

#### Seasons
Multiple season conditions will be combined together so that any of those conditions become valid time of year spawn times.

- ```SUMMER```
- ```WINTER```
- ```AUTUMN```
- ```SPRING```

#### Time of day
Multiple time of day conditions will be combined together so that any of those conditions become valid time of day spawn times.

- ```DAY```
- ```NIGHT```
- ```DUSK```
- ```DAWN```

## Mutations

### Categories
These branches are also the valid entries for the categories of `dreams` in `dreams.json`

- ```MUTCAT_PLANT``` "You feel much closer to nature."
- ```MUTCAT_INSECT``` "You hear buzzing, and feel your body harden."
- ```MUTCAT_SPIDER``` "You feel insidious."
- ```MUTCAT_SLIME``` "Your body loses all rigidity for a moment."
- ```MUTCAT_FISH``` "You are overcome by an overwhelming longing for the ocean."
- ```MUTCAT_RAT``` "You feel a momentary nausea."
- ```MUTCAT_BEAST``` "Your heart races and you see blood for a moment."
- ```MUTCAT_CATTLE``` "Your mind and body slow down. You feel peaceful."
- ```MUTCAT_CEPHALOPOD``` "Your mind is overcome by images of eldritch horrors...and then they pass."
- ```MUTCAT_BIRD``` "Your body lightens and you long for the sky."
- ```MUTCAT_LIZARD``` "For a heartbeat, your body cools down."
- ```MUTCAT_TROGLOBITE``` "You yearn for a cool, dark place to hide."
- ```MUTCAT_ALPHA``` "You feel...better. Somehow."
- ```MUTCAT_MEDICAL``` "Your can feel the blood rushing through your veins and a strange, medicated feeling washes over your senses."
- ```MUTCAT_CHIMERA``` "You need to roar, bask, bite, and flap. NOW."
- ```MUTCAT_ELFA``` "Nature is becoming one with you..."
- ```MUTCAT_RAPTOR``` "Mmm...sweet bloody flavor...tastes like victory."

## Vehicle Parts

### Fuel types

- ```NULL``` None
- ```gasoline``` Refined dino.
- ```diesel``` Refined dino.
- ```battery``` Electrifying.
- ```plutonium``` 1.21 Gigawatts!
- ```plasma``` Superheated.
- ```water``` Clean.

### Flags

- ```NOINSTALL``` Cannot be installed.
- ```INTERNAL``` Must be mounted inside a cargo area.
- ```ANCHOR_POINT``` Allows secure seatbelt attachment.
- ```OVER``` Can be mounted over other parts.
- ```VARIABLE_SIZE``` Has 'bigness' for power, wheel radius, etc.
- ```BOARDABLE``` The player can safely move over or stand on this part while the vehicle is moving.
- ```CARGO``` Cargo holding area.
- ```COVERED``` Prevents items in cargo parts from emitting any light.
- ```BELTABLE``` Seatbelt can be attached to this part.
- ```SEATBELT``` Helps prevent the player from being ejected from the vehicle during an accident.
- ```SEAT``` A seat where the player can sit or sleep.
- ```TRACK``` Allows the vehicle installed on, to be marked and tracked on a PDA.
- ```UNMOUNT_ON_DAMAGE``` Part breaks off the vehicle when destroyed by damage.
- ```BED``` A bed where the player can sleep.
- ```OPAQUE``` Cannot be seen through.
- ```OBSTACLE``` Cannot walk through part, unless the part is also 'OPENABLE'.
- ```AISLE``` Player can move over this part with less speed penalty than normal.
- ```ROOF``` Covers a section of the vehicle. Areas of the vehicle that have a roof and roofs on surrounding sections, are considered inside. Otherwise they're outside.
- ```OPENABLE``` Can be opened or closed.
- ```OPENCLOSE_INSIDE```  Can be opened or closed, but only from inside the vehicle.
- ```WINDOW``` Can see through this part and can install curtains over it.
- ```SHARP``` Striking a monster with this part does cutting damage instead of bashing damage, and prevents stunning the monster.
- ```PROTRUSION``` Part sticks out so no other parts can be installed over it.
- ```WHEEL``` Counts as a wheel in wheel calculations.
- ```STABLE``` Similar to `WHEEL`, but if the vehicle is only a 1x1 section, this single wheel counts as enough wheels.
- ```ENGINE``` Is an engine and contributes towards vehicle mechanical power.
- ```ALTERNATOR``` Recharges batteries installed on the vehicle.
- ```PEDALS``` Similar to 'ENGINE', but requires the player to manually power it with their feet.
- ```HAND_RIMS``` Similar to 'ENGINE', but requires the player to manually power it with their hands.
- ```FUEL_TANK``` Storage device for a fuel type.
- ```FRIDGE``` Can refrigerate items.
- ```CONTROLS``` Can be used to control the vehicle.
- ```MUFFLER``` Muffles the noise a vehicle makes while running.
- ```CURTAIN``` Can be installed over a part flagged with `WINDOW`, and functions the same as blinds found on windows in buildings.
- ```SOLAR_PANEL``` Recharges vehicle batteries when exposed to sunlight. Has a 1 in 4 chance of being broken on car generation.
- ```KITCHEN``` Acts as a kitchen unit and heat source for crafting.
- ```WELDRIG``` Acts as a welder for crafting.
- ```CRAFTRIG``` Acts as a dehydrator, vacuum sealer and reloading press for crafting purposes. Potentially to include additional tools in the future.
- ```CHEMLAB``` Acts as a chemistry set for crafting.
- ```FORGE``` Acts as a forge for crafting.
- ```TURRET``` Is a weapon turret.
- ```ARMOR``` Protects the other vehicle parts it's installed over during collisions.
- ```CONE_LIGHT``` Projects a cone of light when turned on.
- ```HORN``` Generates noise when used.
- ```MULTISQUARE``` Causes this part and any adjacent parts with the same ID to act as a singular part.
- ```CIRCLE_LIGHT``` Projects a circular radius of light when turned on.
- ```ODDTURN``` Only on during odd turns.
- ```EVENTURN``` Only on during even turns.
- ```RECHARGE``` Recharge items with the same flag. ( Currently only the rechargeable battery mod. )
- ```UNMOUNT_ON_MOVE``` Dismount this part when the vehicle moves. Doesn't drop the part, unless you give it special handling.
- ```POWER_TRANSFER``` Transmits power to and from an attached thingy (probably a vehicle)
- ```INITIAL_PART``` When starting a new vehicle via the construction menu, this vehicle part will be the initial part of the vehicle (if the used item matches the item required for this part).

## Ammo

### Ammo type
These are handled through ammo_types.json.  You can tag a weapon with these to have it chamber existing ammo,
or make your own ammo there.  The first column in this list is the tag's "id", the internal identifier DDA uses
to track the tag, and the second is a brief description of the ammo tagged.  Use the id to search for ammo
listings, as ids are constant throughout DDA's code.  Happy chambering!  :-)

- ```22``` .22LR (and relatives)
- ```223``` .223 Remington (and 5.56 NATO)
- ```300``` .300 WinMag
- ```3006``` 30.06
- ```308``` .308 Winchester (and relatives)
- ```32``` .32 ACP
- ```36paper``` .36 cap & ball
- ```38``` .38 Special
- ```40``` 10mm
- ```44``` .44 Magnum
- ```44paper``` .44 cap & ball
- ```45``` .45 ACP (and relatives)
- ```454``` .454 Casull
- ```46``` 46mm
- ```5x50``` 5x50 Dart
- ```50``` .50 BMG
- ```500``` .500 Magnum
- ```57``` 57mm
- ```700nx``` .700 Nitro Express
- ```762x25``` 7.62x25mm
- ```762``` 7.62x39mm
- ```762R``` 7.62x54mm
- ```8x40mm``` 8mm Caseless
- ```9mm``` 9mm Luger (and relatives)
- ```12mm``` 12mm
- ```20x66mm``` 20x66mm Shot (and relatives)
- ```40mm``` 40mm Grenade
- ```66mm``` 66mm HEAT
- ```84x246mm``` 84x246mm HE
- ```120mm``` 120mm HEAT
- ```ammo_flintlock``` Flintlock ammo
- ```ampoule``` Ampoule
- ```arrow``` Arrow
- ```battery``` Battery
- ```BB``` BB
- ```blunderbuss``` Blunderbuss
- ```bolt``` Bolt
- ```charcoal``` Charcoal
- ```components``` Components
- ```dart``` Dart
- ```diesel``` Diesel
- ```fish_bait``` Fish bait
- ```fishspear``` Speargun spear
- ```fusion``` Laser Pack
- ```gasoline``` Gasoline
- ```homebrew_rocket``` homebrew rocket
- ```lamp_oil``` Lamp oil
- ```laser_capacitor``` Charge
- ```m235``` M235 TPA (66mm Incendiary Rocket)
- ```metal_rail``` Rebar Rail
- ```mininuke_mod``` Mininuke
- ```money``` Cents
- ```muscle``` Muscle
- ```nail``` Nail
- ```pebble``` Pebble
- ```plasma``` Plasma
- ```plutonium``` Plutonium Cell
- ```rebreather_filter``` Rebreather filter
- ```RPG-7``` RPG-7
- ```signal_flare``` Signal Flare
- ```shot``` Shotshell
- ```tape``` Duct tape
- ```thread``` Thread
- ```thrown``` Thrown
- ```unfinished_char``` Semi-charred fuel
- ```UPS``` UPS charges
- ```water``` Water

### Effects

- ```COOKOFF``` Explodes when lit on fire.
- ```SHOT``` Multiple smaller pellets instead of one singular bullet; less effective against armor but increases chance to hit.
- ```BOUNCE``` Inflicts target with `ME_BOUNCED` effect.
- ```EXPLOSIVE``` Explodes without any shrapnel.
- ```EXPLOSIVE_BIG``` Large explosion without any shrapnel.
- ```EXPLOSIVE_HUGE``` Huge explosion without any shrapnel.
- ```FRAG``` Small explosion that spreads shrapnel.
- ```INCENDIARY``` Lights target on fire.
- ```NAPALM``` Explosion that spreads fire.
- ```TEARGAS``` Generates a cloud of teargas.
- ```SMOKE``` Generates a cloud of smoke.
- ```SMOKE_BIG``` Generates a large cloud of smoke.
- ```TRAIL``` Creates a trail of smoke.
- ```FLARE``` Lights the target on fire.
- ```FLASHBANG``` Blinds and deafens nearby targets.
- ```ACIDBOMB``` Leaves a pool of acid on detonation.
- ```FLAME``` Very small explosion that lights fires.
- ```STREAM``` Leaves a trail of fire fields.
- ```STREAM_BIG``` Leaves a trail of intense fire fields.
- ```BEANBAG``` Stuns the target.
- ```LARGE_BEANBAG``` Heavily stuns the target.
- ```MININUKE_MOD``` Small thermo-nuclear detonation that leaves behind radioactive fallout.
- ```LIGHTNING``` Creates a trail of lightning.
- ```PLASMA``` Creates a trail of superheated plasma.
- ```LASER``` Creates a trail of laser (the field type)
- ```NEVER_MISFIRES``` Firing ammo without this flag may trigger a misfiring, this is independent of the weapon flags.
- ```RECYCLED``` (For handmade ammo) causes the gun to misfire sometimes, this independent of the weapon flags.
- ```WHIP``` Special sounds for whips and has a chance of disarming the opponent.
- ```NOGIB``` Prevents overkill damage on the target (target won't explode into gibs, see also the monster flag NO_GIBS).

## Techniques
Techniques may be used by tools, armors, weapons and anything else that can be wielded.

- see contents of `data/json/techniques.json`
- techniques are also used with martial arts styles, see `data/json/martialarts.json`

## Armor

### Covers

- ```TORSO```
- ```HEAD```
- ```EYES```
- ```MOUTH```
- ```ARM_L```
- ```ARM_R```
- ```ARMS``` ... same ```ARM_L``` and ```ARM_R```
- ```HAND_L```
- ```HAND_R```
- ```HANDS``` ... same ```HAND_L``` and ```HAND_R```
- ```LEG_L```
- ```LEG_R```
- ```LEGS``` ... same ```LEG_L``` and ```LEG_R```
- ```FOOT_L```
- ```FOOT_R```
- ```FEET``` ... same ```FOOT_L``` and ```FOOT_R```

### Flags
Some armor flags, such as `WATCH` and `ALARMCLOCK` are compatible with other item types. Experiment to find which flags work elsewhere.

- ```ALARMCLOCK``` Has an alarm-clock feature.
- ```BELTED``` Layer for backpacks and things worn over outerwear.
- ```BLIND``` - Blinds the wearer while worn, and provides nominal protection v. flashbang flashes.
- ```BOOTS``` - You can store knives in this gear.
- ```COLLAR``` - This piece of clothing has a wide collar that can keep your mouth warm.
- ```DEAF``` Makes the player deaf.
- ```ELECTRIC_IMMUNE``` - This gear completely protects you from electric discharges.
- ```FANCY``` Wearing this clothing gives a morale bonus if the player has the `Stylish` trait.
- ```FLOATATION``` Prevents the player from drowning in deep water. Also prevents diving underwater.
- ```furred``` - This piece of clothing has a fur lining sewn into it to increase its overall warmth.
- ```HOOD``` Allow this clothing to conditionally cover the head, for additional warmth or water protection., if the player's head isn't encumbered
- ```kevlar_padded``` - This gear has kevlar inserted into strategic locations to increase protection without increasing encumbrance.
- ```leather_padded``` - This gear has certain parts padded with leather to increase protection without increasing encumbrance.
- ```OUTER```  Outer garment layer.
- ```OVERSIZE``` Can always be worn no matter encumbrance/mutations/bionics/etc., but prevents any other clothing being worn over this.
- ```PAIRED``` - Item usually comes in two, one for the left side and one for the right side.
- ```POCKETS``` Increases warmth for hands if the player's hands are cold and the player is wielding nothing.
- ```RAD_PROOF``` - This piece of clothing completely protects you from radiation.
- ```RAD_RESIST``` - This piece of clothing partially protects you from radiation.
- ```RAINPROOF``` Prevents the covered body-part(s) from getting wet in the rain.
- ```SKINTIGHT``` Undergarment layer.
- ```STURDY``` This clothing is a lot more resistant to damage than normal.
- ```SUN_GLASSES``` - Prevents glaring when in sunlight.
- ```SUPER_FANCY``` Gives an additional moral bonus over `FANCY` if the player has the `Stylish` trait.
- ```SWIM_GOGGLES``` - Allows you to see much further under water.
- ```THERMOMETER``` - This gear is equipped with an accurate thermometer.
- ```VARSIZE``` Can be made to fit via tailoring.
- ```WAIST``` Layer for belts other things worn on the waist.
- ```WATCH``` Acts as a watch and allows the player to see actual time.
- ```WATER_FRIENDLY``` Prevents the covered body part(s) from getting drenched with water.
- ```WATERPROOF``` Prevents the covered body-part(s) from getting wet in any circumstance.
- ```wooled``` - This piece of clothing has a wool lining sewn into it to increase its overall warmth.

## Comestibles

### Comestible type

- ```DRINK```
- ```FOOD```
- ```MED```

### Addiction type

- ```nicotine```
- ```caffeine```
- ```alcohol```
- ```sleeping pill```
- ```opiate```
- ```amphetamine```
- ```cocaine```
- ```crack```

### Use action

- ```NONE``` "You can't do anything of interest with your [x]."
- ```SEWAGE``` Causes vomiting and a chance to mutate.
- ```HONEYCOMB``` Spawns wax.
- ```ROYAL_JELLY``` Alleviates many negative conditions and diseases.
- ```BANDAGE``` Stop bleeding.
- ```FIRSTAID``` Heal.
- ```DISINFECTANT``` Prevents infections.
- ```CAFF``` Reduces fatigue.
- ```ATOMIC_CAFF``` Greatly reduces fatigue and increases radiation dosage.
- ```ALCOHOL``` Increases drunkenness. Adds disease `drunk`.
- ```ALCOHOL_WEAK``` Slightly increases drunkenness. Adds disease `drunk`
- ```PKILL``` Reduces pain. Adds disease `pkill[n]` where `[n]` is the level of flag `PKILL_[n]` used on this comestible.
- ```XANAX``` Alleviates anxiety. Adds disease `took_xanax`.
- ```CIG``` Alleviates nicotine cravings. Adds disease `cig`.
- ```ANTIBIOTIC``` Helps fight infections. Removes disease `infected` and adds disease `recover`.
- ```FUNGICIDE``` Kills fungus and spores. Removes diseases `fungus` and `spores`.
- ```WEED``` Makes you roll with Cheech & Chong. Adds disease `weed_high`.
- ```COKE``` Decreases hunger. Adds disease `high`.
- ```CRACK``` Decreases hunger. Adds disease `high`.
- ```GRACK``` Decreases hunger. Adds disease 'high'.
- ```METH``` Adds disease `meth`
- ```VITAMINS``` Increases healthiness (not to be confused with HP)
- ```VACCINE``` Greatly increases health.
- ```POISON``` Adds diseases `poison` and `foodpoison`.
- ```HALLU``` Adds disease `hallu`.
- ```THORAZINE``` Removes diseases `hallu`, `visuals`, `high`. Additionally removes disease `formication` if disease `dermatik` isn't also present. Has a chance of a negative reaction which increases fatigue.
- ```PROZAC``` Adds disease `took_prozac` if not currently present, otherwise acts as a minor stimulant.
- ```SLEEP``` Greatly increases fatigue.
- ```IODINE``` Adds disease `iodine`.
- ```FLUMED``` Adds disease `took_flumed`.
- ```FLUSLEEP``` Adds disease `took_flumed` and increases fatigue.
- ```INHALER``` Removes disease `asthma`.
- ```BLECH``` Causes vomiting.
- ```PLANTBLECH``` Causes vomiting if player does not contain plant mutations
- ```CHEW``` Displays message "You chew your %s", but otherwise does nothing.
- ```MUTAGEN``` Causes mutation.
- ```PURIFIER``` Removes negative mutations.
- ```MARLOSS``` "As you eat the berry, you have a near-religious experience, feeling at one with your surroundings..."
- ```DOGFOOD``` Makes a dog friendly.
- ```CATFOOD``` Makes a cat friendly.

### Flags

- ```EATEN_HOT``` Morale bonus for eating hot.
- ```USE_EAT_VERB``` "You drink your %s." or "You eat your %s."
- ```FERTILIZER``` Works as fertilizer for farming.
- ```LENS``` Lens items can make fires via focusing light rays.
- ```FIRE_DRILL``` Item will start fires in the primitive way.
- ```MUTAGEN_STRONG``` Chance of mutating several times.
- ```MUTAGEN_PLANT``` Causes mutation in the plant branch.
- ```MUTAGEN_INSECT``` Causes mutation in the insect branch.
- ```MUTAGEN_SPIDER``` Causes mutation in the spider branch.
- ```MUTAGEN_SLIME``` Causes mutation in the slime branch.
- ```MUTAGEN_FISH``` Causes mutation in the fish branch.
- ```MUTAGEN_RAT``` Causes mutation in the rat branch.
- ```MUTAGEN_BEAST``` Causes mutation in the beast branch.
- ```MUTAGEN_CATTLE``` Causes mutation in the cattle branch.
- ```MUTAGEN_CEPHALOPOD``` Causes mutation in the cephalopod branch.
- ```MUTAGEN_BIRD``` Causes mutation in the bird branch.
- ```MUTAGEN_LIZARD``` Causes mutation in the lizard branch.
- ```MUTAGEN_TROGLOBITE``` Causes mutation in the troglobite branch.
- ```MUTAGEN_MEDICAL``` Causes mutation in the medical branch.
- ```MUTAGEN_CHIMERA``` Causes mutation in the chimera branch.
- ```MUTAGEN_ALPHA``` Causes mutation in the alpha branch.
- ```MUTAGEN_ELFA``` Causes mutation in the elfa branch.
- ```MUTAGEN_RAPTOR``` Causes mutation in the raptor branch.
- ```PKILL_1``` Minor painkiller.
- ```PKILL_2``` Moderate painkiller.
- ```PKILL_3``` Heavy painkiller.
- ```PKILL_4``` "You shoot up."
- ```PKILL_L``` Slow-release painkiller.
- ```BREW``` ... Can be put into fermenting vat.
- ```HIDDEN_POISON``` ... Food is poisonous, visible only with a certain survival skill level.
- ```HIDDEN_HALLU``` ... Food causes hallucinations, visible only with a certain survival skill level.

## Melee

### Flags

- ```SPEAR``` Deals stabbing damage, with a moderate chance of getting stuck. The `SPEAR` flag is synonymous with the `STAB` flag.
- ```CHOP``` Does cutting damage, with a high chance of getting stuck.
- ```STAB``` Deals stabbing damage, with a moderate chance of getting stuck. The `STAB` flag is synonymous with the `SPEAR` flag.
- ```SLICE``` Deals cutting damage, with a low chance of getting stuck.
- ```MESSY``` Resistant to getting stuck in a monster. Potentially cause more gore in the future?
- ```NON_STUCK``` Resistant to getting stuck in a monster; not as large of an effect as `MESSY`.
- ```UNARMED_WEAPON``` Wielding this item still counts as unarmed combat.
- ```NO_UNWIELD``` Cannot unwield this item.
- ```SHEATH_SWORD``` Item can be sheathed in a sword scabbard
- ```IAIJUTSU``` Sword can slash at an enemy as it's drawn if cutting skill is above 7 and a roll is passed
- ```SHEATH_KNIFE``` Item can be sheathed in a knife sheath
- ```QUIVER_n``` Item can hold n arrows (will parse number as integer)
- ```ALWAYS_TWOHAND``` Item is always wielded with two hands. Without this, the items volume and weight are used to calculate this.

## Guns

- ```MODE_BURST``` Has a burst-fire mode.
- ```RELOAD_AND_SHOOT``` Firing automatically reloads and then shoots.
- ```RELOAD_ONE``` Only reloads one round at a time.
- ```NO_AMMO``` Does not directly have a loaded ammo type.
- ```BIO_WEAPON``` Weapon is a CBM weapon, uses power as ammo. (CBM weapons should get both NO_AMMO and BIO_WEAPON, to work correctly).
- ```CHARGE``` Has to be charged to fire. Higher charges do more damage.
- ```NO_UNLOAD``` Cannot be unloaded.
- ```FIRE_50``` Uses 50 shots per firing.
- ```FIRE_100``` Uses 100 shots per firing.
- ```BACKBLAST``` Causes a small explosion behind the person firing the weapon. Currently not implemented?
- ```STR_RELOAD``` Reload speed is affected by strength.
- ```RELOAD_EJECT``` Ejects shell from gun on reload instead of when fired.
- ```NO_BOOM``` Cancels the ammo effect "FLAME".
- ```STR8_DRAW``` Character needs at least strength 8 to use the full range of this bow, can not be used with less than 4 strength.
- ```STR10_DRAW``` Character needs at least strength 10 to use the full range of this bow, can not be used with less than 5 strength.
- ```STR12_DRAW``` Character needs at least strength 12 to use the full range of this bow, can not be used with less than 6 strength.
- ```MOUNTED_GUN``` Gun can only be used on terrain / furniture with the "MOUNTABLE" flag.
- ```WATERPROOF_GUN``` Gun does not rust and can be used underwater.
- ```UNDERWATER_GUN``` Gun is optimized for usage underwater, does perform badly outside of water.
- ```NEVER_JAMS``` Never malfunctions.
- ```COLLAPSIBLE_STOCK``` Reduces weapon volume proportional to the base size of the gun excluding any mods (see also SLOW_WIELD)

## Tools

### Flags
Melee flags are fully compatible with tool flags, and vice versa.

- ```LIGHT_[X]``` Illuminates the area with light intensity `[X]` where `[X]` is an intensity value. (e.x. `LIGHT_4` or `LIGHT_100`).
- ```CHARGEDIM``` If illuminated, light intensity fades with charge, starting at 20% charge left.
- ```FIRE``` Counts as a fire for crafting purposes.
- ```WRAP``` Unused?
- ```RECHARGE``` Gain charges when placed in a cargo area with a recharge station.
- ```USE_UPS``` Item is charges from an UPS / it uses the charges of an UPS instead of its own.
- ```NO_UNLOAD``` Cannot be unloaded.
- ```RADIOCARITEM``` Item can be put into a remote controlled car.
- ```RADIOSIGNAL_1``` Activated per radios signal 1.
- ```RADIOSIGNAL_2``` Activated per radios signal 2.
- ```BOMB``` It's a radio controlled bomb.
- ```RADIO_CONTAINER``` It's a container of something that is radio controlled.
- ```RADIO_ACTIVATION``` It is activated by a remote control (also requires RADIOSIGNAL_*).
- ```FISH_GOOD``` When used for fishing, it's a good tool (requires that the matching use_action has been set).
- ```FISH_POOR``` When used for fishing, it's a poor tool (requires that the matching use_action has been set).
- ```CABLE_SPOOL``` This item is a cable spool and must be processed as such. It has an internal "state" variable which may be in the states "attach_first" or "pay_out_cable" -- in the latter case, set its charges to `max_charges - dist(here, point(vars["source_x"], vars["source_y"]))`. If this results in 0 or a negative number, set its state back to "attach_first".
- ```NO_DROP``` An item with this flag should never actually be dropped. Used internally to signal that an item was created, but that it is unwanted. Needless to say, don't use this in an item definition.
- ```WET``` Item is wet and will slowly dry off (e.g. towel).
- ```MC_MOBILE```, ```MC_RANDOM_STUFF```, ```MC_SCIENCE_STUFF```, ```MC_USED```, ```MC_HAS_DATA``` Memory card related flags, see `iuse.cpp`

### Flags that apply to items, not to item types.
Those flags are added by the game code to specific items (that specific welder, not *all* welders).

- ```DOUBLE_AMMO``` The tool has the double battery mod and has its max_charges doubled.
- ```USE_UPS``` The tool has the UPS mod and is charged from an UPS.
- ```ATOMIC_AMMO``` The tool has the atomic mod and runs on plutonium instead of normal batteries.
- ```FIT``` Reduces encumbrance by one.
- ```LITCIG``` Marks a lit smoking item (cigarette, joint etc.).
- ```WET``` Item is wet and will slowly dry off (e.g. towel).
- ```REVIVE_SPECIAL``` ... Corpses revives when the player is nearby.

## Books

- ```INSPIRATIONAL```` Reading this book grants bonus morale to characters with the SPIRITUAL trait.

### Use actions

- ```NONE``` Do nothing.
- ```FIRESTARTER``` Light a fire with a lens, primitive tools or lighters.
- ```SEW``` Sew clothing.
- ```SCISSORS``` Cut up clothing.
- ```HAMMER``` Pry boards off of windows, doors and fences.
- ```EXTINGUISHER``` Put out fires.
- ```EXTRA_BATTERY``` Doubles the amount of charges a battery-powered item holds.
- ```GASOLINE_LANTERN_OFF``` Turns the lantern on.
- ```GASOLINE_LANTERN_ON``` Turns the lantern off.
- ```LIGHT_OFF``` Turns the light on.
- ```LIGHT_ON``` Turns the light off.
- ```LIGHTSTRIP``` Activates the lightstrip.
- ```LIGHTSTRIP_ACTIVE``` The lightstrip fades and dies.
- ```GLOWSTICK``` Turn on the glowstick.
- ```GLOWSTICK_ACTIVE``` The glowstick fades and dies.
- ```HANDFLARE``` Light the flare.
- ```HANDFLARE_LIT``` The flare dies out.
- ```HOTPLATE``` Use the hotplate.
- ```SOLDER_WELD``` Solder or weld items, or cauterize wounds.
- ```WATER_PURIFIER``` Purify water.
- ```TWO_WAY_RADIO``` Listen to, or talk to others over the radio.
- ```RADIO_OFF``` Turn the radio on.
- ```RADIO_ON``` Turn the radio off.
- ```DIRECTIONAL_ANTENNA``` Find the source of a signal with your radio.
- ```NOISE_EMITTER_OFF``` Turn the noise emitter on.
- ```NOISE_EMITTER_ON``` Turn the noise emitter off.
- ```ROADMAP``` Learn of local common points-of-interest and show roads.
- ```SURVIVORMAP``` Learn of local points-of-interest that can help you survive, and show roads.
- ```MILITARYMAP``` Learn of local military installations, and show roads.
- ```RESTAURANTMAP``` Learn of local eateries, and show roads.
- ```TOURISTMAP``` Learn of local points-of-interest that a tourist would like to visit, and show roads.
- ```CROWBAR``` Pry open doors, windows, man-hole covers and many other things that need prying.
- ```MAKEMOUND``` Make a mound of dirt.
- ```DIG``` Dig a hole in the ground.
- ```SIPHON``` Siphon liquids out of vehicle.
- ```CHAINSAW_OFF``` Turn the chainsaw on.
- ```CHAINSAW_ON``` Turn the chainsaw off.
- ```ELEC_CHAINSAW_OFF``` Turn the electric chainsaw on.
- ```ELEC_CHAINSAW_ON``` Turn the electric chainsaw off.
- ```CARVER_OFF``` Turn the carver on.
- ```CARVER_ON``` Turn the carver off.
- ```COMBATSAW_OFF``` Turn the combat-saw on.
- ```COMBATSAW_ON``` Turn the combat-saw off
- ```JACKHAMMER``` Bust down walls and other constructions.
- ```JACQUESHAMMER``` Mr. Gorbachev, tear down this wall!
- ```SET_TRAP``` Set a trap.
- ```GEIGER``` Detect local radiation levels.
- ```TELEPORT``` Teleport.
- ```CAN_GOO``` Release a little blob buddy.
- ```PIPEBOMB``` Light a pipebomb.
- ```PIPEBOMB_ACT``` Let's hope it doesn't fizzle out.
- ```GRENADE``` Pull the pin on a grenade.
- ```GRENADE_ACT``` Throw it dummy!
- ```GRANADE``` Pull the pin on Granade.
- ```GRANADE_ACT``` Assaults enemies with source code fixes?
- ```FLASHBANG``` Pull the pin on a flashbang.
- ```FLASHBANG_ACT``` Hope it doesn't light any fires.
- ```EMPBOMB``` Pull the pin on an EMP grenade.
- ```EMPBOMB_ACT``` You may not be a robot, but you probably shouldn't keep holding it.
- ```SCRAMBLER``` Pull the pin on the scrambler grenade.
- ```SCRAMBLER_ACT``` I don't even know what this does, so you better get rid of it quick.
- ```GASBOMB``` Pull the pin on a teargas canister.
- ```GASBOMB_ACT``` Don't cry or pout, just get rid of it.
- ```SMOKEBOMB``` Pull the pin on a smoke bomb.
- ```SMOKEBOMB_ACT``` This may be a good way to hide as a smoker.
- ```ARROW_FLAMABLE``` Light your arrow and let fly.
- ```MOLOTOV``` Light the molotov cocktail.
- ```MOLOTOV_LIT``` Throw it, but don't drop it.
- ```ACIDBOMB``` Pull the pin on an acid bomb.
- ```ACIDBOMB_ACT``` Get rid of it or you'll end up like that guy in Robocop.
- ```DYNAMITE``` Light a stick of dynamite.
- ```DYNAMITE_ACT``` Sister Sara still needs her mules.
- ```FIRECRACKER_PACK``` Light an entire packet of firecrackers.
- ```FIRECRACKER_PACK_ACT``` Keep the change you filthy animal.
- ```FIRECRACKER``` Light a singular firecracker.
- ```FIRECRACKER_ACT``` The saddest Fourth of July.
- ```MININUKE``` Set the timer and run. Or hit with a hammer (not really).
- ```MININUKE_ACT``` If you move quick enough, you might survive long enough to see _The Day After_.
- ```PHEROMONE``` Makes zombies love you.
- ```PORTAL``` Create portal traps.
- ```MANHACK``` Activate a manhack.
- ```TURRET``` Activate a turret.
- ```TURRET_LASER``` Activate a laser turret.
- ```UPS_OFF``` Turn on the UPS.
- ```UPS_ON``` Turn off the UPS.
- ```adv_UPS_ON``` Turn on the advanced UPS.
- ```adv_UPS_OFF``` Turn off the advanced UPS.
- ```TAZER``` Shock someone or something.
- ```SHOCKTONFA_OFF``` Turn the shocktonfa on.
- ```SHOCKTONFA_ON``` Turn the shocktonfa off.
- ```MP3``` Turn the mp3 player on.
- ```MP3_ON``` Turn the mp3 player off.
- ```PORTABLE_GAME``` Play games.
- ```C4``` Arm the C4.
- ```C4ARMED``` Just set it and forget it (get away from it though)!
- ```DOG_WHISTLE``` Dogs hate this thing; your dog seems pretty cool with it though.
- ```VACUTAINER``` Sucks the blood out of things like a robotic vampire.
- ```KNIFE``` Cut things up.
- ```FIREMACHETE_OFF``` Turn the fire-machete on.
- ```FIREMACHETE_ON``` Turn the fire-machete off.
- ```FIREKATANA_OFF``` Turn the fire-katana on.
- ```FIREKATANA_ON``` Turn the fire-katana off.
- ```ZWEIFIRE_OFF``` Turn the zwei-fire on.
- ```ZWEIFRE_ON``` Turn the zwei-fire off.
- ```BROADFIRE_OFF``` Turn the broad-fire on.
- ```BROADFIRE_ON``` Turn the broad-fire off.
- ```SHISHKEBAB_OFF``` Turn the shishkebab on.
- ```SHISHKEBAB_ON``` Turn the shshkebab off.
- ```LUMBER``` Cut logs into planks.
- ```HACKSAW``` Cut metal into chunks.
- ```TENT``` Pitch a tent.
- ```TORCH``` Light a torch.
- ```TORCH_LIT``` Extinguish the torch.
- ```BATTLETORCH``` Light the battle torch.
- ```BATTLETORCH_LIT``` Extinguish the battle torch.
- ```CANDLE``` Light the candle.
- ```CANDLE_LIT``` Extinguish the candle.
- ```BULLET_PULLER``` Pull bullets; says it right on the package.
- ```BOLTCUTTERS``` Use your town key to gain access anywhere.
- ```MOP``` Mop up the mess.
- ```PICKLOCK``` Attempt to pick the lock on doors.
- ```PICKAXE``` Does nothing but berate you for having it (I'm serious).
- ```SPRAY_CAN``` Graffiti the town.
- ```RAG``` Stop the bleeding.
- ```PDA``` Use your pda.
- ```PDA_FLASHLIGHT``` Use your pda as a flashlight.
- ```SHELTER``` Put up a full-blown shelter.
- ```HEATPACK``` Activate the heatpack and get warm.
- ```LAW``` Unpack the LAW for firing.
- ```DEJAR```
- ```DOLLCHAT``` That creepy doll just keeps on talking.
- ```ABSORBENT```
- ```UNFOLD_BICYCLE``` Unfold the folding bicycle.
- ```MATCHBOMB``` Light the matchbomb.
- ```MATCHBOMB_ACT``` This thing is so hokey that you might actually be safe just holding onto it.
- ```HORN_BICYCLE``` Honk the horn.
- ```RAD_BADGE``` Take the radiation badge out of its protective case to start measuring absorbed dosage.
- ```AIRHORN``` Sound the horn.
- ```BELL``` Ring the bell.
- ```SEED``` Asks if you are sure that you want to eat the seed. As it is better to plant seeds.
- ```OXYGEN_BOTTLE```
- ```ATOMIC_BATTERY```
- ```FISHING_BASIC``` Use a fishing rod
- ```JET_INJECTOR``` Inject some jet drugs right into your veins.
- ```CABLE_ATTACH``` This item is a cable spool. Use it to try to attach to a vehicle.



## Generic

### Flags
- ```UNRECOVERABLE``` Cannot be recovered from a disassembly.
- ```NO_SALVAGE``` Item cannot be broken down through a salvage process. Best used when something should not be able to be broken down (i.e. base components like leather patches).
- ```FLAMING``` ... Sets the target on fire when used as melee weapon.
- ```GAS_DISCOUNT``` ... Discount cards for the automated gas stations.
- ```RADIOACTIVE``` ... Is radioactive (can be used with LEAK_*).
- ```LEAK_ALWAYS``` ... Leaks (may be combined with "RADIOACTIVE").
- ```LEAK_DAM``` ... Leaks when damaged (may be combined with "RADIOACTIVE").
- ```UNBREAKABLE_MELEE``` ... Does never get damaged when used as melee weapon.
- ```DURABLE_MELEE``` ... Item is made to hit stuff and it does it well, so it's considered to be a lot tougher than other weapons made of the same materials.
- ```RAIN_PROTECT``` ... Protects from sunlight and from rain, when wielded.
- ```NO_PICKUP``` ... Character can not pickup anything while wielding this item (e.g. bionic claws).
- ```SLOW_WIELD``` ... Has an additional time penalty upon wielding. For melee weapons and guns this is offset by the relevant skill.

## Skills

### Tags

- ```"gun_types"``` Define gun related skills?

## Scenarios

### Flags

- ```SUM_START``` ... start in summer.
- ```SPR_START``` ... start in spring.
- ```AUT_START``` ... start in autumn.
- ```WIN_START``` ... start in winter.
- ```SUR_START``` ... surrounded start, zombies outside the starting shelter.

## TODO

- Descriptions for `Special attacks` under `Monsters` could stand to be more descriptive of exactly what the attack does.
- `Ammo effects` under `Ammo` need more descriptive details, and some need to be double-checked for accuracy.<|MERGE_RESOLUTION|>--- conflicted
+++ resolved
@@ -72,19 +72,14 @@
 - ```MOUNTABLE``` Suitable for guns with the "MOUNTED_GUN" flag.
 - ```UNSTABLE``` Walking here cause the bouldering effect on the character.
 - ```HARVESTED``` Marks the harvested version of a terrain type (e.g. harvesting an apple tree turns it into a harvested tree, which later becomes an apple tree again).
-<<<<<<< HEAD
 - ```ELECTRIFIED``` Shocks anyone moving across or trying to bash.
-- ```CLIMBABLE``` Allows climbing for creatures with MF_CLIMBS.
-=======
 - ```AUTO_WALL_SYMBOL``` (only for terrain) The symbol of this terrain will be one of the line drawings (corner, T-intersection, straight line etc.) depending on the adjacent terrains.
-- ```CONNECT_TO_WALL``` (only for terrain) Adjacent terrain that has the `AUTO_WALL_SYMBOL` flag will be shown as a line connecting to this terrain. This applies for example to doors or windows (which are technically embedded in walls). This flag is implied by the `WALL` and the `AUTO_WALL_SYMBOL` flag.
 
 Example: `-` and `|` is terrain with the `CONNECT_TO_WALL` flag, `O` does not have it, `X` and `Y` have the `AUTO_WALL_SYMBOL` flag, `X` terrain will be drawn as a T-intersection (connected to west, south and east), `Y` will be drawn as horizontal line (going from west to east, no connection to south).
 ```
 -X-    -Y-
  |      O
 ```
->>>>>>> 05aac56f
 
 ### Examine actions
 

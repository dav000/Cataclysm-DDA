--- conflicted
+++ resolved
@@ -441,11 +441,7 @@
 
 // FOOD
 
-<<<<<<< HEAD
- RECIPE(itm_water_clean, CC_FOOD, Skill::skill("cooking"), Skill::skill("null"), 0, 5000, false);
-=======
- RECIPE(itm_water_clean, CC_DRINK, sk_cooking, sk_null, 0, 5000, false);
->>>>>>> 814731e6
+ RECIPE(itm_water_clean, CC_DRINK, Skill::skill("cooking"), Skill::skill("null"), 0, 5000, false);
   TOOL(itm_hotplate, 3, itm_toolset, 1, itm_fire, -1, NULL);
   TOOL(itm_pan, -1, itm_pot, -1, NULL);
   COMP(itm_water, 1, NULL);
@@ -488,48 +484,28 @@
   TOOL(itm_pan, -1, itm_pot, -1, NULL);
   COMP(itm_potato_raw, 1, NULL);
 
-<<<<<<< HEAD
- RECIPE(itm_tea, CC_FOOD, Skill::skill("cooking"), Skill::skill("null"), 0, 4000, false);
-=======
- RECIPE(itm_tea, CC_DRINK, sk_cooking, sk_null, 0, 4000, false);
->>>>>>> 814731e6
+ RECIPE(itm_tea, CC_DRINK, Skill::skill("cooking"), Skill::skill("null"), 0, 4000, false);
   TOOL(itm_hotplate, 2, itm_toolset, 1, itm_fire, -1, NULL);
   TOOL(itm_pot, -1, NULL);
   COMP(itm_tea_raw, 1, NULL);
   COMP(itm_water, 1, itm_water_clean, 1, NULL);
 
-<<<<<<< HEAD
- RECIPE(itm_coffee, CC_FOOD, Skill::skill("cooking"), Skill::skill("null"), 0, 4000, false);
-=======
- RECIPE(itm_coffee, CC_DRINK, sk_cooking, sk_null, 0, 4000, false);
->>>>>>> 814731e6
+ RECIPE(itm_coffee, CC_DRINK, Skill::skill("cooking"), Skill::skill("null"), 0, 4000, false);
   TOOL(itm_hotplate, 2, itm_toolset, 1, itm_fire, -1, NULL);
   TOOL(itm_pot, -1, NULL);
   COMP(itm_coffee_raw, 1, NULL);
   COMP(itm_water, 1, itm_water_clean, 1, NULL);
 
-<<<<<<< HEAD
- RECIPE(itm_oj, CC_FOOD, Skill::skill("cooking"), Skill::skill("null"), 1, 5000, false);
-=======
- RECIPE(itm_oj, CC_DRINK, sk_cooking, sk_null, 1, 5000, false);
->>>>>>> 814731e6
+ RECIPE(itm_oj, CC_DRINK, Skill::skill("cooking"), Skill::skill("null"), 1, 5000, false);
   TOOL(itm_rock, -1, itm_toolset, -1, NULL);
   COMP(itm_orange, 2, NULL);
   COMP(itm_water, 1, itm_water_clean, 1, NULL);
 
-<<<<<<< HEAD
- RECIPE(itm_apple_cider, CC_FOOD, Skill::skill("cooking"), Skill::skill("null"), 2, 7000, false);
+ RECIPE(itm_apple_cider, CC_DRINK, Skill::skill("cooking"), Skill::skill("null"), 2, 7000, false);
   TOOL(itm_rock, -1, itm_toolset, -1, NULL);
   COMP(itm_apple, 3, NULL);
 
- RECIPE(itm_long_island, CC_FOOD, Skill::skill("cooking"), Skill::skill("null"), 1, 7000, false);
-=======
- RECIPE(itm_apple_cider, CC_DRINK, sk_cooking, sk_null, 2, 7000, false);
-  TOOL(itm_rock, -1, itm_toolset, -1, NULL);
-  COMP(itm_apple, 3, NULL);
-
- RECIPE(itm_long_island, CC_DRINK, sk_cooking, sk_null, 1, 7000, false);
->>>>>>> 814731e6
+ RECIPE(itm_long_island, CC_DRINK, Skill::skill("cooking"), Skill::skill("null"), 1, 7000, false);
   COMP(itm_cola, 1, NULL);
   COMP(itm_vodka, 1, NULL);
   COMP(itm_gin, 1, NULL);
@@ -582,51 +558,31 @@
   COMP(itm_sauce_pesto, 1, itm_sauce_red, 1, NULL);
   COMP(itm_water, 1, itm_water_clean, 1, NULL);
 
-<<<<<<< HEAD
- RECIPE(itm_meth, CC_FOOD, Skill::skill("cooking"), Skill::skill("null"), 5, 20000, false);
-=======
- RECIPE(itm_meth, CC_CHEM, sk_cooking, sk_null, 5, 20000, false);
->>>>>>> 814731e6
+ RECIPE(itm_meth, CC_CHEM, Skill::skill("cooking"), Skill::skill("null"), 5, 20000, false);
   TOOL(itm_hotplate, 15, itm_toolset, 8, itm_fire, -1, NULL);
   TOOL(itm_bottle_glass, -1, itm_hose, -1, NULL);
   COMP(itm_dayquil, 2, itm_royal_jelly, 1, NULL);
   COMP(itm_aspirin, 40, NULL);
   COMP(itm_caffeine, 20, itm_adderall, 5, itm_energy_drink, 2, NULL);
 
-<<<<<<< HEAD
- RECIPE(itm_royal_jelly, CC_FOOD, Skill::skill("cooking"), Skill::skill("null"), 5, 5000, false);
+ RECIPE(itm_royal_jelly, CC_CHEM, Skill::skill("cooking"), Skill::skill("null"), 5, 5000, false);
   COMP(itm_honeycomb, 1, NULL);
   COMP(itm_bleach, 2, itm_purifier, 1, NULL);
 
- RECIPE(itm_heroin, CC_FOOD, Skill::skill("cooking"), Skill::skill("null"), 6, 2000, false);
-=======
- RECIPE(itm_royal_jelly, CC_CHEM, sk_cooking, sk_null, 5, 5000, false);
-  COMP(itm_honeycomb, 1, NULL);
-  COMP(itm_bleach, 2, itm_purifier, 1, NULL);
-
- RECIPE(itm_heroin, CC_CHEM, sk_cooking, sk_null, 6, 2000, false);
->>>>>>> 814731e6
+ RECIPE(itm_heroin, CC_CHEM, Skill::skill("cooking"), Skill::skill("null"), 6, 2000, false);
   TOOL(itm_hotplate, 3, itm_toolset, 2, itm_fire, -1, NULL);
   TOOL(itm_pan, -1, itm_pot, -1, NULL);
   COMP(itm_salt_water, 1, itm_salt, 4, NULL);
   COMP(itm_oxycodone, 40, NULL);
 
-<<<<<<< HEAD
- RECIPE(itm_mutagen, CC_FOOD, Skill::skill("cooking"), Skill::skill("firstaid"), 8, 10000, false);
-=======
- RECIPE(itm_mutagen, CC_CHEM, sk_cooking, sk_firstaid, 8, 10000, false);
->>>>>>> 814731e6
+ RECIPE(itm_mutagen, CC_CHEM, Skill::skill("cooking"), Skill::skill("firstaid"), 8, 10000, false);
   TOOL(itm_hotplate, 25, itm_toolset, 12, itm_fire, -1, NULL);
   COMP(itm_meat_tainted, 3, itm_veggy_tainted, 5, itm_fetus, 1, itm_arm, 2,
        itm_leg, 2, NULL);
   COMP(itm_bleach, 2, NULL);
   COMP(itm_ammonia, 1, NULL);
 
-<<<<<<< HEAD
- RECIPE(itm_purifier, CC_FOOD, Skill::skill("cooking"), Skill::skill("firstaid"), 9, 10000, false);
-=======
- RECIPE(itm_purifier, CC_CHEM, sk_cooking, sk_firstaid, 9, 10000, false);
->>>>>>> 814731e6
+ RECIPE(itm_purifier, CC_CHEM, Skill::skill("cooking"), Skill::skill("firstaid"), 9, 10000, false);
   TOOL(itm_hotplate, 25, itm_toolset, 12, itm_fire, -1, NULL);
   COMP(itm_royal_jelly, 4, itm_mutagen, 2, NULL);
   COMP(itm_bleach, 3, NULL);

<?xml version="1.0" encoding="UTF-8" standalone="yes" ?>
<CodeBlocks_project_file>
	<FileVersion major="1" minor="6" />
	<Project>
		<Option title="Cataclysm" />
		<Option pch_mode="2" />
		<Option compiler="gcc" />
		<Build>
			<Target title="Release">
				<Option output="CataclysmWin" prefix_auto="1" extension_auto="1" />
				<Option object_output="obj/Release/" />
				<Option type="0" />
				<Option compiler="gcc" />
				<Compiler>
					<Add option="-Os -O2" />
					<Add option="-DRELEASE=1" />
				</Compiler>
			</Target>
			<Target title="Release (Localized)">
				<Option output="CataclysmWin" prefix_auto="1" extension_auto="1" />
				<Option object_output="obj/ReleaseLocalized/" />
				<Option type="0" />
				<Option compiler="gcc" />
				<Compiler>
					<Add option="-Os -O2" />
					<Add option="-DLOCALIZE" />
					<Add option="-DRELEASE=1" />
					<Add directory="WinDepend/include" />
				</Compiler>
				<Linker>
					<Add library="libintl.dll.a" />
					<Add library="libiconv.dll.a" />
					<Add directory="WinDepend/lib" />
				</Linker>
			</Target>
			<Target title="Release (SDL)">
				<Option output="Cataclysm-Tiles" prefix_auto="0" extension_auto="1" />
				<Option object_output="obj/ReleaseSDL/" />
				<Option type="0" />
				<Option compiler="gcc" />
				<Compiler>
					<Add option="-Os -O2" />
					<Add option="-DTILES" />
					<Add option="-DSDLTILES" />
					<Add option="-DRELEASE=1" />
<<<<<<< HEAD
					<Add option="-DSDL_SOUND" />
					<Add directory="WinDepend/SDLttf/SDL_ttf-2.0.11/include" />
					<Add directory="WinDepend/SDL-1.2.15/include/SDL" />
					<Add directory="WinDepend/SDLImg_binVC/SDL_image-1.2.12/include" />
=======
					<Add directory="WinDepend/include" />
>>>>>>> 19904c84
				</Compiler>
				<Linker>
					<Add library="libSDL2.dll.a" />
					<Add library="libSDL2main.a" />
					<Add library="libSDL2_ttf.dll.a" />
					<Add library="libSDL2_image.dll.a" />
					<Add directory="WinDepend/lib" />
				</Linker>
			</Target>
			<Target title="Release (Lua)">
				<Option output="CataclysmWin" prefix_auto="1" extension_auto="1" />
				<Option object_output="obj/ReleaseLua/" />
				<Option type="0" />
				<Option compiler="gcc" />
				<Compiler>
					<Add option="-Os -O2" />
					<Add option="-DLUA" />
					<Add option="-DRELEASE=1" />
					<Add directory="WinDepend/include" />
					<Add directory="WinDepend/include/lua5.1" />
				</Compiler>
				<Linker>
					<Add library="liblua5.1.a" />
					<Add directory="WinDepend/lib" />
				</Linker>
				<ExtraCommands>
					<Add before="cmd /c cd src/lua &amp;&amp; lua5.1 -v || echo &apos;lua5.1&apos; command not found!" />
					<Add before="cmd /c cd src/lua &amp;&amp; lua5.1 generate_bindings.lua catabindings.cpp" />
					<Mode after="always" />
				</ExtraCommands>
			</Target>
			<Target title="Release (SDL, Sound)">
				<Option output="Cataclysm-Tiles" prefix_auto="0" extension_auto="1" />
				<Option object_output="obj/ReleaseSoundSDL/" />
				<Option type="0" />
				<Option compiler="gcc" />
				<Compiler>
					<Add option="-Os -O2" />
					<Add option="-DTILES" />
					<Add option="-DSDLTILES" />
					<Add option="-DSDL_SOUND" />
					<Add option="-DRELEASE=1" />
					<Add directory="WinDepend/include" />
				</Compiler>
				<Linker>
					<Add library="libSDL2.dll.a" />
					<Add library="libSDL2main.a" />
					<Add library="libSDL2_ttf.dll.a" />
					<Add library="libSDL2_image.dll.a" />
					<Add library="libSDL2_mixer.dll.a" />
					<Add directory="WinDepend/lib" />
				</Linker>
			</Target>
			<Target title="Release (SDL, Localized)">
				<Option output="Cataclysm-Tiles" prefix_auto="0" extension_auto="1" />
				<Option object_output="obj/ReleaseLocalizedSDL/" />
				<Option type="0" />
				<Option compiler="gcc" />
				<Compiler>
					<Add option="-Os -O2" />
					<Add option="-DLOCALIZE" />
					<Add option="-DTILES" />
					<Add option="-DSDLTILES" />
					<Add option="-DRELEASE=1" />
					<Add directory="WinDepend/include" />
				</Compiler>
				<Linker>
					<Add library="libintl.dll.a" />
					<Add library="libiconv.dll.a" />
					<Add library="libSDL2.dll.a" />
					<Add library="libSDL2main.a" />
					<Add library="libSDL2_ttf.dll.a" />
					<Add library="libSDL2_image.dll.a" />
					<Add directory="WinDepend/lib" />
				</Linker>
			</Target>
			<Target title="Release (SDL, Loc, Lua, Sound)">
				<Option output="Cataclysm-Tiles" prefix_auto="0" extension_auto="1" />
				<Option object_output="obj/ReleaseLocalizedLuaSoundSDL/" />
				<Option type="0" />
				<Option compiler="gcc" />
				<Compiler>
					<Add option="-Os -O2" />
					<Add option="-DLOCALIZE" />
					<Add option="-DTILES" />
<<<<<<< HEAD
=======
					<Add option="-DSDLTILES" />
					<Add option="-DSDL_SOUND" />
					<Add option="-DLUA" />
>>>>>>> 19904c84
					<Add option="-DRELEASE=1" />
					<Add directory="WinDepend/include" />
					<Add directory="WinDepend/include/lua5.1" />
				</Compiler>
				<Linker>
					<Add library="libintl.dll.a" />
					<Add library="libiconv.dll.a" />
					<Add library="libSDL2.dll.a" />
					<Add library="libSDL2main.a" />
					<Add library="libSDL2_ttf.dll.a" />
					<Add library="libSDL2_image.dll.a" />
					<Add library="libSDL2_mixer.dll.a" />
					<Add library="liblua5.1.a" />
					<Add directory="WinDepend/lib" />
				</Linker>
				<ExtraCommands>
					<Add before="cmd /c cd src/lua &amp;&amp; lua5.1 -v || echo &apos;lua5.1&apos; command not found!" />
					<Add before="cmd /c cd src/lua &amp;&amp; lua5.1 generate_bindings.lua catabindings.cpp" />
					<Mode after="always" />
				</ExtraCommands>
			</Target>
			<Target title="Debug">
				<Option output="CataclysmWin" prefix_auto="1" extension_auto="1" />
				<Option object_output="obj/Debug/" />
				<Option type="0" />
				<Option compiler="gcc" />
				<Compiler>
					<Add option="-pg -g" />
				</Compiler>
				<Linker>
					<Add option="-pg -lgmon" />
				</Linker>
			</Target>
			<Target title="Debug (Localized)">
				<Option output="CataclysmWin" prefix_auto="1" extension_auto="1" />
				<Option object_output="obj/DebugLocalized/" />
				<Option type="0" />
				<Option compiler="gcc" />
				<Compiler>
					<Add option="-pg -g" />
					<Add option="-DLOCALIZE" />
					<Add directory="WinDepend/include" />
				</Compiler>
				<Linker>
					<Add option="-pg -lgmon" />
					<Add library="libintl.dll.a" />
					<Add library="libiconv.dll.a" />
					<Add directory="WinDepend/lib" />
				</Linker>
			</Target>
			<Target title="Debug (SDL)">
				<Option output="CataclysmWin-Tiles" prefix_auto="0" extension_auto="1" />
				<Option object_output="obj/DebugSDL/" />
				<Option type="0" />
				<Option compiler="gcc" />
				<Compiler>
<<<<<<< HEAD
					<Add option="-Os" />
					<Add option="-O2" />
					<Add option="-pg" />
=======
					<Add option="-pg -g" />
					<Add option="-DTILES" />
					<Add option="-DSDLTILES" />
					<Add directory="WinDepend/include" />
				</Compiler>
				<Linker>
					<Add option="-pg -lgmon" />
					<Add library="libSDL2.dll.a" />
					<Add library="libSDL2main.a" />
					<Add library="libSDL2_ttf.dll.a" />
					<Add library="libSDL2_image.dll.a" />
					<Add directory="WinDepend/lib" />
				</Linker>
			</Target>
			<Target title="Debug (Lua)">
				<Option output="CataclysmWin" prefix_auto="1" extension_auto="1" />
				<Option object_output="obj/DebugLua/" />
				<Option type="0" />
				<Option compiler="gcc" />
				<Compiler>
					<Add option="-pg -g" />
					<Add option="-DLUA" />
					<Add directory="WinDepend/include" />
					<Add directory="WinDepend/include/lua5.1" />
				</Compiler>
				<Linker>
					<Add option="-pg -lgmon" />
					<Add library="liblua5.1.a" />
					<Add directory="WinDepend/lib" />
				</Linker>
				<ExtraCommands>
					<Add before="cmd /c cd src/lua &amp;&amp; lua5.1 -v || echo &apos;lua5.1&apos; command not found!" />
					<Add before="cmd /c cd src/lua &amp;&amp; lua5.1 generate_bindings.lua catabindings.cpp" />
					<Mode after="always" />
				</ExtraCommands>
			</Target>
			<Target title="Debug (SDL, Sound)">
				<Option output="Cataclysm-Tiles" prefix_auto="0" extension_auto="1" />
				<Option object_output="obj/DebugSoundSDL/" />
				<Option type="0" />
				<Option compiler="gcc" />
				<Compiler>
					<Add option="-pg -g" />
>>>>>>> 19904c84
					<Add option="-DTILES" />
					<Add option="-DSDLTILES" />
					<Add option="-DSDL_SOUND" />
					<Add directory="WinDepend/include" />
				</Compiler>
				<Linker>
					<Add option="-pg -lgmon" />
					<Add library="libSDL2.dll.a" />
					<Add library="libSDL2main.a" />
					<Add library="libSDL2_ttf.dll.a" />
					<Add library="libSDL2_image.dll.a" />
					<Add library="libSDL2_mixer.dll.a" />
					<Add directory="WinDepend/lib" />
				</Linker>
			</Target>
			<Target title="Debug (SDL, Localized)">
				<Option output="CataclysmWin-Tiles" prefix_auto="0" extension_auto="1" />
				<Option object_output="obj/DebugLocalizedSDL/" />
				<Option type="0" />
				<Option compiler="gcc" />
				<Compiler>
<<<<<<< HEAD
					<Add option="-Os" />
					<Add option="-O2" />
					<Add option="-pg" />
					<Add option="-g" />
=======
					<Add option="-pg -g" />
					<Add option="-DLOCALIZE" />
					<Add option="-DSDLTILES" />
>>>>>>> 19904c84
					<Add option="-DTILES" />
					<Add directory="WinDepend/include" />
				</Compiler>
				<Linker>
					<Add option="-pg -lgmon" />
					<Add library="libintl.dll.a" />
					<Add library="libiconv.dll.a" />
					<Add library="libSDL2.dll.a" />
					<Add library="libSDL2main.a" />
					<Add library="libSDL2_ttf.dll.a" />
					<Add library="libSDL2_image.dll.a" />
					<Add directory="WinDepend/lib" />
				</Linker>
			</Target>
			<Target title="Debug (SDL, Loc, Lua, Sound)">
				<Option output="Cataclysm-Tiles" prefix_auto="0" extension_auto="1" />
				<Option object_output="obj/DebugLocalizedLuaSoundSDL/" />
				<Option type="0" />
				<Option compiler="gcc" />
				<Compiler>
					<Add option="-pg -g" />
					<Add option="-DLOCALIZE" />
					<Add option="-DTILES" />
					<Add option="-DSDLTILES" />
					<Add option="-DSDL_SOUND" />
					<Add option="-DLUA" />
					<Add directory="WinDepend/include" />
					<Add directory="WinDepend/include/lua5.1" />
				</Compiler>
				<Linker>
					<Add option="-pg -lgmon" />
					<Add library="libintl.dll.a" />
					<Add library="libiconv.dll.a" />
					<Add library="libSDL2.dll.a" />
					<Add library="libSDL2main.a" />
					<Add library="libSDL2_ttf.dll.a" />
					<Add library="libSDL2_image.dll.a" />
					<Add library="libSDL2_mixer.dll.a" />
					<Add library="liblua5.1.a" />
					<Add directory="WinDepend/lib" />
				</Linker>
				<ExtraCommands>
					<Add before="cmd /c cd src/lua &amp;&amp; lua5.1 -v || echo &apos;lua5.1&apos; command not found!" />
					<Add before="cmd /c cd src/lua &amp;&amp; lua5.1 generate_bindings.lua catabindings.cpp" />
					<Mode after="always" />
				</ExtraCommands>
			</Target>
		</Build>
		<Compiler>
			<Add option="-Wextra" />
			<Add option="-Wall" />
			<Add option="-std=c++11" />
			<Add option="-Wno-switch -Wno-sign-compare -Wno-missing-braces -Wno-unused-parameter" />
			<Add option="-DCB_BUILD" />
			<Add option="-D_WINDOWS -D_MINGW -D_WIN32 -DWIN32 -D__MINGW__" />
		</Compiler>
		<Linker>
			<Add option="-Wl,-stack,12000000,-subsystem,windows" />
			<Add option="-static" />
			<Add library="gdi32" />
			<Add library="winmm" />
		</Linker>
		<ExtraCommands>
			<Add before="cmd /c git --version || echo &apos;git&apos; command not found!" />
			<Add before='cmd /c for /F &quot;tokens=*&quot; %%i in (&apos;git describe --tags --always --dirty&apos;) do echo #define VERSION &quot;%%i&quot; &gt;  src/version.h' />
			<Mode after="always" />
		</ExtraCommands>
		<Unit filename="src/action.cpp" />
		<Unit filename="src/action.h" />
		<Unit filename="src/active_item_cache.cpp" />
		<Unit filename="src/active_item_cache.h" />
		<Unit filename="src/activity_handlers.cpp" />
		<Unit filename="src/activity_handlers.h" />
		<Unit filename="src/activity_item_handling.cpp" />
		<Unit filename="src/addiction.cpp" />
		<Unit filename="src/addiction.h" />
		<Unit filename="src/advanced_inv.cpp" />
		<Unit filename="src/advanced_inv.h" />
		<Unit filename="src/ammo.cpp" />
		<Unit filename="src/ammo.h" />
		<Unit filename="src/animation.cpp" />
		<Unit filename="src/armor_layers.cpp" />
		<Unit filename="src/artifact.cpp" />
		<Unit filename="src/artifact.h" />
		<Unit filename="src/auto_pickup.cpp" />
		<Unit filename="src/auto_pickup.h" />
		<Unit filename="src/basecamp.cpp" />
		<Unit filename="src/basecamp.h" />
		<Unit filename="src/bionics.cpp" />
		<Unit filename="src/bionics.h" />
		<Unit filename="src/bodypart.cpp" />
		<Unit filename="src/bodypart.h" />
		<Unit filename="src/calendar.cpp" />
		<Unit filename="src/calendar.h" />
		<Unit filename="src/cata_tiles.cpp" />
		<Unit filename="src/cata_tiles.h" />
		<Unit filename="src/catacharset.cpp" />
		<Unit filename="src/catacharset.h" />
		<Unit filename="src/catacurse.h" />
		<Unit filename="src/catalua.cpp" />
		<Unit filename="src/catalua.h" />
		<Unit filename="src/char_validity_check.cpp" />
		<Unit filename="src/char_validity_check.h" />
		<Unit filename="src/character.cpp" />
		<Unit filename="src/character.h" />
		<Unit filename="src/clzones.cpp" />
		<Unit filename="src/clzones.h" />
		<Unit filename="src/color.cpp" />
		<Unit filename="src/color.h" />
		<Unit filename="src/compatibility.h" />
		<Unit filename="src/computer.cpp" />
		<Unit filename="src/computer.h" />
		<Unit filename="src/construction.cpp" />
		<Unit filename="src/construction.h" />
		<Unit filename="src/coordinates.h" />
		<Unit filename="src/crafting.cpp" />
		<Unit filename="src/crafting.h" />
		<Unit filename="src/creature.cpp" />
		<Unit filename="src/creature.h" />
		<Unit filename="src/creature_tracker.cpp" />
		<Unit filename="src/creature_tracker.h" />
		<Unit filename="src/cursesdef.h" />
		<Unit filename="src/cursesport.cpp" />
		<Unit filename="src/damage.cpp" />
		<Unit filename="src/damage.h" />
		<Unit filename="src/debug.cpp" />
		<Unit filename="src/debug.h" />
		<Unit filename="src/defense.cpp" />
		<Unit filename="src/dependency_tree.cpp" />
		<Unit filename="src/dependency_tree.h" />
		<Unit filename="src/dialogue.h" />
		<Unit filename="src/editmap.cpp" />
		<Unit filename="src/editmap.h" />
		<Unit filename="src/effect.cpp" />
		<Unit filename="src/effect.h" />
		<Unit filename="src/enums.h" />
		<Unit filename="src/event.cpp" />
		<Unit filename="src/event.h" />
		<Unit filename="src/faction.cpp" />
		<Unit filename="src/faction.h" />
		<Unit filename="src/field.cpp" />
		<Unit filename="src/field.h" />
		<Unit filename="src/filesystem.cpp" />
		<Unit filename="src/filesystem.h" />
		<Unit filename="src/game.cpp" />
		<Unit filename="src/game.h" />
		<Unit filename="src/game_constants.h" />
		<Unit filename="src/gamemode.cpp" />
		<Unit filename="src/gamemode.h" />
		<Unit filename="src/get_version.h" />
		<Unit filename="src/help.cpp" />
		<Unit filename="src/help.h" />
		<Unit filename="src/iexamine.cpp" />
		<Unit filename="src/iexamine.h" />
		<Unit filename="src/init.cpp" />
		<Unit filename="src/init.h" />
		<Unit filename="src/input.cpp" />
		<Unit filename="src/input.h" />
		<Unit filename="src/inventory.cpp" />
		<Unit filename="src/inventory.h" />
		<Unit filename="src/inventory_ui.cpp" />
		<Unit filename="src/item.cpp" />
		<Unit filename="src/item.h" />
		<Unit filename="src/item_action.cpp" />
		<Unit filename="src/item_action.h" />
		<Unit filename="src/item_factory.cpp" />
		<Unit filename="src/item_factory.h" />
		<Unit filename="src/item_group.cpp" />
		<Unit filename="src/item_group.h" />
        <Unit filename="src/item_location.cpp" />
		<Unit filename="src/item_location.h" />
		<Unit filename="src/item_stack.h" />
		<Unit filename="src/itype.cpp" />
		<Unit filename="src/itype.h" />
		<Unit filename="src/iuse.cpp" />
		<Unit filename="src/iuse.h" />
		<Unit filename="src/iuse_actor.cpp" />
		<Unit filename="src/iuse_actor.h" />
		<Unit filename="src/iuse_software.cpp" />
		<Unit filename="src/iuse_software.h" />
		<Unit filename="src/iuse_software_kitten.cpp" />
		<Unit filename="src/iuse_software_kitten.h" />
		<Unit filename="src/iuse_software_snake.cpp" />
		<Unit filename="src/iuse_software_snake.h" />
		<Unit filename="src/iuse_software_sokoban.cpp" />
		<Unit filename="src/iuse_software_sokoban.h" />
		<Unit filename="src/json.cpp" />
		<Unit filename="src/json.h" />
		<Unit filename="src/lightmap.cpp" />
		<Unit filename="src/lightmap.h" />
		<Unit filename="src/line.cpp" />
		<Unit filename="src/line.h" />
		<Unit filename="src/live_view.cpp" />
		<Unit filename="src/live_view.h" />
		<Unit filename="src/main.cpp" />
		<Unit filename="src/main_menu.cpp" />
		<Unit filename="src/map.cpp" />
		<Unit filename="src/map.h" />
		<Unit filename="src/mapbuffer.cpp" />
		<Unit filename="src/mapbuffer.h" />
		<Unit filename="src/mapdata.cpp" />
		<Unit filename="src/mapdata.h" />
		<Unit filename="src/mapgen.cpp" />
		<Unit filename="src/mapgen.h" />
		<Unit filename="src/mapgen_functions.cpp" />
		<Unit filename="src/mapgen_functions.h" />
		<Unit filename="src/mapgenformat.cpp" />
		<Unit filename="src/mapgenformat.h" />
		<Unit filename="src/mapsharing.cpp" />
		<Unit filename="src/mapsharing.h" />
		<Unit filename="src/martialarts.cpp" />
		<Unit filename="src/martialarts.h" />
		<Unit filename="src/material.cpp" />
		<Unit filename="src/material.h" />
		<Unit filename="src/melee.cpp" />
		<Unit filename="src/messages.cpp" />
		<Unit filename="src/messages.h" />
		<Unit filename="src/mission.cpp" />
		<Unit filename="src/mission.h" />
		<Unit filename="src/mission_companion.cpp" />
		<Unit filename="src/mission_end.cpp" />
		<Unit filename="src/mission_fail.cpp" />
		<Unit filename="src/mission_place.cpp" />
		<Unit filename="src/mission_start.cpp" />
		<Unit filename="src/missiondef.cpp" />
		<Unit filename="src/mod_manager.cpp" />
		<Unit filename="src/mod_manager.h" />
		<Unit filename="src/mod_manager_ui.cpp" />
		<Unit filename="src/monattack.cpp" />
		<Unit filename="src/monattack.h" />
		<Unit filename="src/mondeath.cpp" />
		<Unit filename="src/mondeath.h" />
		<Unit filename="src/mondefense.cpp" />
		<Unit filename="src/mondefense.h" />
		<Unit filename="src/monfaction.cpp" />
		<Unit filename="src/monfaction.h" />
		<Unit filename="src/mongroup.h" />
		<Unit filename="src/mongroup.cpp" />
		<Unit filename="src/monmove.cpp" />
		<Unit filename="src/monster.cpp" />
		<Unit filename="src/monster.h" />
		<Unit filename="src/monstergenerator.cpp" />
		<Unit filename="src/monstergenerator.h" />
		<Unit filename="src/morale.h" />
		<Unit filename="src/moraledata.h" />
		<Unit filename="src/mtype.cpp" />
		<Unit filename="src/mtype.h" />
		<Unit filename="src/mutation.cpp" />
		<Unit filename="src/mutation.h" />
		<Unit filename="src/mutation_data.cpp" />
		<Unit filename="src/name.cpp" />
		<Unit filename="src/name.h" />
		<Unit filename="src/newcharacter.cpp" />
		<Unit filename="src/nonplayer.cpp" />
		<Unit filename="src/nonplayer.h" />
		<Unit filename="src/npc.cpp" />
		<Unit filename="src/npc.h" />
		<Unit filename="src/npcmove.cpp" />
		<Unit filename="src/npctalk.cpp" />
		<Unit filename="src/omdata.h" />
		<Unit filename="src/options.cpp" />
		<Unit filename="src/options.h" />
		<Unit filename="src/output.cpp" />
		<Unit filename="src/output.h" />
		<Unit filename="src/overmap.cpp" />
		<Unit filename="src/overmap.h" />
		<Unit filename="src/overmapbuffer.cpp" />
		<Unit filename="src/overmapbuffer.h" />
		<Unit filename="src/path_info.cpp" />
		<Unit filename="src/path_info.h" />
		<Unit filename="src/pathfinding.cpp" />
		<Unit filename="src/pickup.cpp" />
		<Unit filename="src/pickup.h" />
		<Unit filename="src/platform_win.h" />
		<Unit filename="src/player.cpp" />
		<Unit filename="src/player.h" />
		<Unit filename="src/player_activity.cpp" />
		<Unit filename="src/player_activity.h" />
		<Unit filename="src/pldata.h" />
		<Unit filename="src/posix_time.cpp" />
		<Unit filename="src/posix_time.h" />
		<Unit filename="src/profession.cpp" />
		<Unit filename="src/profession.h" />
		<Unit filename="src/ranged.cpp" />
		<Unit filename="src/requirements.cpp" />
		<Unit filename="src/requirements.h" />
		<Unit filename="src/resource.rc">
			<Option compilerVar="WINDRES" />
		</Unit>
		<Unit filename="src/rng.cpp" />
		<Unit filename="src/rng.h" />
		<Unit filename="src/savegame.cpp" />
		<Unit filename="src/savegame_json.cpp" />
		<Unit filename="src/savegame_legacy.cpp" />
		<Unit filename="src/scenario.cpp" />
		<Unit filename="src/scenario.h" />
		<Unit filename="src/sdltiles.cpp" />
		<Unit filename="src/simplexnoise.cpp" />
		<Unit filename="src/simplexnoise.h" />
		<Unit filename="src/skill.cpp" />
		<Unit filename="src/skill.h" />
		<Unit filename="src/sounds.cpp" />
		<Unit filename="src/sounds.h" />
		<Unit filename="src/speech.cpp" />
		<Unit filename="src/speech.h" />
		<Unit filename="src/start_location.cpp" />
		<Unit filename="src/start_location.h" />
		<Unit filename="src/submap.cpp" />
		<Unit filename="src/submap.h" />
		<Unit filename="src/text_snippets.cpp" />
		<Unit filename="src/text_snippets.h" />
		<Unit filename="src/tile_id_data.h" />
		<Unit filename="src/tileray.cpp" />
		<Unit filename="src/tileray.h" />
		<Unit filename="src/translations.cpp" />
		<Unit filename="src/translations.h" />
		<Unit filename="src/trap.h" />
		<Unit filename="src/trap.cpp" />
		<Unit filename="src/trapfunc.cpp" />
		<Unit filename="src/tutorial.cpp" />
		<Unit filename="src/tutorial.h" />
		<Unit filename="src/ui.cpp" />
		<Unit filename="src/ui.h" />
		<Unit filename="src/uistate.h" />
		<Unit filename="src/veh_interact.cpp" />
		<Unit filename="src/veh_interact.h" />
		<Unit filename="src/veh_type.h" />
		<Unit filename="src/veh_type.cpp" />
		<Unit filename="src/vehicle.cpp" />
		<Unit filename="src/vehicle.h" />
		<Unit filename="src/vehicle_group.cpp" />
		<Unit filename="src/vehicle_group.h" />
		<Unit filename="src/version.cpp" />
		<Unit filename="src/wcwidth.h" />
		<Unit filename="src/wdirent.h" />
		<Unit filename="src/weather.cpp" />
		<Unit filename="src/weather.h" />
		<Unit filename="src/weather_data.cpp" />
		<Unit filename="src/weather_gen.cpp" />
		<Unit filename="src/weather_gen.h" />
		<Unit filename="src/weighted_list.h" />
		<Unit filename="src/wincurse.cpp" />
		<Unit filename="src/wish.cpp" />
		<Unit filename="src/worldfactory.cpp" />
		<Unit filename="src/worldfactory.h" />
		<Extensions>
			<code_completion />
			<debugger />
			<envvars />
			<DoxyBlocks>
				<comment_style block="0" line="0" />
				<doxyfile_project />
				<doxyfile_build />
				<doxyfile_warnings />
				<doxyfile_output />
				<doxyfile_dot />
				<general />
			</DoxyBlocks>
		</Extensions>
	</Project>
</CodeBlocks_project_file><|MERGE_RESOLUTION|>--- conflicted
+++ resolved
@@ -7,7 +7,7 @@
 		<Option compiler="gcc" />
 		<Build>
 			<Target title="Release">
-				<Option output="CataclysmWin" prefix_auto="1" extension_auto="1" />
+				<Option output="Cataclysm" prefix_auto="1" extension_auto="1" />
 				<Option object_output="obj/Release/" />
 				<Option type="0" />
 				<Option compiler="gcc" />
@@ -43,14 +43,7 @@
 					<Add option="-DTILES" />
 					<Add option="-DSDLTILES" />
 					<Add option="-DRELEASE=1" />
-<<<<<<< HEAD
-					<Add option="-DSDL_SOUND" />
-					<Add directory="WinDepend/SDLttf/SDL_ttf-2.0.11/include" />
-					<Add directory="WinDepend/SDL-1.2.15/include/SDL" />
-					<Add directory="WinDepend/SDLImg_binVC/SDL_image-1.2.12/include" />
-=======
-					<Add directory="WinDepend/include" />
->>>>>>> 19904c84
+					<Add directory="WinDepend/include" />
 				</Compiler>
 				<Linker>
 					<Add library="libSDL2.dll.a" />
@@ -136,12 +129,9 @@
 					<Add option="-Os -O2" />
 					<Add option="-DLOCALIZE" />
 					<Add option="-DTILES" />
-<<<<<<< HEAD
-=======
 					<Add option="-DSDLTILES" />
 					<Add option="-DSDL_SOUND" />
 					<Add option="-DLUA" />
->>>>>>> 19904c84
 					<Add option="-DRELEASE=1" />
 					<Add directory="WinDepend/include" />
 					<Add directory="WinDepend/include/lua5.1" />
@@ -198,11 +188,6 @@
 				<Option type="0" />
 				<Option compiler="gcc" />
 				<Compiler>
-<<<<<<< HEAD
-					<Add option="-Os" />
-					<Add option="-O2" />
-					<Add option="-pg" />
-=======
 					<Add option="-pg -g" />
 					<Add option="-DTILES" />
 					<Add option="-DSDLTILES" />
@@ -246,7 +231,6 @@
 				<Option compiler="gcc" />
 				<Compiler>
 					<Add option="-pg -g" />
->>>>>>> 19904c84
 					<Add option="-DTILES" />
 					<Add option="-DSDLTILES" />
 					<Add option="-DSDL_SOUND" />
@@ -268,16 +252,9 @@
 				<Option type="0" />
 				<Option compiler="gcc" />
 				<Compiler>
-<<<<<<< HEAD
-					<Add option="-Os" />
-					<Add option="-O2" />
-					<Add option="-pg" />
-					<Add option="-g" />
-=======
 					<Add option="-pg -g" />
 					<Add option="-DLOCALIZE" />
 					<Add option="-DSDLTILES" />
->>>>>>> 19904c84
 					<Add option="-DTILES" />
 					<Add directory="WinDepend/include" />
 				</Compiler>

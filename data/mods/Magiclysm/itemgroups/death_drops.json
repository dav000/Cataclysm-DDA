[
  {
    "type": "item_group",
    "subtype": "collection",
    "id": "feral_humans_death_drops_axe",
    "copy-from": "feral_humans_death_drops_axe",
    "extend": { "entries": [ { "item": "denarius", "prob": 5 } ] }
  },
  {
    "type": "item_group",
    "subtype": "collection",
    "id": "feral_humans_death_drops_pipe",
    "copy-from": "feral_humans_death_drops_pipe",
    "extend": { "entries": [ { "item": "denarius", "prob": 7 } ] }
  },
  {
    "type": "item_group",
    "subtype": "collection",
    "id": "feral_humans_death_drops_crowbar",
    "copy-from": "feral_humans_death_drops_crowbar",
    "extend": { "entries": [ { "item": "denarius", "prob": 7 } ] }
  },
  {
    "type": "item_group",
    "subtype": "collection",
    "//": "items people could have carried in their pockets prior to zombification",
    "id": "default_zombie_items_pockets",
    "copy-from": "default_zombie_items_pockets",
    "extend": { "entries": [ { "item": "denarius", "prob": 7 } ] }
  },
  {
    "type": "item_group",
    "subtype": "collection",
    "//": "items carried by a XEDRA research thaumaturge prior to zombification.  Magical trinkets, reagents, etc.",
    "id": "mon_zombie_research_thaumaturge_death_drops",
    "entries": [
      { "group": "lab_shoes", "damage": [ 1, 4 ] },
      { "group": "lab_torso_research_thaumaturge", "damage": [ 1, 4 ] },
      { "group": "lab_pants", "damage": [ 1, 4 ] },
      { "group": "underwear", "damage": [ 1, 4 ] },
      {
        "collection": [
          { "group": "potions_common", "prob": 50 },
          { "group": "potions_uncommon", "prob": 20 },
          { "group": "enchanted_rings_common", "prob": 20 },
          { "group": "enchanted_wands_lesser", "prob": 20 },
          { "group": "magical_reagents", "prob": 80, "count-min": 1, "count-max": 5 },
          { "group": "textbooks", "prob": 25 },
          { "group": "lab_files_generic", "prob": 15 },
          { "item": "crystallized_mana", "prob": 35, "charges": [ 1, 5 ] }
        ]
      },
      { "group": "wallets_science", "damage": [ 1, 4 ], "prob": 5 }
    ]
  },
  {
<<<<<<< HEAD
    "type": "item_group",
    "subtype": "collection",
    "id": "feral_goblin_death_drops",
    "entries": [
      { "group": "default_zombie_clothes", "prob": 100, "custom-flags": [ "UNDERSIZE" ], "damage": [ 1, 4 ] },
      { "group": "default_zombie_items", "count": [ 1, 3 ], "prob": 50 },
      { "group": "wallets", "prob": 70 },
      { "item": "denarius", "prob": 5 }
    ]
  },
  {
    "type": "item_group",
    "subtype": "collection",
    "id": "feral_ravenfolk_death_drops",
    "entries": [
      { "group": "default_ravenfolk_clothes", "prob": 100, "damage": [ 1, 4 ] },
      { "group": "default_zombie_items", "count": [ 1, 3 ], "prob": 50 },
      { "group": "wallets", "prob": 50 },
      { "item": "denarius", "prob": 5 }
    ]
  },
  {
    "type": "item_group",
    "subtype": "collection",
    "id": "feral_lizardfolk_death_drops",
    "//": "Being cold-blooded and having scales, lizardfolk don't wear many clothes.",
    "entries": [
      { "group": "small_bags", "damage": [ 1, 4 ], "contents-group": "default_zombie_items_bags_small", "prob": 50 },
      { "group": "default_zombie_items", "count": [ 1, 3 ], "prob": 50 },
      { "item": "denarius", "prob": 5 }
    ]
  },
  {
    "type": "item_group",
    "subtype": "collection",
    "//": "default zombie clothes, purged of items ravenfolk wouldn't wear like shoes or gloves.",
    "id": "default_ravenfolk_clothes",
    "entries": [
      { "group": "coats_unisex", "damage": [ 1, 4 ], "prob": 20 },
      { "group": "hatstore_hats", "damage": [ 1, 4 ], "prob": 20 },
      { "group": "scarfs_unisex", "damage": [ 1, 4 ], "prob": 20 },
      { "group": "accesories_personal_unisex", "damage": [ 1, 4 ], "prob": 15 },
      { "group": "christmas_accesories_personal_unisex", "damage": [ 1, 4 ], "prob": 25, "event": "christmas" },
      {
        "distribution": [
          {
            "collection": [
              {
                "distribution": [
                  { "group": "male_underwear", "prob": 99, "damage": [ 1, 4 ] },
                  { "item": "union_suit", "prob": 1, "damage": [ 1, 4 ] }
                ]
              },
              {
                "distribution": [
                  {
                    "collection": [
                      { "group": "pants_male", "prob": 60, "damage": [ 1, 4 ] },
                      { "group": "shirts_unisex", "prob": 60, "damage": [ 1, 4 ] },
                      {
                        "distribution": [
                          { "item": "leather_belt", "prob": 85, "damage": [ 1, 4 ] },
                          { "group": "christmas_belts", "prob": 25, "damage": [ 1, 4 ], "event": "christmas" }
                        ],
                        "prob": 30
                      }
                    ]
                  },
                  { "item": "suit", "prob": 5, "damage": [ 1, 4 ] },
                  { "item": "tux", "prob": 1, "damage": [ 1, 4 ] },
                  { "item": "thawb", "prob": 1, "damage": [ 1, 4 ] },
                  { "item": "cassock", "prob": 1, "damage": [ 1, 4 ] },
                  { "item": "haori", "prob": 1, "damage": [ 1, 4 ] }
                ]
              },
              { "group": "neckties", "prob": 15, "damage": [ 1, 4 ] },
              { "group": "accesories_personal_mens", "prob": 15, "damage": [ 1, 4 ] }
            ]
          },
          {
            "collection": [
              { "group": "female_underwear", "prob": 90, "damage": [ 1, 4 ] },
              { "group": "accesories_personal_womens", "prob": 15, "damage": [ 1, 4 ] },
              {
                "distribution": [
                  {
                    "collection": [
                      { "group": "pants_female", "prob": 60, "damage": [ 1, 4 ] },
                      { "group": "shirts_unisex", "prob": 60, "damage": [ 1, 4 ] }
                    ],
                    "prob": 70
                  },
                  {
                    "collection": [
                      {
                        "distribution": [
                          { "item": "gown", "prob": 10, "damage": [ 1, 4 ] },
                          { "item": "dress", "prob": 70, "damage": [ 1, 4 ] },
                          { "item": "sundress", "prob": 45, "damage": [ 1, 4 ] },
                          { "group": "christmas_dresses", "prob": 50, "damage": [ 1, 4 ], "event": "christmas" }
                        ]
                      }
                    ],
                    "prob": 30
                  }
                ]
              }
            ]
          }
        ]
      },
      {
        "distribution": [
          { "item": "helmet_bike", "damage": [ 1, 4 ], "prob": 50 },
          { "group": "clothing_biker", "damage": [ 1, 4 ], "prob": 50 }
        ],
        "prob": 3
      }
=======
    "id": "mossling_drops",
    "type": "item_group",
    "subtype": "collection",
    "entries": [
      { "item": "mossling_fur", "prob": 50, "count": [ 1, 10 ] },
      { "item": "stick", "prob": 50, "count": [ 1, 2 ] },
      { "item": "leaves", "prob": 95, "count": [ 8, 16 ] }
    ]
  },
  {
    "id": "dryad_drops",
    "type": "item_group",
    "subtype": "collection",
    "entries": [
      { "item": "dryad_bark", "prob": 50, "count": [ 1, 6 ] },
      { "item": "splinter", "prob": 85, "count": [ 20, 40 ] },
      { "item": "stick", "prob": 90, "count": [ 2, 4 ] },
      { "item": "leaves", "prob": 100, "count": [ 10, 30 ] }
    ]
  },
  {
    "id": "brackenwight_drops",
    "type": "item_group",
    "subtype": "collection",
    "entries": [
      { "item": "bracken_eye", "prob": 50, "count": [ 1, 3 ] },
      { "item": "stick", "prob": 90, "count": [ 1, 2 ] },
      { "item": "leaves", "prob": 100, "count": [ 2, 4 ] },
      { "item": "withered", "prob": 75, "count": [ 10, 40 ] },
      { "item": "veggy", "prob": 75, "count": [ 10, 40 ] }
    ]
  },
  {
    "id": "gnome_drops",
    "type": "item_group",
    "subtype": "collection",
    "entries": [
      { "item": "gnome_eye", "prob": 50, "count": [ 1, 2 ] },
      { "item": "rock", "prob": 85, "count": [ 10, 30 ] },
      { "item": "pebble", "prob": 85, "count": [ 40, 90 ] },
      { "item": "rock_flaking", "prob": 85, "count": [ 3, 6 ] }
>>>>>>> 651b8f0b
    ]
  }
]<|MERGE_RESOLUTION|>--- conflicted
+++ resolved
@@ -54,7 +54,6 @@
     ]
   },
   {
-<<<<<<< HEAD
     "type": "item_group",
     "subtype": "collection",
     "id": "feral_goblin_death_drops",
@@ -173,7 +172,9 @@
         ],
         "prob": 3
       }
-=======
+    ]
+  },
+  {
     "id": "mossling_drops",
     "type": "item_group",
     "subtype": "collection",
@@ -215,7 +216,6 @@
       { "item": "rock", "prob": 85, "count": [ 10, 30 ] },
       { "item": "pebble", "prob": 85, "count": [ 40, 90 ] },
       { "item": "rock_flaking", "prob": 85, "count": [ 3, 6 ] }
->>>>>>> 651b8f0b
     ]
   }
 ]
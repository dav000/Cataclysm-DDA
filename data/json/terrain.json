--- conflicted
+++ resolved
@@ -3878,8 +3878,11 @@
         "flags": ["TRANSPARENT", "FLAMMABLE_HARD", "INDOORS", "FLAT"]
     },{
         "type" : "terrain",
-<<<<<<< HEAD
-        "id" : "t_fence_v",
+        "id" : "t_fence",
+        "aliases" : [
+            "t_fence_h",
+            "t_fence_v"
+        ],
         "name": "picket fence",
         "description": "A barrier made of wood, it's nothing complicated.  Mildly suggests where not to go.",
         "symbol": "LINE_OXOX",
@@ -3909,73 +3912,12 @@
         }
     },{
         "type" : "terrain",
-        "id" : "t_fence_h",
-=======
-        "id" : "t_fence",
-        "aliases" : [
-            "t_fence_h",
-            "t_fence_v"
-        ],
->>>>>>> 618730c3
-        "name": "picket fence",
-        "description": "A barrier made of wood, it's nothing complicated.  Mildly suggests where not to go.",
-        "symbol": "LINE_OXOX",
-        "color": "brown",
-        "move_cost": 3,
-        "flags": [
-            "TRANSPARENT", "DIGGABLE", "FLAMMABLE_ASH", "NOITEM", "THIN_OBSTACLE", "REDUCE_SCENT",
-            "MOUNTABLE", "SHORT", "AUTO_WALL_SYMBOL" ],
-        "connects_to": "WOODFENCE",
-        "deconstruct": {
-            "ter_set": "t_fence_post",
-            "items": [
-                { "item": "2x4", "count": 5 },
-                { "item": "nail", "charges": 8 }
-            ]
-        },
-        "bash": {
-            "str_min": 4, "str_max": 20,
-            "sound": "crack.",
-            "sound_fail": "wham.",
-            "ter_set": "t_null",
-            "items": [
-                { "item": "2x4", "count": [1, 3] },
-                { "item": "nail", "charges": [2, 6] },
-                { "item": "splinter", "count": 1 }
-            ]
-        }
-    },{
-        "type" : "terrain",
-<<<<<<< HEAD
-        "id" : "t_chainfence_v",
-        "name": "chain link fence",
-        "description": "A tall fence made of woven wires.  It doesn't suggest to stop, it just stops.",
-        "symbol": "LINE_OXOX",
-        "color": "cyan",
-        "move_cost": 0,
-        "flags": [
-            "TRANSPARENT", "NOITEM", "THIN_OBSTACLE", "SUPPORTS_ROOF", "PERMEABLE", "UNSTABLE", "CLIMBABLE", "AUTO_WALL_SYMBOL" ],
-        "connects_to": "CHAINFENCE",
-        "examine_action": "chainfence",
-        "bash": {
-            "str_min": 10, "str_max": 150,
-            "sound": "metal screeching!",
-            "sound_fail": "clang!",
-            "ter_set": "t_chainfence_posts",
-            "items": [
-                { "item": "wire", "count": [8, 15] }
-            ]
-        }
-    },{
-        "type" : "terrain",
-        "id" : "t_chainfence_h",
-=======
+
         "id" : "t_chainfence",
         "aliases" : [
             "t_chainfence_h",
             "t_chainfence_v"
         ],
->>>>>>> 618730c3
         "name": "chain link fence",
         "description": "A tall fence made of woven wires.  It doesn't suggest to stop, it just stops.",
         "symbol": "LINE_OXOX",

[
  {
    "type": "overmap_terrain",
    "id": "",
    "name": "nothing",
    "sym": 37,
    "color": "white",
    "flags": [ "NO_ROTATE" ]
  },
  {
    "type": "overmap_terrain",
    "id": "open_air",
    "name": "open air",
    "sym": 46,
    "color": "blue",
    "flags": [ "NO_ROTATE" ]
  },
  {
    "type": "overmap_terrain",
    "abstract": "generic_city_building_no_sidewalk",
    "name": "city building",
    "sym": 94,
    "see_cost": 5,
    "extras": "build",
    "mondensity": 2
  },
  {
    "type": "overmap_terrain",
    "abstract": "generic_city_building",
    "copy-from": "generic_city_building_no_sidewalk",
    "flags": [ "SIDEWALK" ]
  },
  {
    "type": "overmap_terrain",
    "abstract": "generic_city_house_basement",
    "name": "basement",
    "sym": 79,
    "color": "dark_gray",
    "copy-from": "generic_city_building_no_sidewalk",
    "flags": [ "KNOWN_UP", "NO_ROTATE" ]
  },
  {
    "type": "overmap_terrain",
    "abstract": "generic_necropolis_surface_building",
    "name": "city building",
    "sym": 94,
    "see_cost": 5,
    "mondensity": 2,
    "flags": [ "SIDEWALK" ]
  },
  {
    "type": "overmap_terrain",
    "abstract": "generic_mansion_no_sidewalk",
    "name": "mansion",
    "sym": 77,
    "color": "green",
    "see_cost": 5,
    "mondensity": 2
  },
  {
    "type": "overmap_terrain",
    "abstract": "generic_mansion",
    "copy-from": "generic_mansion_no_sidewalk",
    "color": "light_green",
    "flags": [ "SIDEWALK" ]
  },
  {
    "type": "overmap_terrain",
    "abstract": "generic_mall",
    "name": "mall",
    "see_cost": 5,
    "mondensity": 2,
    "flags": [ "SIDEWALK" ]
  },
  {
    "type": "overmap_terrain",
    "id": "crater",
    "name": "crater",
    "sym": 79,
    "color": "red",
    "see_cost": 2,
    "extras": "field",
    "flags": [ "NO_ROTATE" ]
  },
  {
    "type": "overmap_terrain",
    "id": "field",
    "name": "field",
    "sym": 46,
    "color": "brown",
    "see_cost": 2,
    "extras": "field",
    "spawns": { "group": "GROUP_FOREST", "population": [ 0, 1 ], "chance": 80 },
    "flags": [ "NO_ROTATE" ]
  },
  {
    "type": "overmap_terrain",
    "id": "forest",
    "name": "forest",
    "sym": 70,
    "color": "green",
    "see_cost": 3,
    "extras": "field",
    "spawns": { "group": "GROUP_FOREST", "population": [ 0, 3 ], "chance": 80 },
    "flags": [ "NO_ROTATE" ]
  },
  {
    "type": "overmap_terrain",
    "id": "forest_thick",
    "name": "forest",
    "sym": 70,
    "color": "green",
    "see_cost": 4,
    "extras": "field",
    "spawns": { "group": "GROUP_FOREST", "population": [ 0, 6 ], "chance": 90 },
    "mapgen": [ { "method": "builtin", "name": "forest" } ],
    "flags": [ "NO_ROTATE" ]
  },
  {
    "type": "overmap_terrain",
    "id": "forest_water",
    "name": "swamp",
    "sym": 70,
    "color": "cyan",
    "see_cost": 4,
    "extras": "field",
    "spawns": { "group": "GROUP_SWAMP", "population": [ 1, 4 ], "chance": 100 },
    "mapgen": [ { "method": "builtin", "name": "forest" } ],
    "flags": [ "NO_ROTATE" ]
  },
  {
    "type": "overmap_terrain",
    "id": "hiway_ns",
    "name": "highway",
    "sym": 72,
    "color": "dark_gray",
    "see_cost": 2,
    "extras": "road",
    "mapgen": [ { "method": "builtin", "name": "highway" } ],
    "flags": [ "NO_ROTATE" ]
  },
  {
    "type": "overmap_terrain",
    "id": "hiway_ew",
    "name": "highway",
    "sym": 61,
    "color": "dark_gray",
    "see_cost": 2,
    "extras": "road",
    "mapgen": [ { "method": "builtin", "name": "highway" } ],
    "flags": [ "NO_ROTATE" ]
  },
  {
    "type": "overmap_terrain",
    "id": "road",
    "name": "road",
    "color": "dark_gray",
    "see_cost": 2,
    "extras": "road",
    "//": "the entries below are optional and serve as an example of mapgen for line_drawing tiles",
    "mapgen_straight": [ { "method": "builtin", "name": "road_straight" } ],
    "mapgen_curved": [ { "method": "builtin", "name": "road_curved" } ],
    "mapgen_end": [ { "method": "builtin", "name": "road_end" } ],
    "mapgen_tee": [ { "method": "builtin", "name": "road_tee" } ],
    "mapgen_four_way": [ { "method": "builtin", "name": "road_four_way" } ],
    "flags": [ "LINEAR" ]
  },
  {
    "type": "overmap_terrain",
    "id": "road_nesw_manhole",
    "name": "road, manhole",
    "sym": 4194414,
    "color": "yellow",
    "see_cost": 2,
    "extras": "road",
    "mapgen": [ { "method": "builtin", "name": "road_four_way" } ],
    "flags": [ "KNOWN_DOWN", "NO_ROTATE" ]
  },
  {
    "type": "overmap_terrain",
    "id": "bridge",
    "name": "bridge",
    "sym": 4194424,
    "color": "white",
    "see_cost": 2,
    "mapgen": [ { "method": "builtin", "name": "bridge" } ],
    "flags": [ "RIVER" ]
  },
  {
    "type": "overmap_terrain",
    "id": "river_center",
    "name": "river",
    "sym": 82,
    "color": "blue",
    "see_cost": 1,
    "mapgen": [ { "method": "builtin", "name": "river_center" } ],
    "flags": [ "RIVER", "NO_ROTATE" ]
  },
  {
    "type": "overmap_terrain",
    "id": "river",
    "name": "river bank",
    "sym": 82,
    "color": "light_blue",
    "see_cost": 1,
    "mapgen": [ { "method": "builtin", "name": "river_straight" } ],
    "flags": [ "RIVER" ]
  },
  {
    "type": "overmap_terrain",
    "id": "river_c_not_ne",
    "name": "river bank",
    "sym": 82,
    "color": "light_blue",
    "see_cost": 1,
    "mapgen": [ { "method": "builtin", "name": "river_curved_not" } ],
    "flags": [ "RIVER", "NO_ROTATE" ]
  },
  {
    "type": "overmap_terrain",
    "id": "river_c_not_nw",
    "name": "river bank",
    "sym": 82,
    "color": "light_blue",
    "see_cost": 1,
    "mapgen": [ { "method": "builtin", "name": "river_curved_not" } ],
    "flags": [ "RIVER", "NO_ROTATE" ]
  },
  {
    "type": "overmap_terrain",
    "id": "river_c_not_se",
    "name": "river bank",
    "sym": 82,
    "color": "light_blue",
    "see_cost": 1,
    "mapgen": [ { "method": "builtin", "name": "river_curved_not" } ],
    "flags": [ "RIVER", "NO_ROTATE" ]
  },
  {
    "type": "overmap_terrain",
    "id": "river_c_not_sw",
    "name": "river bank",
    "sym": 82,
    "color": "light_blue",
    "see_cost": 1,
    "mapgen": [ { "method": "builtin", "name": "river_curved_not" } ],
    "flags": [ "RIVER", "NO_ROTATE" ]
  },
  {
    "type": "overmap_terrain",
    "id": "river_ne",
    "name": "river bank",
    "sym": 82,
    "color": "light_blue",
    "see_cost": 1,
    "mapgen": [ { "method": "builtin", "name": "river_curved" } ],
    "flags": [ "RIVER", "NO_ROTATE" ]
  },
  {
    "type": "overmap_terrain",
    "id": "river_se",
    "name": "river bank",
    "sym": 82,
    "color": "light_blue",
    "see_cost": 1,
    "mapgen": [ { "method": "builtin", "name": "river_curved" } ],
    "flags": [ "RIVER", "NO_ROTATE" ]
  },
  {
    "type": "overmap_terrain",
    "id": "river_sw",
    "name": "river bank",
    "sym": 82,
    "color": "light_blue",
    "see_cost": 1,
    "mapgen": [ { "method": "builtin", "name": "river_curved" } ],
    "flags": [ "RIVER", "NO_ROTATE" ]
  },
  {
    "type": "overmap_terrain",
    "id": "river_nw",
    "name": "river bank",
    "sym": 82,
    "color": "light_blue",
    "see_cost": 1,
    "mapgen": [ { "method": "builtin", "name": "river_curved" } ],
    "flags": [ "RIVER", "NO_ROTATE" ]
  },
  {
    "type": "overmap_terrain",
    "id": "house",
    "copy-from": "generic_city_building",
    "name": "house",
    "color": "light_green",
    "see_cost": 2,
    "mapgen": [
      { "method": "builtin", "name": "house_generic_boxy" },
      { "method": "builtin", "name": "house_generic_big_livingroom" },
      { "method": "builtin", "name": "house_generic_center_hallway" }
    ],
    "flags": [ "SIDEWALK" ]
  },
  {
    "type": "overmap_terrain",
    "id": "house_prepper",
    "copy-from": "generic_city_building",
    "name": "house",
    "color": "light_green",
    "see_cost": 2,
    "flags": [ "SIDEWALK" ]
  },
  {
    "type": "overmap_terrain",
    "id": "house_base",
    "copy-from": "house",
    "mapgen": [
      { "method": "builtin", "name": "house_generic_boxy" },
      { "method": "builtin", "name": "house_generic_big_livingroom" },
      { "method": "builtin", "name": "house_generic_center_hallway" }
    ]
  },
  {
    "type": "overmap_terrain",
    "id": "duplex",
    "name": "duplex",
    "copy-from" : "generic_city_building",
    "color": "light_green",
    "see_cost": 2,
    "flags" : [ "SIDEWALK" ]
  },
  {
    "type": "overmap_terrain",
    "id": "s_lot",
    "name": "parking lot",
    "sym": 79,
    "color": "dark_gray",
    "see_cost": 1,
    "extras": "build",
    "mondensity": 2,
    "mapgen": [ { "method": "builtin", "name": "parking_lot" } ],
    "flags": [ "SIDEWALK", "NO_ROTATE" ]
  },
  {
    "type": "overmap_terrain",
    "id": "park",
    "name": "park",
    "sym": 79,
    "color": "green",
    "see_cost": 2,
    "extras": "build",
    "mondensity": 2,
    "flags": [ "SIDEWALK", "NO_ROTATE" ]
  },
  {
    "type": "overmap_terrain",
    "id": "pool",
    "name": "pool",
    "sym": 79,
    "color": "blue",
    "see_cost": 2,
    "mondensity": 2,
    "flags": [ "SIDEWALK", "NO_ROTATE" ]
  },
  {
    "type": "overmap_terrain",
    "id": "s_gas",
    "name": "gas station",
    "copy-from": "generic_city_building",
    "color": "light_blue"
  },
  {
    "type": "overmap_terrain",
    "id": "s_pharm",
    "name": "pharmacy",
    "copy-from": "generic_city_building",
    "color": "light_red"
  },
  {
    "type": "overmap_terrain",
    "id": "office_doctor",
    "name": "doctor's office",
    "copy-from": "generic_city_building",
    "color": "i_light_red"
  },
  {
    "type": "overmap_terrain",
    "id": "office_cubical",
    "name": "office",
    "copy-from": "generic_city_building",
    "color": "light_gray"
  },
  {
    "type": "overmap_terrain",
    "abstract": "apartments_tower_any",
    "name": "apartment tower",
    "sym": 65,
    "color": "light_green",
    "see_cost": 5,
    "mondensity": 2,
    "flags": [ "SIDEWALK" ]
  },
  {
    "type": "overmap_terrain",
    "id": "apartments_con_tower_NW",
    "copy-from": "apartments_tower_any"
  },
  {
    "type": "overmap_terrain",
    "id": "apartments_con_tower_NE",
    "copy-from": "apartments_tower_any"
  },
  {
    "type": "overmap_terrain",
    "id": "apartments_con_tower_SW",
    "copy-from": "apartments_tower_any"
  },
  {
    "type": "overmap_terrain",
    "id": "apartments_con_tower_SE",
    "copy-from": "apartments_tower_any"
  },
  {
    "type": "overmap_terrain",
    "id": "apartments_mod_tower_NW",
    "copy-from": "apartments_tower_any"
  },
  {
    "type": "overmap_terrain",
    "id": "apartments_mod_tower_NE",
    "copy-from": "apartments_tower_any"
  },
  {
    "type": "overmap_terrain",
    "id": "apartments_mod_tower_SW",
    "copy-from": "apartments_tower_any"
  },
  {
    "type": "overmap_terrain",
    "id": "apartments_mod_tower_SE",
    "copy-from": "apartments_tower_any"
  },
  {
    "type": "overmap_terrain",
    "id": "office_tower_1_entrance",
    "name": "office tower",
    "sym": 84,
    "color": "i_light_gray",
    "see_cost": 5,
    "mondensity": 2,
    "flags": [ "SIDEWALK", "NO_ROTATE" ]
  },
  {
    "type": "overmap_terrain",
    "id": "office_tower_1",
    "name": "office tower",
    "sym": 116,
    "color": "i_light_gray",
    "see_cost": 5,
    "mondensity": 2,
    "flags": [ "SIDEWALK", "NO_ROTATE" ]
  },
  {
    "type": "overmap_terrain",
    "id": "office_tower_b_entrance",
    "name": "tower parking",
    "sym": 112,
    "color": "i_light_gray",
    "see_cost": 5,
    "mondensity": 2,
    "flags": [ "SIDEWALK", "NO_ROTATE" ]
  },
  {
    "type": "overmap_terrain",
    "id": "office_tower_b",
    "name": "tower parking",
    "sym": 112,
    "color": "i_light_gray",
    "see_cost": 5,
    "mondensity": 2,
    "flags": [ "SIDEWALK", "NO_ROTATE" ]
  },
  {
    "type": "overmap_terrain",
    "id": "office_tower_2_a1",
    "name": "office tower",
    "sym": 116,
    "color": "i_light_gray",
    "see_cost": 5,
    "mondensity": 2,
    "flags": [ "SIDEWALK" ]
  },
  {
    "type": "overmap_terrain",
    "id": "office_tower_2_a2",
    "name": "office tower",
    "sym": 116,
    "color": "i_light_gray",
    "see_cost": 5,
    "mondensity": 2,
    "flags": [ "SIDEWALK" ]
  },
  {
    "type": "overmap_terrain",
    "id": "office_tower_2_a3",
    "name": "office courtyard",
    "sym": 79,
    "color": "light_gray",
    "see_cost": 5,
    "mondensity": 2,
    "flags": [ "SIDEWALK" ]
  },
  {
    "type": "overmap_terrain",
    "id": "office_tower_2_b1",
    "name": "office tower",
    "sym": 116,
    "color": "i_light_gray",
    "see_cost": 5,
    "mondensity": 2,
    "flags": [ "SIDEWALK" ]
  },
  {
    "type": "overmap_terrain",
    "id": "office_tower_2_b2",
    "name": "office tower",
    "sym": 116,
    "color": "i_light_gray",
    "see_cost": 5,
    "mondensity": 2,
    "flags": [ "SIDEWALK" ]
  },
  {
    "type": "overmap_terrain",
    "id": "office_tower_2_b3",
    "name": "office tower",
    "sym": 84,
    "color": "i_light_gray",
    "see_cost": 5,
    "mondensity": 2,
    "flags": [ "SIDEWALK" ]
  },
  {
    "type": "overmap_terrain",
    "id": "office_tower_2_a1_tower_lab",
    "name": "office tower",
    "sym": 116,
    "color": "i_light_gray",
    "see_cost": 5,
    "mondensity": 2,
    "flags": [ "SIDEWALK" ]
  },
  {
    "type": "overmap_terrain",
    "id": "office_tower_open_air_corner",
    "name": "open air",
    "sym": 46,
    "color": "blue"
  },
  {
    "type": "overmap_terrain",
    "id": "church",
    "copy-from": "generic_city_building",
    "name": "church",
    "sym": 67,
    "color": "light_red"
  },
  {
    "type": "overmap_terrain",
    "id": "cathedral_1_NW",
    "name": "cathedral",
    "sym": 67,
    "color": "i_light_red",
    "see_cost": 5,
    "mondensity": 2,
    "flags": [ "SIDEWALK", "KNOWN_DOWN" ]
  },
  {
    "type": "overmap_terrain",
    "id": "cathedral_1_NE",
    "copy-from": "cathedral_1_NW"
  },
  {
    "type": "overmap_terrain",
    "id": "cathedral_1_SW",
    "copy-from": "cathedral_1_NW"
  },
  {
    "type": "overmap_terrain",
    "id": "cathedral_1_SE",
    "copy-from": "cathedral_1_NW"
  },
  {
    "type": "overmap_terrain",
    "id": "cathedral_b_NW",
    "copy-from": "cathedral_1_NW",
    "name": "cathedral basement",
    "delete": { "flags": [ "SIDEWALK", "KNOWN_DOWN" ] }
  },
  {
    "type": "overmap_terrain",
    "id": "cathedral_b_NE",
    "copy-from": "cathedral_b_NW"
  },
  {
    "type": "overmap_terrain",
    "id": "cathedral_b_SW",
    "copy-from": "cathedral_b_NW"
  },
  {
    "type": "overmap_terrain",
    "id": "cathedral_b_SE",
    "copy-from": "cathedral_b_NW"
  },
  {
    "type": "overmap_terrain",
    "id": "s_grocery",
    "name": "grocery store",
    "copy-from": "generic_city_building",
    "color": "green"
  },
  {
    "type": "overmap_terrain",
    "id": "s_hardware",
    "name": "hardware store",
    "copy-from": "generic_city_building",
    "color": "cyan"
  },
  {
    "type": "overmap_terrain",
    "id": "s_electronics",
    "name": "electronics store",
    "copy-from": "generic_city_building",
    "color": "yellow"
  },
  {
    "type": "overmap_terrain",
    "id": "s_sports",
    "name": "sporting goods store",
    "copy-from": "generic_city_building",
    "color": "light_cyan"
  },
  {
    "type": "overmap_terrain",
    "id": "s_liquor",
    "name": "liquor store",
    "copy-from": "generic_city_building",
    "color": "magenta"
  },
  {
    "type": "overmap_terrain",
    "id": "s_gun",
    "name": "gun store",
    "copy-from": "generic_city_building",
    "color": "red"
  },
  {
    "type": "overmap_terrain",
    "id": "s_clothes",
    "name": "clothing store",
    "copy-from": "generic_city_building",
    "color": "blue"
  },
  {
    "type": "overmap_terrain",
    "id": "s_library",
    "name": "library",
    "copy-from": "generic_city_building",
    "color": "i_brown"
  },
  {
    "type": "overmap_terrain",
    "id": "s_bookstore",
    "name": "bookstore",
    "copy-from": "generic_city_building",
    "color": "i_brown"
  },
  {
    "type": "overmap_terrain",
    "id": "s_restaurant",
    "name": "restaurant",
    "copy-from": "generic_city_building",
    "color": "pink"
  },
  {
    "type": "overmap_terrain",
    "id": "s_restaurant_fast",
    "name": "fast food restaurant",
    "copy-from": "generic_city_building",
    "color": "yellow_magenta"
  },
  {
    "type": "overmap_terrain",
    "id": "s_restaurant_coffee",
    "name": "coffee shop",
    "copy-from": "generic_city_building",
    "color": "white_magenta"
  },
  {
    "type": "overmap_terrain",
    "id": "s_teashop",
    "name": "teashop",
    "copy-from": "generic_city_building",
    "color": "c_light_cyan_magenta"
  },
  {
    "type": "overmap_terrain",
    "id": "bar",
    "name": "bar",
    "copy-from": "generic_city_building",
    "color": "i_magenta"
  },
  {
    "type": "overmap_terrain",
    "id": "s_butcher",
    "name": "butcher shop",
    "copy-from": "generic_city_building",
    "color": "i_red"
  },
  {
    "type": "overmap_terrain",
    "id": "s_bike_shop",
    "name": "bike shop",
    "copy-from": "generic_city_building",
    "color": "i_cyan"
  },
  {
    "type": "overmap_terrain",
    "id": "s_pizza_parlor",
    "name": "pizza parlor",
    "copy-from": "generic_city_building",
    "color": "pink_magenta"
  },
  {
    "type": "overmap_terrain",
    "id": "sub_station",
    "name": "subway station",
    "sym": 83,
    "color": "yellow",
    "see_cost": 5,
    "extras": "build",
    "mondensity": 2,
    "flags": [ "KNOWN_DOWN", "SIDEWALK" ]
  },
  {
    "type": "overmap_terrain",
    "id": "s_garage",
    "copy-from": "generic_city_building",
    "name": "garage",
    "sym": 79,
    "color": "white"
  },
  {
    "type": "overmap_terrain",
    "id": "cabin_strange",
    "name": "forest",
    "sym": 70,
    "color": "green",
    "see_cost": 5,
    "extras": "field",
    "flags": [ "NO_ROTATE" ]
  },
  {
    "type": "overmap_terrain",
    "id": "cabin_strange_b",
    "name": "cabin basement",
    "sym": 67,
    "color": "i_green",
    "see_cost": 5,
    "extras": "build",
    "flags": [ "NO_ROTATE" ]
  },
  {
    "type": "overmap_terrain",
    "id": "cabin",
    "name": "cabin",
    "sym": 67,
    "color": "i_green",
    "see_cost": 5,
    "extras": "build",
    "mondensity": 2,
    "flags": [ "NO_ROTATE" ]
  },
  {
    "type": "overmap_terrain",
    "id": "dirtlot",
    "name": "dirt lot",
    "sym": 79,
    "color": "brown",
    "see_cost": 5,
    "extras": "field",
    "flags": [ "NO_ROTATE" ]
  },
  {
    "type": "overmap_terrain",
    "id": "sugar_house",
    "copy-from": "generic_city_building_no_sidewalk",
    "name": "sugar house",
    "sym": 83,
    "color": "i_brown"
  },
  {
    "type": "overmap_terrain",
    "id": "farm_1",
    "name": "farm field",
    "sym": 35,
    "color": "i_brown",
    "see_cost": 5,
    "extras": "field",
    "mondensity": 2
  },
  {
    "type": "overmap_terrain",
    "id": "farm_2",
    "name": "farm house",
    "sym": 94,
    "color": "i_brown",
    "see_cost": 5,
    "extras": "build",
    "mondensity": 2
  },
  {
    "type": "overmap_terrain",
    "id": "farm_3",
    "name": "farm field",
    "sym": 35,
    "color": "i_brown",
    "see_cost": 5,
    "extras": "field",
    "mondensity": 2
  },
  {
    "type": "overmap_terrain",
    "id": "farm_4",
    "name": "farm field",
    "sym": 35,
    "color": "i_brown",
    "see_cost": 5,
    "extras": "field",
    "mondensity": 2
  },
  {
    "type": "overmap_terrain",
    "id": "farm_5",
    "name": "farm field",
    "sym": 35,
    "color": "i_brown",
    "see_cost": 5,
    "extras": "field",
    "mondensity": 2
  },
  {
    "type": "overmap_terrain",
    "id": "farm_6",
    "name": "farm field",
    "sym": 35,
    "color": "i_brown",
    "see_cost": 5,
    "extras": "field",
    "mondensity": 2
  },
  {
    "type": "overmap_terrain",
    "id": "farm_7",
    "name": "farm field",
    "sym": 35,
    "color": "i_brown",
    "see_cost": 5,
    "extras": "field",
    "mondensity": 2
  },
  {
    "type": "overmap_terrain",
    "id": "farm_8",
    "name": "farm field",
    "sym": 35,
    "color": "i_brown",
    "see_cost": 5,
    "extras": "field",
    "mondensity": 2
  },
  {
    "type": "overmap_terrain",
    "id": "farm_9",
    "name": "farm field",
    "sym": 35,
    "color": "i_brown",
    "see_cost": 5,
    "extras": "field",
    "mondensity": 2
  },
  {
    "type": "overmap_terrain",
    "id": "police",
    "name": "police station",
    "copy-from": "generic_city_building",
    "color": "h_yellow"
  },
  {
    "type": "overmap_terrain",
    "id": "bank",
    "name": "bank",
    "sym": 36,
    "color": "light_gray",
    "see_cost": 5,
    "mondensity": 2,
    "flags": [ "SIDEWALK" ]
  },
  {
    "type": "overmap_terrain",
    "id": "pawn",
    "name": "pawn shop",
    "copy-from": "generic_city_building",
    "color": "white"
  },
  {
    "type": "overmap_terrain",
    "id": "mil_surplus",
    "name": "mil. surplus",
    "sym": 77,
    "copy-from": "generic_city_building",
    "color": "i_light_gray"
  },
  {
    "type": "overmap_terrain",
    "id": "furniture",
    "name": "furniture store",
    "copy-from": "generic_city_building",
    "color": "brown"
  },
  {
    "type": "overmap_terrain",
    "id": "abstorefront",
    "name": "abandoned storefront",
    "copy-from": "generic_city_building",
    "color": "h_dark_gray"
  },
  {
    "type": "overmap_terrain",
    "id": "s_music",
    "copy-from": "generic_city_building",
    "name": "music store",
    "sym": 109,
    "color": "brown"
  },
  {
    "type": "overmap_terrain",
    "id": "megastore_entrance",
    "name": "megastore",
    "sym": 43,
    "color": "light_blue",
    "see_cost": 5,
    "extras": "build",
    "mondensity": 2,
    "flags": [ "SIDEWALK", "NO_ROTATE" ]
  },
  {
    "type": "overmap_terrain",
    "id": "megastore",
    "name": "megastore",
    "sym": 77,
    "color": "blue",
    "see_cost": 5,
    "extras": "build",
    "mondensity": 2,
    "flags": [ "SIDEWALK", "NO_ROTATE" ]
  },
  {
    "type": "overmap_terrain",
    "abstract": "generic_hospital",
    "copy-from": "generic_city_building",
    "name": "hospital",
    "sym": 72,
    "color": "red"
  },
  {
    "type": "overmap_terrain",
    "id": "hospital_1",
    "copy-from": "generic_hospital"
  },
  {
    "type": "overmap_terrain",
    "id": "hospital_2",
    "copy-from": "generic_hospital",
    "color": "light_red"
  },
  {
    "type": "overmap_terrain",
    "id": "hospital_3",
    "copy-from": "generic_hospital"
  },
  {
    "type": "overmap_terrain",
    "id": "hospital_4",
    "copy-from": "generic_hospital"
  },
  {
    "type": "overmap_terrain",
    "id": "hospital_5",
    "copy-from": "generic_hospital"
  },
  {
    "type": "overmap_terrain",
    "id": "hospital_6",
    "copy-from": "generic_hospital"
  },
  {
    "type": "overmap_terrain",
    "id": "hospital_7",
    "copy-from": "generic_hospital"
  },
  {
    "type": "overmap_terrain",
    "id": "hospital_8",
    "copy-from": "generic_hospital"
  },
  {
    "type": "overmap_terrain",
    "id": "hospital_9",
    "copy-from": "generic_hospital"
  },
  {
    "type": "overmap_terrain",
    "id": "public_works_NE",
    "name": "public works",
    "sym": 119,
    "color": "light_gray",
    "see_cost": 5,
    "mondensity": 2,
    "flags": [ "SIDEWALK" ]
  },
  {
    "type": "overmap_terrain",
    "id": "public_works_NW",
    "name": "public works",
    "sym": 119,
    "color": "light_gray",
    "see_cost": 5,
    "mondensity": 2,
    "flags": [ "SIDEWALK" ]
  },
  {
    "type": "overmap_terrain",
    "id": "public_works_SW",
    "name": "public works",
    "sym": 87,
    "color": "light_gray",
    "see_cost": 5,
    "mondensity": 2,
    "flags": [ "SIDEWALK" ]
  },
  {
    "type": "overmap_terrain",
    "id": "public_works_SE",
    "name": "public works",
    "sym": 119,
    "color": "light_gray",
    "see_cost": 5,
    "mondensity": 2,
    "flags": [ "SIDEWALK" ]
  },
  {
    "type": "overmap_terrain",
    "id": "school_1_1",
    "name": "regional school",
    "sym": 115,
    "color": "light_blue",
    "see_cost": 5,
    "mondensity": 2,
    "flags": [ "SIDEWALK" ]
  },
  {
    "type": "overmap_terrain",
    "id": "school_1_2",
    "name": "regional school",
    "sym": 83,
    "color": "light_blue",
    "see_cost": 5,
    "mondensity": 2,
    "flags": [ "SIDEWALK" ]
  },
  {
    "type": "overmap_terrain",
    "id": "school_1_3",
    "name": "regional school",
    "sym": 115,
    "color": "light_blue",
    "see_cost": 5,
    "mondensity": 2,
    "flags": [ "SIDEWALK" ]
  },
  {
    "type": "overmap_terrain",
    "id": "school_1_4",
    "name": "regional school",
    "sym": 115,
    "color": "light_blue",
    "see_cost": 5,
    "mondensity": 2,
    "flags": [ "SIDEWALK" ]
  },
  {
    "type": "overmap_terrain",
    "id": "school_1_5",
    "name": "regional school",
    "sym": 115,
    "color": "light_blue",
    "see_cost": 5,
    "mondensity": 2,
    "flags": [ "SIDEWALK" ]
  },
  {
    "type": "overmap_terrain",
    "id": "school_1_6",
    "name": "regional school",
    "sym": 115,
    "color": "light_blue",
    "see_cost": 5,
    "mondensity": 2,
    "flags": [ "SIDEWALK" ]
  },
  {
    "type": "overmap_terrain",
    "id": "school_1_7",
    "name": "regional school",
    "sym": 115,
    "color": "light_blue",
    "see_cost": 5,
    "mondensity": 2,
    "flags": [ "SIDEWALK" ]
  },
  {
    "type": "overmap_terrain",
    "id": "school_1_8",
    "name": "regional school",
    "sym": 115,
    "color": "light_blue",
    "see_cost": 5,
    "mondensity": 2,
    "flags": [ "SIDEWALK" ]
  },
  {
    "type": "overmap_terrain",
    "id": "school_1_9",
    "name": "regional school",
    "sym": 115,
    "color": "light_blue",
    "see_cost": 5,
    "mondensity": 2,
    "flags": [ "SIDEWALK" ]
  },
  {
    "type": "overmap_terrain",
    "id": "prison_1_1",
    "name": "prison",
    "sym": 112,
    "color": "i_light_blue",
    "see_cost": 5,
    "flags": [ "SIDEWALK" ]
  },
  {
    "type": "overmap_terrain",
    "id": "prison_1_2",
    "name": "prison",
    "sym": 80,
    "color": "i_light_blue",
    "see_cost": 5,
    "flags": [ "SIDEWALK" ]
  },
  {
    "type": "overmap_terrain",
    "id": "prison_1_3",
    "name": "prison",
    "sym": 112,
    "color": "i_light_blue",
    "see_cost": 5,
    "flags": [ "SIDEWALK" ]
  },
  {
    "type": "overmap_terrain",
    "id": "prison_1_4",
    "name": "prison",
    "sym": 112,
    "color": "i_light_blue",
    "see_cost": 5,
    "flags": [ "SIDEWALK" ]
  },
  {
    "type": "overmap_terrain",
    "id": "prison_1_5",
    "name": "prison",
    "sym": 112,
    "color": "i_light_blue",
    "see_cost": 5,
    "flags": [ "SIDEWALK" ]
  },
  {
    "type": "overmap_terrain",
    "id": "prison_1_6",
    "name": "prison",
    "sym": 112,
    "color": "i_light_blue",
    "see_cost": 5,
    "flags": [ "SIDEWALK" ]
  },
  {
    "type": "overmap_terrain",
    "id": "prison_1_7",
    "name": "prison",
    "sym": 112,
    "color": "i_light_blue",
    "see_cost": 5,
    "flags": [ "SIDEWALK" ]
  },
  {
    "type": "overmap_terrain",
    "id": "prison_1_8",
    "name": "prison",
    "sym": 112,
    "color": "i_light_blue",
    "see_cost": 5,
    "flags": [ "SIDEWALK" ]
  },
  {
    "type": "overmap_terrain",
    "id": "prison_1_9",
    "name": "prison",
    "sym": 112,
    "color": "i_light_blue",
    "see_cost": 5,
    "flags": [ "SIDEWALK" ]
  },
  {
    "type": "overmap_terrain",
    "id": "prison_1_b_1",
    "name": "prison",
    "sym": 112,
    "color": "i_light_blue",
    "see_cost": 5
  },
  {
    "type": "overmap_terrain",
    "id": "prison_1_b_2",
    "name": "prison",
    "sym": 80,
    "color": "i_light_blue",
    "see_cost": 5
  },
  {
    "type": "overmap_terrain",
    "id": "prison_1_b_3",
    "name": "prison",
    "sym": 112,
    "color": "i_light_blue",
    "see_cost": 5
  },
  {
    "type": "overmap_terrain",
    "id": "prison_1_b_4",
    "name": "prison",
    "sym": 112,
    "color": "i_light_blue",
    "see_cost": 5
  },
  {
    "type": "overmap_terrain",
    "id": "prison_1_b_5",
    "name": "prison",
    "sym": 112,
    "color": "i_light_blue",
    "see_cost": 5
  },
  {
    "type": "overmap_terrain",
    "id": "prison_1_b_6",
    "name": "prison",
    "sym": 112,
    "color": "i_light_blue",
    "see_cost": 5
  },
  {
    "type": "overmap_terrain",
    "id": "prison_1_b_7",
    "name": "prison",
    "sym": 112,
    "color": "i_light_blue",
    "see_cost": 5
  },
  {
    "type": "overmap_terrain",
    "id": "prison_1_b_8",
    "name": "prison",
    "sym": 112,
    "color": "i_light_blue",
    "see_cost": 5
  },
  {
    "type": "overmap_terrain",
    "id": "prison_1_b_9",
    "name": "prison",
    "sym": 112,
    "color": "i_light_blue",
    "see_cost": 5
  },
  {
    "type": "overmap_terrain",
    "id": "prison_1_b_7_hidden",
    "name": "prison",
    "sym": 112,
    "color": "i_light_blue",
    "see_cost": 5
  },
  {
    "type": "overmap_terrain",
    "id": "prison_1_b_8_hidden_lab_stairs",
    "name": "prison",
    "sym": 112,
    "color": "i_light_blue",
    "see_cost": 5
  },
  {
    "type": "overmap_terrain",
    "id": "prison_1_b_9_hidden",
    "name": "prison",
    "sym": 112,
    "color": "i_light_blue",
    "see_cost": 5
  },
  {
    "type": "overmap_terrain",
    "id": "hotel_tower_1_1",
    "copy-from": "generic_city_building",
    "name": "hotel parking",
    "sym": 104,
    "color": "light_blue"
  },
  {
    "type": "overmap_terrain",
    "id": "hotel_tower_1_2",
    "copy-from": "generic_city_building",
    "name": "hotel parking",
    "sym": 104,
    "color": "light_blue"
  },
  {
    "type": "overmap_terrain",
    "id": "hotel_tower_1_3",
    "copy-from": "generic_city_building",
    "name": "hotel parking",
    "sym": 104,
    "color": "light_blue"
  },
  {
    "type": "overmap_terrain",
    "id": "hotel_tower_1_4",
    "copy-from": "generic_city_building",
    "name": "hotel parking",
    "sym": 104,
    "color": "light_blue"
  },
  {
    "type": "overmap_terrain",
    "id": "hotel_tower_1_5",
    "copy-from": "generic_city_building",
    "name": "hotel entrance",
    "sym": 72,
    "color": "light_blue"
  },
  {
    "type": "overmap_terrain",
    "id": "hotel_tower_1_6",
    "copy-from": "generic_city_building",
    "name": "hotel parking",
    "sym": 104,
    "color": "light_blue"
  },
  {
    "type": "overmap_terrain",
    "id": "hotel_tower_1_7",
    "copy-from": "generic_city_building",
    "name": "hotel tower",
    "sym": 72,
    "color": "light_blue"
  },
  {
    "type": "overmap_terrain",
    "id": "hotel_tower_1_8",
    "copy-from": "generic_city_building",
    "name": "hotel tower",
    "sym": 72,
    "color": "light_blue"
  },
  {
    "type": "overmap_terrain",
    "id": "hotel_tower_1_9",
    "copy-from": "generic_city_building",
    "name": "hotel tower",
    "sym": 72,
    "color": "light_blue"
  },
  {
    "type": "overmap_terrain",
    "id": "hotel_tower_b_1",
    "copy-from": "generic_city_building_no_sidewalk",
    "name": "hotel basement",
    "sym": 66,
    "color": "light_blue"
  },
  {
    "type": "overmap_terrain",
    "id": "hotel_tower_b_2",
    "copy-from": "generic_city_building_no_sidewalk",
    "name": "hotel basement",
    "sym": 66,
    "color": "light_blue"
  },
  {
    "type": "overmap_terrain",
    "id": "hotel_tower_b_3",
    "copy-from": "generic_city_building_no_sidewalk",
    "name": "hotel basement",
    "sym": 66,
    "color": "light_blue"
  },
  {
    "type": "overmap_terrain",
    "id": "motel_entrance",
    "copy-from": "generic_city_building",
    "name": "motel",
    "sym": 104,
    "color": "light_blue"
  },
  {
    "type": "overmap_terrain",
    "id": "motel_1",
    "copy-from": "generic_city_building",
    "name": "motel",
    "sym": 104,
    "color": "light_blue"
  },
  {
    "type": "overmap_terrain",
    "id": "motel_2",
    "copy-from": "generic_city_building",
    "name": "motel",
    "sym": 104,
    "color": "light_blue"
  },
  {
    "type": "overmap_terrain",
    "id": "motel_3",
    "copy-from": "generic_city_building",
    "name": "motel",
    "sym": 104,
    "color": "light_blue"
  },
  {
    "type": "overmap_terrain",
    "id": "dirtroad1_aban1",
    "name": "forest",
    "sym": 70,
    "color": "green",
    "see_cost": 4
  },
  {
    "type": "overmap_terrain",
    "id": "forest_aban1",
    "name": "forest",
    "sym": 70,
    "color": "green",
    "see_cost": 4
  },
  {
    "type": "overmap_terrain",
    "id": "dirtroad2_aban1",
    "name": "forest",
    "sym": 70,
    "color": "green",
    "see_cost": 4
  },
  {
    "type": "overmap_terrain",
    "id": "dirtplaza_aban1",
    "name": "forest",
    "sym": 70,
    "color": "green",
    "see_cost": 4
  },
  {
    "type": "overmap_terrain",
    "id": "cabin_aban1",
    "name": "ruined cabin",
    "sym": 70,
    "color": "green",
    "see_cost": 4
  },
  {
    "type": "overmap_terrain",
    "id": "barn_aban1",
    "name": "barn",
    "sym": 70,
    "color": "green",
    "see_cost": 4
  },
  {
    "type": "overmap_terrain",
    "id": "car_corner_aban1",
    "name": "car corner",
    "sym": 70,
    "color": "green",
    "see_cost": 4
  },
  {
    "type": "overmap_terrain",
    "id": "shipwreck_river_1",
    "name": "shipwreck",
    "sym": 119,
    "color": "red",
    "see_cost": 4,
    "flags": [ "NO_ROTATE" ]
  },
  {
    "type": "overmap_terrain",
    "id": "shipwreck_river_2",
    "name": "shipwreck",
    "sym": 119,
    "color": "red",
    "see_cost": 4,
    "flags": [ "NO_ROTATE" ]
  },
  {
    "type": "overmap_terrain",
    "id": "shipwreck_river_3",
    "name": "razorclaw nest",
    "sym": 119,
    "color": "red",
    "see_cost": 4,
    "flags": [ "NO_ROTATE" ]
  },
  {
    "type": "overmap_terrain",
    "id": "shipwreck_river_4",
    "name": "shipwreck",
    "sym": 119,
    "color": "red",
    "see_cost": 4,
    "flags": [ "NO_ROTATE" ]
  },
  {
    "type": "overmap_terrain",
    "id": "s_gas_rural",
    "name": "gas station",
    "sym": 94,
    "color": "light_blue",
    "extras": "build",
    "mondensity": 2,
    "flags": [ "SIDEWALK" ]
  },
  {
    "type": "overmap_terrain",
    "id": "fema_entrance",
    "name": "fema camp",
    "sym": 43,
    "color": "blue",
    "see_cost": 5,
    "extras": "build",
    "flags": [ "NO_ROTATE" ]
  },
  {
    "type": "overmap_terrain",
    "id": "fema",
    "name": "fema camp",
    "sym": 70,
    "color": "i_blue",
    "see_cost": 5,
    "extras": "build",
    "flags": [ "NO_ROTATE" ]
  },
  {
    "type": "overmap_terrain",
    "id": "station_radio",
    "copy-from": "generic_city_building",
    "name": "radio station",
    "sym": 88,
    "color": "i_light_gray"
  },
  {
    "type": "overmap_terrain",
    "id": "shelter",
    "name": "evac shelter",
    "sym": 43,
    "color": "white",
    "see_cost": 2,
    "flags": [ "KNOWN_DOWN", "NO_ROTATE" ]
  },
  {
    "type": "overmap_terrain",
    "id": "shelter_under",
    "name": "evac shelter",
    "sym": 43,
    "color": "white",
    "see_cost": 2,
    "flags": [ "KNOWN_UP", "NO_ROTATE" ]
  },
  {
    "type": "overmap_terrain",
    "id": "lmoe",
    "name": "LMOE shelter",
    "sym": 43,
    "color": "red",
    "see_cost": 2,
    "flags": [ "KNOWN_DOWN", "NO_ROTATE" ]
  },
  {
    "type": "overmap_terrain",
    "id": "lmoe_under",
    "name": "LMOE shelter",
    "sym": 43,
    "color": "red",
    "see_cost": 2,
    "flags": [ "KNOWN_UP", "NO_ROTATE" ]
  },
  {
    "type": "overmap_terrain",
    "id": "lab",
    "name": "science lab",
    "sym": 76,
    "color": "light_blue",
    "spawns": { "group": "GROUP_LAB", "population": [ 0, 5 ], "chance": 20 },
    "see_cost": 5,
    "flags": [ "NO_ROTATE" ]
  },
  {
    "type": "overmap_terrain",
    "id": "lab_stairs",
    "name": "science lab",
    "sym": 76,
    "color": "blue",
    "see_cost": 5,
    "spawns": { "group": "GROUP_LAB", "population": [ 0, 5 ], "chance": 20 },
    "flags": [ "KNOWN_DOWN", "NO_ROTATE" ]
  },
  {
    "type": "overmap_terrain",
    "id": "lab_core",
    "name": "science lab",
    "sym": 76,
    "color": "light_blue",
    "spawns": { "group": "GROUP_LAB", "population": [ 0, 8 ], "chance": 30 },
    "see_cost": 5,
    "flags": [ "NO_ROTATE" ]
  },
  {
    "type" : "overmap_terrain",
    "id" : "ants_lab",
    "name" : "science lab",
    "sym" : 76,
    "color" : "light_blue",
    "spawns" : { "group": "GROUP_LAB", "population": [0, 5], "chance": 20 },
    "see_cost" : 5,
    "flags" : [ "NO_ROTATE" ]
  },
  {
    "type" : "overmap_terrain",
    "id" : "ants_lab_stairs",
    "name" : "science lab",
    "sym" : 76,
    "color" : "blue",
    "see_cost" : 5,
    "spawns" : { "group": "GROUP_LAB", "population": [0, 5], "chance": 20 },
    "flags" : [ "KNOWN_DOWN", "NO_ROTATE" ]
  },
  {
    "type": "overmap_terrain",
    "id": "lab_finale",
    "name": "science lab",
    "sym": 76,
    "color": "cyan",
    "spawns": { "group": "GROUP_LAB", "population": [ 4, 12 ], "chance": 90 },
    "see_cost": 5,
    "flags": [ "NO_ROTATE" ]
  },
  {
    "type": "overmap_terrain",
    "id": "ice_lab",
    "name": "science lab",
    "sym": 76,
    "color": "light_blue",
    "spawns": { "group": "GROUP_ICE_LAB", "population": [ 0, 5 ], "chance": 20 },
    "see_cost": 5,
    "flags": [ "NO_ROTATE" ]
  },
  {
    "type": "overmap_terrain",
    "id": "ice_lab_stairs",
    "name": "science lab",
    "sym": 76,
    "color": "blue",
    "see_cost": 5,
    "spawns": { "group": "GROUP_ICE_LAB", "population": [ 0, 5 ], "chance": 20 },
    "flags": [ "KNOWN_DOWN", "NO_ROTATE" ]
  },
  {
    "type": "overmap_terrain",
    "id": "ice_lab_core",
    "name": "science lab",
    "sym": 76,
    "color": "light_blue",
    "spawns": { "group": "GROUP_ICE_LAB", "population": [ 0, 8 ], "chance": 30 },
    "see_cost": 5,
    "flags": [ "NO_ROTATE" ]
  },
  {
    "type": "overmap_terrain",
    "id": "ice_lab_finale",
    "name": "science lab",
    "sym": 76,
    "color": "cyan",
    "spawns": { "group": "GROUP_ICE_LAB", "population": [ 4, 12 ], "chance": 90 },
    "see_cost": 5,
    "flags": [ "NO_ROTATE" ]
  },
  {
    "type": "overmap_terrain",
    "id": "tower_lab",
    "name": "science lab tower",
    "sym": 76,
    "color": "light_blue",
    "see_cost": 5,
    "spawns": { "group": "GROUP_TOWER_LAB", "population": [ 0, 5 ], "chance": 20 },
    "flags": [ "NO_ROTATE" ]
  },
  {
    "type": "overmap_terrain",
    "id": "tower_lab_stairs",
    "name": "science lab tower",
    "sym": 76,
    "color": "blue",
    "see_cost": 5,
    "spawns": { "group": "GROUP_TOWER_LAB", "population": [ 0, 5 ], "chance": 20 },
    "flags": [ "NO_ROTATE" ]
  },
  {
    "type": "overmap_terrain",
    "id": "tower_lab_finale",
    "name": "science lab tower",
    "sym": 76,
    "color": "cyan",
    "see_cost": 5,
    "flags": [ "NO_ROTATE" ]
  },
  {
    "type": "overmap_terrain",
    "id": "lab_train_depot",
    "name": "science train depot",
    "sym": 76,
    "color": "light_blue",
    "see_cost": 5,
    "extras": "subway",
    "spawns": { "group": "GROUP_LAB", "population": [ 0, 5 ], "chance": 20 },
    "flags": [ "KNOWN_DOWN", "NO_ROTATE" ]
  },
  {
    "type": "overmap_terrain",
    "id": "central_lab_entrance",
    "name": "forest",
    "sym": 70,
    "color": "green",
    "see_cost": 3,
    "flags": [ "NO_ROTATE" ]
  },
  {
    "type": "overmap_terrain",
    "id": "central_lab_shaft",
    "name": "access shaft",
    "sym": 48,
    "color": "light_gray",
    "see_cost": 5,
    "flags": [ "NO_ROTATE" ]
  },
  {
    "type": "overmap_terrain",
    "abstract": "generic_central_lab",
    "name": "central lab",
    "sym": 76,
    "color": "cyan",
    "see_cost": 5,
    "spawns": { "group": "GROUP_CENTRAL_LAB", "population": [ 0, 5 ], "chance": 20 }
  },
  {
    "type": "overmap_terrain",
    "id": "central_lab_hq_1",
    "copy-from": "generic_central_lab"
  },
  {
    "type": "overmap_terrain",
    "id": "central_lab_hq_2",
    "copy-from": "generic_central_lab"
  },
  {
    "type": "overmap_terrain",
    "id": "central_lab_hq_3",
    "copy-from": "generic_central_lab"
  },
  {
    "type": "overmap_terrain",
    "id": "central_lab_hq_4",
    "copy-from": "generic_central_lab"
  },
  {
    "type": "overmap_terrain",
    "id": "central_lab_hq_5",
    "copy-from": "generic_central_lab"
  },
  {
    "type": "overmap_terrain",
    "id": "central_lab_hq_6",
    "copy-from": "generic_central_lab"
  },
  {
    "type": "overmap_terrain",
    "id": "central_lab_hq_7",
    "copy-from": "generic_central_lab"
  },
  {
    "type": "overmap_terrain",
    "id": "central_lab_hq_8",
    "copy-from": "generic_central_lab"
  },
  {
    "type": "overmap_terrain",
    "id": "central_lab_hq_9",
    "copy-from": "generic_central_lab"
  },
  {
    "type": "overmap_terrain",
    "id": "central_lab",
    "name": "central lab",
    "sym": 76,
    "color": "light_blue",
    "see_cost": 5,
    "flags": [ "NO_ROTATE" ],
    "spawns": { "group": "GROUP_CENTRAL_LAB", "population": [ 0, 7 ], "chance": 40 }
  },
  {
    "type": "overmap_terrain",
    "id": "central_lab_stairs",
    "name": "central lab",
    "sym": 76,
    "color": "blue",
    "see_cost": 5,
    "flags": [ "NO_ROTATE" ],
    "spawns": { "group": "GROUP_CENTRAL_LAB", "population": [ 0, 7 ], "chance": 40 }
  },
  {
    "type": "overmap_terrain",
    "id": "central_lab_core",
    "name": "central lab",
    "sym": 76,
    "color": "light_blue",
    "see_cost": 5,
    "flags": [ "NO_ROTATE" ],
    "spawns": { "group": "GROUP_CENTRAL_LAB", "population": [ 0, 7 ], "chance": 40 }
  },
  {
    "type": "overmap_terrain",
    "id": "central_lab_finale",
    "name": "central lab",
    "sym": 76,
    "color": "cyan",
    "see_cost": 5,
    "flags": [ "NO_ROTATE" ],
    "spawns": { "group": "GROUP_CENTRAL_LAB", "population": [ 0, 5 ], "chance": 20 }
  },
  {
    "type": "overmap_terrain",
    "id": "bunker",
    "name": "military bunker",
    "sym": 66,
    "color": "dark_gray",
    "see_cost": 2,
    "flags": [ "KNOWN_DOWN" ]
  },
  {
    "type": "overmap_terrain",
    "id": "bunker_basement",
    "name": "military bunker",
    "sym": 66,
    "color": "dark_gray",
    "see_cost": 2,
    "flags": [ "KNOWN_UP", "NO_ROTATE" ]
  },
  {
    "type": "overmap_terrain",
    "id": "outpost",
    "name": "military outpost",
    "sym": 77,
    "color": "dark_gray",
    "see_cost": 2,
    "extras": "build",
    "flags": [ "NO_ROTATE" ]
  },
  {
    "type": "overmap_terrain",
    "id": "silo",
    "name": "missile silo",
    "sym": 48,
    "color": "light_gray",
    "see_cost": 2,
    "flags": [ "NO_ROTATE" ]
  },
  {
    "type": "overmap_terrain",
    "id": "silo_finale",
    "name": "missile silo",
    "sym": 48,
    "color": "light_gray",
    "see_cost": 2,
    "flags": [ "NO_ROTATE" ]
  },
  {
    "type": "overmap_terrain",
    "id": "temple",
    "name": "strange temple",
    "sym": 84,
    "color": "magenta",
    "see_cost": 5,
    "flags": [ "KNOWN_DOWN", "NO_ROTATE" ]
  },
  {
    "type": "overmap_terrain",
    "id": "standing_stones",
    "name": "forest",
    "sym": 70,
    "color": "green",
    "see_cost": 3,
    "extras": "field",
    "spawns": { "group": "GROUP_STANDING_STONES", "population": [ 1, 4 ], "chance": 100 },
    "flags": [ "NO_ROTATE" ]
  },
  {
    "type": "overmap_terrain",
    "id": "temple_stairs",
    "name": "strange temple",
    "sym": 84,
    "color": "pink",
    "see_cost": 5,
    "flags": [ "KNOWN_DOWN", "NO_ROTATE" ]
  },
  {
    "type": "overmap_terrain",
    "id": "temple_finale",
    "name": "strange temple",
    "sym": 84,
    "color": "yellow",
    "see_cost": 5,
    "flags": [ "KNOWN_DOWN", "NO_ROTATE" ]
  },
  {
    "type": "overmap_terrain",
    "id": "sewage_treatment",
    "name": "sewage treatment",
    "sym": 80,
    "color": "red",
    "see_cost": 5,
    "flags": [ "KNOWN_DOWN", "NO_ROTATE" ]
  },
  {
    "type": "overmap_terrain",
    "id": "sewage_treatment_hub",
    "name": "sewage treatment",
    "sym": 80,
    "color": "green",
    "see_cost": 5,
    "flags": [ "KNOWN_UP", "NO_ROTATE" ]
  },
  {
    "type": "overmap_terrain",
    "id": "sewage_treatment_under",
    "name": "sewage treatment",
    "sym": 80,
    "color": "green",
    "see_cost": 5,
    "flags": [ "NO_ROTATE" ]
  },
  {
    "type": "overmap_terrain",
    "id": "mine_entrance",
    "name": "mine entrance",
    "sym": 77,
    "color": "light_gray",
    "see_cost": 5,
    "flags": [ "KNOWN_DOWN", "NO_ROTATE" ]
  },
  {
    "type": "overmap_terrain",
    "id": "mine_shaft",
    "name": "mine shaft",
    "sym": 79,
    "color": "dark_gray",
    "see_cost": 5,
    "flags": [ "KNOWN_UP", "KNOWN_DOWN", "NO_ROTATE" ]
  },
  {
    "type": "overmap_terrain",
    "id": "mine",
    "name": "mine",
    "sym": 77,
    "color": "brown",
    "see_cost": 2,
    "flags": [ "NO_ROTATE" ]
  },
  {
    "type": "overmap_terrain",
    "id": "mine_down",
    "name": "mine",
    "sym": 77,
    "color": "brown",
    "see_cost": 2,
    "flags": [ "NO_ROTATE" ]
  },
  {
    "type": "overmap_terrain",
    "id": "mine_finale",
    "name": "mine",
    "sym": 77,
    "color": "brown",
    "see_cost": 2,
    "flags": [ "NO_ROTATE" ]
  },
  {
    "type": "overmap_terrain",
    "id": "spiral_hub",
    "name": "spiral cavern",
    "sym": 64,
    "color": "pink",
    "see_cost": 2,
    "flags": [ "NO_ROTATE" ]
  },
  {
    "type": "overmap_terrain",
    "id": "spiral",
    "name": "spiral cavern",
    "sym": 64,
    "color": "pink",
    "see_cost": 2,
    "flags": [ "NO_ROTATE" ]
  },
  {
    "type": "overmap_terrain",
    "id": "radio_tower",
    "name": "radio tower",
    "sym": 88,
    "color": "light_gray",
    "see_cost": 2,
    "flags": [ "NO_ROTATE" ]
  },
  {
    "type": "overmap_terrain",
    "id": "toxic_dump",
    "name": "toxic waste dump",
    "sym": 68,
    "color": "pink",
    "see_cost": 2,
    "flags": [ "NO_ROTATE" ]
  },
  {
    "type": "overmap_terrain",
    "id": "haz_sar_entrance",
    "name": "hazardous waste sarcophagus",
    "sym": 88,
    "color": "pink",
    "see_cost": 5,
    "flags": [ "NO_ROTATE" ]
  },
  {
    "type": "overmap_terrain",
    "id": "haz_sar",
    "name": "hazardous waste sarcophagus",
    "sym": 88,
    "color": "pink",
    "see_cost": 5,
    "flags": [ "NO_ROTATE" ]
  },
  {
    "type": "overmap_terrain",
    "id": "haz_sar_entrance_b1",
    "name": "hazardous waste sarcophagus",
    "sym": 88,
    "color": "pink",
    "see_cost": 5,
    "flags": [ "NO_ROTATE" ]
  },
  {
    "type": "overmap_terrain",
    "id": "haz_sar_b1",
    "name": "hazardous waste sarcophagus",
    "sym": 88,
    "color": "pink",
    "see_cost": 5,
    "flags": [ "NO_ROTATE" ]
  },
  {
    "type": "overmap_terrain",
    "id": "cave",
    "name": "cave",
    "sym": 67,
    "color": "brown",
    "see_cost": 2,
    "extras": "field",
    "flags": [ "NO_ROTATE" ]
  },
  {
    "type": "overmap_terrain",
    "id": "cave_rat",
    "name": "rat cave",
    "sym": 67,
    "color": "dark_gray",
    "see_cost": 2,
    "flags": [ "KNOWN_DOWN", "NO_ROTATE" ]
  },
  {
    "type": "overmap_terrain",
    "id": "hive",
    "name": "bee hive",
    "sym": 56,
    "color": "yellow",
    "see_cost": 3,
    "extras": "field",
    "flags": [ "NO_ROTATE" ]
  },
  {
    "type": "overmap_terrain",
    "id": "fungal_bloom",
    "name": "fungal bloom",
    "sym": 84,
    "color": "light_gray",
    "see_cost": 2,
    "extras": "field",
    "flags": [ "NO_ROTATE" ]
  },
  {
    "type": "overmap_terrain",
    "id": "fungal_tower",
    "name": "fungal tower",
    "sym": 84,
    "color": "yellow",
    "see_cost": 3,
    "extras": "field",
    "flags": [ "NO_ROTATE" ]
  },
  {
    "type": "overmap_terrain",
    "id": "fungal_flowers",
    "name": "fungal flowers",
    "sym": 84,
    "color": "cyan",
    "see_cost": 5,
    "extras": "field",
    "flags": [ "NO_ROTATE" ]
  },
  {
    "type": "overmap_terrain",
    "id": "spider_pit",
    "name": "forest",
    "sym": 70,
    "color": "green",
    "see_cost": 3,
    "extras": "field",
    "flags": [ "NO_ROTATE" ]
  },
  {
    "type": "overmap_terrain",
    "id": "spider_pit_under",
    "name": "cavern",
    "sym": 48,
    "color": "light_gray",
    "see_cost": 5,
    "flags": [ "NO_ROTATE" ]
  },
  {
    "type": "overmap_terrain",
    "id": "anthill",
    "name": "anthill",
    "sym": 37,
    "color": "brown",
    "see_cost": 2,
    "flags": [ "KNOWN_DOWN", "NO_ROTATE" ]
  },
  {
    "type": "overmap_terrain",
    "id": "acid_anthill",
    "name": "sulfurous anthill",
    "sym": 37,
    "color": "green",
    "see_cost": 2,
    "flags": [ "KNOWN_DOWN", "NO_ROTATE" ]
  },
  {
    "type": "overmap_terrain",
    "id": "slimepit",
    "name": "slime pit",
    "sym": 126,
    "color": "light_green",
    "see_cost": 2,
    "flags": [ "NO_ROTATE" ]
  },
  {
    "type": "overmap_terrain",
    "id": "slimepit_down",
    "name": "slime pit",
    "sym": 126,
    "color": "light_green",
    "see_cost": 2,
    "flags": [ "KNOWN_DOWN", "NO_ROTATE" ]
  },
  {
    "type": "overmap_terrain",
    "id": "triffid_grove",
    "name": "triffid grove",
    "sym": 84,
    "color": "light_red",
    "see_cost": 5,
    "flags": [ "KNOWN_DOWN", "NO_ROTATE" ]
  },
  {
    "type": "overmap_terrain",
    "id": "triffid_roots",
    "name": "triffid roots",
    "sym": 84,
    "color": "light_red",
    "see_cost": 5,
    "flags": [ "KNOWN_UP", "KNOWN_DOWN", "NO_ROTATE" ]
  },
  {
    "type": "overmap_terrain",
    "id": "triffid_finale",
    "name": "triffid heart",
    "sym": 84,
    "color": "red",
    "see_cost": 5,
    "flags": [ "KNOWN_UP", "NO_ROTATE" ]
  },
  {
    "type": "overmap_terrain",
    "id": "basement",
    "copy-from": "generic_city_house_basement",
    "mapgen": [ { "method": "builtin", "name": "basement_junk" }, { "method": "builtin", "name": "basement_spiders" } ]
  },
  {
    "type": "overmap_terrain",
    "id": "basement_bionic",
    "copy-from": "generic_city_house_basement"
  },
  {
    "type": "overmap_terrain",
    "id": "basement_hidden_lab_stairs",
    "copy-from": "generic_city_house_basement"
  },
  {
    "type": "overmap_terrain",
    "id": "cavern",
    "name": "cavern",
    "sym": 48,
    "color": "light_gray",
    "see_cost": 5,
    "flags": [ "NO_ROTATE" ]
  },
  {
    "type": "overmap_terrain",
    "id": "rock",
    "//": "This is old rock type, new one (below) will replace it in new overmaps",
    "name": "solid rock",
    "sym": 37,
    "color": "dark_gray",
    "see_cost": 5,
    "flags": [ "NO_ROTATE" ]
  },
  {
    "type": "overmap_terrain",
    "id": "empty_rock",
    "name": "solid rock",
    "sym": 37,
    "color": "dark_gray",
    "see_cost": 5,
    "flags": [ "NO_ROTATE" ]
  },
  {
    "type": "overmap_terrain",
    "id": "rift",
    "name": "rift",
    "sym": 94,
    "color": "red",
    "see_cost": 2,
    "flags": [ "NO_ROTATE" ]
  },
  {
    "type": "overmap_terrain",
    "id": "hellmouth",
    "name": "hellmouth",
    "sym": 94,
    "color": "light_red",
    "see_cost": 2,
    "flags": [ "KNOWN_DOWN", "NO_ROTATE" ]
  },
  {
    "type": "overmap_terrain",
    "id": "sewer_sub_station",
    "name": "subway station (sewer level)",
    "sym": 83,
    "color": "yellow",
    "see_cost": 5,
    "extras": "subway",
    "flags": [ "KNOWN_UP", "KNOWN_DOWN", "NO_ROTATE" ]
  },
  {
    "type": "overmap_terrain",
    "id": "underground_sub_station",
    "name": "subway station (underground level)",
    "sym": 83,
    "color": "yellow",
    "see_cost": 5,
    "extras": "subway",
    "flags": [ "KNOWN_UP", "NO_ROTATE" ]
  },
  {
    "type": "overmap_terrain",
    "id": "subway",
    "name": "subway",
    "color": "dark_gray",
    "see_cost": 5,
    "extras": "subway",
    "mapgen_straight": [ { "method": "builtin", "name": "subway_straight" } ],
    "mapgen_curved": [ { "method": "builtin", "name": "subway_curved" } ],
    "mapgen_end": [ { "method": "builtin", "name": "subway_end" } ],
    "mapgen_tee": [ { "method": "builtin", "name": "subway_tee" } ],
    "mapgen_four_way": [ { "method": "builtin", "name": "subway_four_way" } ],
    "flags": [ "LINEAR" ]
  },
  {
    "type": "overmap_terrain",
    "id": "sewer",
    "name": "sewer",
    "color": "green",
    "see_cost": 5,
    "flags": [ "LINEAR" ]
  },
  {
    "type": "overmap_terrain",
    "id": "ants",
    "name": "ant tunnel",
    "color": "brown",
    "see_cost": 5,
    "flags": [ "LINEAR" ]
  },
  {
    "type": "overmap_terrain",
    "id": "ants_food",
    "name": "ant food storage",
    "sym": 79,
    "color": "green",
    "see_cost": 5,
    "flags": [ "NO_ROTATE" ]
  },
  {
    "type": "overmap_terrain",
    "id": "ants_larvae",
    "name": "ant larva chamber",
    "sym": 79,
    "color": "white",
    "see_cost": 5,
    "flags": [ "NO_ROTATE" ]
  },
  {
    "type": "overmap_terrain",
    "id": "ants_queen",
    "name": "ant queen chamber",
    "sym": 79,
    "color": "red",
    "see_cost": 5,
    "flags": [ "NO_ROTATE" ]
  },
  {
    "type": "overmap_terrain",
    "id": "tutorial",
    "name": "tutorial room",
    "sym": 79,
    "color": "cyan",
    "see_cost": 5,
    "flags": [ "NO_ROTATE" ]
  },
  {
    "type": "overmap_terrain",
    "id": "mall_a_1",
    "name": "road",
    "copy-from": "generic_mall",
    "sym": 4194412,
    "color": "dark_gray"
  },
  {
    "type": "overmap_terrain",
    "id": "mall_a_2",
    "name": "road",
    "copy-from": "generic_mall",
    "sym": 4194417,
    "color": "dark_gray"
  },
  {
    "type": "overmap_terrain",
    "id": "mall_a_3",
    "name": "mall - loading bay",
    "copy-from": "generic_mall",
    "sym": 77,
    "color": "i_light_red"
  },
  {
    "type": "overmap_terrain",
    "id": "mall_a_4",
    "name": "mall - utilities",
    "copy-from": "generic_mall",
    "sym": 77,
    "color": "i_red"
  },
  {
    "type": "overmap_terrain",
    "id": "mall_a_5",
    "name": "mall - utilities",
    "copy-from": "generic_mall",
    "sym": 77,
    "color": "i_red"
  },
  {
    "type": "overmap_terrain",
    "id": "mall_a_6",
    "name": "road",
    "copy-from": "generic_mall",
    "sym": 4194424,
    "color": "dark_gray"
  },
  {
    "type": "overmap_terrain",
    "id": "mall_a_7",
    "name": "lot",
    "copy-from": "generic_mall",
    "sym": 79,
    "color": "dark_gray"
  },
  {
    "type": "overmap_terrain",
    "id": "mall_a_8",
    "name": "lot",
    "copy-from": "generic_mall",
    "sym": 79,
    "color": "dark_gray"
  },
  {
    "type": "overmap_terrain",
    "id": "mall_a_9",
    "name": "lot",
    "copy-from": "generic_mall",
    "sym": 79,
    "color": "dark_gray"
  },
  {
    "type": "overmap_terrain",
    "id": "mall_a_10",
    "name": "road",
    "copy-from": "generic_mall",
    "sym": 4194424,
    "color": "dark_gray"
  },
  {
    "type": "overmap_terrain",
    "id": "mall_a_11",
    "copy-from": "generic_mall",
    "sym": 77,
    "color": "i_red"
  },
  {
    "type": "overmap_terrain",
    "id": "mall_a_12",
    "copy-from": "generic_mall",
    "sym": 77,
    "color": "i_red"
  },
  {
    "type": "overmap_terrain",
    "id": "mall_a_13",
    "copy-from": "generic_mall",
    "sym": 77,
    "color": "i_red"
  },
  {
    "type": "overmap_terrain",
    "id": "mall_a_14",
    "name": "mall - entrance",
    "copy-from": "generic_mall",
    "sym": 77,
    "color": "i_light_red"
  },
  {
    "type": "overmap_terrain",
    "id": "mall_a_15",
    "name": "road",
    "copy-from": "generic_mall",
    "sym": 4194413,
    "color": "dark_gray"
  },
  {
    "type": "overmap_terrain",
    "id": "mall_a_16",
    "name": "road",
    "copy-from": "generic_mall",
    "sym": 4194417,
    "color": "dark_gray"
  },
  {
    "type": "overmap_terrain",
    "id": "mall_a_17",
    "name": "road",
    "copy-from": "generic_mall",
    "sym": 4194417,
    "color": "dark_gray"
  },
  {
    "type": "overmap_terrain",
    "id": "mall_a_18",
    "name": "road",
    "copy-from": "generic_mall",
    "sym": 4194411,
    "color": "dark_gray"
  },
  {
    "type": "overmap_terrain",
    "id": "mall_a_19",
    "name": "road",
    "copy-from": "generic_mall",
    "sym": 4194424,
    "color": "dark_gray"
  },
  {
    "type": "overmap_terrain",
    "id": "mall_a_20",
    "name": "mall - food court",
    "copy-from": "generic_mall",
    "sym": 77,
    "color": "i_light_red"
  },
  {
    "type": "overmap_terrain",
    "id": "mall_a_21",
    "copy-from": "generic_mall",
    "sym": 77,
    "color": "i_red"
  },
  {
    "type": "overmap_terrain",
    "id": "mall_a_22",
    "copy-from": "generic_mall",
    "sym": 77,
    "color": "i_red"
  },
  {
    "type": "overmap_terrain",
    "id": "mall_a_23",
    "copy-from": "generic_mall",
    "sym": 77,
    "color": "i_red"
  },
  {
    "type": "overmap_terrain",
    "id": "mall_a_24",
    "copy-from": "generic_mall",
    "sym": 77,
    "color": "i_red"
  },
  {
    "type": "overmap_terrain",
    "id": "mall_a_25",
    "copy-from": "generic_mall",
    "sym": 77,
    "color": "i_red"
  },
  {
    "type": "overmap_terrain",
    "id": "mall_a_26",
    "copy-from": "generic_mall",
    "sym": 77,
    "color": "i_red"
  },
  {
    "type": "overmap_terrain",
    "id": "mall_a_27",
    "name": "road",
    "copy-from": "generic_mall",
    "sym": 4194424,
    "color": "dark_gray"
  },
  {
    "type": "overmap_terrain",
    "id": "mall_a_28",
    "name": "road",
    "copy-from": "generic_mall",
    "sym": 4194424,
    "color": "dark_gray"
  },
  {
    "type": "overmap_terrain",
    "id": "mall_a_29",
    "name": "mall - food court",
    "copy-from": "generic_mall",
    "sym": 77,
    "color": "i_light_red"
  },
  {
    "type": "overmap_terrain",
    "id": "mall_a_30",
    "copy-from": "generic_mall",
    "sym": 77,
    "color": "i_red"
  },
  {
    "type": "overmap_terrain",
    "id": "mall_a_31",
    "copy-from": "generic_mall",
    "sym": 77,
    "color": "i_red"
  },
  {
    "type": "overmap_terrain",
    "id": "mall_a_32",
    "copy-from": "generic_mall",
    "sym": 77,
    "color": "i_red"
  },
  {
    "type": "overmap_terrain",
    "id": "mall_a_33",
    "copy-from": "generic_mall",
    "sym": 77,
    "color": "i_red"
  },
  {
    "type": "overmap_terrain",
    "id": "mall_a_34",
    "copy-from": "generic_mall",
    "sym": 77,
    "color": "i_red"
  },
  {
    "type": "overmap_terrain",
    "id": "mall_a_35",
    "copy-from": "generic_mall",
    "sym": 77,
    "color": "i_red"
  },
  {
    "type": "overmap_terrain",
    "id": "mall_a_36",
    "name": "road",
    "copy-from": "generic_mall",
    "sym": 4194424,
    "color": "dark_gray"
  },
  {
    "type": "overmap_terrain",
    "id": "mall_a_37",
    "name": "road",
    "copy-from": "generic_mall",
    "sym": 4194424,
    "color": "dark_gray"
  },
  {
    "type": "overmap_terrain",
    "id": "mall_a_38",
    "copy-from": "generic_mall",
    "sym": 77,
    "color": "i_red"
  },
  {
    "type": "overmap_terrain",
    "id": "mall_a_39",
    "copy-from": "generic_mall",
    "sym": 77,
    "color": "i_red"
  },
  {
    "type": "overmap_terrain",
    "id": "mall_a_40",
    "copy-from": "generic_mall",
    "sym": 77,
    "color": "i_red"
  },
  {
    "type": "overmap_terrain",
    "id": "mall_a_41",
    "copy-from": "generic_mall",
    "sym": 77,
    "color": "i_red"
  },
  {
    "type": "overmap_terrain",
    "id": "mall_a_42",
    "copy-from": "generic_mall",
    "sym": 77,
    "color": "i_red"
  },
  {
    "type": "overmap_terrain",
    "id": "mall_a_43",
    "copy-from": "generic_mall",
    "sym": 77,
    "color": "i_red"
  },
  {
    "type": "overmap_terrain",
    "id": "mall_a_44",
    "copy-from": "generic_mall",
    "sym": 77,
    "color": "i_red"
  },
  {
    "type": "overmap_terrain",
    "id": "mall_a_45",
    "name": "road",
    "copy-from": "generic_mall",
    "sym": 4194424,
    "color": "dark_gray"
  },
  {
    "type": "overmap_terrain",
    "id": "mall_a_46",
    "name": "road",
    "copy-from": "generic_mall",
    "sym": 4194424,
    "color": "dark_gray"
  },
  {
    "type": "overmap_terrain",
    "id": "mall_a_47",
    "name": "mall - entrance",
    "copy-from": "generic_mall",
    "sym": 77,
    "color": "i_light_red"
  },
  {
    "type": "overmap_terrain",
    "id": "mall_a_48",
    "copy-from": "generic_mall",
    "sym": 77,
    "color": "i_red"
  },
  {
    "type": "overmap_terrain",
    "id": "mall_a_49",
    "copy-from": "generic_mall",
    "sym": 77,
    "color": "i_red"
  },
  {
    "type": "overmap_terrain",
    "id": "mall_a_50",
    "copy-from": "generic_mall",
    "sym": 77,
    "color": "i_red"
  },
  {
    "type": "overmap_terrain",
    "id": "mall_a_51",
    "copy-from": "generic_mall",
    "sym": 77,
    "color": "i_red"
  },
  {
    "type": "overmap_terrain",
    "id": "mall_a_52",
    "copy-from": "generic_mall",
    "sym": 77,
    "color": "i_red"
  },
  {
    "type": "overmap_terrain",
    "id": "mall_a_53",
    "name": "mall - entrance",
    "copy-from": "generic_mall",
    "sym": 77,
    "color": "i_light_red"
  },
  {
    "type": "overmap_terrain",
    "id": "mall_a_54",
    "name": "road",
    "copy-from": "generic_mall",
    "sym": 4194424,
    "color": "dark_gray"
  },
  {
    "type": "overmap_terrain",
    "id": "mall_a_55",
    "name": "road",
    "copy-from": "generic_mall",
    "sym": 4194424,
    "color": "dark_gray"
  },
  {
    "type": "overmap_terrain",
    "id": "mall_a_56",
    "copy-from": "generic_mall",
    "sym": 77,
    "color": "i_red"
  },
  {
    "type": "overmap_terrain",
    "id": "mall_a_57",
    "copy-from": "generic_mall",
    "sym": 77,
    "color": "i_red"
  },
  {
    "type": "overmap_terrain",
    "id": "mall_a_58",
    "copy-from": "generic_mall",
    "sym": 77,
    "color": "i_red"
  },
  {
    "type": "overmap_terrain",
    "id": "mall_a_59",
    "copy-from": "generic_mall",
    "sym": 77,
    "color": "i_red"
  },
  {
    "type": "overmap_terrain",
    "id": "mall_a_60",
    "copy-from": "generic_mall",
    "sym": 77,
    "color": "i_red"
  },
  {
    "type": "overmap_terrain",
    "id": "mall_a_61",
    "copy-from": "generic_mall",
    "sym": 77,
    "color": "i_red"
  },
  {
    "type": "overmap_terrain",
    "id": "mall_a_62",
    "copy-from": "generic_mall",
    "sym": 77,
    "color": "i_red"
  },
  {
    "type": "overmap_terrain",
    "id": "mall_a_63",
    "name": "road",
    "copy-from": "generic_mall",
    "sym": 4194424,
    "color": "dark_gray"
  },
  {
    "type": "overmap_terrain",
    "id": "mall_a_64",
    "name": "road",
    "copy-from": "generic_mall",
    "sym": 4194424,
    "color": "dark_gray"
  },
  {
    "type": "overmap_terrain",
    "id": "mall_a_65",
    "copy-from": "generic_mall",
    "sym": 77,
    "color": "i_red"
  },
  {
    "type": "overmap_terrain",
    "id": "mall_a_66",
    "copy-from": "generic_mall",
    "sym": 77,
    "color": "i_red"
  },
  {
    "type": "overmap_terrain",
    "id": "mall_a_67",
    "copy-from": "generic_mall",
    "sym": 77,
    "color": "i_red"
  },
  {
    "type": "overmap_terrain",
    "id": "mall_a_68",
    "name": "mall - entrance",
    "copy-from": "generic_mall",
    "sym": 77,
    "color": "i_light_red"
  },
  {
    "type": "overmap_terrain",
    "id": "mall_a_69",
    "copy-from": "generic_mall",
    "sym": 77,
    "color": "i_red"
  },
  {
    "type": "overmap_terrain",
    "id": "mall_a_70",
    "copy-from": "generic_mall",
    "sym": 77,
    "color": "i_red"
  },
  {
    "type": "overmap_terrain",
    "id": "mall_a_71",
    "copy-from": "generic_mall",
    "sym": 77,
    "color": "i_red"
  },
  {
    "type": "overmap_terrain",
    "id": "mall_a_72",
    "name": "road",
    "copy-from": "generic_mall",
    "sym": 4194424,
    "color": "dark_gray"
  },
  {
    "type": "overmap_terrain",
    "id": "mall_a_73",
    "name": "road",
    "copy-from": "generic_mall",
    "sym": 4194413,
    "color": "dark_gray"
  },
  {
    "type": "overmap_terrain",
    "id": "mall_a_74",
    "name": "road",
    "copy-from": "generic_mall",
    "sym": 4194417,
    "color": "dark_gray"
  },
  {
    "type": "overmap_terrain",
    "id": "mall_a_75",
    "name": "road",
    "copy-from": "generic_mall",
    "sym": 4194417,
    "color": "dark_gray"
  },
  {
    "type": "overmap_terrain",
    "id": "mall_a_76",
    "name": "road",
    "copy-from": "generic_mall",
    "sym": 4194417,
    "color": "dark_gray"
  },
  {
    "type": "overmap_terrain",
    "id": "mall_a_77",
    "name": "road",
    "copy-from": "generic_mall",
    "sym": 4194423,
    "color": "dark_gray"
  },
  {
    "type": "overmap_terrain",
    "id": "mall_a_78",
    "name": "road",
    "copy-from": "generic_mall",
    "sym": 4194417,
    "color": "dark_gray"
  },
  {
    "type": "overmap_terrain",
    "id": "mall_a_79",
    "name": "road",
    "copy-from": "generic_mall",
    "sym": 4194417,
    "color": "dark_gray"
  },
  {
    "type": "overmap_terrain",
    "id": "mall_a_80",
    "name": "road",
    "copy-from": "generic_mall",
    "sym": 4194417,
    "color": "dark_gray"
  },
  {
    "type": "overmap_terrain",
    "id": "mall_a_81",
    "name": "road",
    "copy-from": "generic_mall",
    "sym": 4194410,
    "color": "dark_gray"
  },
  {
    "type": "overmap_terrain",
    "id": "necropolis_a_1",
    "name": "field",
    "sym": 46,
    "color": "brown",
    "see_cost": 5,
    "mondensity": 2,
    "flags": [ "SIDEWALK" ]
  },
  {
    "type": "overmap_terrain",
    "id": "necropolis_a_2",
    "name": "house",
    "sym": 118,
    "color": "light_green",
    "see_cost": 5,
    "mondensity": 2,
    "flags": [ "SIDEWALK" ]
  },
  {
    "type": "overmap_terrain",
    "id": "necropolis_a_3",
    "name": "field",
    "sym": 46,
    "color": "brown",
    "see_cost": 5,
    "mondensity": 2,
    "flags": [ "SIDEWALK" ]
  },
  {
    "type": "overmap_terrain",
    "id": "necropolis_a_4",
    "name": "field",
    "sym": 46,
    "color": "brown",
    "see_cost": 5,
    "mondensity": 2,
    "flags": [ "SIDEWALK" ]
  },
  {
    "type": "overmap_terrain",
    "id": "necropolis_a_5",
    "name": "abandoned store",
    "sym": 62,
    "color": "h_dark_gray",
    "see_cost": 5,
    "mondensity": 2
  },
  {
    "type": "overmap_terrain",
    "id": "necropolis_a_6",
    "name": "road",
    "color": "dark_gray",
    "sym": 4194424,
    "see_cost": 5,
    "mondensity": 2
  },
  {
    "type": "overmap_terrain",
    "id": "necropolis_a_7",
    "name": "pump station",
    "sym": 80,
    "color": "red",
    "see_cost": 5,
    "mondensity": 2,
    "flags": [ "KNOWN_DOWN" ]
  },
  {
    "type": "overmap_terrain",
    "id": "necropolis_a_8",
    "name": "pump station",
    "sym": 80,
    "color": "red",
    "see_cost": 5,
    "mondensity": 2,
    "flags": [ "KNOWN_DOWN", "SIDEWALK" ]
  },
  {
    "type": "overmap_terrain",
    "id": "necropolis_a_9",
    "name": "field",
    "sym": 46,
    "color": "brown",
    "see_cost": 5,
    "mondensity": 2,
    "flags": [ "SIDEWALK" ]
  },
  {
    "type": "overmap_terrain",
    "id": "necropolis_a_10",
    "name": "house",
    "sym": 62,
    "color": "light_green",
    "see_cost": 5,
    "mondensity": 2,
    "flags": [ "SIDEWALK" ]
  },
  {
    "type": "overmap_terrain",
    "id": "necropolis_a_11",
    "name": "road",
    "color": "dark_gray",
    "sym": 4194424,
    "see_cost": 5,
    "mondensity": 2,
    "extras": "road",
    "flags": [ "SIDEWALK" ]
  },
  {
    "type": "overmap_terrain",
    "id": "necropolis_a_12",
    "name": "gardening store",
    "sym": 60,
    "color": "light_green_yellow",
    "see_cost": 5,
    "mondensity": 2,
    "flags": [ "SIDEWALK" ]
  },
  {
    "type": "overmap_terrain",
    "id": "necropolis_a_13",
    "name": "salon",
    "sym": 83,
    "color": "white",
    "see_cost": 5,
    "mondensity": 2,
    "flags": [ "SIDEWALK" ]
  },
  {
    "type": "overmap_terrain",
    "id": "necropolis_a_14",
    "name": "crater",
    "sym": 79,
    "color": "red",
    "see_cost": 5,
    "mondensity": 2,
    "flags": [ "SIDEWALK" ]
  },
  {
    "type": "overmap_terrain",
    "id": "necropolis_a_15",
    "name": "road",
    "mondensity": 2,
    "see_cost": 5,
    "sym": 4194424,
    "color": "dark_gray"
  },
  {
    "type": "overmap_terrain",
    "id": "necropolis_a_16",
    "name": "police station",
    "sym": 60,
    "color": "h_yellow",
    "see_cost": 5,
    "mondensity": 2,
    "flags": [ "SIDEWALK" ]
  },
  {
    "type": "overmap_terrain",
    "id": "necropolis_a_17",
    "name": "police station",
    "sym": 118,
    "color": "h_yellow",
    "see_cost": 5,
    "mondensity": 2,
    "flags": [ "SIDEWALK" ]
  },
  {
    "type": "overmap_terrain",
    "id": "necropolis_a_18",
    "name": "field",
    "sym": 46,
    "color": "brown",
    "see_cost": 5,
    "mondensity": 2,
    "flags": [ "SIDEWALK" ]
  },
  {
    "type": "overmap_terrain",
    "id": "necropolis_a_19",
    "name": "lot",
    "sym": 79,
    "color": "dark_gray",
    "see_cost": 5,
    "mondensity": 2,
    "flags": [ "SIDEWALK" ]
  },
  {
    "type": "overmap_terrain",
    "id": "necropolis_a_20",
    "name": "road",
    "sym": 4194413,
    "color": "dark_gray",
    "see_cost": 5,
    "mondensity": 2,
    "flags": [ "SIDEWALK" ]
  },
  {
    "type": "overmap_terrain",
    "id": "necropolis_a_21",
    "name": "road",
    "sym": 4194417,
    "color": "dark_gray",
    "see_cost": 5,
    "mondensity": 2,
    "flags": [ "SIDEWALK" ]
  },
  {
    "type": "overmap_terrain",
    "id": "necropolis_a_22",
    "name": "road",
    "sym": 4194423,
    "color": "dark_gray",
    "see_cost": 5,
    "mondensity": 2,
    "flags": [ "SIDEWALK" ]
  },
  {
    "type": "overmap_terrain",
    "id": "necropolis_a_23",
    "name": "road",
    "sym": 4194417,
    "color": "dark_gray",
    "see_cost": 5,
    "mondensity": 2,
    "flags": [ "SIDEWALK" ]
  },
  {
    "type": "overmap_terrain",
    "id": "necropolis_a_24",
    "name": "road",
    "sym": 4194422,
    "color": "dark_gray",
    "see_cost": 5,
    "mondensity": 2,
    "flags": [ "SIDEWALK" ]
  },
  {
    "type": "overmap_terrain",
    "id": "necropolis_a_25",
    "name": "road",
    "sym": 4194417,
    "color": "dark_gray",
    "see_cost": 5,
    "mondensity": 2,
    "flags": [ "SIDEWALK" ]
  },
  {
    "type": "overmap_terrain",
    "id": "necropolis_a_26",
    "name": "road",
    "sym": 4194411,
    "color": "dark_gray",
    "see_cost": 5,
    "mondensity": 2,
    "flags": [ "SIDEWALK" ]
  },
  {
    "type": "overmap_terrain",
    "id": "necropolis_a_27",
    "name": "field",
    "sym": 46,
    "color": "brown",
    "see_cost": 5,
    "mondensity": 2,
    "flags": [ "SIDEWALK" ]
  },
  {
    "type": "overmap_terrain",
    "id": "necropolis_a_28",
    "name": "grocery store",
    "copy-from": "generic_necropolis_surface_building",
    "color": "green"
  },
  {
    "type": "overmap_terrain",
    "id": "necropolis_a_29",
    "name": "grocery store",
    "copy-from": "generic_necropolis_surface_building",
    "color": "green"
  },
  {
    "type": "overmap_terrain",
    "id": "necropolis_a_30",
    "name": "park",
    "sym": 79,
    "color": "green",
    "see_cost": 5,
    "mondensity": 2,
    "flags": [ "SIDEWALK" ]
  },
  {
    "type": "overmap_terrain",
    "id": "necropolis_a_31",
    "name": "road",
    "sym": 4194424,
    "color": "dark_gray",
    "see_cost": 5,
    "mondensity": 2,
    "flags": [ "SIDEWALK" ]
  },
  {
    "type": "overmap_terrain",
    "id": "necropolis_a_32",
    "name": "church",
    "sym": 67,
    "color": "light_red",
    "see_cost": 5,
    "mondensity": 2,
    "flags": [ "SIDEWALK" ]
  },
  {
    "type": "overmap_terrain",
    "id": "necropolis_a_33",
    "name": "church",
    "sym": 67,
    "color": "light_red",
    "see_cost": 5,
    "mondensity": 2,
    "flags": [ "SIDEWALK" ]
  },
  {
    "type": "overmap_terrain",
    "id": "necropolis_a_34",
    "name": "pawn shop",
    "copy-from": "generic_necropolis_surface_building",
    "color": "white"
  },
  {
    "type": "overmap_terrain",
    "id": "necropolis_a_35",
    "name": "crater",
    "sym": 79,
    "color": "red",
    "see_cost": 5,
    "mondensity": 2,
    "flags": [ "SIDEWALK" ]
  },
  {
    "type": "overmap_terrain",
    "id": "necropolis_a_36",
    "name": "field",
    "sym": 46,
    "color": "brown",
    "see_cost": 5,
    "mondensity": 2,
    "flags": [ "SIDEWALK" ]
  },
  {
    "type": "overmap_terrain",
    "id": "necropolis_a_37",
    "name": "furniture store",
    "sym": 62,
    "color": "i_brown",
    "see_cost": 5,
    "mondensity": 2,
    "flags": [ "SIDEWALK" ]
  },
  {
    "type": "overmap_terrain",
    "id": "necropolis_a_38",
    "name": "crater",
    "sym": 79,
    "color": "red",
    "see_cost": 5,
    "mondensity": 2,
    "flags": [ "SIDEWALK" ]
  },
  {
    "type": "overmap_terrain",
    "id": "necropolis_a_39",
    "name": "road",
    "sym": 4194417,
    "color": "dark_gray",
    "see_cost": 5,
    "mondensity": 2,
    "flags": [ "SIDEWALK" ]
  },
  {
    "type": "overmap_terrain",
    "id": "necropolis_a_40",
    "name": "road",
    "sym": 4194422,
    "color": "dark_gray",
    "see_cost": 5,
    "mondensity": 2,
    "flags": [ "SIDEWALK" ]
  },
  {
    "type": "overmap_terrain",
    "id": "necropolis_a_41",
    "name": "road",
    "sym": 4194423,
    "color": "dark_gray",
    "see_cost": 5,
    "mondensity": 2,
    "flags": [ "SIDEWALK" ]
  },
  {
    "type": "overmap_terrain",
    "id": "necropolis_a_42",
    "name": "road",
    "sym": 4194417,
    "color": "dark_gray",
    "see_cost": 5,
    "mondensity": 2,
    "flags": [ "SIDEWALK" ]
  },
  {
    "type": "overmap_terrain",
    "id": "necropolis_a_43",
    "name": "road",
    "sym": 4194417,
    "color": "dark_gray",
    "see_cost": 5,
    "mondensity": 2,
    "flags": [ "SIDEWALK" ]
  },
  {
    "type": "overmap_terrain",
    "id": "necropolis_a_44",
    "name": "road",
    "sym": 4194421,
    "color": "dark_gray",
    "see_cost": 5,
    "mondensity": 2,
    "flags": [ "SIDEWALK" ]
  },
  {
    "type": "overmap_terrain",
    "id": "necropolis_a_45",
    "name": "field",
    "sym": 46,
    "color": "brown",
    "see_cost": 5,
    "mondensity": 2,
    "flags": [ "SIDEWALK" ]
  },
  {
    "type": "overmap_terrain",
    "id": "necropolis_a_46",
    "name": "clothing store",
    "sym": 62,
    "color": "blue",
    "see_cost": 5,
    "mondensity": 2,
    "flags": [ "SIDEWALK" ]
  },
  {
    "type": "overmap_terrain",
    "id": "necropolis_a_47",
    "name": "road",
    "sym": 4194424,
    "color": "dark_gray",
    "see_cost": 5,
    "mondensity": 2,
    "flags": [ "SIDEWALK" ]
  },
  {
    "type": "overmap_terrain",
    "id": "necropolis_a_48",
    "name": "motel",
    "sym": 109,
    "color": "light_blue",
    "see_cost": 5,
    "mondensity": 2,
    "flags": [ "SIDEWALK" ]
  },
  {
    "type": "overmap_terrain",
    "id": "necropolis_a_49",
    "name": "motel",
    "sym": 109,
    "color": "light_blue",
    "see_cost": 5,
    "mondensity": 2,
    "flags": [ "SIDEWALK" ]
  },
  {
    "type": "overmap_terrain",
    "id": "necropolis_a_50",
    "name": "road",
    "sym": 4194424,
    "color": "dark_gray",
    "see_cost": 5,
    "mondensity": 2,
    "flags": [ "SIDEWALK" ]
  },
  {
    "type": "overmap_terrain",
    "id": "necropolis_a_51",
    "name": "restaurant",
    "sym": 60,
    "color": "pink",
    "see_cost": 5,
    "mondensity": 2,
    "flags": [ "SIDEWALK" ]
  },
  {
    "type": "overmap_terrain",
    "id": "necropolis_a_52",
    "name": "bank",
    "sym": 36,
    "color": "light_gray",
    "see_cost": 5,
    "mondensity": 2,
    "flags": [ "SIDEWALK" ]
  },
  {
    "type": "overmap_terrain",
    "id": "necropolis_a_53",
    "name": "road",
    "sym": 4194424,
    "color": "dark_gray",
    "see_cost": 5,
    "mondensity": 2,
    "flags": [ "SIDEWALK" ]
  },
  {
    "type": "overmap_terrain",
    "id": "necropolis_a_54",
    "name": "house",
    "sym": 60,
    "color": "light_green",
    "see_cost": 5,
    "mondensity": 2,
    "flags": [ "SIDEWALK" ]
  },
  {
    "type": "overmap_terrain",
    "id": "necropolis_a_55",
    "name": "motel",
    "sym": 109,
    "color": "light_blue",
    "see_cost": 5,
    "mondensity": 2,
    "flags": [ "SIDEWALK" ]
  },
  {
    "type": "overmap_terrain",
    "id": "necropolis_a_56",
    "name": "lot",
    "sym": 79,
    "color": "dark_gray",
    "see_cost": 5,
    "mondensity": 2,
    "flags": [ "SIDEWALK" ]
  },
  {
    "type": "overmap_terrain",
    "id": "necropolis_a_57",
    "name": "motel",
    "sym": 109,
    "color": "light_blue",
    "see_cost": 5,
    "mondensity": 2,
    "flags": [ "SIDEWALK" ]
  },
  {
    "type": "overmap_terrain",
    "id": "necropolis_a_58",
    "name": "lot",
    "sym": 79,
    "color": "dark_gray",
    "see_cost": 5,
    "mondensity": 2,
    "flags": [ "SIDEWALK" ]
  },
  {
    "type": "overmap_terrain",
    "id": "necropolis_a_59",
    "name": "road",
    "sym": 4194424,
    "color": "dark_gray",
    "see_cost": 5,
    "mondensity": 2,
    "flags": [ "SIDEWALK" ]
  },
  {
    "type": "overmap_terrain",
    "id": "necropolis_a_60",
    "name": "lot",
    "sym": 79,
    "color": "dark_gray",
    "see_cost": 5,
    "mondensity": 2,
    "flags": [ "SIDEWALK" ]
  },
  {
    "type": "overmap_terrain",
    "id": "necropolis_a_61",
    "name": "lot",
    "sym": 79,
    "color": "dark_gray",
    "see_cost": 5,
    "mondensity": 2,
    "flags": [ "SIDEWALK" ]
  },
  {
    "type": "overmap_terrain",
    "id": "necropolis_a_62",
    "name": "road",
    "sym": 4194424,
    "color": "dark_gray",
    "see_cost": 5,
    "mondensity": 2,
    "flags": [ "SIDEWALK" ]
  },
  {
    "type": "overmap_terrain",
    "id": "necropolis_a_63",
    "name": "house",
    "sym": 60,
    "color": "light_green",
    "see_cost": 5,
    "mondensity": 2,
    "flags": [ "SIDEWALK" ]
  },
  {
    "type": "overmap_terrain",
    "id": "necropolis_a_64",
    "name": "road",
    "sym": 4194417,
    "color": "dark_gray",
    "see_cost": 5,
    "mondensity": 2
  },
  {
    "type": "overmap_terrain",
    "id": "necropolis_a_65",
    "name": "road",
    "sym": 4194422,
    "color": "dark_gray",
    "see_cost": 5,
    "mondensity": 2,
    "flags": [ "SIDEWALK" ]
  },
  {
    "type": "overmap_terrain",
    "id": "necropolis_a_66",
    "name": "road",
    "sym": 4194417,
    "color": "dark_gray",
    "see_cost": 5,
    "mondensity": 2,
    "flags": [ "SIDEWALK" ]
  },
  {
    "type": "overmap_terrain",
    "id": "necropolis_a_67",
    "name": "road",
    "sym": 4194417,
    "color": "dark_gray",
    "see_cost": 5,
    "mondensity": 2,
    "flags": [ "SIDEWALK" ]
  },
  {
    "type": "overmap_terrain",
    "id": "necropolis_a_68",
    "name": "road",
    "sym": 4194414,
    "color": "dark_gray",
    "see_cost": 5,
    "mondensity": 2,
    "flags": [ "SIDEWALK" ]
  },
  {
    "type": "overmap_terrain",
    "id": "necropolis_a_69",
    "name": "road",
    "sym": 4194417,
    "color": "dark_gray",
    "see_cost": 5,
    "mondensity": 2,
    "flags": [ "SIDEWALK" ]
  },
  {
    "type": "overmap_terrain",
    "id": "necropolis_a_70",
    "name": "road",
    "sym": 4194417,
    "color": "dark_gray",
    "see_cost": 5,
    "mondensity": 2,
    "flags": [ "SIDEWALK" ]
  },
  {
    "type": "overmap_terrain",
    "id": "necropolis_a_71",
    "name": "road",
    "sym": 4194410,
    "color": "dark_gray",
    "see_cost": 5,
    "mondensity": 2,
    "flags": [ "SIDEWALK" ]
  },
  {
    "type": "overmap_terrain",
    "id": "necropolis_a_72",
    "name": "field",
    "sym": 46,
    "color": "brown",
    "see_cost": 5,
    "mondensity": 2,
    "flags": [ "SIDEWALK" ]
  },
  {
    "type": "overmap_terrain",
    "id": "necropolis_a_73",
    "name": "field",
    "sym": 46,
    "color": "brown",
    "see_cost": 5,
    "mondensity": 2,
    "flags": [ "SIDEWALK" ]
  },
  {
    "type": "overmap_terrain",
    "id": "necropolis_a_74",
    "name": "bar",
    "copy-from": "generic_necropolis_surface_building",
    "color": "i_magenta"
  },
  {
    "type": "overmap_terrain",
    "id": "necropolis_a_75",
    "name": "fast food restaurant",
    "copy-from": "generic_necropolis_surface_building",
    "color": "yellow_magenta"
  },
  {
    "type": "overmap_terrain",
    "id": "necropolis_a_76",
    "name": "lot",
    "sym": 79,
    "color": "dark_gray",
    "see_cost": 5,
    "mondensity": 2,
    "flags": [ "SIDEWALK" ]
  },
  {
    "type": "overmap_terrain",
    "id": "necropolis_a_77",
    "name": "road",
    "sym": 4194424,
    "color": "dark_gray",
    "see_cost": 5,
    "mondensity": 2
  },
  {
    "type": "overmap_terrain",
    "id": "necropolis_a_78",
    "name": "gas station",
    "copy-from": "generic_necropolis_surface_building",
    "color": "light_blue"
  },
  {
    "type": "overmap_terrain",
    "id": "necropolis_a_79",
    "name": "garage",
    "sym": 79,
    "color": "white",
    "see_cost": 5,
    "mondensity": 2,
    "flags": [ "SIDEWALK" ]
  },
  {
    "type": "overmap_terrain",
    "id": "necropolis_a_80",
    "name": "field",
    "sym": 46,
    "color": "brown",
    "see_cost": 5,
    "mondensity": 2,
    "flags": [ "SIDEWALK" ]
  },
  {
    "type": "overmap_terrain",
    "id": "necropolis_a_81",
    "name": "field",
    "sym": 46,
    "color": "brown",
    "see_cost": 5,
    "mondensity": 2,
    "flags": [ "SIDEWALK" ]
  },
  {
    "//": "xxx Bookmark for necropolis sewers",
    "type": "overmap_terrain",
    "id": "necropolis_b_1",
    "name": "solid rock",
    "sym": 37,
    "color": "dark_gray",
    "see_cost": 999,
    "mondensity": 2
  },
  {
    "type": "overmap_terrain",
    "id": "necropolis_b_2",
    "name": "solid rock",
    "sym": 37,
    "color": "dark_gray",
    "see_cost": 999,
    "mondensity": 2
  },
  {
    "type": "overmap_terrain",
    "id": "necropolis_b_3",
    "name": "solid rock",
    "sym": 37,
    "color": "dark_gray",
    "see_cost": 999,
    "mondensity": 2
  },
  {
    "type": "overmap_terrain",
    "id": "necropolis_b_4",
    "name": "solid rock",
    "sym": 37,
    "color": "dark_gray",
    "see_cost": 999,
    "mondensity": 2
  },
  {
    "type": "overmap_terrain",
    "id": "necropolis_b_5",
    "name": "sewer",
    "sym": 4194414,
    "color": "green",
    "see_cost": 999,
    "mondensity": 2
  },
  {
    "type": "overmap_terrain",
    "id": "necropolis_b_6",
    "name": "sewer",
    "sym": 4194414,
    "color": "green",
    "see_cost": 999,
    "mondensity": 2
  },
  {
    "type": "overmap_terrain",
    "id": "necropolis_b_7",
    "name": "sewer",
    "sym": 4194414,
    "color": "green",
    "see_cost": 999,
    "mondensity": 2
  },
  {
    "type": "overmap_terrain",
    "id": "necropolis_b_8",
    "name": "sewer",
    "sym": 4194414,
    "color": "green",
    "see_cost": 999,
    "mondensity": 2
  },
  {
    "type": "overmap_terrain",
    "id": "necropolis_b_9",
    "name": "solid rock",
    "sym": 37,
    "color": "dark_gray",
    "see_cost": 999,
    "mondensity": 2
  },
  {
    "type": "overmap_terrain",
    "id": "necropolis_b_10",
    "name": "solid rock",
    "sym": 37,
    "color": "dark_gray",
    "see_cost": 999,
    "mondensity": 2
  },
  {
    "type": "overmap_terrain",
    "id": "necropolis_b_11",
    "name": "sewer",
    "sym": 4194414,
    "color": "green",
    "see_cost": 999,
    "mondensity": 2
  },
  {
    "type": "overmap_terrain",
    "id": "necropolis_b_12",
    "name": "sewer",
    "sym": 4194414,
    "color": "green",
    "see_cost": 999,
    "mondensity": 2
  },
  {
    "type": "overmap_terrain",
    "id": "necropolis_b_13",
    "name": "solid rock",
    "sym": 37,
    "color": "dark_gray",
    "see_cost": 999,
    "mondensity": 2
  },
  {
    "type": "overmap_terrain",
    "id": "necropolis_b_14",
    "name": "solid rock",
    "sym": 37,
    "color": "dark_gray",
    "see_cost": 999,
    "mondensity": 2
  },
  {
    "type": "overmap_terrain",
    "id": "necropolis_b_15",
    "name": "sewer",
    "sym": 4194414,
    "color": "green",
    "see_cost": 999,
    "mondensity": 2
  },
  {
    "type": "overmap_terrain",
    "id": "necropolis_b_16",
    "name": "solid rock",
    "sym": 37,
    "color": "dark_gray",
    "see_cost": 999,
    "mondensity": 2
  },
  {
    "type": "overmap_terrain",
    "id": "necropolis_b_17",
    "name": "sewer",
    "sym": 4194414,
    "color": "green",
    "see_cost": 999,
    "mondensity": 2
  },
  {
    "type": "overmap_terrain",
    "id": "necropolis_b_18",
    "name": "solid rock",
    "sym": 37,
    "color": "dark_gray",
    "see_cost": 999,
    "mondensity": 2
  },
  {
    "type": "overmap_terrain",
    "id": "necropolis_b_19",
    "name": "solid rock",
    "sym": 37,
    "color": "dark_gray",
    "see_cost": 999,
    "mondensity": 2
  },
  {
    "type": "overmap_terrain",
    "id": "necropolis_b_20",
    "name": "sewer",
    "sym": 4194414,
    "color": "green",
    "see_cost": 999,
    "mondensity": 2
  },
  {
    "type": "overmap_terrain",
    "id": "necropolis_b_21",
    "name": "sewer",
    "sym": 4194414,
    "color": "green",
    "see_cost": 999,
    "mondensity": 2
  },
  {
    "type": "overmap_terrain",
    "id": "necropolis_b_22",
    "name": "sewer",
    "sym": 4194414,
    "color": "green",
    "see_cost": 999,
    "mondensity": 2
  },
  {
    "type": "overmap_terrain",
    "id": "necropolis_b_23",
    "name": "sewer",
    "sym": 4194414,
    "color": "green",
    "see_cost": 999,
    "mondensity": 2
  },
  {
    "type": "overmap_terrain",
    "id": "necropolis_b_24",
    "name": "sewer",
    "sym": 4194414,
    "color": "green",
    "see_cost": 999,
    "mondensity": 2
  },
  {
    "type": "overmap_terrain",
    "id": "necropolis_b_25",
    "name": "sewer",
    "sym": 4194414,
    "color": "green",
    "see_cost": 999,
    "mondensity": 2
  },
  {
    "type": "overmap_terrain",
    "id": "necropolis_b_26",
    "name": "sewer",
    "sym": 4194414,
    "color": "green",
    "see_cost": 999,
    "mondensity": 2
  },
  {
    "type": "overmap_terrain",
    "id": "necropolis_b_27",
    "name": "solid rock",
    "sym": 37,
    "color": "dark_gray",
    "see_cost": 999,
    "mondensity": 2
  },
  {
    "type": "overmap_terrain",
    "id": "necropolis_b_28",
    "name": "cavern",
    "sym": 48,
    "color": "light_gray",
    "see_cost": 999,
    "mondensity": 2
  },
  {
    "type": "overmap_terrain",
    "id": "necropolis_b_29",
    "name": "sewer?",
    "sym": 4194414,
    "color": "green",
    "see_cost": 999,
    "mondensity": 2
  },
  {
    "type": "overmap_terrain",
    "id": "necropolis_b_30",
    "name": "solid rock",
    "sym": 37,
    "color": "dark_gray",
    "see_cost": 999,
    "mondensity": 2
  },
  {
    "type": "overmap_terrain",
    "id": "necropolis_b_31",
    "name": "sewer",
    "sym": 4194414,
    "color": "green",
    "see_cost": 999,
    "mondensity": 2
  },
  {
    "type": "overmap_terrain",
    "id": "necropolis_b_32",
    "name": "solid rock",
    "sym": 37,
    "color": "dark_gray",
    "see_cost": 999,
    "mondensity": 2
  },
  {
    "type": "overmap_terrain",
    "id": "necropolis_b_33",
    "name": "solid rock",
    "sym": 37,
    "color": "dark_gray",
    "see_cost": 999,
    "mondensity": 2
  },
  {
    "type": "overmap_terrain",
    "id": "necropolis_b_34",
    "name": "basement",
    "sym": 79,
    "color": "dark_gray",
    "see_cost": 999,
    "mondensity": 2
  },
  {
    "type": "overmap_terrain",
    "id": "necropolis_b_35",
    "name": "sewer",
    "sym": 4194414,
    "color": "green",
    "see_cost": 999,
    "mondensity": 2
  },
  {
    "type": "overmap_terrain",
    "id": "necropolis_b_36",
    "name": "solid rock",
    "sym": 37,
    "color": "dark_gray",
    "see_cost": 999,
    "mondensity": 2
  },
  {
    "type": "overmap_terrain",
    "id": "necropolis_b_37",
    "name": "cavern",
    "sym": 48,
    "color": "light_gray",
    "see_cost": 999,
    "mondensity": 2
  },
  {
    "type": "overmap_terrain",
    "id": "necropolis_b_38",
    "name": "sewer",
    "sym": 4194414,
    "color": "green",
    "see_cost": 999,
    "mondensity": 2
  },
  {
    "type": "overmap_terrain",
    "id": "necropolis_b_39",
    "name": "sewer",
    "sym": 4194414,
    "color": "green",
    "see_cost": 999,
    "mondensity": 2
  },
  {
    "type": "overmap_terrain",
    "id": "necropolis_b_40",
    "name": "sewer",
    "sym": 4194414,
    "color": "green",
    "see_cost": 999,
    "mondensity": 2
  },
  {
    "type": "overmap_terrain",
    "id": "necropolis_b_41",
    "name": "sewer",
    "sym": 4194414,
    "color": "green",
    "see_cost": 999,
    "mondensity": 2
  },
  {
    "type": "overmap_terrain",
    "id": "necropolis_b_42",
    "name": "sewer",
    "sym": 4194414,
    "color": "green",
    "see_cost": 999,
    "mondensity": 2
  },
  {
    "type": "overmap_terrain",
    "id": "necropolis_b_43",
    "name": "sewer",
    "sym": 4194414,
    "color": "green",
    "see_cost": 999,
    "mondensity": 2
  },
  {
    "type": "overmap_terrain",
    "id": "necropolis_b_44",
    "name": "sewer",
    "sym": 4194414,
    "color": "green",
    "see_cost": 999,
    "mondensity": 2
  },
  {
    "type": "overmap_terrain",
    "id": "necropolis_b_45",
    "name": "solid rock",
    "sym": 37,
    "color": "dark_gray",
    "see_cost": 999,
    "mondensity": 2
  },
  {
    "type": "overmap_terrain",
    "id": "necropolis_b_46",
    "name": "sewer",
    "sym": 4194414,
    "color": "green",
    "see_cost": 999,
    "mondensity": 2
  },
  {
    "type": "overmap_terrain",
    "id": "necropolis_b_47",
    "name": "sewer",
    "sym": 4194414,
    "color": "green",
    "see_cost": 999,
    "mondensity": 2
  },
  {
    "type": "overmap_terrain",
    "id": "necropolis_b_48",
    "name": "sewer",
    "sym": 4194414,
    "color": "green",
    "see_cost": 999,
    "mondensity": 2
  },
  {
    "type": "overmap_terrain",
    "id": "necropolis_b_49",
    "name": "sewer",
    "sym": 4194414,
    "color": "green",
    "see_cost": 999,
    "mondensity": 2
  },
  {
    "type": "overmap_terrain",
    "id": "necropolis_b_50",
    "name": "sewer",
    "sym": 4194414,
    "color": "green",
    "see_cost": 999,
    "mondensity": 2
  },
  {
    "type": "overmap_terrain",
    "id": "necropolis_b_51",
    "name": "sewer",
    "sym": 4194414,
    "color": "green",
    "see_cost": 999,
    "mondensity": 2
  },
  {
    "type": "overmap_terrain",
    "id": "necropolis_b_52",
    "name": "solid rock",
    "sym": 37,
    "color": "dark_gray",
    "see_cost": 999,
    "mondensity": 2
  },
  {
    "type": "overmap_terrain",
    "id": "necropolis_b_53",
    "name": "sewer",
    "sym": 4194414,
    "color": "green",
    "see_cost": 999,
    "mondensity": 2
  },
  {
    "type": "overmap_terrain",
    "id": "necropolis_b_54",
    "name": "basement",
    "sym": 79,
    "color": "dark_gray",
    "see_cost": 999,
    "mondensity": 2
  },
  {
    "type": "overmap_terrain",
    "id": "necropolis_b_55",
    "name": "solid rock",
    "sym": 37,
    "color": "dark_gray",
    "see_cost": 999,
    "mondensity": 2
  },
  {
    "type": "overmap_terrain",
    "id": "necropolis_b_56",
    "name": "sewer",
    "sym": 4194414,
    "color": "green",
    "see_cost": 999,
    "mondensity": 2
  },
  {
    "type": "overmap_terrain",
    "id": "necropolis_b_57",
    "name": "sewer",
    "sym": 4194414,
    "color": "green",
    "see_cost": 999,
    "mondensity": 2
  },
  {
    "type": "overmap_terrain",
    "id": "necropolis_b_58",
    "name": "sewer",
    "sym": 4194414,
    "color": "green",
    "see_cost": 999,
    "mondensity": 2
  },
  {
    "type": "overmap_terrain",
    "id": "necropolis_b_59",
    "name": "sewer",
    "sym": 4194414,
    "color": "green",
    "see_cost": 999,
    "mondensity": 2
  },
  {
    "type": "overmap_terrain",
    "id": "necropolis_b_60",
    "name": "solid rock",
    "sym": 37,
    "color": "dark_gray",
    "see_cost": 999,
    "mondensity": 2
  },
  {
    "type": "overmap_terrain",
    "id": "necropolis_b_61",
    "name": "solid rock",
    "sym": 37,
    "color": "dark_gray",
    "see_cost": 999,
    "mondensity": 2
  },
  {
    "type": "overmap_terrain",
    "id": "necropolis_b_62",
    "name": "sewer",
    "sym": 4194414,
    "color": "green",
    "see_cost": 999,
    "mondensity": 2
  },
  {
    "type": "overmap_terrain",
    "id": "necropolis_b_63",
    "name": "solid rock",
    "sym": 37,
    "color": "dark_gray",
    "see_cost": 999,
    "mondensity": 2
  },
  {
    "type": "overmap_terrain",
    "id": "necropolis_b_64",
    "name": "sewer",
    "sym": 4194414,
    "color": "green",
    "see_cost": 999,
    "mondensity": 2
  },
  {
    "type": "overmap_terrain",
    "id": "necropolis_b_65",
    "name": "sewer",
    "sym": 4194414,
    "color": "green",
    "see_cost": 999,
    "mondensity": 2
  },
  {
    "type": "overmap_terrain",
    "id": "necropolis_b_66",
    "name": "sewer",
    "sym": 4194414,
    "color": "green",
    "see_cost": 999,
    "mondensity": 2
  },
  {
    "type": "overmap_terrain",
    "id": "necropolis_b_67",
    "name": "sewer",
    "sym": 4194414,
    "color": "green",
    "see_cost": 999,
    "mondensity": 2
  },
  {
    "type": "overmap_terrain",
    "id": "necropolis_b_68",
    "name": "sewer",
    "sym": 4194414,
    "color": "green",
    "see_cost": 999,
    "mondensity": 2
  },
  {
    "type": "overmap_terrain",
    "id": "necropolis_b_69",
    "name": "sewer",
    "sym": 4194414,
    "color": "green",
    "see_cost": 999,
    "mondensity": 2
  },
  {
    "type": "overmap_terrain",
    "id": "necropolis_b_70",
    "name": "sewer",
    "sym": 4194414,
    "color": "green",
    "see_cost": 999,
    "mondensity": 2
  },
  {
    "type": "overmap_terrain",
    "id": "necropolis_b_71",
    "name": "sewer",
    "sym": 4194414,
    "color": "green",
    "see_cost": 999,
    "mondensity": 2
  },
  {
    "type": "overmap_terrain",
    "id": "necropolis_b_72",
    "name": "solid rock",
    "sym": 37,
    "color": "dark_gray",
    "see_cost": 999,
    "mondensity": 2
  },
  {
    "type": "overmap_terrain",
    "id": "necropolis_b_73",
    "name": "solid rock",
    "sym": 37,
    "color": "dark_gray",
    "see_cost": 999,
    "mondensity": 2
  },
  {
    "type": "overmap_terrain",
    "id": "necropolis_b_74",
    "name": "solid rock",
    "sym": 37,
    "color": "dark_gray",
    "see_cost": 999,
    "mondensity": 2
  },
  {
    "type": "overmap_terrain",
    "id": "necropolis_b_75",
    "name": "solid rock",
    "sym": 37,
    "color": "dark_gray",
    "see_cost": 999,
    "mondensity": 2
  },
  {
    "type": "overmap_terrain",
    "id": "necropolis_b_76",
    "name": "solid rock",
    "sym": 37,
    "color": "dark_gray",
    "see_cost": 999,
    "mondensity": 2
  },
  {
    "type": "overmap_terrain",
    "id": "necropolis_b_77",
    "name": "sewer",
    "sym": 4194414,
    "color": "green",
    "see_cost": 999,
    "mondensity": 2
  },
  {
    "type": "overmap_terrain",
    "id": "necropolis_b_78",
    "name": "sewer",
    "sym": 4194414,
    "color": "green",
    "see_cost": 999,
    "mondensity": 2
  },
  {
    "type": "overmap_terrain",
    "id": "necropolis_b_79",
    "name": "sewer",
    "sym": 4194414,
    "color": "green",
    "see_cost": 999,
    "mondensity": 2
  },
  {
    "type": "overmap_terrain",
    "id": "necropolis_b_80",
    "name": "solid rock",
    "sym": 37,
    "color": "dark_gray",
    "see_cost": 999,
    "mondensity": 2
  },
  {
    "type": "overmap_terrain",
    "id": "necropolis_b_81",
    "name": "solid rock",
    "sym": 37,
    "color": "dark_gray",
    "see_cost": 999,
    "mondensity": 2
  },
  {
    "type": "overmap_terrain",
    "id": "necropolis_c_1",
    "name": "Vault - Barracks",
    "sym": 66,
    "color": "yellow",
    "see_cost": 999,
    "mondensity": 2
  },
  {
    "type": "overmap_terrain",
    "id": "necropolis_c_2",
    "name": "Vault - Armory",
    "sym": 65,
    "color": "yellow",
    "see_cost": 999,
    "mondensity": 2
  },
  {
    "type": "overmap_terrain",
    "id": "necropolis_c_3",
    "name": "Vault - Barracks",
    "sym": 66,
    "color": "yellow",
    "see_cost": 999,
    "mondensity": 2
  },
  {
    "type": "overmap_terrain",
    "id": "necropolis_c_4",
    "name": "Vault - Barracks",
    "sym": 66,
    "color": "yellow",
    "see_cost": 999,
    "mondensity": 2
  },
  {
    "type": "overmap_terrain",
    "id": "necropolis_c_5",
    "name": "Vault - Hospital",
    "sym": 72,
    "color": "yellow",
    "see_cost": 999,
    "mondensity": 2
  },
  {
    "type": "overmap_terrain",
    "id": "necropolis_c_6",
    "name": "Vault - Hospital",
    "sym": 72,
    "color": "yellow",
    "see_cost": 999,
    "mondensity": 2
  },
  {
    "type": "overmap_terrain",
    "id": "necropolis_c_7",
    "name": "Vault - Hospital",
    "sym": 72,
    "color": "yellow",
    "see_cost": 999,
    "mondensity": 2
  },
  {
    "type": "overmap_terrain",
    "id": "necropolis_c_8",
    "name": "Vault - Hospital",
    "sym": 72,
    "color": "yellow",
    "see_cost": 999,
    "mondensity": 2
  },
  {
    "type": "overmap_terrain",
    "id": "necropolis_c_9",
    "name": "Vault - Jail",
    "sym": 74,
    "color": "yellow",
    "see_cost": 999,
    "mondensity": 2
  },
  {
    "type": "overmap_terrain",
    "id": "necropolis_c_10",
    "name": "Vault - Barracks",
    "sym": 66,
    "color": "yellow",
    "see_cost": 999,
    "mondensity": 2
  },
  {
    "type": "overmap_terrain",
    "id": "necropolis_c_11",
    "name": "Vault - Barracks",
    "sym": 66,
    "color": "yellow",
    "see_cost": 999,
    "mondensity": 2
  },
  {
    "type": "overmap_terrain",
    "id": "necropolis_c_12",
    "name": "Vault - Barracks",
    "sym": 66,
    "color": "yellow",
    "see_cost": 999,
    "mondensity": 2
  },
  {
    "type": "overmap_terrain",
    "id": "necropolis_c_13",
    "name": "Vault - Offices",
    "sym": 79,
    "color": "yellow",
    "see_cost": 999,
    "mondensity": 2
  },
  {
    "type": "overmap_terrain",
    "id": "necropolis_c_14",
    "name": "Vault - Offices",
    "sym": 79,
    "color": "yellow",
    "see_cost": 999,
    "mondensity": 2
  },
  {
    "type": "overmap_terrain",
    "id": "necropolis_c_15",
    "name": "Vault - Hospital",
    "sym": 72,
    "color": "yellow",
    "see_cost": 999,
    "mondensity": 2
  },
  {
    "type": "overmap_terrain",
    "id": "necropolis_c_16",
    "name": "Vault - Hospital",
    "sym": 72,
    "color": "yellow",
    "see_cost": 999,
    "mondensity": 2
  },
  {
    "type": "overmap_terrain",
    "id": "necropolis_c_17",
    "name": "Vault - Police Station",
    "sym": 80,
    "color": "yellow",
    "see_cost": 999,
    "mondensity": 2
  },
  {
    "type": "overmap_terrain",
    "id": "necropolis_c_18",
    "name": "Vault - Police Station",
    "sym": 80,
    "color": "yellow",
    "see_cost": 999,
    "mondensity": 2
  },
  {
    "type": "overmap_terrain",
    "id": "necropolis_c_19",
    "name": "solid rock",
    "sym": 37,
    "color": "dark_gray",
    "see_cost": 999,
    "mondensity": 2
  },
  {
    "type": "overmap_terrain",
    "id": "necropolis_c_20",
    "name": "Vault - Entrance",
    "sym": 69,
    "color": "yellow",
    "see_cost": 999,
    "mondensity": 2
  },
  {
    "type": "overmap_terrain",
    "id": "necropolis_c_21",
    "name": "Vault - Utilities",
    "sym": 85,
    "color": "yellow",
    "see_cost": 999,
    "mondensity": 2
  },
  {
    "type": "overmap_terrain",
    "id": "necropolis_c_22",
    "name": "Vault - Passage",
    "sym": 4194414,
    "color": "white",
    "see_cost": 999,
    "mondensity": 2
  },
  {
    "type": "overmap_terrain",
    "id": "necropolis_c_23",
    "name": "Vault - Communications",
    "sym": 67,
    "color": "yellow",
    "see_cost": 999,
    "mondensity": 2
  },
  {
    "type": "overmap_terrain",
    "id": "necropolis_c_24",
    "name": "Vault - Passage",
    "sym": 4194414,
    "color": "white",
    "see_cost": 999,
    "mondensity": 2
  },
  {
    "type": "overmap_terrain",
    "id": "necropolis_c_25",
    "name": "Vault - Courthouse",
    "sym": 67,
    "color": "yellow",
    "see_cost": 999,
    "mondensity": 2
  },
  {
    "type": "overmap_terrain",
    "id": "necropolis_c_26",
    "name": "Vault - Police Station",
    "sym": 80,
    "color": "yellow",
    "see_cost": 999,
    "mondensity": 2
  },
  {
    "type": "overmap_terrain",
    "id": "necropolis_c_27",
    "name": "Vault - Police Station",
    "sym": 80,
    "color": "yellow",
    "see_cost": 999,
    "mondensity": 2
  },
  {
    "type": "overmap_terrain",
    "id": "necropolis_c_28",
    "name": "Vault - Passage",
    "sym": 4194414,
    "color": "white",
    "see_cost": 999,
    "mondensity": 2
  },
  {
    "type": "overmap_terrain",
    "id": "necropolis_c_29",
    "name": "Vault - Entrance",
    "sym": 69,
    "color": "yellow",
    "see_cost": 999,
    "mondensity": 2
  },
  {
    "type": "overmap_terrain",
    "id": "necropolis_c_30",
    "name": "Vault - Passage",
    "sym": 4194414,
    "color": "white",
    "see_cost": 999,
    "mondensity": 2
  },
  {
    "type": "overmap_terrain",
    "id": "necropolis_c_31",
    "name": "Vault - Passage",
    "sym": 4194414,
    "color": "white",
    "see_cost": 999,
    "mondensity": 2
  },
  {
    "type": "overmap_terrain",
    "id": "necropolis_c_32",
    "name": "Vault - Passage",
    "sym": 4194414,
    "color": "white",
    "see_cost": 999,
    "mondensity": 2
  },
  {
    "type": "overmap_terrain",
    "id": "necropolis_c_33",
    "name": "Vault - Passage",
    "sym": 4194414,
    "color": "white",
    "see_cost": 999,
    "mondensity": 2
  },
  {
    "type": "overmap_terrain",
    "id": "necropolis_c_34",
    "name": "Vault - Passage",
    "sym": 4194414,
    "color": "white",
    "see_cost": 999,
    "mondensity": 2
  },
  {
    "type": "overmap_terrain",
    "id": "necropolis_c_35",
    "name": "Vault - Passage",
    "sym": 4194414,
    "color": "white",
    "see_cost": 999,
    "mondensity": 2
  },
  {
    "type": "overmap_terrain",
    "id": "necropolis_c_36",
    "name": "Vault - Passage",
    "sym": 4194414,
    "color": "white",
    "see_cost": 999,
    "mondensity": 2
  },
  {
    "type": "overmap_terrain",
    "id": "necropolis_c_37",
    "name": "Vault - Passage",
    "sym": 4194414,
    "color": "white",
    "see_cost": 999,
    "mondensity": 2
  },
  {
    "type": "overmap_terrain",
    "id": "necropolis_c_38",
    "name": "Vault - Motor Pool",
    "sym": 77,
    "color": "yellow",
    "see_cost": 999,
    "mondensity": 2
  },
  {
    "type": "overmap_terrain",
    "id": "necropolis_c_39",
    "name": "Vault - Motor Pool",
    "sym": 77,
    "color": "yellow",
    "see_cost": 999,
    "mondensity": 2
  },
  {
    "type": "overmap_terrain",
    "id": "necropolis_c_40",
    "name": "Vault - Visitor Center",
    "sym": 86,
    "color": "yellow",
    "see_cost": 999,
    "mondensity": 2
  },
  {
    "type": "overmap_terrain",
    "id": "necropolis_c_41",
    "name": "Vault - Passage",
    "sym": 4194414,
    "color": "white",
    "see_cost": 999,
    "mondensity": 2
  },
  {
    "type": "overmap_terrain",
    "id": "necropolis_c_42",
    "name": "Vault - Control",
    "sym": 88,
    "color": "yellow",
    "see_cost": 999,
    "mondensity": 2
  },
  {
    "type": "overmap_terrain",
    "id": "necropolis_c_43",
    "name": "Vault - Control",
    "sym": 88,
    "color": "yellow",
    "see_cost": 999,
    "mondensity": 2
  },
  {
    "type": "overmap_terrain",
    "id": "necropolis_c_44",
    "name": "Vault - Control",
    "sym": 88,
    "color": "yellow",
    "see_cost": 999,
    "mondensity": 2
  },
  {
    "type": "overmap_terrain",
    "id": "necropolis_c_45",
    "name": "Vault - Passage",
    "sym": 4194414,
    "color": "white",
    "see_cost": 999,
    "mondensity": 2
  },
  {
    "type": "overmap_terrain",
    "id": "necropolis_c_46",
    "name": "solid rock",
    "sym": 37,
    "color": "dark_gray",
    "see_cost": 999,
    "mondensity": 2
  },
  {
    "type": "overmap_terrain",
    "id": "necropolis_c_47",
    "name": "Vault - Motor Pool",
    "sym": 77,
    "color": "yellow",
    "see_cost": 999,
    "mondensity": 2
  },
  {
    "type": "overmap_terrain",
    "id": "necropolis_c_48",
    "name": "Vault - Motor Pool",
    "sym": 77,
    "color": "yellow",
    "see_cost": 999,
    "mondensity": 2
  },
  {
    "type": "overmap_terrain",
    "id": "necropolis_c_49",
    "name": "Vault - Passage",
    "sym": 4194414,
    "color": "white",
    "see_cost": 999,
    "mondensity": 2
  },
  {
    "type": "overmap_terrain",
    "id": "necropolis_c_50",
    "name": "Vault - Passage",
    "sym": 4194414,
    "color": "white",
    "see_cost": 999,
    "mondensity": 2
  },
  {
    "type": "overmap_terrain",
    "id": "necropolis_c_51",
    "name": "Vault - Cafeteria",
    "sym": 67,
    "color": "yellow",
    "see_cost": 999,
    "mondensity": 2
  },
  {
    "type": "overmap_terrain",
    "id": "necropolis_c_52",
    "name": "Vault - Cafeteria",
    "sym": 67,
    "color": "yellow",
    "see_cost": 999,
    "mondensity": 2
  },
  {
    "type": "overmap_terrain",
    "id": "necropolis_c_53",
    "name": "Vault - Cafeteria",
    "sym": 67,
    "color": "yellow",
    "see_cost": 999,
    "mondensity": 2
  },
  {
    "type": "overmap_terrain",
    "id": "necropolis_c_54",
    "name": "Vault - Passage",
    "sym": 4194414,
    "color": "white",
    "see_cost": 999,
    "mondensity": 2
  },
  {
    "type": "overmap_terrain",
    "id": "necropolis_c_55",
    "name": "solid rock",
    "sym": 37,
    "color": "dark_gray",
    "see_cost": 999,
    "mondensity": 2
  },
  {
    "type": "overmap_terrain",
    "id": "necropolis_c_56",
    "name": "Vault - Passage",
    "sym": 4194414,
    "color": "white",
    "see_cost": 999,
    "mondensity": 2
  },
  {
    "type": "overmap_terrain",
    "id": "necropolis_c_57",
    "name": "Vault - Passage",
    "sym": 4194414,
    "color": "white",
    "see_cost": 999,
    "mondensity": 2
  },
  {
    "type": "overmap_terrain",
    "id": "necropolis_c_58",
    "name": "Vault - Passage",
    "sym": 4194414,
    "color": "white",
    "see_cost": 999,
    "mondensity": 2
  },
  {
    "type": "overmap_terrain",
    "id": "necropolis_c_59",
    "name": "Vault - Passage",
    "sym": 4194414,
    "color": "white",
    "see_cost": 999,
    "mondensity": 2
  },
  {
    "type": "overmap_terrain",
    "id": "necropolis_c_60",
    "name": "Vault - Passage",
    "sym": 4194414,
    "color": "white",
    "see_cost": 999,
    "mondensity": 2
  },
  {
    "type": "overmap_terrain",
    "id": "necropolis_c_61",
    "name": "Vault - Passage",
    "sym": 4194414,
    "color": "white",
    "see_cost": 999,
    "mondensity": 2
  },
  {
    "type": "overmap_terrain",
    "id": "necropolis_c_62",
    "name": "Vault - Passage",
    "sym": 4194414,
    "color": "white",
    "see_cost": 999,
    "mondensity": 2
  },
  {
    "type": "overmap_terrain",
    "id": "necropolis_c_63",
    "name": "Vault - Passage",
    "sym": 4194414,
    "color": "white",
    "see_cost": 999,
    "mondensity": 2
  },
  {
    "type": "overmap_terrain",
    "id": "necropolis_c_64",
    "name": "Vault - School",
    "sym": 83,
    "color": "yellow",
    "see_cost": 999,
    "mondensity": 2
  },
  {
    "type": "overmap_terrain",
    "id": "necropolis_c_65",
    "name": "Vault - School",
    "sym": 83,
    "color": "yellow",
    "see_cost": 999,
    "mondensity": 2
  },
  {
    "type": "overmap_terrain",
    "id": "necropolis_c_66",
    "name": "Vault - School",
    "sym": 83,
    "color": "yellow",
    "see_cost": 999,
    "mondensity": 2
  },
  {
    "type": "overmap_terrain",
    "id": "necropolis_c_67",
    "name": "Vault - School",
    "sym": 83,
    "color": "yellow",
    "see_cost": 999,
    "mondensity": 2
  },
  {
    "type": "overmap_terrain",
    "id": "necropolis_c_68",
    "name": "Vault - Labs",
    "sym": 76,
    "color": "yellow",
    "see_cost": 999,
    "mondensity": 2
  },
  {
    "type": "overmap_terrain",
    "id": "necropolis_c_69",
    "name": "Vault - Labs",
    "sym": 76,
    "color": "yellow",
    "see_cost": 999,
    "mondensity": 2
  },
  {
    "type": "overmap_terrain",
    "id": "necropolis_c_70",
    "name": "Vault - Labs",
    "sym": 76,
    "color": "yellow",
    "see_cost": 999,
    "mondensity": 2
  },
  {
    "type": "overmap_terrain",
    "id": "necropolis_c_71",
    "name": "Vault - Labs",
    "sym": 76,
    "color": "yellow",
    "see_cost": 999,
    "mondensity": 2
  },
  {
    "type": "overmap_terrain",
    "id": "necropolis_c_72",
    "name": "Vault - Labs",
    "sym": 76,
    "color": "yellow",
    "see_cost": 999,
    "mondensity": 2
  },
  {
    "type": "overmap_terrain",
    "id": "necropolis_c_73",
    "name": "solid rock",
    "sym": 37,
    "color": "dark_gray",
    "see_cost": 999,
    "mondensity": 2
  },
  {
    "type": "overmap_terrain",
    "id": "necropolis_c_74",
    "name": "Vault - School",
    "sym": 83,
    "color": "yellow",
    "see_cost": 999,
    "mondensity": 2
  },
  {
    "type": "overmap_terrain",
    "id": "necropolis_c_75",
    "name": "Vault - School",
    "sym": 83,
    "color": "yellow",
    "see_cost": 999,
    "mondensity": 2
  },
  {
    "type": "overmap_terrain",
    "id": "necropolis_c_76",
    "name": "Vault - School",
    "sym": 83,
    "color": "yellow",
    "see_cost": 999,
    "mondensity": 2
  },
  {
    "type": "overmap_terrain",
    "id": "necropolis_c_77",
    "name": "Vault - School",
    "sym": 83,
    "color": "yellow",
    "see_cost": 999,
    "mondensity": 2
  },
  {
    "type": "overmap_terrain",
    "id": "necropolis_c_78",
    "name": "Vault - School",
    "sym": 83,
    "color": "yellow",
    "see_cost": 999,
    "mondensity": 2
  },
  {
    "type": "overmap_terrain",
    "id": "necropolis_c_79",
    "name": "Vault - School",
    "sym": 83,
    "color": "yellow",
    "see_cost": 999,
    "mondensity": 2
  },
  {
    "type": "overmap_terrain",
    "id": "necropolis_c_80",
    "name": "Vault - Labs",
    "sym": 76,
    "color": "yellow",
    "see_cost": 999,
    "mondensity": 2
  },
  {
    "type": "overmap_terrain",
    "id": "necropolis_c_81",
    "name": "Vault - Labs",
    "sym": 76,
    "color": "yellow",
    "see_cost": 999,
    "mondensity": 2
  },
  {
    "type": "overmap_terrain",
    "id": "necropolis_d_1",
    "name": "Vault - Robotics Bay",
    "sym": 82,
    "color": "yellow",
    "see_cost": 999,
    "mondensity": 2
  },
  {
    "type": "overmap_terrain",
    "id": "necropolis_d_2",
    "name": "Vault - Robotics Bay",
    "sym": 82,
    "color": "yellow",
    "see_cost": 999,
    "mondensity": 2
  },
  {
    "type": "overmap_terrain",
    "id": "necropolis_d_3",
    "name": "Vault - Slum Housing",
    "sym": 104,
    "color": "yellow",
    "see_cost": 999,
    "mondensity": 2
  },
  {
    "type": "overmap_terrain",
    "id": "necropolis_d_4",
    "name": "Vault - Slum Housing",
    "sym": 104,
    "color": "yellow",
    "see_cost": 999,
    "mondensity": 2
  },
  {
    "type": "overmap_terrain",
    "id": "necropolis_d_5",
    "name": "Vault - Slum Housing",
    "sym": 104,
    "color": "yellow",
    "see_cost": 999,
    "mondensity": 2
  },
  {
    "type": "overmap_terrain",
    "id": "necropolis_d_6",
    "name": "Vault - Hospital",
    "sym": 72,
    "color": "yellow",
    "see_cost": 999,
    "mondensity": 2
  },
  {
    "type": "overmap_terrain",
    "id": "necropolis_d_7",
    "name": "Vault - Hospital",
    "sym": 72,
    "color": "yellow",
    "see_cost": 999,
    "mondensity": 2
  },
  {
    "type": "overmap_terrain",
    "id": "necropolis_d_8",
    "name": "solid rock",
    "sym": 37,
    "color": "dark_gray",
    "see_cost": 999,
    "mondensity": 2
  },
  {
    "type": "overmap_terrain",
    "id": "necropolis_d_9",
    "name": "Vault - Suites",
    "sym": 104,
    "color": "yellow",
    "see_cost": 999,
    "mondensity": 2
  },
  {
    "type": "overmap_terrain",
    "id": "necropolis_d_10",
    "name": "solid rock",
    "sym": 37,
    "color": "dark_gray",
    "see_cost": 999,
    "mondensity": 2
  },
  {
    "type": "overmap_terrain",
    "id": "necropolis_d_11",
    "name": "Vault - Passage",
    "sym": 4194414,
    "color": "white",
    "see_cost": 999,
    "mondensity": 2
  },
  {
    "type": "overmap_terrain",
    "id": "necropolis_d_12",
    "name": "Vault - Passage",
    "sym": 4194414,
    "color": "white",
    "see_cost": 999,
    "mondensity": 2
  },
  {
    "type": "overmap_terrain",
    "id": "necropolis_d_13",
    "name": "Vault - Passage",
    "sym": 4194414,
    "color": "white",
    "see_cost": 999,
    "mondensity": 2
  },
  {
    "type": "overmap_terrain",
    "id": "necropolis_d_14",
    "name": "Vault - Passage",
    "sym": 4194414,
    "color": "white",
    "see_cost": 999,
    "mondensity": 2
  },
  {
    "type": "overmap_terrain",
    "id": "necropolis_d_15",
    "name": "Vault - Passage",
    "sym": 4194414,
    "color": "white",
    "see_cost": 999,
    "mondensity": 2
  },
  {
    "type": "overmap_terrain",
    "id": "necropolis_d_16",
    "name": "Vault - Passage",
    "sym": 4194414,
    "color": "white",
    "see_cost": 999,
    "mondensity": 2
  },
  {
    "type": "overmap_terrain",
    "id": "necropolis_d_17",
    "name": "Vault - Suites",
    "sym": 104,
    "color": "yellow",
    "see_cost": 999,
    "mondensity": 2
  },
  {
    "type": "overmap_terrain",
    "id": "necropolis_d_18",
    "name": "Vault - Passage",
    "sym": 4194414,
    "color": "white",
    "see_cost": 999,
    "mondensity": 2
  },
  {
    "type": "overmap_terrain",
    "id": "necropolis_d_19",
    "name": "Vault - Living Bays",
    "sym": 104,
    "color": "yellow",
    "see_cost": 999,
    "mondensity": 2
  },
  {
    "type": "overmap_terrain",
    "id": "necropolis_d_20",
    "name": "Vault - Living Bays",
    "sym": 104,
    "color": "yellow",
    "see_cost": 999,
    "mondensity": 2
  },
  {
    "type": "overmap_terrain",
    "id": "necropolis_d_21",
    "name": "Vault - Housing",
    "sym": 104,
    "color": "yellow",
    "see_cost": 999,
    "mondensity": 2
  },
  {
    "type": "overmap_terrain",
    "id": "necropolis_d_22",
    "name": "Vault - Housing",
    "sym": 104,
    "color": "yellow",
    "see_cost": 999,
    "mondensity": 2
  },
  {
    "type": "overmap_terrain",
    "id": "necropolis_d_23",
    "name": "Vault - Housing",
    "sym": 104,
    "color": "yellow",
    "see_cost": 999,
    "mondensity": 2
  },
  {
    "type": "overmap_terrain",
    "id": "necropolis_d_24",
    "name": "Vault - Passage",
    "sym": 4194414,
    "color": "white",
    "see_cost": 999,
    "mondensity": 2
  },
  {
    "type": "overmap_terrain",
    "id": "necropolis_d_25",
    "name": "Vault - Living Bays",
    "sym": 104,
    "color": "yellow",
    "see_cost": 999,
    "mondensity": 2
  },
  {
    "type": "overmap_terrain",
    "id": "necropolis_d_26",
    "name": "Vault - Passage",
    "sym": 4194414,
    "color": "white",
    "see_cost": 999,
    "mondensity": 2
  },
  {
    "type": "overmap_terrain",
    "id": "necropolis_d_27",
    "name": "Vault - Transition Bay",
    "sym": 84,
    "color": "yellow",
    "see_cost": 999,
    "mondensity": 2
  },
  {
    "type": "overmap_terrain",
    "id": "necropolis_d_28",
    "name": "Vault - Living Bays",
    "sym": 104,
    "color": "yellow",
    "see_cost": 999,
    "mondensity": 2
  },
  {
    "type": "overmap_terrain",
    "id": "necropolis_d_29",
    "name": "Vault - Living Bays",
    "sym": 104,
    "color": "yellow",
    "see_cost": 999,
    "mondensity": 2
  },
  {
    "type": "overmap_terrain",
    "id": "necropolis_d_30",
    "name": "Vault - Housing",
    "sym": 104,
    "color": "yellow",
    "see_cost": 999,
    "mondensity": 2
  },
  {
    "type": "overmap_terrain",
    "id": "necropolis_d_31",
    "name": "Vault - Housing",
    "sym": 104,
    "color": "yellow",
    "see_cost": 999,
    "mondensity": 2
  },
  {
    "type": "overmap_terrain",
    "id": "necropolis_d_32",
    "name": "Vault - Housing",
    "sym": 104,
    "color": "yellow",
    "see_cost": 999,
    "mondensity": 2
  },
  {
    "type": "overmap_terrain",
    "id": "necropolis_d_33",
    "name": "Vault - Housing",
    "sym": 104,
    "color": "yellow",
    "see_cost": 999,
    "mondensity": 2
  },
  {
    "type": "overmap_terrain",
    "id": "necropolis_d_34",
    "name": "Vault - Housing",
    "sym": 104,
    "color": "yellow",
    "see_cost": 999,
    "mondensity": 2
  },
  {
    "type": "overmap_terrain",
    "id": "necropolis_d_35",
    "name": "Vault - Housing",
    "sym": 104,
    "color": "yellow",
    "see_cost": 999,
    "mondensity": 2
  },
  {
    "type": "overmap_terrain",
    "id": "necropolis_d_36",
    "name": "Vault - Transition Bay",
    "sym": 84,
    "color": "yellow",
    "see_cost": 999,
    "mondensity": 2
  },
  {
    "type": "overmap_terrain",
    "id": "necropolis_d_37",
    "name": "solid rock",
    "sym": 37,
    "color": "dark_gray",
    "see_cost": 999,
    "mondensity": 2
  },
  {
    "type": "overmap_terrain",
    "id": "necropolis_d_38",
    "name": "Vault - Maint. Bay",
    "sym": 77,
    "color": "yellow",
    "see_cost": 999,
    "mondensity": 2
  },
  {
    "type": "overmap_terrain",
    "id": "necropolis_d_39",
    "name": "Vault - Maint. Bay",
    "sym": 77,
    "color": "yellow",
    "see_cost": 999,
    "mondensity": 2
  },
  {
    "type": "overmap_terrain",
    "id": "necropolis_d_40",
    "name": "Vault - Passage",
    "sym": 4194414,
    "color": "white",
    "see_cost": 999,
    "mondensity": 2
  },
  {
    "type": "overmap_terrain",
    "id": "necropolis_d_41",
    "name": "Vault - Quartermasters",
    "sym": 81,
    "color": "yellow",
    "see_cost": 999,
    "mondensity": 2
  },
  {
    "type": "overmap_terrain",
    "id": "necropolis_d_42",
    "name": "Vault - Housing",
    "sym": 104,
    "color": "yellow",
    "see_cost": 999,
    "mondensity": 2
  },
  {
    "type": "overmap_terrain",
    "id": "necropolis_d_43",
    "name": "Vault - Housing",
    "sym": 104,
    "color": "yellow",
    "see_cost": 999,
    "mondensity": 2
  },
  {
    "type": "overmap_terrain",
    "id": "necropolis_d_44",
    "name": "Vault - Housing",
    "sym": 104,
    "color": "yellow",
    "see_cost": 999,
    "mondensity": 2
  },
  {
    "type": "overmap_terrain",
    "id": "necropolis_d_45",
    "name": "Vault - Passage",
    "sym": 4194414,
    "color": "white",
    "see_cost": 999,
    "mondensity": 2
  },
  {
    "type": "overmap_terrain",
    "id": "necropolis_d_46",
    "name": "Vault - Living Bays",
    "sym": 104,
    "color": "yellow",
    "see_cost": 999,
    "mondensity": 2
  },
  {
    "type": "overmap_terrain",
    "id": "necropolis_d_47",
    "name": "Vault - Passage",
    "sym": 4194414,
    "color": "white",
    "see_cost": 999,
    "mondensity": 2
  },
  {
    "type": "overmap_terrain",
    "id": "necropolis_d_48",
    "name": "Vault - Housing",
    "sym": 104,
    "color": "yellow",
    "see_cost": 999,
    "mondensity": 2
  },
  {
    "type": "overmap_terrain",
    "id": "necropolis_d_49",
    "name": "Vault - Housing",
    "sym": 104,
    "color": "yellow",
    "see_cost": 999,
    "mondensity": 2
  },
  {
    "type": "overmap_terrain",
    "id": "necropolis_d_50",
    "name": "Vault - Housing",
    "sym": 104,
    "color": "yellow",
    "see_cost": 999,
    "mondensity": 2
  },
  {
    "type": "overmap_terrain",
    "id": "necropolis_d_51",
    "name": "Vault - Passage",
    "sym": 4194414,
    "color": "white",
    "see_cost": 999,
    "mondensity": 2
  },
  {
    "type": "overmap_terrain",
    "id": "necropolis_d_52",
    "name": "Vault - Kitchen",
    "sym": 75,
    "color": "yellow",
    "see_cost": 999,
    "mondensity": 2
  },
  {
    "type": "overmap_terrain",
    "id": "necropolis_d_53",
    "name": "Vault - Passage",
    "sym": 4194414,
    "color": "white",
    "see_cost": 999,
    "mondensity": 2
  },
  {
    "type": "overmap_terrain",
    "id": "necropolis_d_54",
    "name": "Vault - Slum Housing",
    "sym": 104,
    "color": "yellow",
    "see_cost": 999,
    "mondensity": 2
  },
  {
    "type": "overmap_terrain",
    "id": "necropolis_d_55",
    "name": "Vault - Living Bays",
    "sym": 104,
    "color": "yellow",
    "see_cost": 999,
    "mondensity": 2
  },
  {
    "type": "overmap_terrain",
    "id": "necropolis_d_56",
    "name": "Vault - Living Bays",
    "sym": 104,
    "color": "yellow",
    "see_cost": 999,
    "mondensity": 2
  },
  {
    "type": "overmap_terrain",
    "id": "necropolis_d_57",
    "name": "Vault - Housing",
    "sym": 104,
    "color": "yellow",
    "see_cost": 999,
    "mondensity": 2
  },
  {
    "type": "overmap_terrain",
    "id": "necropolis_d_58",
    "name": "Vault - Housing",
    "sym": 104,
    "color": "yellow",
    "see_cost": 999,
    "mondensity": 2
  },
  {
    "type": "overmap_terrain",
    "id": "necropolis_d_59",
    "name": "Vault - Housing",
    "sym": 104,
    "color": "yellow",
    "see_cost": 999,
    "mondensity": 2
  },
  {
    "type": "overmap_terrain",
    "id": "necropolis_d_60",
    "name": "Vault - Passage",
    "sym": 4194414,
    "color": "white",
    "see_cost": 999,
    "mondensity": 2
  },
  {
    "type": "overmap_terrain",
    "id": "necropolis_d_61",
    "name": "Vault - Conference Room",
    "sym": 67,
    "color": "yellow",
    "see_cost": 999,
    "mondensity": 2
  },
  {
    "type": "overmap_terrain",
    "id": "necropolis_d_62",
    "name": "Vault - Passage",
    "sym": 4194414,
    "color": "white",
    "see_cost": 999,
    "mondensity": 2
  },
  {
    "type": "overmap_terrain",
    "id": "necropolis_d_63",
    "name": "Vault - Slum Housing",
    "sym": 104,
    "color": "yellow",
    "see_cost": 999,
    "mondensity": 2
  },
  {
    "type": "overmap_terrain",
    "id": "necropolis_d_64",
    "name": "Vault - Living Bays",
    "sym": 104,
    "color": "yellow",
    "see_cost": 999,
    "mondensity": 2
  },
  {
    "type": "overmap_terrain",
    "id": "necropolis_d_65",
    "name": "Vault - Living Bays",
    "sym": 104,
    "color": "yellow",
    "see_cost": 999,
    "mondensity": 2
  },
  {
    "type": "overmap_terrain",
    "id": "necropolis_d_66",
    "name": "Vault - Housing",
    "sym": 104,
    "color": "yellow",
    "see_cost": 999,
    "mondensity": 2
  },
  {
    "type": "overmap_terrain",
    "id": "necropolis_d_67",
    "name": "Vault - Housing",
    "sym": 104,
    "color": "yellow",
    "see_cost": 999,
    "mondensity": 2
  },
  {
    "type": "overmap_terrain",
    "id": "necropolis_d_68",
    "name": "Vault - Housing",
    "sym": 104,
    "color": "yellow",
    "see_cost": 999,
    "mondensity": 2
  },
  {
    "type": "overmap_terrain",
    "id": "necropolis_d_69",
    "name": "Vault - Passage",
    "sym": 4194414,
    "color": "white",
    "see_cost": 999,
    "mondensity": 2
  },
  {
    "type": "overmap_terrain",
    "id": "necropolis_d_70",
    "name": "Vault - Passage",
    "sym": 4194414,
    "color": "white",
    "see_cost": 999,
    "mondensity": 2
  },
  {
    "type": "overmap_terrain",
    "id": "necropolis_d_71",
    "name": "Vault - Passage",
    "sym": 4194414,
    "color": "white",
    "see_cost": 999,
    "mondensity": 2
  },
  {
    "type": "overmap_terrain",
    "id": "necropolis_d_72",
    "name": "Vault - Passage",
    "sym": 4194414,
    "color": "white",
    "see_cost": 999,
    "mondensity": 2
  },
  {
    "type": "overmap_terrain",
    "id": "necropolis_d_73",
    "name": "solid rock",
    "sym": 37,
    "color": "dark_gray",
    "see_cost": 999,
    "mondensity": 2
  },
  {
    "type": "overmap_terrain",
    "id": "necropolis_d_74",
    "name": "Vault - Passage",
    "sym": 4194414,
    "color": "white",
    "see_cost": 999,
    "mondensity": 2
  },
  {
    "type": "overmap_terrain",
    "id": "necropolis_d_75",
    "name": "Vault - Library",
    "sym": 76,
    "color": "yellow",
    "see_cost": 999,
    "mondensity": 2
  },
  {
    "type": "overmap_terrain",
    "id": "necropolis_d_76",
    "name": "Vault - Passage",
    "sym": 4194414,
    "color": "white",
    "see_cost": 999,
    "mondensity": 2
  },
  {
    "type": "overmap_terrain",
    "id": "necropolis_d_77",
    "name": "Vault - Light Industry",
    "sym": 73,
    "color": "yellow",
    "see_cost": 999,
    "mondensity": 2
  },
  {
    "type": "overmap_terrain",
    "id": "necropolis_d_78",
    "name": "Vault - Light Industry",
    "sym": 73,
    "color": "yellow",
    "see_cost": 999,
    "mondensity": 2
  },
  {
    "type": "overmap_terrain",
    "id": "necropolis_d_79",
    "name": "Vault - Passage",
    "sym": 4194414,
    "color": "white",
    "see_cost": 999,
    "mondensity": 2
  },
  {
    "type": "overmap_terrain",
    "id": "necropolis_d_80",
    "name": "Vault - Gym",
    "sym": 71,
    "color": "yellow",
    "see_cost": 999,
    "mondensity": 2
  },
  {
    "type": "overmap_terrain",
    "id": "necropolis_d_81",
    "name": "Vault - Passage",
    "sym": 4194414,
    "color": "white",
    "see_cost": 999,
    "mondensity": 2
  },
  {
    "type": "overmap_terrain",
    "id": "evac_center_1",
    "copy-from": "generic_city_building_no_sidewalk",
    "name": "road",
    "sym": 4194412,
    "color": "dark_gray"
  },
  {
    "type": "overmap_terrain",
    "id": "evac_center_2",
    "copy-from": "generic_city_building_no_sidewalk",
    "name": "road",
    "sym": 4194417,
    "color": "dark_gray"
  },
  {
    "type": "overmap_terrain",
    "id": "evac_center_3",
    "copy-from": "generic_city_building_no_sidewalk",
    "name": "road",
    "sym": 4194417,
    "color": "dark_gray"
  },
  {
    "type": "overmap_terrain",
    "id": "evac_center_4",
    "copy-from": "generic_city_building_no_sidewalk",
    "name": "road",
    "sym": 4194417,
    "color": "dark_gray"
  },
  {
    "type": "overmap_terrain",
    "id": "evac_center_5",
    "copy-from": "generic_city_building_no_sidewalk",
    "name": "road",
    "sym": 4194411,
    "color": "dark_gray"
  },
  {
    "type": "overmap_terrain",
    "id": "evac_center_6",
    "copy-from": "generic_city_building_no_sidewalk",
    "name": "road",
    "sym": 4194424,
    "color": "dark_gray"
  },
  {
    "type": "overmap_terrain",
    "id": "evac_center_7",
    "copy-from": "generic_city_building_no_sidewalk",
    "name": "refugee center",
    "sym": 4194414,
    "color": "white"
  },
  {
    "type": "overmap_terrain",
    "id": "evac_center_8",
    "copy-from": "generic_city_building_no_sidewalk",
    "name": "refugee center",
    "sym": 4194414,
    "color": "white"
  },
  {
    "type": "overmap_terrain",
    "id": "evac_center_9",
    "copy-from": "generic_city_building_no_sidewalk",
    "name": "refugee center",
    "sym": 4194414,
    "color": "white"
  },
  {
    "type": "overmap_terrain",
    "id": "evac_center_10",
    "copy-from": "generic_city_building_no_sidewalk",
    "name": "road",
    "sym": 4194424,
    "color": "dark_gray"
  },
  {
    "type": "overmap_terrain",
    "id": "evac_center_11",
    "copy-from": "generic_city_building_no_sidewalk",
    "name": "road",
    "sym": 4194424,
    "color": "dark_gray"
  },
  {
    "type": "overmap_terrain",
    "id": "evac_center_12",
    "copy-from": "generic_city_building_no_sidewalk",
    "name": "refugee center",
    "sym": 4194414,
    "color": "white"
  },
  {
    "type": "overmap_terrain",
    "id": "evac_center_13",
    "copy-from": "generic_city_building_no_sidewalk",
    "name": "refugee center",
    "sym": 4194414,
    "color": "white"
  },
  {
    "type": "overmap_terrain",
    "id": "evac_center_14",
    "copy-from": "generic_city_building_no_sidewalk",
    "name": "refugee center",
    "sym": 4194414,
    "color": "white"
  },
  {
    "type": "overmap_terrain",
    "id": "evac_center_15",
    "copy-from": "generic_city_building_no_sidewalk",
    "name": "road",
    "sym": 4194424,
    "color": "dark_gray"
  },
  {
    "type": "overmap_terrain",
    "id": "evac_center_16",
    "copy-from": "generic_city_building_no_sidewalk",
    "name": "road",
    "sym": 4194424,
    "color": "dark_gray"
  },
  {
    "type": "overmap_terrain",
    "id": "evac_center_17",
    "copy-from": "generic_city_building_no_sidewalk",
    "name": "refugee center",
    "sym": 4194414,
    "color": "white"
  },
  {
    "type": "overmap_terrain",
    "id": "evac_center_18",
    "copy-from": "generic_city_building_no_sidewalk",
    "name": "refugee center",
    "sym": 4194414,
    "color": "white"
  },
  {
    "type": "overmap_terrain",
    "id": "evac_center_19",
    "copy-from": "generic_city_building_no_sidewalk",
    "name": "refugee center",
    "sym": 4194414,
    "color": "white"
  },
  {
    "type": "overmap_terrain",
    "id": "evac_center_20",
    "copy-from": "generic_city_building_no_sidewalk",
    "name": "road",
    "sym": 4194424,
    "color": "dark_gray"
  },
  {
    "type": "overmap_terrain",
    "id": "evac_center_21",
    "copy-from": "generic_city_building_no_sidewalk",
    "name": "road",
    "sym": 4194413,
    "color": "dark_gray"
  },
  {
    "type": "overmap_terrain",
    "id": "evac_center_22",
    "copy-from": "generic_city_building_no_sidewalk",
    "name": "road",
    "sym": 4194417,
    "color": "dark_gray"
  },
  {
    "type": "overmap_terrain",
    "id": "evac_center_23",
    "copy-from": "generic_city_building_no_sidewalk",
    "name": "road",
    "sym": 4194423,
    "color": "dark_gray"
  },
  {
    "type": "overmap_terrain",
    "id": "evac_center_24",
    "copy-from": "generic_city_building_no_sidewalk",
    "name": "road",
    "sym": 4194417,
    "color": "dark_gray"
  },
  {
    "type": "overmap_terrain",
    "id": "evac_center_25",
    "copy-from": "generic_city_building_no_sidewalk",
    "name": "road",
    "sym": 4194410,
    "color": "dark_gray"
  },
  {
    "type": "overmap_terrain",
    "id": "bandit_cabin",
    "name": "forest",
    "sym": 70,
    "color": "green",
    "see_cost": 5,
    "extras": "field",
    "flags": [ "NO_ROTATE" ]
  },
  {
    "type": "overmap_terrain",
    "id": "bandit_camp_1",
    "name": "forest",
    "sym": 70,
    "color": "green",
    "see_cost": 5,
    "extras": "field",
    "flags": [ "NO_ROTATE" ]
  },
  {
    "type": "overmap_terrain",
    "id": "bandit_camp_2",
    "name": "forest",
    "sym": 70,
    "color": "green",
    "see_cost": 5,
    "extras": "field",
    "flags": [ "NO_ROTATE" ]
  },
  {
    "type": "overmap_terrain",
    "id": "bandit_camp_3",
    "name": "forest",
    "sym": 70,
    "color": "green",
    "see_cost": 5,
    "extras": "field",
    "flags": [ "NO_ROTATE" ]
  },
  {
    "type": "overmap_terrain",
    "id": "bandit_camp_4",
    "name": "forest",
    "sym": 70,
    "color": "green",
    "see_cost": 5,
    "extras": "field",
    "flags": [ "NO_ROTATE" ]
  },
  {
    "type": "overmap_terrain",
    "id": "sai",
    "name": "serving area interface",
    "sym": 48,
    "color": "i_magenta",
    "see_cost": 5,
    "flags": [ "NO_ROTATE" ]
  },
  {
    "type": "overmap_terrain",
    "id": "pwr_sub_s",
    "name": "small power substation",
    "sym": 72,
    "color": "light_cyan",
    "see_cost": 5,
    "extras": "field",
    "flags": [ "NO_ROTATE" ]
  },
  {
    "type": "overmap_terrain",
    "id": "pwr_large_entrance",
    "name": "large power substation",
    "sym": 72,
    "color": "cyan",
    "see_cost": 5,
    "extras": "field",
    "flags": [ "NO_ROTATE" ]
  },
  {
    "type": "overmap_terrain",
    "id": "pwr_large_2",
    "name": "large power substation",
    "sym": 72,
    "color": "cyan",
    "see_cost": 5,
    "extras": "field",
    "flags": [ "NO_ROTATE" ]
  },
  {
    "type": "overmap_terrain",
    "id": "pwr_large_3",
    "name": "large power substation",
    "sym": 72,
    "color": "cyan",
    "see_cost": 5,
    "extras": "field",
    "flags": [ "NO_ROTATE" ]
  },
  {
    "type": "overmap_terrain",
    "id": "pwr_large_4",
    "name": "large power substation",
    "sym": 72,
    "color": "cyan",
    "see_cost": 5,
    "extras": "field",
    "flags": [ "NO_ROTATE" ]
  },
  {
    "type": "overmap_terrain",
    "id": "warehouse",
    "copy-from": "generic_city_building",
    "name": "small warehouse",
    "sym": 119,
    "color": "light_blue"
  },
  {
    "type": "overmap_terrain",
    "id": "hdwr_large_entrance",
    "name": "home improvement superstore entrance",
    "sym": 72,
    "color": "light_green_yellow",
    "see_cost": 5,
    "extras": "field",
    "flags": [ "NO_ROTATE" ]
  },
  {
    "type": "overmap_terrain",
    "id": "hdwr_large_SW",
    "name": "home improvement superstore",
    "sym": 72,
    "color": "light_green_yellow",
    "see_cost": 5,
    "extras": "field",
    "flags": [ "NO_ROTATE" ]
  },
  {
    "type": "overmap_terrain",
    "id": "hdwr_large_NW",
    "name": "home improvement superstore",
    "sym": 72,
    "color": "light_green_yellow",
    "see_cost": 5,
    "extras": "field",
    "flags": [ "NO_ROTATE" ]
  },
  {
    "type": "overmap_terrain",
    "id": "hdwr_large_NE",
    "name": "home improvement superstore",
    "sym": 72,
    "color": "light_green_yellow",
    "see_cost": 5,
    "extras": "field",
    "flags": [ "NO_ROTATE" ]
  },
  {
    "type": "overmap_terrain",
    "id": "hdwr_large_backroom",
    "name": "home improvement superstore",
    "sym": 72,
    "color": "light_green_yellow",
    "see_cost": 5,
    "extras": "field",
    "flags": [ "NO_ROTATE" ]
  },
  {
    "type": "overmap_terrain",
    "id": "hdwr_large_loadingbay",
    "name": "home improvement superstore",
    "sym": 72,
    "color": "light_green_yellow",
    "see_cost": 5,
    "extras": "field",
    "flags": [ "NO_ROTATE" ]
  },
  {
    "type": "overmap_terrain",
    "id": "ranch_camp_1",
    "name": "field",
    "sym": 4194412,
    "color": "brown",
    "see_cost": 2,
    "flags": [ "NO_ROTATE" ]
  },
  {
    "type": "overmap_terrain",
    "id": "ranch_camp_2",
    "name": "field",
    "sym": 4194417,
    "color": "brown",
    "see_cost": 2,
    "flags": [ "NO_ROTATE" ]
  },
  {
    "type": "overmap_terrain",
    "id": "ranch_camp_3",
    "name": "field",
    "sym": 4194417,
    "color": "brown",
    "see_cost": 2,
    "flags": [ "NO_ROTATE" ]
  },
  {
    "type": "overmap_terrain",
    "id": "ranch_camp_4",
    "name": "field",
    "sym": 4194417,
    "color": "brown",
    "see_cost": 2,
    "flags": [ "NO_ROTATE" ]
  },
  {
    "type": "overmap_terrain",
    "id": "ranch_camp_5",
    "name": "field",
    "sym": 4194417,
    "color": "brown",
    "see_cost": 2,
    "flags": [ "NO_ROTATE" ]
  },
  {
    "type": "overmap_terrain",
    "id": "ranch_camp_6",
    "name": "field",
    "sym": 4194417,
    "color": "brown",
    "see_cost": 2,
    "flags": [ "NO_ROTATE" ]
  },
  {
    "type": "overmap_terrain",
    "id": "ranch_camp_7",
    "name": "field",
    "sym": 4194417,
    "color": "brown",
    "see_cost": 2,
    "flags": [ "NO_ROTATE" ]
  },
  {
    "type": "overmap_terrain",
    "id": "ranch_camp_8",
    "name": "field",
    "sym": 4194417,
    "color": "brown",
    "see_cost": 2,
    "flags": [ "NO_ROTATE" ]
  },
  {
    "type": "overmap_terrain",
    "id": "ranch_camp_9",
    "name": "field",
    "sym": 4194411,
    "color": "brown",
    "see_cost": 2,
    "flags": [ "NO_ROTATE" ]
  },
  {
    "type": "overmap_terrain",
    "id": "ranch_camp_10",
    "name": "field",
    "sym": 4194424,
    "color": "brown",
    "see_cost": 2,
    "flags": [ "NO_ROTATE" ]
  },
  {
    "type": "overmap_terrain",
    "id": "ranch_camp_11",
    "name": "field",
    "sym": 46,
    "color": "brown",
    "see_cost": 2,
    "flags": [ "NO_ROTATE" ]
  },
  {
    "type": "overmap_terrain",
    "id": "ranch_camp_12",
    "name": "field",
    "sym": 46,
    "color": "brown",
    "see_cost": 2,
    "flags": [ "NO_ROTATE" ]
  },
  {
    "type": "overmap_terrain",
    "id": "ranch_camp_13",
    "name": "field",
    "sym": 46,
    "color": "brown",
    "see_cost": 2,
    "flags": [ "NO_ROTATE" ]
  },
  {
    "type": "overmap_terrain",
    "id": "ranch_camp_14",
    "name": "field",
    "sym": 46,
    "color": "brown",
    "see_cost": 2,
    "flags": [ "NO_ROTATE" ]
  },
  {
    "type": "overmap_terrain",
    "id": "ranch_camp_15",
    "name": "field",
    "sym": 46,
    "color": "brown",
    "see_cost": 2,
    "flags": [ "NO_ROTATE" ]
  },
  {
    "type": "overmap_terrain",
    "id": "ranch_camp_16",
    "name": "field",
    "sym": 46,
    "color": "brown",
    "see_cost": 2,
    "flags": [ "NO_ROTATE" ]
  },
  {
    "type": "overmap_terrain",
    "id": "ranch_camp_17",
    "name": "pond",
    "sym": 80,
    "color": "blue",
    "see_cost": 2,
    "flags": [ "NO_ROTATE" ]
  },
  {
    "type": "overmap_terrain",
    "id": "ranch_camp_18",
    "name": "field",
    "sym": 4194424,
    "color": "brown",
    "see_cost": 2,
    "flags": [ "NO_ROTATE" ]
  },
  {
    "type": "overmap_terrain",
    "id": "ranch_camp_19",
    "name": "field",
    "sym": 4194424,
    "color": "brown",
    "see_cost": 2,
    "flags": [ "NO_ROTATE" ]
  },
  {
    "type": "overmap_terrain",
    "id": "ranch_camp_20",
    "name": "field",
    "sym": 46,
    "color": "brown",
    "see_cost": 2,
    "flags": [ "NO_ROTATE" ]
  },
  {
    "type": "overmap_terrain",
    "id": "ranch_camp_21",
    "name": "field",
    "sym": 46,
    "color": "brown",
    "see_cost": 2,
    "flags": [ "NO_ROTATE" ]
  },
  {
    "type": "overmap_terrain",
    "id": "ranch_camp_22",
    "name": "field",
    "sym": 46,
    "color": "brown",
    "see_cost": 2,
    "flags": [ "NO_ROTATE" ]
  },
  {
    "type": "overmap_terrain",
    "id": "ranch_camp_23",
    "name": "field",
    "sym": 46,
    "color": "brown",
    "see_cost": 2,
    "flags": [ "NO_ROTATE" ]
  },
  {
    "type": "overmap_terrain",
    "id": "ranch_camp_24",
    "name": "field",
    "sym": 46,
    "color": "brown",
    "see_cost": 2,
    "flags": [ "NO_ROTATE" ]
  },
  {
    "type": "overmap_terrain",
    "id": "ranch_camp_25",
    "name": "field",
    "sym": 46,
    "color": "brown",
    "see_cost": 2,
    "flags": [ "NO_ROTATE" ]
  },
  {
    "type": "overmap_terrain",
    "id": "ranch_camp_26",
    "name": "field",
    "sym": 46,
    "color": "brown",
    "see_cost": 2,
    "flags": [ "NO_ROTATE" ]
  },
  {
    "type": "overmap_terrain",
    "id": "ranch_camp_27",
    "name": "field",
    "sym": 4194424,
    "color": "brown",
    "see_cost": 2,
    "flags": [ "NO_ROTATE" ]
  },
  {
    "type": "overmap_terrain",
    "id": "ranch_camp_28",
    "name": "field",
    "sym": 4194424,
    "color": "brown",
    "see_cost": 2,
    "flags": [ "NO_ROTATE" ]
  },
  {
    "type": "overmap_terrain",
    "id": "ranch_camp_29",
    "name": "field",
    "sym": 46,
    "color": "brown",
    "see_cost": 2,
    "flags": [ "NO_ROTATE" ]
  },
  {
    "type": "overmap_terrain",
    "id": "ranch_camp_30",
    "name": "field",
    "sym": 46,
    "color": "brown",
    "see_cost": 2,
    "flags": [ "NO_ROTATE" ]
  },
  {
    "type": "overmap_terrain",
    "id": "ranch_camp_31",
    "name": "field",
    "sym": 46,
    "color": "brown",
    "see_cost": 2,
    "flags": [ "NO_ROTATE" ]
  },
  {
    "type": "overmap_terrain",
    "id": "ranch_camp_32",
    "name": "field",
    "sym": 46,
    "color": "brown",
    "see_cost": 2,
    "flags": [ "NO_ROTATE" ]
  },
  {
    "type": "overmap_terrain",
    "id": "ranch_camp_33",
    "name": "field",
    "sym": 46,
    "color": "brown",
    "see_cost": 2,
    "flags": [ "NO_ROTATE" ]
  },
  {
    "type": "overmap_terrain",
    "id": "ranch_camp_34",
    "name": "field",
    "sym": 46,
    "color": "brown",
    "see_cost": 2,
    "flags": [ "NO_ROTATE" ]
  },
  {
    "type": "overmap_terrain",
    "id": "ranch_camp_35",
    "name": "field",
    "sym": 46,
    "color": "brown",
    "see_cost": 2,
    "flags": [ "NO_ROTATE" ]
  },
  {
    "type": "overmap_terrain",
    "id": "ranch_camp_36",
    "name": "field",
    "sym": 4194424,
    "color": "brown",
    "see_cost": 2,
    "flags": [ "NO_ROTATE" ]
  },
  {
    "type": "overmap_terrain",
    "id": "ranch_camp_37",
    "name": "field",
    "sym": 4194424,
    "color": "brown",
    "see_cost": 2,
    "flags": [ "NO_ROTATE" ]
  },
  {
    "type": "overmap_terrain",
    "id": "ranch_camp_38",
    "name": "field",
    "sym": 46,
    "color": "brown",
    "see_cost": 2,
    "flags": [ "NO_ROTATE" ]
  },
  {
    "type": "overmap_terrain",
    "id": "ranch_camp_39",
    "name": "field",
    "sym": 46,
    "color": "brown",
    "see_cost": 2,
    "flags": [ "NO_ROTATE" ]
  },
  {
    "type": "overmap_terrain",
    "id": "ranch_camp_40",
    "name": "field",
    "sym": 46,
    "color": "brown",
    "see_cost": 2,
    "flags": [ "NO_ROTATE" ]
  },
  {
    "type": "overmap_terrain",
    "id": "ranch_camp_41",
    "name": "field",
    "sym": 46,
    "color": "brown",
    "see_cost": 2,
    "flags": [ "NO_ROTATE" ]
  },
  {
    "type": "overmap_terrain",
    "id": "ranch_camp_42",
    "name": "field",
    "sym": 46,
    "color": "brown",
    "see_cost": 2,
    "flags": [ "NO_ROTATE" ]
  },
  {
    "type": "overmap_terrain",
    "id": "ranch_camp_43",
    "name": "field",
    "sym": 46,
    "color": "brown",
    "see_cost": 2,
    "flags": [ "NO_ROTATE" ]
  },
  {
    "type": "overmap_terrain",
    "id": "ranch_camp_44",
    "name": "field",
    "sym": 46,
    "color": "brown",
    "see_cost": 2,
    "flags": [ "NO_ROTATE" ]
  },
  {
    "type": "overmap_terrain",
    "id": "ranch_camp_45",
    "name": "field",
    "sym": 4194424,
    "color": "brown",
    "see_cost": 2,
    "flags": [ "NO_ROTATE" ]
  },
  {
    "type": "overmap_terrain",
    "id": "ranch_camp_46",
    "name": "field",
    "sym": 4194424,
    "color": "brown",
    "see_cost": 2,
    "flags": [ "NO_ROTATE" ]
  },
  {
    "type": "overmap_terrain",
    "id": "ranch_camp_47",
    "name": "field",
    "sym": 46,
    "color": "brown",
    "see_cost": 2,
    "flags": [ "NO_ROTATE" ]
  },
  {
    "type": "overmap_terrain",
    "id": "ranch_camp_48",
    "name": "field",
    "sym": 46,
    "color": "brown",
    "see_cost": 2,
    "flags": [ "NO_ROTATE" ]
  },
  {
    "type": "overmap_terrain",
    "id": "ranch_camp_49",
    "name": "field",
    "sym": 46,
    "color": "brown",
    "see_cost": 2,
    "flags": [ "NO_ROTATE" ]
  },
  {
    "type": "overmap_terrain",
    "id": "ranch_camp_50",
    "name": "field",
    "sym": 46,
    "color": "brown",
    "see_cost": 2,
    "flags": [ "NO_ROTATE" ]
  },
  {
    "type": "overmap_terrain",
    "id": "ranch_camp_51",
    "name": "field",
    "sym": 46,
    "color": "brown",
    "see_cost": 2,
    "flags": [ "NO_ROTATE" ]
  },
  {
    "type": "overmap_terrain",
    "id": "ranch_camp_52",
    "name": "field",
    "sym": 46,
    "color": "brown",
    "see_cost": 2,
    "flags": [ "NO_ROTATE" ]
  },
  {
    "type": "overmap_terrain",
    "id": "ranch_camp_53",
    "name": "field",
    "sym": 46,
    "color": "brown",
    "see_cost": 2,
    "flags": [ "NO_ROTATE" ]
  },
  {
    "type": "overmap_terrain",
    "id": "ranch_camp_54",
    "name": "field",
    "sym": 4194424,
    "color": "brown",
    "see_cost": 2,
    "flags": [ "NO_ROTATE" ]
  },
  {
    "type": "overmap_terrain",
    "id": "ranch_camp_55",
    "name": "field",
    "sym": 4194424,
    "color": "brown",
    "see_cost": 2,
    "flags": [ "NO_ROTATE" ]
  },
  {
    "type": "overmap_terrain",
    "id": "ranch_camp_56",
    "name": "field",
    "sym": 46,
    "color": "brown",
    "see_cost": 2,
    "flags": [ "NO_ROTATE" ]
  },
  {
    "type": "overmap_terrain",
    "id": "ranch_camp_57",
    "name": "silo",
    "sym": 35,
    "color": "i_brown",
    "see_cost": 2,
    "flags": [ "NO_ROTATE" ]
  },
  {
    "type": "overmap_terrain",
    "id": "ranch_camp_58",
    "name": "field",
    "sym": 46,
    "color": "brown",
    "see_cost": 2,
    "flags": [ "NO_ROTATE" ]
  },
  {
    "type": "overmap_terrain",
    "id": "ranch_camp_59",
    "name": "field",
    "sym": 46,
    "color": "brown",
    "see_cost": 2,
    "flags": [ "NO_ROTATE" ]
  },
  {
    "type": "overmap_terrain",
    "id": "ranch_camp_60",
    "name": "field",
    "sym": 46,
    "color": "brown",
    "see_cost": 2,
    "flags": [ "NO_ROTATE" ]
  },
  {
    "type": "overmap_terrain",
    "id": "ranch_camp_61",
    "name": "field",
    "sym": 46,
    "color": "brown",
    "see_cost": 2,
    "flags": [ "NO_ROTATE" ]
  },
  {
    "type": "overmap_terrain",
    "id": "ranch_camp_62",
    "name": "field",
    "sym": 46,
    "color": "brown",
    "see_cost": 2,
    "flags": [ "NO_ROTATE" ]
  },
  {
    "type": "overmap_terrain",
    "id": "ranch_camp_63",
    "name": "field",
    "sym": 4194424,
    "color": "brown",
    "see_cost": 2,
    "flags": [ "NO_ROTATE" ]
  },
  {
    "type": "overmap_terrain",
    "id": "ranch_camp_64",
    "name": "field",
    "sym": 4194424,
    "color": "brown",
    "see_cost": 2,
    "flags": [ "NO_ROTATE" ]
  },
  {
    "type": "overmap_terrain",
    "id": "ranch_camp_65",
    "name": "field",
    "sym": 46,
    "color": "brown",
    "see_cost": 2,
    "flags": [ "NO_ROTATE" ]
  },
  {
    "type": "overmap_terrain",
    "id": "ranch_camp_66",
    "name": "barn",
    "sym": 35,
    "color": "i_brown",
    "see_cost": 2,
    "flags": [ "NO_ROTATE" ]
  },
  {
    "type": "overmap_terrain",
    "id": "ranch_camp_67",
    "name": "garage",
    "sym": 79,
    "color": "white",
    "see_cost": 2,
    "flags": [ "NO_ROTATE" ]
  },
  {
    "type": "overmap_terrain",
    "id": "ranch_camp_68",
    "name": "ranch",
    "sym": 118,
    "color": "light_green",
    "see_cost": 2,
    "flags": [ "NO_ROTATE" ]
  },
  {
    "type": "overmap_terrain",
    "id": "ranch_camp_69",
    "name": "field",
    "sym": 4194411,
    "color": "brown",
    "see_cost": 2,
    "flags": [ "NO_ROTATE" ]
  },
  {
    "type": "overmap_terrain",
    "id": "ranch_camp_70",
    "name": "field",
    "sym": 46,
    "color": "brown",
    "see_cost": 2,
    "flags": [ "NO_ROTATE" ]
  },
  {
    "type": "overmap_terrain",
    "id": "ranch_camp_71",
    "name": "field",
    "sym": 46,
    "color": "brown",
    "see_cost": 2,
    "flags": [ "NO_ROTATE" ]
  },
  {
    "type": "overmap_terrain",
    "id": "ranch_camp_72",
    "name": "field",
    "sym": 4194424,
    "color": "brown",
    "see_cost": 2,
    "flags": [ "NO_ROTATE" ]
  },
  {
    "type": "overmap_terrain",
    "id": "ranch_camp_73",
    "name": "field",
    "sym": 4194413,
    "color": "brown",
    "see_cost": 2,
    "flags": [ "NO_ROTATE" ]
  },
  {
    "type": "overmap_terrain",
    "id": "ranch_camp_74",
    "name": "field",
    "sym": 4194417,
    "color": "brown",
    "see_cost": 2,
    "flags": [ "NO_ROTATE" ]
  },
  {
    "type": "overmap_terrain",
    "id": "ranch_camp_75",
    "name": "field",
    "sym": 4194410,
    "color": "brown",
    "see_cost": 2,
    "flags": [ "NO_ROTATE" ]
  },
  {
    "type": "overmap_terrain",
    "id": "ranch_camp_76",
    "name": "lot",
    "sym": 79,
    "color": "dark_gray",
    "see_cost": 2,
    "flags": [ "NO_ROTATE" ]
  },
  {
    "type": "overmap_terrain",
    "id": "ranch_camp_77",
    "name": "road",
    "sym": 4194424,
    "color": "dark_gray",
    "see_cost": 2,
    "extras": "road",
    "flags": [ "NO_ROTATE" ]
  },
  {
    "type": "overmap_terrain",
    "id": "ranch_camp_78",
    "name": "field",
    "sym": 4194413,
    "color": "brown",
    "see_cost": 2,
    "flags": [ "NO_ROTATE" ]
  },
  {
    "type": "overmap_terrain",
    "id": "ranch_camp_79",
    "name": "field",
    "sym": 4194417,
    "color": "brown",
    "see_cost": 2,
    "flags": [ "NO_ROTATE" ]
  },
  {
    "type": "overmap_terrain",
    "id": "ranch_camp_80",
    "name": "field",
    "sym": 4194417,
    "color": "brown",
    "see_cost": 2,
    "flags": [ "NO_ROTATE" ]
  },
  {
    "type": "overmap_terrain",
    "id": "ranch_camp_81",
    "name": "field",
    "sym": 4194410,
    "color": "brown",
    "see_cost": 2,
    "flags": [ "NO_ROTATE" ]
  },
  {
    "type": "overmap_terrain",
    "id": "looted_building",
    "name": "looted building",
    "sym": 35,
    "color": "light_gray",
    "see_cost": 2
  },
  {
    "type": "overmap_terrain",
    "id": "debug_ramps",
    "name": "ramp testing area",
    "sym": 37,
    "color": "white",
    "flags": [ "NO_ROTATE" ]
  },
  {
    "type": "overmap_terrain",
    "id": "football_field_a1",
    "copy-from": "generic_city_building",
    "name": "football field",
    "sym": 79,
    "color": "light_green"
  },
  {
    "type": "overmap_terrain",
    "id": "football_field_a2",
    "copy-from": "generic_city_building",
    "name": "football field",
    "sym": 79,
    "color": "light_green"
  },
  {
    "type": "overmap_terrain",
    "id": "football_field_a3",
    "copy-from": "generic_city_building",
    "name": "football field",
    "sym": 79,
    "color": "light_green"
  },
  {
    "type": "overmap_terrain",
    "id": "football_field_a4",
    "copy-from": "generic_city_building",
    "name": "football field",
    "sym": 79,
    "color": "light_green"
  },
  {
    "type": "overmap_terrain",
    "id": "football_field_a5",
    "copy-from": "generic_city_building",
    "name": "football field",
    "sym": 79,
    "color": "light_green"
  },
  {
    "type": "overmap_terrain",
    "id": "football_field_b1",
    "copy-from": "generic_city_building",
    "name": "football field",
    "sym": 79,
    "color": "light_green"
  },
  {
    "type": "overmap_terrain",
    "id": "football_field_b2",
    "copy-from": "generic_city_building",
    "name": "football field",
    "sym": 79,
    "color": "light_green"
  },
  {
    "type": "overmap_terrain",
    "id": "football_field_b3",
    "copy-from": "generic_city_building",
    "name": "football field",
    "sym": 79,
    "color": "light_green"
  },
  {
    "type": "overmap_terrain",
    "id": "football_field_b4",
    "copy-from": "generic_city_building",
    "name": "football field",
    "sym": 79,
    "color": "light_green"
  },
  {
    "type": "overmap_terrain",
    "id": "football_field_b5",
    "copy-from": "generic_city_building",
    "name": "football field",
    "sym": 79,
    "color": "light_green"
  },
  {
    "type": "overmap_terrain",
    "id": "football_field_c1",
    "copy-from": "generic_city_building",
    "name": "football field",
    "sym": 79,
    "color": "light_green"
  },
  {
    "type": "overmap_terrain",
    "id": "football_field_c2",
    "copy-from": "generic_city_building",
    "name": "football field",
    "sym": 79,
    "color": "light_green"
  },
  {
    "type": "overmap_terrain",
    "id": "football_field_c3",
    "copy-from": "generic_city_building",
    "name": "football field",
    "sym": 79,
    "color": "light_green"
  },
  {
    "type": "overmap_terrain",
    "id": "football_field_c4",
    "copy-from": "generic_city_building",
    "name": "football field",
    "sym": 79,
    "color": "light_green"
  },
  {
    "type": "overmap_terrain",
    "id": "football_field_c5",
    "copy-from": "generic_city_building",
    "name": "football field",
    "sym": 79,
    "color": "light_green"
  },
  {
    "type": "overmap_terrain",
    "id": "campsite",
    "name": "campsite",
    "sym": 43,
    "color": "green",
    "see_cost": 5,
    "extras": "field",
    "spawns": { "group": "GROUP_FOREST", "population": [ 0, 1 ], "chance": 80 },
    "flags": [ "NO_ROTATE" ]
  },
  {
    "type": "overmap_terrain",
    "id": "campsite_a",
    "name": "campsites",
    "sym": 43,
    "color": "green",
    "see_cost": 5,
    "extras": "field",
    "spawns": { "group": "GROUP_FOREST", "population": [ 0, 1 ], "chance": 80 },
    "flags": [ "NO_ROTATE" ]
  },
  {
    "type": "overmap_terrain",
    "id": "campsite_cabin_incomplete",
    "name": "incomplete cabin",
    "sym": 43,
    "color": "light_green",
    "see_cost": 5,
    "extras": "field",
    "spawns": { "group": "GROUP_FOREST", "population": [ 0, 1 ], "chance": 80 },
    "flags": [ "NO_ROTATE" ]
  },
  {
    "type": "overmap_terrain",
    "id": "campsite_field_biker",
    "name": "field campsite",
    "sym": 43,
    "color": "light_green",
    "see_cost": 5,
    "extras": "field",
    "spawns": { "group": "GROUP_FOREST", "population": [ 0, 1 ], "chance": 80 },
    "flags": [ "NO_ROTATE" ]
  },
  {
    "type": "overmap_terrain",
    "id": "campsite_field_biker_destroyed",
    "name": "field campsite",
    "sym": 43,
    "color": "light_green",
    "see_cost": 5,
    "extras": "field",
    "spawns": { "group": "GROUP_FOREST", "population": [ 0, 1 ], "chance": 80 },
    "flags": [ "NO_ROTATE" ]
  },
  {
    "type": "overmap_terrain",
    "id": "roadstop",
    "name": "roadstop",
    "sym": 94,
    "color": "light_blue",
    "mondensity": 2,
    "flags": [ "SIDEWALK" ]
  },
  {
    "type": "overmap_terrain",
    "id": "roadstop_a",
    "name": "public washroom",
    "sym": 94,
    "color": "light_blue",
    "mondensity": 2,
    "flags": [ "SIDEWALK" ]
  },
  {
    "type": "overmap_terrain",
    "id": "roadstop_b",
    "name": "roadside foodcart",
    "sym": 94,
    "color": "magenta",
    "mondensity": 2,
    "flags": [ "SIDEWALK" ]
  },
  {
    "type": "overmap_terrain",
    "id": "pump_station_1",
    "copy-from": "generic_city_building",
    "name": "pump station",
    "sym": 80,
    "color": "red",
    "flags": [ "KNOWN_DOWN" ]
  },
  {
    "type": "overmap_terrain",
    "id": "pump_station_2",
    "copy-from": "generic_city_building",
    "name": "pump station",
    "sym": 80,
    "color": "red",
    "flags": [ "KNOWN_DOWN" ]
  },
  {
    "type": "overmap_terrain",
    "id": "pump_station_3",
    "name": "sewer",
    "sym": 4194414,
    "color": "green",
    "see_cost": 999,
    "mondensity": 2
  },
  {
    "type": "overmap_terrain",
    "id": "pump_station_4",
    "name": "sewer",
    "sym": 4194414,
    "color": "green",
    "see_cost": 999,
    "mondensity": 2
  },
  {
    "type": "overmap_terrain",
    "id": "pump_station_5",
    "name": "sewer",
    "sym": 4194414,
    "color": "green",
    "see_cost": 999,
    "mondensity": 2
  },
  {
    "type": "overmap_terrain",
    "id": "garage_gas_1",
    "name": "gas station",
    "copy-from": "generic_necropolis_surface_building",
    "color": "light_blue"
  },
  {
    "type": "overmap_terrain",
    "id": "garage_gas_2",
    "copy-from": "generic_city_building",
    "name": "garage",
    "sym": 79,
    "color": "white"
  },
  {
    "type": "overmap_terrain",
    "id": "garage_gas_3",
    "copy-from": "generic_city_building",
    "name": "garage",
    "sym": 79,
    "color": "white"
  },
  {
    "type": "overmap_terrain",
    "id": "cemetery_4square_00",
    "copy-from": "generic_city_building_no_sidewalk",
    "name": "religious cemetery",
    "sym": 110,
    "color": "white",
    "extras": "field",
    "flags": [ "NO_ROTATE" ]
  },
  {
    "type": "overmap_terrain",
    "id": "cemetery_4square_10",
    "copy-from": "generic_city_building_no_sidewalk",
    "name": "religious cemetery",
    "sym": 110,
    "color": "white",
    "extras": "field",
    "flags": [ "NO_ROTATE" ]
  },
  {
    "type": "overmap_terrain",
    "id": "cemetery_4square_01",
    "copy-from": "generic_city_building_no_sidewalk",
    "name": "religious cemetery",
    "sym": 110,
    "color": "white",
    "extras": "field",
    "flags": [ "NO_ROTATE" ]
  },
  {
    "type": "overmap_terrain",
    "id": "cemetery_4square_11",
    "copy-from": "generic_city_building_no_sidewalk",
    "name": "religious cemetery",
    "sym": 110,
    "color": "white",
    "extras": "field",
    "flags": [ "NO_ROTATE" ]
  },
  {
    "type": "overmap_terrain",
    "id": "4way_road",
    "copy-from": "generic_city_building_no_sidewalk",
    "name": "road",
    "sym": 43,
    "color": "light_gray",
    "extras": "field",
    "flags": [ "NO_ROTATE" ]
  },
  {
    "type": "overmap_terrain",
    "id": "pond_field",
    "name": "pond",
    "sym": 46,
    "color": "blue",
    "see_cost": 5,
    "mondensity": 2,
    "flags": [ "NO_ROTATE" ]
  },
  {
    "type": "overmap_terrain",
    "id": "pond_forest",
    "name": "basin",
    "sym": 70,
    "color": "blue",
    "see_cost": 5,
    "mondensity": 2,
    "flags": [ "NO_ROTATE" ]
  },
  {
    "type": "overmap_terrain",
    "id": "pond_swamp",
    "name": "bog",
    "sym": 70,
    "color": "blue",
    "see_cost": 5,
    "mondensity": 2,
    "flags": [ "NO_ROTATE" ]
  },
  {
    "type": "overmap_terrain",
    "id": "hunter_shack",
    "name": "swamp shack",
    "sym": 70,
    "color": "cyan",
    "see_cost": 5,
    "extras": "field",
    "flags": [ "NO_ROTATE" ]
  },
  {
    "type": "overmap_terrain",
    "id": "orchard_tree_apple",
    "name": "apple orchard",
    "sym": 84,
    "color": "light_green",
    "see_cost": 5,
    "extras": "field",
    "mondensity": 3,
    "flags": [ "NO_ROTATE" ]
  },
  {
    "type": "overmap_terrain",
    "id": "orchard_processing",
    "name": "orchard processing",
    "sym": 84,
    "color": "i_light_green",
    "see_cost": 5,
    "extras": "field",
    "mondensity": 3,
    "flags": [ "NO_ROTATE" ]
  },
  {
    "type": "overmap_terrain",
    "id": "orchard_stall",
    "name": "orchard stall",
    "sym": 84,
    "color": "i_light_green",
    "see_cost": 5,
    "extras": "field",
    "mondensity": 3,
    "flags": [ "NO_ROTATE" ]
  },
  {
    "id": "dairy_farm_NW",
    "type": "overmap_terrain",
    "name": "dairy farm",
    "sym": 119,
    "color": "brown",
    "see_cost": 1,
    "flags": [ "SIDEWALK", "NO_ROTATE" ]
  },
  {
    "id": "dairy_farm_NE",
    "type": "overmap_terrain",
    "name": "dairy farm",
    "sym": 119,
    "color": "brown",
    "see_cost": 1,
    "flags": [ "SIDEWALK", "NO_ROTATE" ]
  },
  {
    "id": "dairy_farm_SE",
    "type": "overmap_terrain",
    "name": "dairy farm",
    "sym": 119,
    "color": "brown",
    "see_cost": 5,
    "flags": [ "SIDEWALK", "NO_ROTATE" ]
  },
  {
    "id": "dairy_farm_SW",
    "type": "overmap_terrain",
    "name": "dairy farm",
    "sym": 119,
    "color": "brown",
    "see_cost": 5,
    "flags": [ "SIDEWALK", "NO_ROTATE" ]
  },
  {
    "id": "dispensary",
    "type": "overmap_terrain",
    "copy-from": "generic_city_building",
    "name": "dispensary",
    "sym": 68,
    "color": "i_green"
  },
  {
    "id": "art_gallery",
    "type": "overmap_terrain",
    "copy-from": "generic_city_building",
    "name": "art gallery",
    "sym": 97,
    "color": "i_yellow"
  },
  {
    "id": "state_park_0_0",
    "type": "overmap_terrain",
    "copy-from": "generic_city_building_no_sidewalk",
    "name": "state park",
    "sym": 83,
    "color": "i_green"
  },
  {
    "id": "state_park_0_1",
    "type": "overmap_terrain",
    "copy-from": "generic_city_building_no_sidewalk",
    "name": "state park",
    "sym": 83,
    "color": "i_green"
  },
  {
    "id": "state_park_1_0",
    "type": "overmap_terrain",
    "copy-from": "generic_city_building",
    "name": "state park parking",
    "sym": 36,
    "color": "i_green"
  },
  {
    "id": "state_park_1_1",
    "type": "overmap_terrain",
    "copy-from": "generic_city_building_no_sidewalk",
    "name": "state park",
    "sym": 83,
    "color": "i_green"
  },
  {
    "id": "fishing_pond_0_0",
    "type": "overmap_terrain",
    "copy-from": "generic_city_building_no_sidewalk",
    "name": "fishing pond",
    "sym": 83,
    "color": "i_blue"
  },
  {
    "id": "fishing_pond_0_1",
    "type": "overmap_terrain",
    "copy-from": "generic_city_building_no_sidewalk",
    "name": "fishing pond",
    "sym": 83,
    "color": "i_blue"
  },
  {
    "id": "fishing_pond_1_0",
    "type": "overmap_terrain",
    "copy-from": "generic_city_building",
    "name": "fishing pond",
    "sym": 83,
    "color": "i_blue"
  },
  {
    "id": "fishing_pond_1_1",
    "type": "overmap_terrain",
    "copy-from": "generic_city_building_no_sidewalk",
    "name": "fishing pond",
    "sym": 83,
    "color": "i_blue"
  },
  {
    "id": "cemetery_small",
    "type": "overmap_terrain",
    "copy-from": "generic_city_building",
    "name": "small cemetery",
    "sym": 67,
    "color": "light_gray"
  },
  {
    "id": "mansion_c",
    "type": "overmap_terrain",
    "copy-from": "generic_mansion_no_sidewalk"
  },
  {
    "id": "mansion_c1",
    "type": "overmap_terrain",
    "copy-from": "generic_mansion_no_sidewalk"
  },
  {
    "id": "mansion_c2",
    "type": "overmap_terrain",
    "copy-from": "generic_mansion_no_sidewalk"
  },
  {
    "id": "mansion_c3",
    "type": "overmap_terrain",
    "copy-from": "generic_mansion_no_sidewalk"
  },
  {
    "id": "mansion_c4",
    "type": "overmap_terrain",
    "copy-from": "generic_mansion_no_sidewalk"
  },
  {
    "id": "mansion_c5",
    "type": "overmap_terrain",
    "copy-from": "generic_mansion_no_sidewalk"
  },
  {
    "id": "mansion_c_up",
    "type": "overmap_terrain",
    "copy-from": "generic_mansion_no_sidewalk"
  },
  {
    "id": "mansion_c1u",
    "type": "overmap_terrain",
    "copy-from": "generic_mansion_no_sidewalk"
  },
  {
    "id": "mansion_c2u",
    "type": "overmap_terrain",
    "copy-from": "generic_mansion_no_sidewalk"
  },
  {
    "id": "mansion_c3u",
    "type": "overmap_terrain",
    "copy-from": "generic_mansion_no_sidewalk"
  },
  {
    "id": "mansion_c4u",
    "type": "overmap_terrain",
    "copy-from": "generic_mansion_no_sidewalk"
  },
  {
    "id": "mansion_c5u",
    "type": "overmap_terrain",
    "copy-from": "generic_mansion_no_sidewalk"
  },
  {
    "id": "mansion_c_dn",
    "type": "overmap_terrain",
    "copy-from": "generic_mansion_no_sidewalk"
  },
  {
    "id": "mansion_c1d",
    "type": "overmap_terrain",
    "copy-from": "generic_mansion_no_sidewalk"
  },
  {
    "id": "mansion_c2d",
    "type": "overmap_terrain",
    "copy-from": "generic_mansion_no_sidewalk"
  },
  {
    "id": "mansion_c3d",
    "type": "overmap_terrain",
    "copy-from": "generic_mansion_no_sidewalk"
  },
  {
    "id": "mansion_c4d",
    "type": "overmap_terrain",
    "copy-from": "generic_mansion_no_sidewalk"
  },
  {
    "id": "mansion_c5d",
    "type": "overmap_terrain",
    "copy-from": "generic_mansion_no_sidewalk"
  },
  {
    "id": "mansion_+",
    "type": "overmap_terrain",
    "copy-from": "generic_mansion_no_sidewalk"
  },
  {
    "id": "mansion_+1",
    "type": "overmap_terrain",
    "copy-from": "generic_mansion_no_sidewalk"
  },
  {
    "id": "mansion_+2",
    "type": "overmap_terrain",
    "copy-from": "generic_mansion_no_sidewalk"
  },
  {
    "id": "mansion_+3",
    "type": "overmap_terrain",
    "copy-from": "generic_mansion_no_sidewalk"
  },
  {
    "id": "mansion_+4",
    "type": "overmap_terrain",
    "copy-from": "generic_mansion_no_sidewalk"
  },
  {
    "id": "mansion_+_up",
    "type": "overmap_terrain",
    "copy-from": "generic_mansion_no_sidewalk"
  },
  {
    "id": "mansion_+1u",
    "type": "overmap_terrain",
    "copy-from": "generic_mansion_no_sidewalk"
  },
  {
    "id": "mansion_+2u",
    "type": "overmap_terrain",
    "copy-from": "generic_mansion_no_sidewalk"
  },
  {
    "id": "mansion_+3u",
    "type": "overmap_terrain",
    "copy-from": "generic_mansion_no_sidewalk"
  },
  {
    "id": "mansion_+4u",
    "type": "overmap_terrain",
    "copy-from": "generic_mansion_no_sidewalk"
  },
  {
    "id": "mansion_+_dn",
    "type": "overmap_terrain",
    "copy-from": "generic_mansion_no_sidewalk"
  },
  {
    "id": "mansion_+1d",
    "type": "overmap_terrain",
    "copy-from": "generic_mansion_no_sidewalk"
  },
  {
    "id": "mansion_+2d",
    "type": "overmap_terrain",
    "copy-from": "generic_mansion_no_sidewalk"
  },
  {
    "id": "mansion_+4d",
    "type": "overmap_terrain",
    "copy-from": "generic_mansion_no_sidewalk"
  },
  {
    "id": "mansion_t",
    "type": "overmap_terrain",
    "copy-from": "generic_mansion_no_sidewalk"
  },
  {
    "id": "mansion_t1",
    "type": "overmap_terrain",
    "copy-from": "generic_mansion_no_sidewalk"
  },
  {
    "id": "mansion_t2",
    "type": "overmap_terrain",
    "copy-from": "generic_mansion_no_sidewalk"
  },
  {
    "id": "mansion_t4",
    "type": "overmap_terrain",
    "copy-from": "generic_mansion_no_sidewalk"
  },
  {
    "id": "mansion_t5",
    "type": "overmap_terrain",
    "copy-from": "generic_mansion_no_sidewalk"
  },
  {
    "id": "mansion_t6",
    "type": "overmap_terrain",
    "copy-from": "generic_mansion_no_sidewalk"
  },
  {
    "id": "mansion_t7",
    "type": "overmap_terrain",
    "copy-from": "generic_mansion_no_sidewalk"
  },
  {
    "id": "mansion_t_up",
    "type": "overmap_terrain",
    "copy-from": "generic_mansion_no_sidewalk"
  },
  {
    "id": "mansion_t1u",
    "type": "overmap_terrain",
    "copy-from": "generic_mansion_no_sidewalk"
  },
  {
    "id": "mansion_t2u",
    "type": "overmap_terrain",
    "copy-from": "generic_mansion_no_sidewalk"
  },
  {
    "id": "mansion_t4u",
    "type": "overmap_terrain",
    "copy-from": "generic_mansion_no_sidewalk"
  },
  {
    "id": "mansion_t5u",
    "type": "overmap_terrain",
    "copy-from": "generic_mansion_no_sidewalk"
  },
  {
    "id": "mansion_t6u",
    "type": "overmap_terrain",
    "copy-from": "generic_mansion_no_sidewalk"
  },
  {
    "id": "mansion_t7u",
    "type": "overmap_terrain",
    "copy-from": "generic_mansion_no_sidewalk"
  },
  {
    "id": "mansion_t_dn",
    "type": "overmap_terrain",
    "copy-from": "generic_mansion_no_sidewalk"
  },
  {
    "id": "mansion_t1d",
    "type": "overmap_terrain",
    "copy-from": "generic_mansion_no_sidewalk"
  },
  {
    "id": "mansion_t2d",
    "type": "overmap_terrain",
    "copy-from": "generic_mansion_no_sidewalk"
  },
  {
    "id": "mansion_t4d",
    "type": "overmap_terrain",
    "copy-from": "generic_mansion_no_sidewalk"
  },
  {
    "id": "mansion_t5d",
    "type": "overmap_terrain",
    "copy-from": "generic_mansion_no_sidewalk"
  },
  {
    "id": "mansion_t6d",
    "type": "overmap_terrain",
    "copy-from": "generic_mansion_no_sidewalk"
  },
  {
    "id": "mansion_t7d",
    "type": "overmap_terrain",
    "copy-from": "generic_mansion_no_sidewalk"
  },
  {
    "id": "mansion_entry",
    "type": "overmap_terrain",
    "copy-from": "generic_mansion"
  },
  {
    "id": "mansion_e1",
    "type": "overmap_terrain",
    "copy-from": "generic_mansion"
  },
  {
    "id": "mansion_e2",
    "type": "overmap_terrain",
    "copy-from": "generic_mansion"
  },
  {
    "id": "mansion_entry_up",
    "type": "overmap_terrain",
    "copy-from": "generic_mansion_no_sidewalk"
  },
  {
    "id": "mansion_e1u",
    "type": "overmap_terrain",
    "copy-from": "generic_mansion_no_sidewalk"
  },
  {
    "id": "mansion_e2u",
    "type": "overmap_terrain",
    "copy-from": "generic_mansion_no_sidewalk"
  },
  {
    "id": "mansion_entry_dn",
    "type": "overmap_terrain",
    "copy-from": "generic_mansion_no_sidewalk"
  },
  {
    "id": "mansion_e1d",
    "type": "overmap_terrain",
    "copy-from": "generic_mansion_no_sidewalk"
  },
  {
    "id": "mansion_e2d",
    "type": "overmap_terrain",
    "copy-from": "generic_mansion_no_sidewalk"
  },
  {
    "id": "mansion_wild",
    "type": "overmap_terrain",
    "copy-from": "generic_mansion_no_sidewalk",
    "color": "light_green"
  },
  {
    "id": "mansion_wild_up",
    "type": "overmap_terrain",
    "copy-from": "generic_mansion_no_sidewalk"
  },
  {
    "id": "mansion_wild_dn",
    "type": "overmap_terrain",
    "copy-from": "generic_mansion_no_sidewalk"
  },
  {
    "id": "orchard",
    "type": "overmap_terrain",
    "copy-from": "generic_city_building",
    "name": "orchard",
    "sym": 35,
    "color": "i_green"
  },
  {
    "id": "skate_park",
    "type": "overmap_terrain",
    "copy-from": "generic_city_building",
    "name": "skate park",
    "sym": 79,
    "color": "light_gray"
  },
  {
    "id": "small_office",
    "type": "overmap_terrain",
    "copy-from": "generic_city_building",
    "name": "small office",
    "sym": 111,
    "color": "brown"
  },
  {
    "id": "small_wooded_trail",
    "type": "overmap_terrain",
    "copy-from": "generic_city_building",
    "name": "small wooded trail",
    "sym": 83,
    "color": "i_green"
  },
  {
    "id": "derelict_property",
    "type": "overmap_terrain",
    "copy-from": "generic_city_building",
    "name": "derelict property",
    "sym": 88,
    "color": "i_brown",
    "extras": "field"
  },
  {
    "id": "pavilion",
    "type": "overmap_terrain",
    "copy-from": "generic_city_building",
    "name": "pavilion",
    "sym": 65,
    "color": "i_green"
  },
  {
    "id": "hunting_blind",
    "type": "overmap_terrain",
    "name": "hunting blind",
    "sym": 72,
    "color": "i_green",
    "see_cost": 5,
    "mondensity": 2,
    "extras": "field"
  },
  {
    "id": "small_storage_units",
    "type": "overmap_terrain",
    "copy-from": "generic_city_building",
    "name": "small storage units",
    "sym": 35,
    "color": "i_yellow"
  },
  {
    "type": "overmap_terrain",
    "id": "lumberyard_0_0",
    "name": "lumberyard",
    "copy-from": "generic_city_building",
    "sym": 76,
    "color": "i_green"
  },
  {
    "type": "overmap_terrain",
    "id": "lumberyard_0_1",
    "name": "lumberyard",
    "copy-from": "generic_city_building_no_sidewalk",
    "sym": 76,
    "color": "i_green"
  },
  {
    "type": "overmap_terrain",
    "id": "lumberyard_1_0",
    "name": "lumberyard",
    "copy-from": "generic_city_building_no_sidewalk",
    "sym": 76,
    "color": "i_green"
  },
  {
    "type": "overmap_terrain",
    "id": "lumberyard_1_1",
    "name": "lumberyard",
    "copy-from": "generic_city_building_no_sidewalk",
    "sym": 76,
    "color": "i_green"
  },
  {
    "type": "overmap_terrain",
    "id": "construction_site",
    "name": "construction site",
    "copy-from": "generic_city_building",
    "sym": 120,
    "color": "i_light_gray"
  },
  {
    "type": "overmap_terrain",
    "id": "post_office",
    "name": "post office",
    "copy-from": "generic_city_building",
    "color": "blue"
  },
  {
    "type": "overmap_terrain",
    "id": "candy_shop",
    "name": "candy shop",
    "copy-from": "generic_city_building",
    "color": "c_red_white"
  },
  {
    "type": "overmap_terrain",
    "id": "bakery",
    "name": "bakery",
    "copy-from": "generic_city_building",
    "color": "c_yellow_white"
  },
  {
    "type": "overmap_terrain",
    "id": "icecream_shop",
    "name": "icecream shop",
    "copy-from": "generic_city_building",
    "color": "c_blue_white"
  },
  {
    "type": "overmap_terrain",
    "id": "faction_base_camp_0",
    "name": "camp survey",
    "sym": 43,
    "color": "white",
    "see_cost": 5,
    "flags": [ "NO_ROTATE" ]
  },
  {
    "type": "overmap_terrain",
    "id": "faction_base_camp_1",
    "name": "survivor camp",
    "sym": 43,
    "color": "white",
    "see_cost": 5,
    "flags": [ "NO_ROTATE" ]
  },
  {
    "type": "overmap_terrain",
    "id": "faction_base_camp_2",
    "name": "survivor camp",
    "sym": 43,
    "color": "white",
    "see_cost": 5,
    "flags": [ "NO_ROTATE" ]
  },
  {
    "type": "overmap_terrain",
    "id": "faction_base_camp_3",
    "name": "survivor camp",
    "sym": 43,
    "color": "white",
    "see_cost": 5,
    "flags": [ "NO_ROTATE" ]
  },
  {
    "type": "overmap_terrain",
    "id": "faction_base_camp_4",
    "name": "survivor camp",
    "sym": 43,
    "color": "white",
    "see_cost": 5,
    "flags": [ "NO_ROTATE" ]
  },
  {
    "type": "overmap_terrain",
    "id": "faction_base_camp_5",
    "name": "survivor camp",
    "sym": 43,
    "color": "white",
    "see_cost": 5,
    "flags": [ "NO_ROTATE" ]
  },
  {
    "type": "overmap_terrain",
    "id": "faction_base_camp_6",
    "name": "survivor camp",
    "sym": 43,
    "color": "white",
    "see_cost": 5,
    "flags": [ "NO_ROTATE" ]
  },
  {
    "type": "overmap_terrain",
    "id": "faction_base_camp_7",
    "name": "survivor camp",
    "sym": 43,
    "color": "white",
    "see_cost": 5,
    "flags": [ "NO_ROTATE" ]
  },
  {
    "type": "overmap_terrain",
    "id": "faction_base_camp_8",
    "name": "survivor camp",
    "sym": 43,
    "color": "white",
    "see_cost": 5,
    "flags": [ "NO_ROTATE" ]
  },
  {
    "type": "overmap_terrain",
    "id": "faction_base_camp_9",
    "name": "survivor camp",
    "sym": 43,
    "color": "white",
    "see_cost": 5,
    "flags": [ "NO_ROTATE" ]
  },
  {
    "type": "overmap_terrain",
    "id": "faction_base_camp_10",
    "name": "survivor camp",
    "sym": 43,
    "color": "white",
    "see_cost": 5,
    "flags": [ "NO_ROTATE" ]
  },
  {
    "type": "overmap_terrain",
    "id": "faction_base_camp_11",
    "name": "survivor camp",
    "sym": 43,
    "color": "white",
    "see_cost": 5,
    "flags": [ "NO_ROTATE" ]
  },
  {
    "type": "overmap_terrain",
    "id": "faction_base_camp_12",
    "name": "survivor camp",
    "sym": 43,
    "color": "white",
    "see_cost": 5,
    "flags": [ "NO_ROTATE" ]
  },
  {
    "type": "overmap_terrain",
    "id": "faction_base_camp_13",
    "name": "survivor camp",
    "sym": 43,
    "color": "white",
    "see_cost": 5,
    "flags": [ "NO_ROTATE" ]
  },
  {
    "type": "overmap_terrain",
    "id": "faction_base_camp_14",
    "name": "survivor camp",
    "sym": 43,
    "color": "white",
    "see_cost": 5,
    "flags": [ "NO_ROTATE" ]
  },
  {
    "type": "overmap_terrain",
    "id": "faction_base_camp_15",
    "name": "survivor base",
    "sym": 43,
    "color": "white",
    "see_cost": 5,
    "flags": [ "NO_ROTATE" ]
  },
  {
    "type": "overmap_terrain",
    "id": "faction_base_camp_16",
    "name": "survivor base",
    "sym": 43,
    "color": "white",
    "see_cost": 5,
    "flags": [ "NO_ROTATE" ]
  },
  {
    "type": "overmap_terrain",
    "id": "faction_base_camp_17",
    "name": "survivor base",
    "sym": 43,
    "color": "white",
    "see_cost": 5,
    "flags": [ "NO_ROTATE" ]
  },
  {
    "type": "overmap_terrain",
    "id": "faction_base_camp_18",
    "name": "survivor base",
    "sym": 43,
    "color": "white",
    "see_cost": 5,
    "flags": [ "NO_ROTATE" ]
  },
  {
    "type": "overmap_terrain",
    "id": "faction_base_farm_0",
    "name": "farm survey",
    "sym": 43,
    "color": "i_brown",
    "see_cost": 5,
    "flags": [ "NO_ROTATE" ]
  },
  {
    "type": "overmap_terrain",
    "id": "faction_base_farm_1",
    "name": "farm",
    "sym": 43,
    "color": "i_brown",
    "see_cost": 5,
    "flags": [ "NO_ROTATE" ]
  },
  {
    "type": "overmap_terrain",
    "id": "faction_base_farm_2",
    "name": "farm",
    "sym": 43,
    "color": "i_brown",
    "see_cost": 5,
    "flags": [ "NO_ROTATE" ]
  },
  {
    "type": "overmap_terrain",
    "id": "faction_base_farm_3",
    "name": "farm",
    "sym": 43,
    "color": "i_brown",
    "see_cost": 5,
    "flags": [ "NO_ROTATE" ]
  },
  {
    "type": "overmap_terrain",
    "id": "faction_base_farm_4",
    "name": "farm",
    "sym": 43,
    "color": "i_brown",
    "see_cost": 5,
    "flags": [ "NO_ROTATE" ]
  },
  {
    "type": "overmap_terrain",
    "id": "faction_base_garage_0",
    "name": "garage survey",
    "sym": 43,
    "color": "i_light_gray",
    "see_cost": 5,
    "flags": [ "NO_ROTATE" ]
  },
  {
    "type": "overmap_terrain",
    "id": "faction_base_garage_1",
    "name": "garage",
    "sym": 43,
    "color": "i_light_gray",
    "see_cost": 5,
    "flags": [ "NO_ROTATE" ]
  },
  {
    "type": "overmap_terrain",
    "id": "faction_base_garage_2",
    "name": "garage",
    "sym": 43,
    "color": "i_light_gray",
    "see_cost": 5,
    "flags": [ "NO_ROTATE" ]
  },
  {
    "type": "overmap_terrain",
    "id": "faction_base_garage_3",
    "name": "garage",
    "sym": 43,
    "color": "i_light_gray",
    "see_cost": 5,
    "flags": [ "NO_ROTATE" ]
  },
  {
    "type": "overmap_terrain",
    "id": "faction_base_garage_4",
    "name": "garage",
    "sym": 43,
    "color": "i_light_gray",
    "see_cost": 5,
    "flags": [ "NO_ROTATE" ]
  },
  {
    "type": "overmap_terrain",
    "id": "faction_base_garage_5",
    "name": "garage",
    "sym": 43,
    "color": "i_light_gray",
    "see_cost": 5,
    "flags": [ "NO_ROTATE" ]
  },
  {
    "type": "overmap_terrain",
    "id": "faction_base_garage_6",
    "name": "garage",
    "sym": 43,
    "color": "i_light_gray",
    "see_cost": 5,
    "flags": [ "NO_ROTATE" ]
  },
  {
    "type": "overmap_terrain",
    "id": "faction_base_kitchen_0",
    "name": "kitchen survey",
    "sym": 43,
    "color": "i_green",
    "see_cost": 5,
    "flags": [ "NO_ROTATE" ]
  },
  {
    "type": "overmap_terrain",
    "id": "faction_base_kitchen_1",
    "name": "kitchen",
    "sym": 43,
    "color": "i_green",
    "see_cost": 5,
    "flags": [ "NO_ROTATE" ]
  },
  {
    "type": "overmap_terrain",
    "id": "faction_base_kitchen_2",
    "name": "kitchen",
    "sym": 43,
    "color": "i_green",
    "see_cost": 5,
    "flags": [ "NO_ROTATE" ]
  },
  {
    "type": "overmap_terrain",
    "id": "faction_base_kitchen_3",
    "name": "kitchen",
    "sym": 43,
    "color": "i_green",
    "see_cost": 5,
    "flags": [ "NO_ROTATE" ]
  },
  {
    "type": "overmap_terrain",
    "id": "faction_base_kitchen_4",
    "name": "kitchen",
    "sym": 43,
    "color": "i_green",
    "see_cost": 5,
    "flags": [ "NO_ROTATE" ]
  },
  {
    "type": "overmap_terrain",
    "id": "faction_base_kitchen_5",
    "name": "kitchen",
    "sym": 43,
    "color": "i_green",
    "see_cost": 5,
    "flags": [ "NO_ROTATE" ]
  },
  {
    "type": "overmap_terrain",
    "id": "faction_base_kitchen_6",
    "name": "kitchen",
    "sym": 43,
    "color": "i_green",
    "see_cost": 5,
    "flags": [ "NO_ROTATE" ]
  },
  {
    "type": "overmap_terrain",
    "id": "faction_base_kitchen_7",
    "name": "kitchen",
    "sym": 43,
    "color": "i_green",
    "see_cost": 5,
    "flags": [ "NO_ROTATE" ]
  },
  {
    "type": "overmap_terrain",
    "id": "faction_base_kitchen_8",
    "name": "kitchen",
    "sym": 43,
    "color": "i_green",
    "see_cost": 5,
    "flags": [ "NO_ROTATE" ]
  },
  {
    "type": "overmap_terrain",
    "id": "faction_hide_site_0",
    "name": "hide site",
    "sym": 43,
    "color": "white",
    "see_cost": 5,
    "flags": [ "NO_ROTATE" ]
  },
  {
    "type": "overmap_terrain",
    "id": "faction_wall_level_N_0",
    "name": "trench",
    "sym": 88,
    "color": "light_gray",
    "see_cost": 5,
    "flags": [ "NO_ROTATE" ]
  },
  {
    "type": "overmap_terrain",
    "id": "faction_wall_level_E_0",
    "name": "trench",
    "sym": 88,
    "color": "light_gray",
    "see_cost": 5,
    "flags": [ "NO_ROTATE" ]
  },
  {
    "type": "overmap_terrain",
    "id": "faction_wall_level_S_0",
    "name": "trench",
    "sym": 88,
    "color": "light_gray",
    "see_cost": 5,
    "flags": [ "NO_ROTATE" ]
  },
  {
    "type": "overmap_terrain",
    "id": "faction_wall_level_W_0",
    "name": "trench",
    "sym": 88,
    "color": "light_gray",
    "see_cost": 5,
    "flags": [ "NO_ROTATE" ]
  },
  {
    "type": "overmap_terrain",
    "id": "faction_wall_level_N_1",
    "name": "spiked trench",
    "sym": 88,
    "color": "dark_gray",
    "see_cost": 5,
    "flags": [ "NO_ROTATE" ]
  },
  {
    "type": "overmap_terrain",
    "id": "faction_wall_level_E_1",
    "name": "spiked trench",
    "sym": 88,
    "color": "dark_gray",
    "see_cost": 5,
    "flags": [ "NO_ROTATE" ]
  },
  {
    "type": "overmap_terrain",
    "id": "faction_wall_level_S_1",
    "name": "spiked trench",
    "sym": 88,
    "color": "dark_gray",
    "see_cost": 5,
    "flags": [ "NO_ROTATE" ]
  },
  {
    "type": "overmap_terrain",
    "id": "faction_wall_level_W_1",
    "name": "spiked trench",
    "sym": 88,
    "color": "dark_gray",
    "see_cost": 5,
    "flags": [ "NO_ROTATE" ]
  },
  {
    "type": "overmap_terrain",
    "id": "faction_base_blacksmith_0",
    "name": "blacksmith survey",
    "sym": 43,
    "color": "i_dark_gray",
    "see_cost": 5,
    "flags": [ "NO_ROTATE" ]
  },
  {
    "type": "overmap_terrain",
    "id": "faction_base_blacksmith_1",
    "name": "blacksmith shop",
    "sym": 43,
    "color": "i_dark_gray",
    "see_cost": 5,
    "flags": [ "NO_ROTATE" ]
  },
  {
    "type": "overmap_terrain",
    "id": "faction_base_blacksmith_2",
    "name": "blacksmith shop",
    "sym": 43,
    "color": "i_dark_gray",
    "see_cost": 5,
    "flags": [ "NO_ROTATE" ]
  },
  {
    "type": "overmap_terrain",
    "id": "faction_base_blacksmith_3",
    "name": "blacksmith shop",
    "sym": 43,
    "color": "i_dark_gray",
    "see_cost": 5,
    "flags": [ "NO_ROTATE" ]
  },
  {
    "type": "overmap_terrain",
    "id": "faction_base_blacksmith_4",
    "name": "blacksmith shop",
    "sym": 43,
    "color": "i_dark_gray",
    "see_cost": 5,
    "flags": [ "NO_ROTATE" ]
  },
  {
    "type": "overmap_terrain",
    "id": "faction_base_blacksmith_5",
    "name": "blacksmith shop",
    "sym": 43,
    "color": "i_dark_gray",
    "see_cost": 5,
    "flags": [ "NO_ROTATE" ]
  },
  {
    "type": "overmap_terrain",
    "id": "faction_base_blacksmith_6",
    "name": "blacksmith shop",
    "sym": 43,
    "color": "i_dark_gray",
    "see_cost": 5,
    "flags": [ "NO_ROTATE" ]
  },
  {
    "type": "overmap_terrain",
    "id": "faction_base_blacksmith_7",
    "name": "blacksmith shop",
    "sym": 43,
    "color": "i_dark_gray",
    "see_cost": 5,
    "flags": [ "NO_ROTATE" ]
  },
  {
    "type": "overmap_terrain",
    "id": "faction_base_blacksmith_8",
    "name": "blacksmith shop",
    "sym": 43,
    "color": "i_dark_gray",
    "see_cost": 5,
    "flags": [ "NO_ROTATE" ]
  },
  {
    "type": "overmap_terrain",
    "id": "faction_base_blacksmith_9",
    "name": "blacksmith shop",
    "sym": 43,
    "color": "i_dark_gray",
    "see_cost": 5,
    "flags": [ "NO_ROTATE" ]
  },
  {
    "type": "overmap_terrain",
    "id": "faction_base_blacksmith_10",
    "name": "blacksmith shop",
    "sym": 43,
    "color": "i_dark_gray",
    "see_cost": 5,
    "flags": [ "NO_ROTATE" ]
  },
  {
    "type": "overmap_terrain",
    "id": "faction_base_blacksmith_11",
    "name": "blacksmith shop",
    "sym": 43,
    "color": "i_dark_gray",
    "see_cost": 5,
    "flags": [ "NO_ROTATE" ]
  },
  {
    "type": "overmap_terrain",
    "id": "faction_base_blacksmith_12",
    "name": "blacksmith shop",
    "sym": 43,
    "color": "i_dark_gray",
    "see_cost": 5,
    "flags": [ "NO_ROTATE" ]
  },
  {
    "type": "overmap_terrain",
    "id": "dumpsite",
    "copy-from": "generic_city_building_no_sidewalk",
    "name": "dumpsite",
    "sym": 68,
    "color": "brown"
  },
  {
    "type": "overmap_terrain",
    "id": "dump",
    "copy-from": "generic_city_building_no_sidewalk",
    "name": "dump",
    "sym": 68,
    "color": "i_brown"
  },
  {
    "type": "overmap_terrain",
    "id": "recyclecenter",
    "copy-from": "generic_city_building",
    "name": "recycle center",
    "sym": 82,
    "color": "i_green"
  },
  {
    "type": "overmap_terrain",
    "id": "landfill",
    "copy-from": "generic_city_building",
    "name": "landfill",
    "sym": 76,
    "color": "i_brown"
  },
  {
    "type": "overmap_terrain",
    "id": "junkyard_1a",
    "copy-from": "generic_city_building",
    "name": "junkyard",
    "sym": 74,
    "color": "i_brown"
  },
  {
    "type": "overmap_terrain",
    "id": "junkyard_1b",
    "copy-from": "generic_city_building",
    "name": "junkyard",
    "sym": 74,
    "color": "i_brown"
  },
  {
    "type": "overmap_terrain",
    "id": "junkyard_2a",
    "copy-from": "generic_city_building",
    "name": "junkyard",
    "sym": 74,
    "color": "i_brown"
  },
  {
    "type": "overmap_terrain",
    "id": "junkyard_2b",
    "copy-from": "generic_city_building",
    "name": "junkyard",
    "sym": 74,
    "color": "i_brown"
  },
  {
    "type": "overmap_terrain",
    "id": "NatureTrail_1a",
    "copy-from": "generic_city_building_no_sidewalk",
    "name": "nature trail",
    "sym": 83,
    "color": "i_green"
  },
  {
    "type": "overmap_terrain",
    "id": "NatureTrail_1b",
    "copy-from": "generic_city_building_no_sidewalk",
    "name": "nature trail",
    "sym": 83,
    "color": "i_green"
  },
  {
    "type": "overmap_terrain",
    "id": "PublicPond_1a",
    "copy-from": "generic_city_building_no_sidewalk",
    "name": "public pond",
    "sym": 80,
    "color": "i_green"
  },
  {
    "type": "overmap_terrain",
    "id": "PublicPond_1b",
    "copy-from": "generic_city_building_no_sidewalk",
    "name": "public pond",
    "sym": 80,
    "color": "i_green"
  },
  {
    "type": "overmap_terrain",
    "id": "Cemetery_1a",
    "name": "cemetery",
    "sym": 110,
    "color": "white",
    "see_cost": 5,
    "extras": "field",
    "mondensity": 2
  },
  {
    "type": "overmap_terrain",
    "id": "Cemetery_1b",
    "name": "cemetery",
    "sym": 110,
    "color": "white",
    "see_cost": 5,
    "extras": "field",
    "mondensity": 2
  },
  {
    "type": "overmap_terrain",
    "id": "communitygarden",
    "name": "community garden",
    "sym": 103,
    "color": "yellow",
    "see_cost": 5,
    "extras": "field",
    "mondensity": 2
  },
  {
    "type": "overmap_terrain",
    "id": "publicgarden",
    "name": "public garden",
    "sym": 103,
    "color": "light_green",
    "see_cost": 5,
    "extras": "field",
    "mondensity": 2
  },
  {
    "type": "overmap_terrain",
    "id": "BotanicalGarden_1a",
    "name": "botanical garden",
    "sym": 103,
    "color": "i_green",
    "see_cost": 5,
    "extras": "field",
    "mondensity": 2
  },
  {
    "type": "overmap_terrain",
    "id": "BotanicalGarden_1b",
    "name": "botanical garden",
    "sym": 103,
    "color": "i_green",
    "see_cost": 5,
    "extras": "field",
    "mondensity": 2
  },
  {
    "type": "overmap_terrain",
    "id": "TreeFarm_1a",
    "name": "tree farm",
    "sym": 84,
    "color": "i_green",
    "see_cost": 5,
    "extras": "field",
    "mondensity": 2
  },
  {
    "type": "overmap_terrain",
    "id": "TreeFarm_1b",
    "name": "tree farm",
    "sym": 84,
    "color": "i_green",
    "see_cost": 5,
    "extras": "field",
    "mondensity": 2
  },
  {
    "type": "overmap_terrain",
    "id": "shootingrange_1a",
    "name": "shooting range",
    "sym": 83,
    "color": "red",
    "see_cost": 5,
    "extras": "field",
    "mondensity": 2
  },
  {
    "type": "overmap_terrain",
    "id": "shootingrange_2a",
    "name": "shooting range",
    "sym": 83,
    "color": "red",
    "see_cost": 5,
    "extras": "field",
    "mondensity": 2
  },
  {
    "type": "overmap_terrain",
    "id": "campground_1a",
    "name": "campground",
    "sym": 43,
    "color": "i_green",
    "see_cost": 5,
    "extras": "field",
    "mondensity": 2
  },
  {
    "type": "overmap_terrain",
    "id": "campground_1b",
    "name": "campground",
    "sym": 43,
    "color": "i_green",
    "see_cost": 5,
    "extras": "field",
    "mondensity": 2
  },
  {
    "type": "overmap_terrain",
    "id": "campground_2a",
    "name": "campground",
    "sym": 43,
    "color": "i_green",
    "see_cost": 5,
    "extras": "field",
    "mondensity": 2
  },
  {
    "type": "overmap_terrain",
    "id": "campground_2b",
    "name": "campground",
    "sym": 43,
    "color": "i_green",
    "see_cost": 5,
    "extras": "field",
    "mondensity": 2
  },
  {
    "type": "overmap_terrain",
    "id": "desolatebarn",
    "copy-from": "generic_city_building_no_sidewalk",
    "name": "desolate barn",
    "sym": 66,
    "color": "brown"
  },
  {
    "type": "overmap_terrain",
    "id": "emptycommerciallot",
    "copy-from": "generic_city_building",
    "name": "empty commercial lot",
    "sym": 79,
    "color": "i_light_gray"
  },
  {
    "type": "overmap_terrain",
    "id": "emptyresidentiallot",
    "copy-from": "generic_city_building",
    "name": "empty residential lot",
    "sym": 79,
    "color": "i_green"
  },
  {
    "type": "overmap_terrain",
    "id": "abandonedwarehouse",
    "copy-from": "generic_city_building",
    "name": "abandoned warehouse",
    "sym": 119,
    "color": "brown"
  },
  {
    "type": "overmap_terrain",
    "id": "dollarstore",
    "copy-from": "generic_city_building",
    "name": "dollar store",
    "sym": 36,
    "color": "yellow"
  },
  {
    "type": "overmap_terrain",
    "id": "lancenter",
    "name": "LAN center",
    "copy-from": "generic_city_building",
    "sym": 76,
    "color": "light_gray"
  },
  {
    "type": "overmap_terrain",
    "id": "landscapingsupplyco_1a",
    "copy-from": "generic_city_building_no_sidewalk",
    "name": "landscaping supply co",
    "sym": 76,
    "color": "i_green"
  },
  {
    "type": "overmap_terrain",
    "id": "landscapingsupplyco_1b",
    "copy-from": "generic_city_building_no_sidewalk",
    "name": "landscaping supply co",
    "sym": 76,
    "color": "i_green"
  },
  {
    "type": "overmap_terrain",
    "id": "bandit_garage_1",
    "name": "forest",
    "sym": 70,
    "color": "green",
    "see_cost": 5,
    "extras": "field",
    "flags": [ "NO_ROTATE" ]
  },
  {
    "type": "overmap_terrain",
    "id": "bandit_garage_2",
    "name": "forest",
    "sym": 70,
    "color": "green",
    "see_cost": 5,
    "extras": "field",
    "flags": [ "NO_ROTATE" ]
  },
  {
    "type": "overmap_terrain",
    "id": "golfcourse_00",
    "copy-from": "generic_city_building_no_sidewalk",
    "name": "golf course",
    "sym": 71,
    "color": "green"
  },
  {
    "type": "overmap_terrain",
    "id": "golfcourse_01",
    "copy-from": "generic_city_building_no_sidewalk",
    "name": "golf course",
    "sym": 71,
    "color": "green"
  },
  {
    "type": "overmap_terrain",
    "id": "golfcourse_02",
    "copy-from": "generic_city_building_no_sidewalk",
    "name": "golf course",
    "sym": 71,
    "color": "green"
  },
  {
    "type": "overmap_terrain",
    "id": "golfcourse_10",
    "copy-from": "generic_city_building_no_sidewalk",
    "name": "golf course",
    "sym": 71,
    "color": "green"
  },
  {
    "type": "overmap_terrain",
    "id": "golfcourse_11",
    "copy-from": "generic_city_building_no_sidewalk",
    "name": "golf course",
    "sym": 71,
    "color": "green"
  },
  {
    "type": "overmap_terrain",
    "id": "golfcourse_12",
    "copy-from": "generic_city_building_no_sidewalk",
    "name": "golf course",
    "sym": 71,
    "color": "green"
  },
  {
    "type": "overmap_terrain",
    "id": "golfcourse_20",
    "copy-from": "generic_city_building_no_sidewalk",
    "name": "golf course",
    "sym": 71,
    "color": "green"
  },
  {
    "type": "overmap_terrain",
    "id": "golfcourse_21",
    "copy-from": "generic_city_building_no_sidewalk",
    "name": "golf course",
    "sym": 71,
    "color": "green"
  },
  {
    "type": "overmap_terrain",
    "id": "golfcourse_22",
    "copy-from": "generic_city_building_no_sidewalk",
    "name": "golf course",
    "sym": 71,
    "color": "green"
  },
  {
    "type": "overmap_terrain",
    "id": "golfcourse_30",
    "copy-from": "generic_city_building_no_sidewalk",
    "name": "golf course parking lot",
    "sym": 71,
    "color": "light_gray"
  },
  {
    "type": "overmap_terrain",
    "id": "golfcourse_31",
    "copy-from": "generic_city_building_no_sidewalk",
    "name": "golf course service building",
    "sym": 71,
    "color": "light_gray"
  },
  {
    "type": "overmap_terrain",
    "id": "golfcourse_32",
    "copy-from": "generic_city_building_no_sidewalk",
    "name": "golf course",
    "sym": 71,
<<<<<<< HEAD
    "color": "green",
    "see_cost": 5,
    "extras": "build",
    "mondensity": 2
  },
  {
    "type": "overmap_terrain",
    "id": "headshop",
    "name": "Head Shop",
    "sym": 48,
    "color": "i_white",
    "see_cost": 5,
    "mondensity": 2,
    "flags": [ "SIDEWALK" ]
  },
  {
    "type": "overmap_terrain",
    "id": "natural_spring",
    "name": "Natural Spring",
    "sym": 111,
    "color": "blue",
    "see_cost": 5,
    "mondensity": 2
=======
    "color": "green"
  },
  {
    "type" : "overmap_terrain",
    "id" : "s_vfw",
    "copy-from": "generic_city_building",
    "name" : "veterans of foreign wars",
    "color" : "i_green"
  },{
    "type" : "overmap_terrain",
    "id" : "s_thrift",
    "copy-from": "generic_city_building",
    "name" : "thrift store",
    "color" : "light_gray"
  },{
    "type" : "overmap_terrain",
    "id" : "s_daycare",
    "copy-from": "generic_city_building",
    "name" : "daycare center",
    "color" : "blue"
  },{
    "type" : "overmap_terrain",
    "id" : "s_petstore",
    "copy-from": "generic_city_building",
    "name" : "pet supply store",
    "color" : "yellow"
  },{
    "type" : "overmap_terrain",
    "id" : "large_storage_units_3",
    "copy-from": "generic_city_building",
    "name" : "storage units",
    "sym" : 77,
    "color" : "white"
  },{
    "type" : "overmap_terrain",
    "id" : "large_storage_units_2",
    "copy-from": "generic_city_building",
    "name" : "storage units",
    "sym" : 77,
    "color" : "white"
  },{
    "type" : "overmap_terrain",
    "id" : "large_storage_units_1",
    "copy-from": "generic_city_building",
    "name" : "storage units",
    "sym" : 77,
    "color" : "white"
  },{
    "type" : "overmap_terrain",
    "id" : "medium_storage_units_1",
    "copy-from": "generic_city_building",
    "name" : "storage units",
    "sym" : 77,
    "color" : "white"
  },{
    "type" : "overmap_terrain",
    "id" : "medium_storage_units_2",
    "copy-from": "generic_city_building",
    "name" : "storage units",
    "sym" : 77,
    "color" : "white"
  },{
    "type" : "overmap_terrain",
    "id" : "s_baseballfield_a1",
    "copy-from": "generic_city_building",
    "name" : "baseball field",  
    "sym" : 35,
    "color" : "white"
  },{
    "type" : "overmap_terrain",
    "id" : "s_baseballfield_a2",
    "copy-from": "generic_city_building",
    "name" : "baseball field",  
    "sym" : 35,
    "color" : "white"
  },{
    "type" : "overmap_terrain",
    "id" : "s_baseballfield_b1",
    "copy-from": "generic_city_building",
    "name" : "baseball field",  
    "sym" : 35,
    "color" : "white"
  },{
    "type" : "overmap_terrain",
    "id" : "s_baseballfield_b2",
    "copy-from": "generic_city_building",
    "name" : "baseball field",  
    "sym" : 35,
    "color" : "white"
  },{
    "type" : "overmap_terrain",
    "id" : "s_shoppingplaza_a1",
    "copy-from": "generic_city_building",
    "name" : "abandoned shopping plaza",  
    "sym" : 43,
    "color" : "red"
  },{
    "type" : "overmap_terrain",
    "id" : "s_shoppingplaza_a2",
    "copy-from": "generic_city_building",
    "name" : "abandoned shopping plaza",  
    "sym" : 43,
    "color" : "red"
  },{
    "type" : "overmap_terrain",
    "id" : "s_shoppingplaza_a3",
    "copy-from": "generic_city_building",
    "name" : "abandoned shopping plaza",  
    "sym" : 43,
    "color" : "red"
  },{
    "type" : "overmap_terrain",
    "id" : "s_shoppingplaza_a4",
    "copy-from": "generic_city_building",
    "name" : "abandoned shopping plaza",  
    "sym" : 43,
    "color" : "red"
  },{
    "type" : "overmap_terrain",
    "id" : "s_shoppingplaza_a5",
    "copy-from": "generic_city_building",
    "name" : "abandoned shopping plaza",  
    "sym" : 43,
    "color" : "red"
  },{
    "type" : "overmap_terrain",
    "id" : "s_shoppingplaza_a6",
    "copy-from": "generic_city_building",
    "name" : "abandoned shopping plaza",  
    "sym" : 77,
    "color" : "red"
  },{
    "type" : "overmap_terrain",
    "id" : "s_shoppingplaza_b1",
    "copy-from": "generic_city_building",
    "name" : "abandoned shopping plaza",  
    "sym" : 77,
    "color" : "red"
  },{
    "type" : "overmap_terrain",
    "id" : "s_shoppingplaza_b2",
    "copy-from": "generic_city_building",
    "name" : "abandoned shopping plaza",  
    "sym" : 77,
    "color" : "red"
  },{
    "type" : "overmap_terrain",
    "id" : "s_shoppingplaza_b3",
    "copy-from": "generic_city_building",
    "name" : "abandoned shopping plaza",  
    "sym" : 77,
    "color" : "red"
  },{
    "type" : "overmap_terrain",
    "id" : "s_shoppingplaza_b4",
    "copy-from": "generic_city_building",
    "name" : "abandoned shopping plaza",  
    "sym" : 77,
    "color" : "red"
  },{
    "type" : "overmap_terrain",
    "id" : "s_shoppingplaza_b5",
    "copy-from": "generic_city_building",
    "name" : "abandoned shopping plaza",  
    "sym" : 77,
    "color" : "red"
  },{
    "type" : "overmap_terrain",
    "id" : "s_shoppingplaza_b6",
    "copy-from": "generic_city_building",
    "name" : "abandoned shopping plaza",  
    "sym" : 77,
    "color" : "red"
  },{
    "type" : "overmap_terrain",
    "id" : "s_reststop_1",
    "copy-from": "generic_city_building",
    "name" : "rest area",  
    "sym" : 35,
    "color" : "blue"
  },{
    "type" : "overmap_terrain",
    "id" : "s_reststop_2",
    "copy-from": "generic_city_building",
    "name" : "rest area",  
    "sym" : 35,
    "color" : "blue"
  },{
    "type" : "overmap_terrain",
    "id" : "s_restparking_1",
    "copy-from": "generic_city_building",
    "name" : "rest area parking",  
    "sym" : 43,
    "color" : "dark_gray"
  },{
    "type" : "overmap_terrain",
    "id" : "s_restparking_2",
    "copy-from": "generic_city_building",
    "name" : "rest area parking",  
    "sym" : 43,
    "color" : "dark_gray"
  },
  {
    "type": "overmap_terrain",
    "id": "zoo_0_0",
    "copy-from": "generic_city_building",
    "name": "zoo parking",
    "sym": 80,
    "color": "i_green"
  },
  {
    "type": "overmap_terrain",
    "id": "zoo_1_0",
    "copy-from": "generic_city_building",
    "name": "zoo parking",
    "sym": 80,
    "color": "i_green"
  },
  {
    "type": "overmap_terrain",
    "id": "zoo_2_0",
    "copy-from": "generic_city_building",
    "name": "zoo pavilion",
    "sym": 80,
    "color": "i_green"
  },
  {
    "type": "overmap_terrain",
    "id": "zoo_0_1",
    "copy-from": "generic_city_building_no_sidewalk",
    "name": "zoo",
    "sym": 90,
    "color": "i_green"
  },
  {
    "type": "overmap_terrain",
    "id": "zoo_1_1",
    "copy-from": "generic_city_building_no_sidewalk",
    "name": "zoo",
    "sym": 90,
    "color": "i_green"
  },
  {
    "type": "overmap_terrain",
    "id": "zoo_2_1",
    "copy-from": "generic_city_building_no_sidewalk",
    "name": "zoo",
    "sym": 90,
    "color": "i_green"
  },
  {
    "type": "overmap_terrain",
    "id": "zoo_0_2",
    "copy-from": "generic_city_building_no_sidewalk",
    "name": "zoo",
    "sym": 90,
    "color": "i_green"
  },
  {
    "type": "overmap_terrain",
    "id": "zoo_1_2",
    "copy-from": "generic_city_building_no_sidewalk",
    "name": "zoo",
    "sym": 90,
    "color": "i_green"
  },
  {
    "type": "overmap_terrain",
    "id": "zoo_2_2",
    "copy-from": "generic_city_building_no_sidewalk",
    "name": "zoo",
    "sym": 90,
    "color": "i_green"
  },
  {
    "type": "overmap_terrain",
    "id": "stadium_0_0",
    "copy-from": "generic_city_building",
    "name": "stadium parking",
    "sym": 43,
    "color": "white"
  },
  {
    "type": "overmap_terrain",
    "id": "stadium_1_0",
    "copy-from": "generic_city_building",
    "name": "stadium parking",
    "sym": 43,
    "color": "white"
  },
  {
    "type": "overmap_terrain",
    "id": "stadium_2_0",
    "copy-from": "generic_city_building",
    "name": "stadium parking",
    "sym": 43,
    "color": "white"
  },
  {
    "type": "overmap_terrain",
    "id": "stadium_3_0",
    "copy-from": "generic_city_building",
    "name": "stadium parking",
    "sym": 43,
    "color": "white"
  },
  {
    "type": "overmap_terrain",
    "id": "stadium_0_1",
    "copy-from": "generic_city_building",
    "name": "stadium concessions",
    "sym": 48,
    "color": "white"
  },
  {
    "type": "overmap_terrain",
    "id": "stadium_1_1",
    "copy-from": "generic_city_building",
    "name": "stadium entrance",
    "sym": 48,
    "color": "white"
  },
  {
    "type": "overmap_terrain",
    "id": "stadium_2_1",
    "copy-from": "generic_city_building",
    "name": "stadium concessions",
    "sym": 48,
    "color": "white"
  },
  {
    "type": "overmap_terrain",
    "id": "stadium_3_1",
    "copy-from": "generic_city_building",
    "name": "stadium concessions",
    "sym": 48,
    "color": "white"
  },
  {
    "type": "overmap_terrain",
    "id": "stadium_0_2",
    "copy-from": "generic_city_building",
    "name": "stadium concessions",
    "sym": 48,
    "color": "white"
  },
  {
    "type": "overmap_terrain",
    "id": "stadium_1_2",
    "copy-from": "generic_city_building",
    "name": "stadium field",
    "sym": 88,
    "color": "green"
  },
  {
    "type": "overmap_terrain",
    "id": "stadium_2_2",
    "copy-from": "generic_city_building",
    "name": "stadium field",
    "sym": 88,
    "color": "green"
  },
  {
    "type": "overmap_terrain",
    "id": "stadium_3_2",
    "copy-from": "generic_city_building",
    "name": "stadium concessions",
    "sym": 48,
    "color": "white"
  },
  {
    "type": "overmap_terrain",
    "id": "stadium_0_3",
    "copy-from": "generic_city_building",
    "name": "stadium concessions",
    "sym": 48,
    "color": "white"
  },
  {
    "type": "overmap_terrain",
    "id": "stadium_1_3",
    "copy-from": "generic_city_building",
    "name": "stadium field",
    "sym": 88,
    "color": "green"
  },
  {
    "type": "overmap_terrain",
    "id": "stadium_2_3",
    "copy-from": "generic_city_building",
    "name": "stadium field",
    "sym": 88,
    "color": "green"
  },
  {
    "type": "overmap_terrain",
    "id": "stadium_3_3",
    "copy-from": "generic_city_building",
    "name": "stadium concessions",
    "sym": 48,
    "color": "white"
  },
  {
    "type": "overmap_terrain",
    "id": "stadium_0_4",
    "copy-from": "generic_city_building",
    "name": "stadium garage",
    "sym": 48,
    "color": "white"
  },
  {
    "type": "overmap_terrain",
    "id": "stadium_1_4",
    "copy-from": "generic_city_building",
    "name": "stadium concessions",
    "sym": 48,
    "color": "white"
  },
  {
    "type": "overmap_terrain",
    "id": "stadium_2_4",
    "copy-from": "generic_city_building",
    "name": "stadium concessions",
    "sym": 48,
    "color": "white"
  },
  {
    "type": "overmap_terrain",
    "id": "stadium_3_4",
    "copy-from": "generic_city_building",
    "name": "stadium bar",
    "sym": 48,
    "color": "white"
>>>>>>> 7f17f1cc
  }
]<|MERGE_RESOLUTION|>--- conflicted
+++ resolved
@@ -9045,31 +9045,6 @@
     "copy-from": "generic_city_building_no_sidewalk",
     "name": "golf course",
     "sym": 71,
-<<<<<<< HEAD
-    "color": "green",
-    "see_cost": 5,
-    "extras": "build",
-    "mondensity": 2
-  },
-  {
-    "type": "overmap_terrain",
-    "id": "headshop",
-    "name": "Head Shop",
-    "sym": 48,
-    "color": "i_white",
-    "see_cost": 5,
-    "mondensity": 2,
-    "flags": [ "SIDEWALK" ]
-  },
-  {
-    "type": "overmap_terrain",
-    "id": "natural_spring",
-    "name": "Natural Spring",
-    "sym": 111,
-    "color": "blue",
-    "see_cost": 5,
-    "mondensity": 2
-=======
     "color": "green"
   },
   {
@@ -9503,6 +9478,21 @@
     "name": "stadium bar",
     "sym": 48,
     "color": "white"
->>>>>>> 7f17f1cc
+  },
+  {
+    "type": "overmap_terrain",
+    "id": "headshop",
+    "copy-from": "generic_city_building",
+    "name": "Head Shop",
+    "sym": 48,
+    "color": "i_white"
+  },
+  {
+    "type": "overmap_terrain",
+    "id": "natural_spring",
+    "copy-from": "generic_city_building_no_sidewalk",
+    "name": "Natural Spring",
+    "sym": 111,
+    "color": "blue"
   }
 ]
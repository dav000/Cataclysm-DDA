--- conflicted
+++ resolved
@@ -504,15 +504,9 @@
       { "item": "nitrogen_tank", "prob": 7, "charges": [ 12, 24 ] },
       { "item": "hydrogen_tank", "prob": 8, "charges": [ 12, 24 ] },
       { "item": "polycarbonate_sheet", "prob": 7, "count": [ 1, 30 ] },
-<<<<<<< HEAD
-      { "prob": 10, "group": "salt_various" },
-      { "prob": 10, "group": "sugar_various" },
-      { "item": "chem_ethanol", "prob": 10, "charges-min": 250 },
-=======
-      { "prob": 10, "group": "salt_bag_plastic_100" },
-      { "prob": 10, "group": "sugar_packed" },
+      { "prob": 10, "group": "salt_bag_plastic" },
+      { "prob": 10, "group": "sugar_bag_plastic" },
       { "item": "chem_ethanol", "prob": 10, "charges": [ 250, -1 ] },
->>>>>>> 682d4fb4
       [ "oxygen_cylinder", 8 ],
       { "prob": 16, "group": "chem_citric_acid_bottle_glass_100_inf" },
       { "item": "chem_ethanol", "prob": 10, "charges": [ 250, -1 ] },

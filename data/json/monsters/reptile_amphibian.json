[
  {
    "id": "mon_frog_giant",
    "type": "MONSTER",
    "name": { "str": "giant frog" },
    "description": "A mutated bullfrog taller than you are.  It stares with amber eyes as it considers the easiest way to swallow you whole.",
    "default_faction": "frog",
    "bodytype": "frog",
    "species": [ "AMPHIBIAN" ],
    "volume": "92500 ml",
    "weight": "120 kg",
    "hp": 70,
    "speed": 90,
    "material": [ "flesh" ],
    "symbol": "M",
    "color": "light_green",
    "aggression": 10,
    "morale": 100,
    "melee_skill": 5,
    "melee_dice": 1,
    "melee_dice_sides": 12,
    "melee_cut": 1,
    "dodge": 2,
    "armor_bash": 4,
    "harvest": "mutant_animal_large_noskin",
    "path_settings": { "max_dist": 5 },
    "special_attacks": [ { "type": "leap", "cooldown": 10, "move_cost": 0, "max_range": 10, "min_consider_range": 2 } ],
    "anger_triggers": [ "STALK", "PLAYER_WEAK", "PLAYER_CLOSE" ],
    "death_function": [ "NORMAL" ],
    "flags": [ "SEES", "SMELLS", "HEARS", "SWIMS" ]
  },
  {
    "id": "mon_gator",
    "type": "MONSTER",
<<<<<<< HEAD
    "name": "sewer gator",
=======
    "name": { "str": "sewer gator" },
>>>>>>> e177e466
    "description": "In the late 20th century, there was an urban legend about pet alligators getting flushed down the toilet and growing to adulthood in sewers.  This large specimen doesn't look like it sees humans as anything other than a meal.",
    "default_faction": "gator",
    "bodytype": "gator",
    "categories": [ "WILDLIFE" ],
    "species": [ "REPTILE" ],
    "volume": "92500 ml",
    "weight": "120 kg",
    "hp": 90,
    "speed": 90,
    "material": [ "flesh" ],
    "symbol": "A",
    "color": "light_green",
    "aggression": 30,
    "morale": 50,
    "melee_skill": 4,
    "melee_dice": 1,
    "melee_dice_sides": 10,
    "melee_cut": 12,
    "dodge": 2,
    "armor_bash": 6,
    "armor_cut": 8,
    "vision_day": 3,
    "vision_night": 35,
    "harvest": "animal_large_noskin",
    "path_settings": { "max_dist": 8 },
    "special_attacks": [
      {
        "type": "bite",
        "cooldown": 20,
        "accuracy": 6,
        "damage_max_instance": [
          { "damage_type": "stab", "amount": 9, "armor_multiplier": 0.5 },
          { "damage_type": "bash", "amount": 27, "armor_multiplier": 0.5 }
        ],
        "effects": [ { "id": "grabbed", "duration": 1000, "bp": "TORSO" } ],
        "no_infection_chance": 2
      }
    ],
    "anger_triggers": [ "PLAYER_CLOSE", "PLAYER_WEAK" ],
    "fear_triggers": [ "FIRE", "HURT" ],
    "placate_triggers": [ "MEAT" ],
    "death_function": [ "NORMAL" ],
    "flags": [ "SEES", "HEARS", "GOODHEARING", "SMELLS", "KEENNOSE", "PATH_AVOID_DANGER_1", "ANIMAL", "BLEED", "ATTACKMON", "SWIMS" ]
  },
  {
    "id": "mon_rattlesnake",
    "type": "MONSTER",
    "name": { "str": "rattlesnake" },
    "description": "The timber rattlesnake is the most venomous viper native to New England.  Climatic changes have extended its range far into the north.",
    "default_faction": "small_animal",
    "bodytype": "snake",
    "categories": [ "WILDLIFE" ],
    "species": [ "REPTILE" ],
    "diff": 2,
    "volume": "750 ml",
    "weight": "1 kg",
    "hp": 12,
    "speed": 90,
    "material": [ "flesh" ],
    "symbol": "s",
    "color": "brown",
    "aggression": -50,
    "morale": 60,
    "melee_skill": 5,
    "melee_dice": 1,
    "melee_dice_sides": 4,
    "melee_cut": 4,
    "dodge": 1,
    "vision_day": 30,
    "vision_night": 5,
    "harvest": "mammal_tiny",
    "special_attacks": [ [ "RATTLE", 6 ] ],
    "anger_triggers": [ "HURT" ],
    "fear_triggers": [ "PLAYER_CLOSE" ],
    "placate_triggers": [ "PLAYER_WEAK" ],
    "death_function": [ "NORMAL" ],
    "flags": [ "SEES", "HEARS", "SMELLS", "BADVENOM", "HARDTOSHOOT", "SWIMS" ]
  },
  {
    "id": "mon_rattlesnake_giant",
    "type": "MONSTER",
    "name": { "str": "giant rattlesnake" },
    "description": "A mutated timber rattlesnake, about three times as large as the norm.  While it isn't big enough to regard humans as potential prey, it is more aggressive and dangerous compared to a normal rattler.",
    "default_faction": "animal",
    "bodytype": "snake",
    "categories": [ "WILDLIFE" ],
    "species": [ "REPTILE" ],
    "diff": 2,
    "volume": "62500 ml",
    "weight": "81500 g",
    "hp": 48,
    "speed": 100,
    "material": [ "flesh" ],
    "symbol": "s",
    "color": "brown",
    "aggression": -10,
    "morale": 60,
    "melee_skill": 6,
    "melee_dice": 2,
    "melee_dice_sides": 8,
    "melee_cut": 8,
    "dodge": 1,
    "armor_bash": 2,
    "armor_cut": 4,
    "vision_day": 30,
    "vision_night": 5,
    "harvest": "mutant_animal_large_noskin",
    "special_attacks": [
      [ "RATTLE", 6 ],
      {
        "type": "bite",
        "cooldown": 5,
        "damage_max_instance": [ { "damage_type": "stab", "amount": 10, "armor_multiplier": 0.7 } ]
      }
    ],
    "anger_triggers": [ "HURT", "PLAYER_CLOSE" ],
    "placate_triggers": [ "PLAYER_WEAK" ],
    "death_function": [ "NORMAL" ],
    "reproduction": { "baby_egg": "egg_reptile", "baby_count": 3, "baby_timer": 10 },
    "baby_flags": [ "SPRING" ],
    "flags": [ "SEES", "HEARS", "SMELLS", "BADVENOM", "HARDTOSHOOT", "SWIMS" ]
  },
  {
    "id": "mon_sewer_snake",
    "type": "MONSTER",
    "name": { "str": "sewer snake" },
    "description": "An aggressive mutant variety of the worm snake, turned pale yellow from its underground life.  It swarms beneath the ground and is named for its habit of infesting sewer lines.",
    "default_faction": "mutant",
    "bodytype": "snake",
    "species": [ "REPTILE" ],
    "diff": 2,
    "volume": "30000 ml",
    "weight": "40750 g",
    "hp": 10,
    "speed": 90,
    "material": [ "flesh" ],
    "symbol": "s",
    "color": "yellow",
    "aggression": 20,
    "morale": 40,
    "melee_skill": 6,
    "melee_dice": 1,
    "melee_dice_sides": 4,
    "melee_cut": 2,
    "dodge": 1,
    "vision_day": 1,
    "vision_night": 30,
    "harvest": "mutant_animal_large_noskin",
    "path_settings": { "max_dist": 5 },
    "death_function": [ "NORMAL" ],
    "flags": [ "SEES", "SMELLS", "WARM", "VENOM", "SWIMS" ]
  }
]<|MERGE_RESOLUTION|>--- conflicted
+++ resolved
@@ -32,11 +32,7 @@
   {
     "id": "mon_gator",
     "type": "MONSTER",
-<<<<<<< HEAD
-    "name": "sewer gator",
-=======
     "name": { "str": "sewer gator" },
->>>>>>> e177e466
     "description": "In the late 20th century, there was an urban legend about pet alligators getting flushed down the toilet and growing to adulthood in sewers.  This large specimen doesn't look like it sees humans as anything other than a meal.",
     "default_faction": "gator",
     "bodytype": "gator",

--- conflicted
+++ resolved
@@ -1,44 +1,4 @@
 [
-<<<<<<< HEAD
-    {
-        "type" : "city_building",
-        "id" : "house_base",
-        "locations" : [ "land", "swamp" ],
-        "overmaps" : [
-            { "point":[0, 0, 0], "overmap": "house_base_north" },
-            { "point":[0, 0, -1], "overmap": "basement" }
-        ]
-    },{
-        "type" : "city_building",
-        "id" : "house_two_story_basement",
-        "locations" : [ "land", "swamp" ],
-        "overmaps" :
-        [
-            { "point":[0,0,0], "overmap": "house_2story_base_north" },
-            { "point":[0,0,1], "overmap": "house_2story_second_north" },
-            { "point":[0,0,-1], "overmap": "basement" }
-        ]
-    },{
-        "type" : "city_building",
-        "id" : "town_hall",
-        "locations" : [ "land", "swamp" ],
-        "overmaps" :
-        [
-            { "point":[0,0,0], "overmap": "town_hall_0_0_0_north" },
-            { "point":[1,0,0], "overmap": "town_hall_1_0_0_north" },
-			{ "point":[0,1,0], "overmap": "town_hall_0_1_0_north" },
-			{ "point":[1,1,0], "overmap": "town_hall_1_1_0_north" },
-			{ "point":[0,0,1], "overmap": "town_hall_0_0_1_north" },
-			{ "point":[1,0,1], "overmap": "town_hall_1_0_1_north" },
-			{ "point":[0,1,1], "overmap": "town_hall_0_1_1_north" },
-			{ "point":[1,1,1], "overmap": "town_hall_1_1_1_north" },
-			{ "point":[0,0,2], "overmap": "town_hall_0_0_roof_north" },
-			{ "point":[1,0,2], "overmap": "town_hall_1_0_roof_north" },
-			{ "point":[0,1,2], "overmap": "town_hall_0_1_roof_north" },
-			{ "point":[1,1,2], "overmap": "town_hall_1_1_roof_north" }
-        ]
-    }
-=======
   {
     "type": "city_building",
     "id": "house_base",
@@ -168,7 +128,8 @@
       { "point": [ 0, 1, 2 ], "overmap": "2fmotel_2_r_north" },
       { "point": [ 1, 1, 2 ], "overmap": "2fmotel_3_r_north" }
     ]
-  },{
+  },
+  {
     "type": "city_building",
     "id": "hotel",
     "locations": [ "land" ],
@@ -645,6 +606,24 @@
       { "point": [ 0, 1, 2 ], "overmap": "loffice_tower_15_north" },
       { "point": [ 1, 1, 2 ], "overmap": "loffice_tower_16_north" }
     ]
+  },
+  {
+    "type": "city_building",
+    "id": "town_hall",
+    "locations": [ "land", "swamp" ],
+    "overmaps": [
+      { "point": [ 0, 0, 0 ], "overmap": "town_hall_0_0_0_north" },
+      { "point": [ 1, 0, 0 ], "overmap": "town_hall_1_0_0_north" },
+      { "point": [ 0, 1, 0 ], "overmap": "town_hall_0_1_0_north" },
+      { "point": [ 1, 1, 0 ], "overmap": "town_hall_1_1_0_north" },
+      { "point": [ 0, 0, 1 ], "overmap": "town_hall_0_0_1_north" },
+      { "point": [ 1, 0, 1 ], "overmap": "town_hall_1_0_1_north" },
+      { "point": [ 0, 1, 1 ], "overmap": "town_hall_0_1_1_north" },
+      { "point": [ 1, 1, 1 ], "overmap": "town_hall_1_1_1_north" },
+      { "point": [ 0, 0, 2 ], "overmap": "town_hall_0_0_roof_north" },
+      { "point": [ 1, 0, 2 ], "overmap": "town_hall_1_0_roof_north" },
+      { "point": [ 0, 1, 2 ], "overmap": "town_hall_0_1_roof_north" },
+      { "point": [ 1, 1, 2 ], "overmap": "town_hall_1_1_roof_north" }
+    ]
   }
->>>>>>> 0727fc0e
 ]
[
    {
        "type" : "overmap_special",
        "id" : "Crater",
        "overmaps" : [
            { "point":[0,0,0], "overmap": "crater"}
        ],
        "locations" : [ "land", "swamp" ],
        "occurrences" : [0, 10],
        "rotate" : false,
        "flags" : [ "BLOB", "CLASSIC" ]
    },{
        "type" : "overmap_special",
        "id" : "Lake",
        "overmaps" : [
            { "point":[0,0,0], "overmap": "river_center"}
        ],
        "locations" : [ "wilderness" ],
        "city_distance" : [1, -1],
        "city_sizes" : [0, 12],
        "occurrences" : [0, 10],
        "rotate" : false,
        "flags" : [ "BLOB", "CLASSIC" ]
    },{
        "type" : "overmap_special",
        "id" : "Hotel",
        "overmaps" : [
            { "point":[1,-1,0], "overmap": "road_end_north"},
            { "point":[0,0,0], "overmap": "hotel_tower_1_3_north"},
            { "point":[1,0,0], "overmap": "hotel_tower_1_2_north"},
            { "point":[2,0,0], "overmap": "hotel_tower_1_1_north"},
            { "point":[0,1,0], "overmap": "hotel_tower_1_6_north"},
            { "point":[1,1,0], "overmap": "hotel_tower_1_5_north"},
            { "point":[2,1,0], "overmap": "hotel_tower_1_4_north"},
            { "point":[0,2,0], "overmap": "hotel_tower_1_9_north"},
            { "point":[1,2,0], "overmap": "hotel_tower_1_8_north"},
            { "point":[2,2,0], "overmap": "hotel_tower_1_7_north"},
            { "point":[0,2,-1], "overmap": "hotel_tower_b_3_north"},
            { "point":[1,2,-1], "overmap": "hotel_tower_b_2_north"},
            { "point":[2,2,-1], "overmap": "hotel_tower_b_1_north"}
        ],
        "connections" : [
            { "point" : [1,-1,0], "terrain" : "road" }
        ],
        "locations" : [ "wilderness" ], "//":"what special locations does it spawn",
        "city_distance" : [-1, 4], "//":"how far from a city it should be",
        "city_sizes" : [4, 12], "//":"what city sizes should it spawn in",
        "occurrences" : [0, 2], "//":"how many per overmap",
        "flags" : [ "CLASSIC" ]
},{
        "type" : "overmap_special",
        "id" : "Motel",
        "overmaps" : [
            { "point": [0,-1,0], "overmap" : "road_end_north"},
            { "point":[0,0,0], "overmap": "motel_entrance_north"},
            { "point":[-1,0,0], "overmap": "motel_1_north"},
            { "point":[-1,1,0], "overmap": "motel_2_north"},
            { "point":[0,1,0], "overmap": "motel_3_north"}
        ],
        "connections" : [
            { "point" : [0,-1,0] }
        ],
        "locations" : [ "land", "swamp" ],
        "city_distance" : [10, 120],
        "city_sizes" : [1, 12],
        "occurrences" : [0, 5],
        "flags" : [ "CLASSIC" ]
},{
        "type" : "overmap_special",
        "id" : "farm_abandoned",
        "overmaps" : [
            { "point":[1,0,0], "overmap": "car_corner_aban1_north"},
            { "point":[0,0,0], "overmap": "cabin_aban1_north"},
            { "point":[1,-1,0], "overmap": "barn_aban1_north"},
            { "point":[0,-1,0], "overmap": "dirtplaza_aban1_north"},
            { "point":[0,-2,0], "overmap": "dirtroad2_aban1_north"},
            { "point":[0,-3,0], "overmap": "dirtroad2_aban1_north"},
            { "point":[-1,-5,0], "overmap": "radio_tower"},
            { "point":[0,-4,0], "overmap": "dirtroad1_aban1_north"},
            { "point":[2,0,0], "overmap": "forest_aban1_north"},
            { "point":[1,1,0], "overmap": "forest_aban1_north"},
            { "point":[0,1,0], "overmap": "forest_aban1_north"},
            { "point":[2,-1,0], "overmap": "forest_aban1_north"},
            { "point":[-1,-1,0], "overmap": "forest_aban1_north"},
            { "point":[-1,-2,0], "overmap": "forest_aban1_north"},
            { "point":[-1,-3,0], "overmap": "forest_aban1_north"},
            { "point":[-1,-4,0], "overmap": "forest_aban1_north"},
            { "point":[1,-2,0], "overmap": "forest_aban1_north"},
            { "point":[1,-3,0], "overmap": "forest_aban1_north"},
            { "point":[1,-4,0], "overmap": "forest_aban1_north"}
        ],
        "connections" : [
            { "point" : [-1,-6,0], "terrain" : "road" },
            { "point" : [0,-5,0], "terrain" : "road" }
        ],
        "locations" : [ "forest" ],
        "city_sizes" : [0, 12],
        "occurrences" : [0, 1],
        "flags" : [ "CLASSIC" ]
    },{
        "type" : "overmap_special",
        "id" : "Shipwreck",
        "overmaps" : [
            { "point":[0,0,0], "overmap": "shipwreck_river_1"},
            { "point":[1,0,0], "overmap": "shipwreck_river_2"},
            { "point":[0,0,-1], "overmap": "shipwreck_river_3"},
            { "point":[1,0,-1], "overmap": "shipwreck_river_4"}
        ],
        "locations" : [ "water" ],
        "city_sizes" : [0, 12],
        "occurrences" : [0, 1],
        "rotate" : false,
        "spawns" : { "group" : "GROUP_RAZORCLAW", "population":[30,60], "radius":[2, 10] }
    },{
        "type" : "overmap_special",
        "id" : "LMOE Shelter",
        "overmaps" : [
            { "point":[0,0,0], "overmap": "lmoe"},
            { "point":[0,0,-1], "overmap": "lmoe_under"}
        ],
        "locations" : [ "land" ],
        "city_distance" : [20, -1],
        "city_sizes" : [0, 12],
        "occurrences" : [0, 3],
        "rotate" : false,
        "flags" : [ "CLASSIC" ]
    },{
        "type" : "overmap_special",
        "id" : "Sewage Treatment Plant",
        "overmaps" : [
            { "point":[0,-1,0], "overmap": "road_end_north"},
            { "point":[0,0,0], "overmap": "s_lot"},
            { "point":[0,1,0], "overmap": "sewage_treatment"},
            { "point":[0,1,-1], "overmap": "sewage_treatment_hub"},
            { "point":[0,0,-1], "overmap": "sewage_treatment_under"},
            { "point":[-1,0,-1], "overmap": "sewage_treatment_under"},
            { "point":[1,0,-1], "overmap": "sewage_treatment_under"},
            { "point":[-1,1,-1], "overmap": "sewage_treatment_under"},
            { "point":[1,1,-1], "overmap": "sewage_treatment_under"},
            { "point":[-1,2,-1], "overmap": "sewage_treatment_under"},
            { "point":[0,2,-1], "overmap": "sewage_treatment_under"},
            { "point":[1,2,-1], "overmap": "sewage_treatment_under"}
        ],
        "connections" : [
            { "point" : [0,-1,0] }
        ],
        "locations" : [ "land" ],
        "city_distance" : [10, 20],
        "city_sizes" : [4, 12],
        "occurrences" : [0, 4],
        "rotate" : false,
        "flags" : [ "CLASSIC" ]
    },{
        "type" : "overmap_special",
        "id" : "Bee Hive",
        "overmaps" : [
            { "point":[0,0,0], "overmap": "hive"},
            { "point":[0,1,0], "overmap": "hive"},
            { "point":[0,2,0], "overmap": "hive"},
            { "point":[1,0,0], "overmap": "hive"},
            { "point":[1,1,0], "overmap": "hive"},
            { "point":[1,2,0], "overmap": "hive"},
            { "point":[2,0,0], "overmap": "hive"},
            { "point":[2,1,0], "overmap": "hive"},
            { "point":[2,2,0], "overmap": "hive"}
        ],
        "locations" : [ "wilderness" ],
        "city_distance" : [10, -1],
        "city_sizes" : [0, 20],
        "occurrences" : [0, 4],
        "rotate" : false,
        "spawns" : { "group" : "GROUP_BEE", "population":[20,60], "radius":[2,4] }
    },{
        "type" : "overmap_special",
        "id" : "Rural Gas Station",
        "overmaps" : [
            { "point":[0,0,0], "overmap": "s_gas_rural_north" }
        ],
        "connections" : [
            { "point" : [0,-1,0], "terrain" : "road", "existing" : true }
        ],
        "locations" : [ "land", "swamp" ],
        "city_distance" : [10, 200],
        "city_sizes" : [1, 3],
        "occurrences" : [0, 2],
        "flags" : [ "CLASSIC" ]
    },{
        "type" : "overmap_special",
        "id" : "Gas Station",
        "overmaps" : [
            { "point":[0,0,0], "overmap": "s_gas_north" }
        ],
        "connections" : [
            { "point" : [0,-1,0], "terrain" : "road", "existing" : true }
        ],
        "locations" : [ "land", "swamp" ],
        "city_distance" : [10, 200],
        "city_sizes" : [4, 12],
        "occurrences" : [2, 4],
        "flags" : [ "CLASSIC" ]
    },{
        "type" : "overmap_special",
        "id" : "Cabin",
        "overmaps" : [
            { "point":[0,0,0], "overmap": "cabin"}
        ],
        "locations" : [ "wilderness" ],
        "city_distance" : [20, -1],
        "city_sizes" : [0, 20],
        "occurrences" : [0, 10],
        "rotate" : false,
        "flags" : [ "CLASSIC" ]
    },{
        "type" : "overmap_special",
        "id" : "Strange Cabin",
        "overmaps" : [
            { "point":[0,0,0], "overmap": "cabin_strange"},
            { "point":[0,0,-1], "overmap": "cabin_strange_b"}
        ],
        "locations" : [ "forest" ],
        "city_distance" : [20, -1],
        "city_sizes" : [0, 12],
        "occurrences" : [1, 1],
        "rotate" : false,
        "flags" : [ "CLASSIC" ]
    },{
        "type" : "overmap_special",
        "id" : "Sugar House",
        "overmaps" : [
            { "point":[0,0,0], "overmap": "sugar_house_north" }
        ],
        "connections" : [
            { "point" : [0,-1,0], "terrain" : "road" }
        ],
        "locations" : [ "forest" ],
        "city_distance" : [20, -1],
        "city_sizes" : [4, 12],
        "occurrences" : [0, 20],
        "flags" : [ "CLASSIC" ]
    },{
        "type" : "overmap_special",
        "id" : "Farm",
        "overmaps" : [
            { "point":[0,0,0], "overmap": "farm_3_north"},
            { "point":[1,0,0], "overmap": "farm_2_north"},
            { "point":[2,0,0], "overmap": "farm_1_north"},
            { "point":[0,1,0], "overmap": "farm_6_north"},
            { "point":[1,1,0], "overmap": "farm_5_north"},
            { "point":[2,1,0], "overmap": "farm_4_north"},
            { "point":[0,2,0], "overmap": "farm_9_north"},
            { "point":[1,2,0], "overmap": "farm_8_north"},
            { "point":[2,2,0], "overmap": "farm_7_north"}
        ],
        "connections" : [
            { "point" : [1,-1,0], "terrain" : "road" }
        ],
        "locations" : [ "wilderness" ],
        "city_distance" : [20, -1],
        "city_sizes" : [1, 20],
        "occurrences" : [0, 10],
        "flags" : [ "CLASSIC" ]
    },{
        "type" : "overmap_special",
        "id" : "Strangle Temple",
        "overmaps" : [
            { "point":[0,0,0], "overmap": "temple_stairs"},
            { "point":[0,0,-1], "overmap": "temple_stairs"},
            { "point":[0,0,-2], "overmap": "temple_stairs"},
            { "point":[0,0,-3], "overmap": "temple_stairs"},
            { "point":[0,0,-4], "overmap": "temple_stairs"},
            { "point":[0,0,-5], "overmap": "temple_finale"}
        ],
        "locations" : [ "forest", "swamp" ],
        "city_distance" : [20, -1],
        "city_sizes" : [0, 12],
        "occurrences" : [0, 3],
        "rotate" : false
    },{
        "type" : "overmap_special",
        "id" : "Standing stones",
        "overmaps" : [
            { "point":[0,0,0], "overmap": "standing_stones"}
        ],
        "locations" : [ "forest"],
        "city_distance" : [20, -1],
        "city_sizes" : [0, 6],
        "occurrences" : [0, 1],
        "rotate" : false
    },{
        "type" : "overmap_special",
        "id" : "Lab",
        "overmaps" : [
            { "point":[0,0,0], "overmap": "lab_stairs" }
        ],
        "connections" : [
            { "point" : [0,-1,0], "terrain" : "road" }
        ],
        "locations" : [ "land" ],
        "city_distance" : [8, -1],
        "city_sizes" : [4, 12],
        "occurrences" : [1, 30]
    },{
        "type" : "overmap_special",
        "id" : "Lab with Acid Anthill",
        "overmaps" : [
            { "point":[0,0,0], "overmap": "lab_stairs" },
            { "point":[3,1,0], "overmap": "acid_anthill"}
        ],
        "connections" : [
            { "point" : [0,-1,0], "terrain" : "road" }
        ],
        "locations" : [ "land" ],
        "city_distance" : [8, -1],
        "city_sizes" : [4, 12],
        "occurrences" : [0, 1],
        "spawns" : { "group" : "GROUP_ANT_ACID", "population":[800,1600], "radius":[10,30] }
    },{
        "type" : "overmap_special",
        "id" : "Central Lab",
        "overmaps" : [
            { "point":[0,0,0], "overmap": "central_lab_entrance" },
            { "point":[0,0,-1], "overmap": "central_lab_shaft" },
            { "point":[0,0,-2], "overmap": "central_lab_hq_3_north"},
            { "point":[1,0,-2], "overmap": "central_lab_hq_2_north"},
            { "point":[2,0,-2], "overmap": "central_lab_hq_1_north"},
            { "point":[0,1,-2], "overmap": "central_lab_hq_6_north"},
            { "point":[1,1,-2], "overmap": "central_lab_hq_5_north"},
            { "point":[2,1,-2], "overmap": "central_lab_hq_6_north"},
            { "point":[0,2,-2], "overmap": "central_lab_hq_9_north"},
            { "point":[1,2,-2], "overmap": "central_lab_hq_8_north"},
            { "point":[2,2,-2], "overmap": "central_lab_hq_7_north"},
            { "point":[3,0,-2], "overmap": "central_lab" },
            { "point":[3,2,-2], "overmap": "central_lab" },
            { "point":[4,0,-2], "overmap": "central_lab" },
            { "point":[4,1,-2], "overmap": "central_lab" },
            { "point":[4,2,-2], "overmap": "central_lab" },
            { "point":[5,1,-2], "overmap": "central_lab_stairs" },
            { "point":[6,1,-2], "overmap": "central_lab_core" },
            { "point":[-1,0,-2], "overmap": "central_lab" },
            { "point":[-1,2,-2], "overmap": "central_lab" },
            { "point":[-2,0,-2], "overmap": "central_lab" },
            { "point":[-2,1,-2], "overmap": "central_lab" },
            { "point":[-2,2,-2], "overmap": "central_lab" },
            { "point":[-3,1,-2], "overmap": "central_lab_stairs" },
            { "point":[-4,1,-2], "overmap": "central_lab_core" },
            { "point":[0,3,-2], "overmap": "central_lab" },
            { "point":[2,3,-2], "overmap": "central_lab" },
            { "point":[0,4,-2], "overmap": "central_lab" },
            { "point":[1,4,-2], "overmap": "central_lab" },
            { "point":[2,4,-2], "overmap": "central_lab" },
            { "point":[1,5,-2], "overmap": "central_lab_stairs" },
            { "point":[1,6,-2], "overmap": "central_lab_core" },
            { "point":[0,-1,-2], "overmap": "central_lab" },
            { "point":[2,-1,-2], "overmap": "central_lab" },
            { "point":[0,-2,-2], "overmap": "central_lab" },
            { "point":[1,-2,-2], "overmap": "central_lab" },
            { "point":[2,-2,-2], "overmap": "central_lab" },
            { "point":[1,-3,-2], "overmap": "central_lab_stairs" },
            { "point":[1,-4,-2], "overmap": "central_lab_core" }
        ],
        "locations" : [ "forest" ],
        "city_distance" : [20, -1],
        "city_sizes" : [0, 6],
        "occurrences" : [0, 1],
        "rotate": false
    },{
        "type" : "overmap_special",
        "id" : "Ice Lab",
        "overmaps" : [
            { "point":[0,0,0], "overmap": "ice_lab_stairs" }
        ],
        "connections" : [
            { "point" : [0,-1,0], "terrain" : "road" }
        ],
        "locations" : [ "land" ],
        "city_distance" : [8, -1],
        "city_sizes" : [4, 12],
        "occurrences" : [0, 3]
    },{
        "type" : "overmap_special",
        "id" : "FEMA Camp",
        "overmaps" : [
            { "point":[1,-1,0], "overmap": "road_end_north"},
            { "point":[0,0,0], "overmap": "fema"},
            { "point":[1,0,0], "overmap": "fema_entrance"},
            { "point":[2,0,0], "overmap": "fema"},
            { "point":[0,1,0], "overmap": "fema"},
            { "point":[1,1,0], "overmap": "fema"},
            { "point":[2,1,0], "overmap": "fema"},
            { "point":[0,2,0], "overmap": "fema"},
            { "point":[1,2,0], "overmap": "fema"},
            { "point":[2,2,0], "overmap": "fema"}
        ],
        "connections" : [
            { "point" : [1,-1,0] }
        ],
        "locations" : [ "wilderness" ],
        "city_distance" : [8, -1],
        "city_sizes" : [4, 12],
        "occurrences" : [1, 5],
        "flags" : [ "CLASSIC" ]
    },{
        "type" : "overmap_special",
        "id" : "Military Bunker",
        "overmaps" : [
            { "point":[0,-1,0], "overmap": "road_end_north" },
            { "point":[0,0,0], "overmap": "bunker_south" },
            { "point":[0,0,-1], "overmap": "bunker_basement" }
        ],
        "connections" : [
            { "point" : [0,-1,0] }
        ],
        "locations" : [ "land" ],
        "city_distance" : [4, -1],
        "city_sizes" : [2, 10],
        "occurrences" : [0, 5],
        "rotate" : false
    },{
        "type" : "overmap_special",
        "id" : "Military Outpost",
        "overmaps" : [
            { "point":[0,0,0], "overmap": "outpost"}
        ],
        "locations" : [ "land" ],
        "city_distance" : [4, -1],
        "city_sizes" : [4, 12],
        "occurrences" : [0, 10],
        "rotate" : false
    },{
        "type" : "overmap_special",
        "id" : "Missile Silo",
        "overmaps" : [
            { "point":[0,0,0], "overmap": "silo"}
        ],
        "connections" : [
            { "point" : [0,-1,0], "terrain" : "road" }
        ],
        "locations" : [ "land" ],
        "city_distance" : [30, -1],
        "city_sizes" : [4, 12],
        "occurrences" : [0, 1]
    },{
        "type" : "overmap_special",
        "id" : "Radio Tower",
        "overmaps" : [
            { "point":[0,0,0], "overmap": "radio_tower" }
        ],
        "connections" : [
            { "point" : [0,-1,0], "terrain" : "road" }
        ],
        "locations" : [ "land" ],
        "city_distance" : [0, 20],
        "city_sizes" : [4, 12],
        "occurrences" : [1, 5],
        "flags" : [ "CLASSIC" ]
    },{
        "type" : "overmap_special",
        "id" : "Megastore",
        "overmaps" : [
            { "point":[0,0,0], "overmap": "megastore"},
            { "point":[1,0,0], "overmap": "megastore_entrance"},
            { "point":[2,0,0], "overmap": "megastore"},
            { "point":[0,1,0], "overmap": "megastore"},
            { "point":[1,1,0], "overmap": "megastore"},
            { "point":[2,1,0], "overmap": "megastore"},
            { "point":[0,2,0], "overmap": "megastore"},
            { "point":[1,2,0], "overmap": "megastore"},
            { "point":[2,2,0], "overmap": "megastore"}
        ],
        "connections" : [
            { "point" : [1,-1,0], "terrain" : "road" }
        ],
        "locations" : [ "land" ],
        "city_distance" : [0, 10],
        "city_sizes" : [4, 12],
        "occurrences" : [0, 5],
        "flags" : [ "CLASSIC" ]
    },{
        "type" : "overmap_special",
        "id" : "Hospital",
        "overmaps" : [
            { "point":[1,-1,0], "overmap": "road_end_north"},
            { "point":[0,0,0], "overmap": "hospital_3_north"},
            { "point":[1,0,0], "overmap": "hospital_2_north"},
            { "point":[2,0,0], "overmap": "hospital_1_north"},
            { "point":[0,1,0], "overmap": "hospital_6_north"},
            { "point":[1,1,0], "overmap": "hospital_5_north"},
            { "point":[2,1,0], "overmap": "hospital_4_north"},
            { "point":[0,2,0], "overmap": "hospital_9_north"},
            { "point":[1,2,0], "overmap": "hospital_8_north"},
            { "point":[2,2,0], "overmap": "hospital_7_north"}
        ],
        "connections" : [
            { "point" : [1,-1,0] }
        ],
        "locations" : [ "wilderness" ],
        "city_distance" : [3, 10],
        "city_sizes" : [4, 12],
        "occurrences" : [1, 5],
        "flags" : [ "CLASSIC" ]
    },{
        "type" : "overmap_special",
        "id" : "Public Works",
        "overmaps" : [
            { "point" : [0,2,0], "overmap": "road_end_north"},
            { "point":[0,0,0], "overmap": "public_works_NW_north"},
            { "point":[1,0,0], "overmap": "public_works_NE_north"},
            { "point":[0,1,0], "overmap": "public_works_SW_north"},
            { "point":[1,1,0], "overmap": "public_works_SE_north"}
        ],
        "connections" : [
            { "point" : [0,2,0] }
        ],
        "locations" : [ "land" ],
        "city_distance" : [2, 10],
        "city_sizes" : [4, 12],
        "occurrences" : [0, 3],
        "flags" : [ "CLASSIC" ]
    },{
        "type" : "overmap_special",
        "id" : "Apartments_Con",
        "overmaps" : [
            { "point":[0,0,0], "overmap": "apartments_con_tower_NW_north"},
            { "point":[1,0,0], "overmap": "apartments_con_tower_NE_north"},
            { "point":[0,1,0], "overmap": "apartments_con_tower_SW_north"},
            { "point":[1,1,0], "overmap": "apartments_con_tower_SE_north"}
        ],
        "connections" : [
            { "point" : [0,2,0], "terrain" : "road" },
            { "point" : [1,2,0], "terrain" : "road" }
        ],
        "locations" : [ "wilderness" ],
        "city_distance" : [-1, 2],
        "city_sizes" : [4, 12],
        "occurrences" : [0, 5],
        "flags" : [ "CLASSIC" ]
    },{
        "type" : "overmap_special",
        "id" : "Apartments_Mod",
        "overmaps" : [
            { "point": [ 0, 0, 0 ], "overmap": "apartments_mod_tower_NW_north" },
            { "point": [ 1, 0, 0 ], "overmap": "apartments_mod_tower_NE_north" },
            { "point": [ 0, 1, 0 ], "overmap": "apartments_mod_tower_SW_north" },
            { "point": [ 1, 1, 0 ], "overmap": "apartments_mod_tower_SE_north" }
        ],
        "connections" : [
            { "point": [ 0, 2, 0 ], "terrain": "road" },
            { "point": [ 1, 2, 0 ], "terrain": "road" }
        ],
        "locations" : [ "wilderness" ],
        "city_distance" : [-1, 2],
        "city_sizes" : [4, 12],
        "occurrences" : [0, 4],
        "flags" : [ "CLASSIC" ]
    },{
        "type" : "overmap_special",
        "id" : "Office Tower",
        "overmaps" : [
            { "point" : [1,-1,0], "overmap" : "road_end_north"},
            { "point":[0,0,0], "overmap": "office_tower_1"},
            { "point":[1,0,0], "overmap": "office_tower_1_entrance"},
            { "point":[0,1,0], "overmap": "office_tower_1"},
            { "point":[1,1,0], "overmap": "office_tower_1"},
            { "point":[0,0,-1], "overmap": "office_tower_b"},
            { "point":[1,0,-1], "overmap": "office_tower_b_entrance"},
            { "point":[0,1,-1], "overmap": "office_tower_b"},
            { "point":[1,1,-1], "overmap": "office_tower_b"}
        ],
        "connections" : [
            { "point" : [1,-1,0] }
        ],
        "locations" : [ "wilderness" ],
        "city_distance" : [-1, 4],
        "city_sizes" : [4, 12],
        "occurrences" : [1, 5],
        "flags" : [ "CLASSIC" ]
    },{
        "type" : "overmap_special",
        "id" : "Office_Tower_2.0",
        "overmaps" : [
            { "point":[-2,0,0], "overmap": "office_tower_2_a1_north"},
            { "point":[-1,0,0], "overmap": "office_tower_2_a2_north"},
            { "point":[0,0,0], "overmap": "office_tower_2_a3_north"},
            { "point":[-2,1,0], "overmap": "office_tower_2_b1_north"},
            { "point":[-1,1,0], "overmap": "office_tower_2_b2_north"},
            { "point":[0,1,0], "overmap": "office_tower_2_b3_north"}
        ],
        "connections" : [
            { "point" : [0,-1,0], "terrain" : "road" }
        ],
        "locations" : [ "wilderness" ],
        "city_distance" : [-1, 4],
        "city_sizes" : [6, 12],
        "occurrences" : [0, 3],
        "flags" : [ "CLASSIC" ]
    },{
        "type" : "overmap_special",
        "id" : "Office Tower 2 Hidden Lab",
        "overmaps" : [
            { "point":[-2,0,0], "overmap": "office_tower_2_a1_tower_lab_north"},
            { "point":[-1,0,0], "overmap": "office_tower_2_a2_north"},
            { "point":[0,0,0], "overmap": "office_tower_2_a3_north"},
            { "point":[-2,1,0], "overmap": "office_tower_2_b1_north"},
            { "point":[-1,1,0], "overmap": "office_tower_2_b2_north"},
            { "point":[0,1,0], "overmap": "office_tower_2_b3_north"},
            { "point":[-2,0,1], "overmap": "tower_lab_stairs"},
            { "point":[-1,0,1], "overmap": "tower_lab"},
            { "point":[0,0,1], "overmap": "office_tower_open_air_corner_north"},
            { "point":[-2,1,1], "overmap": "tower_lab"},
            { "point":[-1,1,1], "overmap": "tower_lab"},
            { "point":[0,1,1], "overmap": "tower_lab"},
            { "point":[-2,0,2], "overmap": "tower_lab"},
            { "point":[-1,0,2], "overmap": "tower_lab"},
            { "point":[0,0,2], "overmap": "office_tower_open_air_corner_north"},
            { "point":[-2,1,2], "overmap": "tower_lab"},
            { "point":[-1,1,2], "overmap": "tower_lab"},
            { "point":[0,1,2], "overmap": "tower_lab_stairs"},
            { "point":[-2,0,3], "overmap": "tower_lab_stairs"},
            { "point":[-1,0,3], "overmap": "tower_lab"},
            { "point":[0,0,3], "overmap": "office_tower_open_air_corner_north"},
            { "point":[-2,1,3], "overmap": "tower_lab"},
            { "point":[-1,1,3], "overmap": "tower_lab"},
            { "point":[0,1,3], "overmap": "tower_lab"},
            { "point":[-2,0,4], "overmap": "tower_lab"},
            { "point":[-1,0,4], "overmap": "tower_lab"},
            { "point":[0,0,4], "overmap": "office_tower_open_air_corner_north"},
            { "point":[-2,1,4], "overmap": "tower_lab"},
            { "point":[-1,1,4], "overmap": "tower_lab"},
            { "point":[0,1,4], "overmap": "tower_lab_stairs"},
            { "point":[-2,0,5], "overmap": "tower_lab_stairs"},
            { "point":[-1,0,5], "overmap": "tower_lab"},
            { "point":[0,0,5], "overmap": "office_tower_open_air_corner_north"},
            { "point":[-2,1,5], "overmap": "tower_lab"},
            { "point":[-1,1,5], "overmap": "tower_lab"},
            { "point":[0,1,5], "overmap": "tower_lab"},
            { "point":[-2,0,6], "overmap": "tower_lab"},
            { "point":[-1,0,6], "overmap": "tower_lab_finale"},
            { "point":[0,0,6], "overmap": "office_tower_open_air_corner_north"},
            { "point":[-2,1,6], "overmap": "tower_lab_finale"},
            { "point":[-1,1,6], "overmap": "tower_lab"},
            { "point":[0,1,6], "overmap": "tower_lab_stairs"}
        ],
        "connections" : [
            { "point" : [0,-1,0], "terrain" : "road" }
        ],
        "locations" : [ "wilderness" ],
        "city_distance" : [-1, 6],
        "city_sizes" : [4, 12],
        "occurrences" : [0, 3]
    },{
        "type" : "overmap_special",
        "id" : "Cathedral",
        "overmaps" : [
            { "point" : [0,0,0], "overmap": "cathedral_1_NW_north"},
            { "point" : [1,0,0], "overmap": "cathedral_1_NE_north"},
            { "point" : [0,1,0], "overmap": "cathedral_1_SW_north"},
            { "point" : [1,1,0], "overmap": "cathedral_1_SE_north"},
            { "point" : [0,0,-1], "overmap": "cathedral_b_NW_north"},
            { "point" : [1,0,-1], "overmap": "cathedral_b_NE_north"},
            { "point" : [0,1,-1], "overmap": "cathedral_b_SW_north"},
            { "point" : [1,1,-1], "overmap": "cathedral_b_SE_north"}
        ],
        "connections" : [
            { "point" : [0,-1,0], "terrain" : "road" },
            { "point" : [1,-1,0], "terrain" : "road" }
        ],
        "locations" : [ "wilderness" ],
        "city_distance" : [-1, 2],
        "city_sizes" : [4, 12],
        "occurrences" : [1, 2],
        "flags" : [ "CLASSIC" ]
    },{
        "type" : "overmap_special",
        "id" : "School",
        "overmaps" : [
            { "point":[0,-1,0], "overmap": "road_end_north"},
            { "point":[0,0,0], "overmap": "school_1_3_north"},
            { "point":[1,0,0], "overmap": "school_1_2_north"},
            { "point":[2,0,0], "overmap": "school_1_1_north"},
            { "point":[0,1,0], "overmap": "school_1_6_north"},
            { "point":[1,1,0], "overmap": "school_1_5_north"},
            { "point":[2,1,0], "overmap": "school_1_4_north"},
            { "point":[0,2,0], "overmap": "school_1_9_north"},
            { "point":[1,2,0], "overmap": "school_1_8_north"},
            { "point":[2,2,0], "overmap": "school_1_7_north"},
            { "point":[1,3,0], "overmap": "road_isolated"}
        ],
        "connections" : [
            { "point" : [0,-1,0] },
            { "point" : [1,3,0] }
        ],
        "locations" : [ "wilderness" ],
        "city_distance" : [1, 5],
        "city_sizes" : [4, 12],
        "occurrences" : [1, 3],
        "flags" : [ "CLASSIC" ]
    },{
        "type" : "overmap_special",
        "id" : "Prison",
        "overmaps" : [
            { "point":[0,-1,0], "overmap": "road_end_north"},
            { "point":[-1,0,0], "overmap": "prison_1_3_north"},
            { "point":[0,0,0], "overmap": "prison_1_2_north"},
            { "point":[1,0,0], "overmap": "prison_1_1_north"},
            { "point":[-1,1,0], "overmap": "prison_1_6_north"},
            { "point":[0,1,0], "overmap": "prison_1_5_north"},
            { "point":[1,1,0], "overmap": "prison_1_4_north"},
            { "point":[-1,2,0], "overmap": "prison_1_9_north"},
            { "point":[0,2,0], "overmap": "prison_1_8_north"},
            { "point":[1,2,0], "overmap": "prison_1_7_north"},
            { "point":[-1,0,-1], "overmap": "prison_1_b_3_north"},
            { "point":[0,0,-1], "overmap": "prison_1_b_2_north"},
            { "point":[1,0,-1], "overmap": "prison_1_b_1_north"},
            { "point":[-1,1,-1], "overmap": "prison_1_b_6_north"},
            { "point":[0,1,-1], "overmap": "prison_1_b_5_north"},
            { "point":[1,1,-1], "overmap": "prison_1_b_4_north"},
            { "point":[-1,2,-1], "overmap": "prison_1_b_9_north"},
            { "point":[0,2,-1], "overmap": "prison_1_b_8_north"},
            { "point":[1,2,-1], "overmap": "prison_1_b_7_north"}
        ],
        "connections" : [
            { "point" : [0,-1,0] }
        ],
        "locations" : [ "land", "swamp" ],
        "city_distance" : [3, -1],
        "city_sizes" : [4, 12],
        "occurrences" : [1, 1],
        "flags" : [ "CLASSIC" ]
    },{
        "type" : "overmap_special",
        "id" : "Prison Hidden Lab",
        "overmaps" : [
            { "point":[0,-1,0], "overmap": "road_end_north"},
            { "point":[-1,0,0], "overmap": "prison_1_3_north"},
            { "point":[0,0,0], "overmap": "prison_1_2_north"},
            { "point":[1,0,0], "overmap": "prison_1_1_north"},
            { "point":[-1,1,0], "overmap": "prison_1_6_north"},
            { "point":[0,1,0], "overmap": "prison_1_5_north"},
            { "point":[1,1,0], "overmap": "prison_1_4_north"},
            { "point":[-1,2,0], "overmap": "prison_1_9_north"},
            { "point":[0,2,0], "overmap": "prison_1_8_north"},
            { "point":[1,2,0], "overmap": "prison_1_7_north"},
            { "point":[-1,0,-1], "overmap": "prison_1_b_3_north"},
            { "point":[0,0,-1], "overmap": "prison_1_b_2_north"},
            { "point":[1,0,-1], "overmap": "prison_1_b_1_north"},
            { "point":[-1,1,-1], "overmap": "prison_1_b_6_north"},
            { "point":[0,1,-1], "overmap": "prison_1_b_5_north"},
            { "point":[1,1,-1], "overmap": "prison_1_b_4_north"},
            { "point":[-1,2,-1], "overmap": "prison_1_b_9_hidden_north"},
            { "point":[0,2,-1], "overmap": "prison_1_b_8_hidden_lab_stairs_north"},
            { "point":[1,2,-1], "overmap": "prison_1_b_7_hidden_north"}
        ],
        "connections" : [
            { "point" : [0,-1,0] }
        ],
        "locations" : [ "land", "swamp" ],
        "city_distance" : [3, -1],
        "city_sizes" : [4, 12],
        "occurrences" : [0, 1]
    },{
        "type" : "overmap_special",
        "id" : "Mine Entrace",
        "overmaps" : [
            { "point":[0,0,0], "overmap": "s_lot"},
            { "point":[0,1,0], "overmap": "mine_entrance"}
        ],
        "connections" : [
            { "point" : [0,-1,0], "terrain" : "road" }
        ],
        "locations" : [ "wilderness" ],
        "city_distance" : [15, -1],
        "city_sizes" : [4, 12],
        "occurrences" : [0, 5],
        "rotate" : false
    },{
        "type" : "overmap_special",
        "id" : "Anthill",
        "overmaps" : [
            { "point":[0,0,0], "overmap": "anthill"}
        ],
        "locations" : [ "wilderness" ],
        "city_distance" : [10, -1],
        "city_sizes" : [0, 20],
        "occurrences" : [0, 3],
        "rotate" : false,
        "spawns" : { "group" : "GROUP_ANT", "population":[1000,2000], "radius":[10,30] }
    },{
        "type" : "overmap_special",
        "id" : "Acid Anthill",
        "overmaps" : [
            { "point":[0,0,0], "overmap": "acid_anthill"}
        ],
        "locations" : [ "wilderness" ],
        "city_distance" : [10, -1],
        "city_sizes" : [0, 20],
        "occurrences" : [0, 3],
        "rotate" : false,
        "spawns" : { "group" : "GROUP_ANT_ACID", "population":[800,1600], "radius":[10,30] }
    },{
        "type" : "overmap_special",
        "id" : "Spider Pit",
        "overmaps" : [
            { "point":[0,0,0], "overmap": "spider_pit"},
            { "point":[0,0,-1], "overmap": "spider_pit_under"}
        ],
        "locations" : [ "forest" ],
        "city_sizes" : [0, 12],
        "occurrences" : [0, 500],
        "rotate" : false
    },{
        "type" : "overmap_special",
        "id" : "Slime Pit",
        "overmaps" : [
            { "point":[0,0,0], "overmap": "slimepit_down"}
        ],
        "locations" : [ "land", "swamp" ],
        "city_sizes" : [0, 12],
        "occurrences" : [0, 4],
        "rotate" : false,
        "spawns" : { "group" : "GROUP_GOO", "population":[100,200], "radius":[2,10] }
    },{
        "type" : "overmap_special",
        "id" : "Fungal Bloom",
        "overmaps" : [
            { "point":[0,0,0], "overmap": "fungal_bloom"}
        ],
        "locations" : [ "wilderness" ],
        "city_distance" : [5, -1],
        "city_sizes" : [0, 12],
        "occurrences" : [0, 3],
        "rotate" : false,
        "spawns" : { "group" : "GROUP_FUNGI", "population":[600,1200], "radius":[30,50] }
    },{
        "type" : "overmap_special",
        "id" : "Fungal Tower",
        "overmaps" : [
            { "point":[0,0,0], "overmap": "fungal_tower"}
        ],
        "locations" : [ "wilderness" ],
        "city_distance" : [5, -1],
        "city_sizes" : [0, 12],
        "occurrences" : [0, 2],
        "rotate" : false,
        "spawns" : { "group" : "GROUP_FUNGI_TOWER", "population":[125,175], "radius":[2,2] }
    },{
        "type" : "overmap_special",
        "id" : "Fungal Flowers",
        "overmaps" : [
            { "point":[0,0,0], "overmap": "fungal_flowers"}
        ],
        "locations" : [ "land" ],
        "city_distance" : [5, -1],
        "city_sizes" : [0, 12],
        "occurrences" : [0, 2],
        "rotate" : false,
        "spawns" : { "group" : "GROUP_FUNGI_FLOWERS", "population":[50,100], "radius":[2,4] }
    },{
        "type" : "overmap_special",
        "id" : "Triffid Grove",
        "overmaps" : [
            { "point":[0,0,0], "overmap": "triffid_grove"},
            { "point":[0,0,-1], "overmap": "triffid_roots"},
            { "point":[0,0,-2], "overmap": "triffid_finale"}
        ],
        "locations" : [ "forest" ],
        "city_sizes" : [0, 12],
        "occurrences" : [0, 4],
        "rotate" : false,
        "spawns" : { "group" : "GROUP_TRIFFID", "population":[800,1300], "radius":[12,20] }
    },{
        "type" : "overmap_special",
        "id" : "Evac Shelter",
        "overmaps" : [
            { "point":[0,0,0], "overmap": "shelter"},
            { "point":[0,0,-1], "overmap": "shelter_under"}
        ],
        "connections" : [
            { "point" : [0,-1,0], "terrain" : "road" }
        ],
        "locations" : [ "wilderness" ],
        "city_distance" : [5, 10],
        "city_sizes" : [4, 12],
        "occurrences" : [1, 10],
        "rotate" : false,
        "flags" : [ "CLASSIC" ]
    },{
        "type" : "overmap_special",
        "id" : "Cave",
        "overmaps" : [
            { "point":[0,0,0], "overmap": "cave"}
        ],
        "locations" : [ "land" ],
        "city_sizes" : [0, 12],
        "occurrences" : [0, 30],
        "rotate" : false
    },{
        "type" : "overmap_special",
        "id" : "Toxic Waste Dump",
        "overmaps" : [
            { "point":[0,0,0], "overmap": "toxic_dump"}
        ],
        "locations" : [ "land" ],
        "city_distance" : [15, -1],
        "city_sizes" : [0, 12],
        "occurrences" : [0, 5],
        "rotate" : false,
        "flags" : [ "CLASSIC" ]
    },{
        "type" : "overmap_special",
        "id" : "Hazardous Waste Sarcophagus",
        "overmaps" : [
            { "point":[1,-1,0], "overmap": "road_end_north"},
            { "point":[0,0,0], "overmap": "haz_sar"},
            { "point":[1,0,0], "overmap": "haz_sar_entrance"},
            { "point":[0,1,0], "overmap": "haz_sar"},
            { "point":[1,1,0], "overmap": "haz_sar"},
            { "point":[0,0,-2], "overmap": "haz_sar_b1"},
            { "point":[1,0,-2], "overmap": "haz_sar_entrance_b1"},
            { "point":[0,1,-2], "overmap": "haz_sar_b1"},
            { "point":[1,1,-2], "overmap": "haz_sar_b1"}
        ],
        "connections" : [
            { "point" : [1,-1,0] }
        ],
        "locations" : [ "land" ],
        "city_distance" : [15, -1],
        "city_sizes" : [4, 12],
        "occurrences" : [1, 2],
        "rotate" : false
    },{
        "type" : "overmap_special",
        "id" : "Mall",
        "overmaps" : [
            { "point":[0,0,0], "overmap": "mall_a_1_north"},
            { "point":[1,0,0], "overmap": "mall_a_2_north"},
            { "point":[2,0,0], "overmap": "mall_a_3_north"},
            { "point":[3,0,0], "overmap": "mall_a_4_north"},
            { "point":[4,0,0], "overmap": "mall_a_5_north"},
            { "point":[5,0,0], "overmap": "mall_a_6_north"},
            { "point":[6,0,0], "overmap": "mall_a_7_north"},
            { "point":[7,0,0], "overmap": "mall_a_8_north"},
            { "point":[8,0,0], "overmap": "mall_a_9_north"},
            { "point":[0,1,0], "overmap": "mall_a_10_north"},
            { "point":[1,1,0], "overmap": "mall_a_11_north"},
            { "point":[2,1,0], "overmap": "mall_a_12_north"},
            { "point":[3,1,0], "overmap": "mall_a_13_north"},
            { "point":[4,1,0], "overmap": "mall_a_14_north"},
            { "point":[5,1,0], "overmap": "mall_a_15_north"},
            { "point":[6,1,0], "overmap": "mall_a_16_north"},
            { "point":[7,1,0], "overmap": "mall_a_17_north"},
            { "point":[8,1,0], "overmap": "mall_a_18_north"},
            { "point":[0,2,0], "overmap": "mall_a_19_north"},
            { "point":[1,2,0], "overmap": "mall_a_20_north"},
            { "point":[2,2,0], "overmap": "mall_a_21_north"},
            { "point":[3,2,0], "overmap": "mall_a_22_north"},
            { "point":[4,2,0], "overmap": "mall_a_23_north"},
            { "point":[5,2,0], "overmap": "mall_a_24_north"},
            { "point":[6,2,0], "overmap": "mall_a_25_north"},
            { "point":[7,2,0], "overmap": "mall_a_26_north"},
            { "point":[8,2,0], "overmap": "mall_a_27_north"},
            { "point":[0,3,0], "overmap": "mall_a_28_north"},
            { "point":[1,3,0], "overmap": "mall_a_29_north"},
            { "point":[2,3,0], "overmap": "mall_a_30_north"},
            { "point":[3,3,0], "overmap": "mall_a_31_north"},
            { "point":[4,3,0], "overmap": "mall_a_32_north"},
            { "point":[5,3,0], "overmap": "mall_a_33_north"},
            { "point":[6,3,0], "overmap": "mall_a_34_north"},
            { "point":[7,3,0], "overmap": "mall_a_35_north"},
            { "point":[8,3,0], "overmap": "mall_a_36_north"},
            { "point":[0,4,0], "overmap": "mall_a_37_north"},
            { "point":[1,4,0], "overmap": "mall_a_38_north"},
            { "point":[2,4,0], "overmap": "mall_a_39_north"},
            { "point":[3,4,0], "overmap": "mall_a_40_north"},
            { "point":[4,4,0], "overmap": "mall_a_41_north"},
            { "point":[5,4,0], "overmap": "mall_a_42_north"},
            { "point":[6,4,0], "overmap": "mall_a_43_north"},
            { "point":[7,4,0], "overmap": "mall_a_44_north"},
            { "point":[8,4,0], "overmap": "mall_a_45_north"},
            { "point":[0,5,0], "overmap": "mall_a_46_north"},
            { "point":[1,5,0], "overmap": "mall_a_47_north"},
            { "point":[2,5,0], "overmap": "mall_a_48_north"},
            { "point":[3,5,0], "overmap": "mall_a_49_north"},
            { "point":[4,5,0], "overmap": "mall_a_50_north"},
            { "point":[5,5,0], "overmap": "mall_a_51_north"},
            { "point":[6,5,0], "overmap": "mall_a_52_north"},
            { "point":[7,5,0], "overmap": "mall_a_53_north"},
            { "point":[8,5,0], "overmap": "mall_a_54_north"},
            { "point":[0,6,0], "overmap": "mall_a_55_north"},
            { "point":[1,6,0], "overmap": "mall_a_56_north"},
            { "point":[2,6,0], "overmap": "mall_a_57_north"},
            { "point":[3,6,0], "overmap": "mall_a_58_north"},
            { "point":[4,6,0], "overmap": "mall_a_59_north"},
            { "point":[5,6,0], "overmap": "mall_a_60_north"},
            { "point":[6,6,0], "overmap": "mall_a_61_north"},
            { "point":[7,6,0], "overmap": "mall_a_62_north"},
            { "point":[8,6,0], "overmap": "mall_a_63_north"},
            { "point":[0,7,0], "overmap": "mall_a_64_north"},
            { "point":[1,7,0], "overmap": "mall_a_65_north"},
            { "point":[2,7,0], "overmap": "mall_a_66_north"},
            { "point":[3,7,0], "overmap": "mall_a_67_north"},
            { "point":[4,7,0], "overmap": "mall_a_68_north"},
            { "point":[5,7,0], "overmap": "mall_a_69_north"},
            { "point":[6,7,0], "overmap": "mall_a_70_north"},
            { "point":[7,7,0], "overmap": "mall_a_71_north"},
            { "point":[8,7,0], "overmap": "mall_a_72_north"},
            { "point":[0,8,0], "overmap": "mall_a_73_north"},
            { "point":[1,8,0], "overmap": "mall_a_74_north"},
            { "point":[2,8,0], "overmap": "mall_a_75_north"},
            { "point":[3,8,0], "overmap": "mall_a_76_north"},
            { "point":[4,8,0], "overmap": "mall_a_77_north"},
            { "point":[5,8,0], "overmap": "mall_a_78_north"},
            { "point":[6,8,0], "overmap": "mall_a_79_north"},
            { "point":[7,8,0], "overmap": "mall_a_80_north"},
            { "point":[8,8,0], "overmap": "mall_a_81_north"},
            { "point":[4,9,0], "overmap": "road_end_south"}
        ],
        "connections" : [
            { "point" : [4,9,0] }
        ],
        "locations" : [ "land" ],
        "city_distance" : [1, 5],
        "city_sizes" : [1, 12],
        "occurrences" : [1, 1],
        "flags" : [ "CLASSIC" ]
},{
        "type" : "overmap_special",
        "id" : "Necropolis",
        "overmaps" : [
            { "point":[0,0,0], "overmap": "necropolis_a_1_north"},
            { "point":[1,0,0], "overmap": "necropolis_a_2_north"},
            { "point":[2,0,0], "overmap": "necropolis_a_3_north"},
            { "point":[3,0,0], "overmap": "necropolis_a_4_north"},
            { "point":[4,0,0], "overmap": "necropolis_a_5_north"},
            { "point":[5,0,0], "overmap": "necropolis_a_6_north"},
            { "point":[6,0,0], "overmap": "necropolis_a_7_north"},
            { "point":[7,0,0], "overmap": "necropolis_a_8_north"},
            { "point":[8,0,0], "overmap": "necropolis_a_9_north"},
            { "point":[0,1,0], "overmap": "necropolis_a_10_north"},
            { "point":[1,1,0], "overmap": "necropolis_a_11_north"},
            { "point":[2,1,0], "overmap": "necropolis_a_12_north"},
            { "point":[3,1,0], "overmap": "necropolis_a_13_north"},
            { "point":[4,1,0], "overmap": "necropolis_a_14_north"},
            { "point":[5,1,0], "overmap": "necropolis_a_15_north"},
            { "point":[6,1,0], "overmap": "necropolis_a_16_north"},
            { "point":[7,1,0], "overmap": "necropolis_a_17_north"},
            { "point":[8,1,0], "overmap": "necropolis_a_18_north"},
            { "point":[0,2,0], "overmap": "necropolis_a_19_north"},
            { "point":[1,2,0], "overmap": "necropolis_a_20_north"},
            { "point":[2,2,0], "overmap": "necropolis_a_21_north"},
            { "point":[3,2,0], "overmap": "necropolis_a_22_north"},
            { "point":[4,2,0], "overmap": "necropolis_a_23_north"},
            { "point":[5,2,0], "overmap": "necropolis_a_24_north"},
            { "point":[6,2,0], "overmap": "necropolis_a_25_north"},
            { "point":[7,2,0], "overmap": "necropolis_a_26_north"},
            { "point":[8,2,0], "overmap": "necropolis_a_27_north"},
            { "point":[0,3,0], "overmap": "necropolis_a_28_north"},
            { "point":[1,3,0], "overmap": "necropolis_a_29_north"},
            { "point":[2,3,0], "overmap": "necropolis_a_30_north"},
            { "point":[3,3,0], "overmap": "necropolis_a_31_north"},
            { "point":[4,3,0], "overmap": "necropolis_a_32_north"},
            { "point":[5,3,0], "overmap": "necropolis_a_33_north"},
            { "point":[6,3,0], "overmap": "necropolis_a_34_north"},
            { "point":[7,3,0], "overmap": "necropolis_a_35_north"},
            { "point":[8,3,0], "overmap": "necropolis_a_36_north"},
            { "point":[0,4,0], "overmap": "necropolis_a_37_north"},
            { "point":[1,4,0], "overmap": "necropolis_a_38_north"},
            { "point":[2,4,0], "overmap": "necropolis_a_39_north"},
            { "point":[3,4,0], "overmap": "necropolis_a_40_north"},
            { "point":[4,4,0], "overmap": "necropolis_a_41_north"},
            { "point":[5,4,0], "overmap": "necropolis_a_42_north"},
            { "point":[6,4,0], "overmap": "necropolis_a_43_north"},
            { "point":[7,4,0], "overmap": "necropolis_a_44_north"},
            { "point":[8,4,0], "overmap": "necropolis_a_45_north"},
            { "point":[0,5,0], "overmap": "necropolis_a_46_north"},
            { "point":[1,5,0], "overmap": "necropolis_a_47_north"},
            { "point":[2,5,0], "overmap": "necropolis_a_48_north"},
            { "point":[3,5,0], "overmap": "necropolis_a_49_north"},
            { "point":[4,5,0], "overmap": "necropolis_a_50_north"},
            { "point":[5,5,0], "overmap": "necropolis_a_51_north"},
            { "point":[6,5,0], "overmap": "necropolis_a_52_north"},
            { "point":[7,5,0], "overmap": "necropolis_a_53_north"},
            { "point":[8,5,0], "overmap": "necropolis_a_54_north"},
            { "point":[0,6,0], "overmap": "necropolis_a_55_north"},
            { "point":[1,6,0], "overmap": "necropolis_a_56_north"},
            { "point":[2,6,0], "overmap": "necropolis_a_57_north"},
            { "point":[3,6,0], "overmap": "necropolis_a_58_north"},
            { "point":[4,6,0], "overmap": "necropolis_a_59_north"},
            { "point":[5,6,0], "overmap": "necropolis_a_60_north"},
            { "point":[6,6,0], "overmap": "necropolis_a_61_north"},
            { "point":[7,6,0], "overmap": "necropolis_a_62_north"},
            { "point":[8,6,0], "overmap": "necropolis_a_63_north"},
            { "point":[0,7,0], "overmap": "necropolis_a_64_north"},
            { "point":[1,7,0], "overmap": "necropolis_a_65_north"},
            { "point":[2,7,0], "overmap": "necropolis_a_66_north"},
            { "point":[3,7,0], "overmap": "necropolis_a_67_north"},
            { "point":[4,7,0], "overmap": "necropolis_a_68_north"},
            { "point":[5,7,0], "overmap": "necropolis_a_69_north"},
            { "point":[6,7,0], "overmap": "necropolis_a_70_north"},
            { "point":[7,7,0], "overmap": "necropolis_a_71_north"},
            { "point":[8,7,0], "overmap": "necropolis_a_72_north"},
            { "point":[0,8,0], "overmap": "necropolis_a_73_north"},
            { "point":[1,8,0], "overmap": "necropolis_a_74_north"},
            { "point":[2,8,0], "overmap": "necropolis_a_75_north"},
            { "point":[3,8,0], "overmap": "necropolis_a_76_north"},
            { "point":[4,8,0], "overmap": "necropolis_a_77_north"},
            { "point":[5,8,0], "overmap": "necropolis_a_78_north"},
            { "point":[6,8,0], "overmap": "necropolis_a_79_north"},
            { "point":[7,8,0], "overmap": "necropolis_a_80_north"},
            { "point":[8,8,0], "overmap": "necropolis_a_81_north"},
            { "point":[0,0,-1], "overmap": "necropolis_b_1_north"},
            { "point":[1,0,-1], "overmap": "necropolis_b_2_north"},
            { "point":[2,0,-1], "overmap": "necropolis_b_3_north"},
            { "point":[3,0,-1], "overmap": "necropolis_b_4_north"},
            { "point":[4,0,-1], "overmap": "necropolis_b_5_north"},
            { "point":[5,0,-1], "overmap": "necropolis_b_6_north"},
            { "point":[6,0,-1], "overmap": "necropolis_b_7_north"},
            { "point":[7,0,-1], "overmap": "necropolis_b_8_north"},
            { "point":[8,0,-1], "overmap": "necropolis_b_9_north"},
            { "point":[0,1,-1], "overmap": "necropolis_b_10_north"},
            { "point":[1,1,-1], "overmap": "necropolis_b_11_north"},
            { "point":[2,1,-1], "overmap": "necropolis_b_12_north"},
            { "point":[3,1,-1], "overmap": "necropolis_b_13_north"},
            { "point":[4,1,-1], "overmap": "necropolis_b_14_north"},
            { "point":[5,1,-1], "overmap": "necropolis_b_15_north"},
            { "point":[6,1,-1], "overmap": "necropolis_b_16_north"},
            { "point":[7,1,-1], "overmap": "necropolis_b_17_north"},
            { "point":[8,1,-1], "overmap": "necropolis_b_18_north"},
            { "point":[0,2,-1], "overmap": "necropolis_b_19_north"},
            { "point":[1,2,-1], "overmap": "necropolis_b_20_north"},
            { "point":[2,2,-1], "overmap": "necropolis_b_21_north"},
            { "point":[3,2,-1], "overmap": "necropolis_b_22_north"},
            { "point":[4,2,-1], "overmap": "necropolis_b_23_north"},
            { "point":[5,2,-1], "overmap": "necropolis_b_24_north"},
            { "point":[6,2,-1], "overmap": "necropolis_b_25_north"},
            { "point":[7,2,-1], "overmap": "necropolis_b_26_north"},
            { "point":[8,2,-1], "overmap": "necropolis_b_27_north"},
            { "point":[0,3,-1], "overmap": "necropolis_b_28_north"},
            { "point":[1,3,-1], "overmap": "necropolis_b_29_north"},
            { "point":[2,3,-1], "overmap": "necropolis_b_30_north"},
            { "point":[3,3,-1], "overmap": "necropolis_b_31_north"},
            { "point":[4,3,-1], "overmap": "necropolis_b_32_north"},
            { "point":[5,3,-1], "overmap": "necropolis_b_33_north"},
            { "point":[6,3,-1], "overmap": "necropolis_b_34_north"},
            { "point":[7,3,-1], "overmap": "necropolis_b_35_north"},
            { "point":[8,3,-1], "overmap": "necropolis_b_36_north"},
            { "point":[0,4,-1], "overmap": "necropolis_b_37_north"},
            { "point":[1,4,-1], "overmap": "necropolis_b_38_north"},
            { "point":[2,4,-1], "overmap": "necropolis_b_39_north"},
            { "point":[3,4,-1], "overmap": "necropolis_b_40_north"},
            { "point":[4,4,-1], "overmap": "necropolis_b_41_north"},
            { "point":[5,4,-1], "overmap": "necropolis_b_42_north"},
            { "point":[6,4,-1], "overmap": "necropolis_b_43_north"},
            { "point":[7,4,-1], "overmap": "necropolis_b_44_north"},
            { "point":[8,4,-1], "overmap": "necropolis_b_45_north"},
            { "point":[0,5,-1], "overmap": "necropolis_b_46_north"},
            { "point":[1,5,-1], "overmap": "necropolis_b_47_north"},
            { "point":[2,5,-1], "overmap": "necropolis_b_48_north"},
            { "point":[3,5,-1], "overmap": "necropolis_b_49_north"},
            { "point":[4,5,-1], "overmap": "necropolis_b_50_north"},
            { "point":[5,5,-1], "overmap": "necropolis_b_51_north"},
            { "point":[6,5,-1], "overmap": "necropolis_b_52_north"},
            { "point":[7,5,-1], "overmap": "necropolis_b_53_north"},
            { "point":[8,5,-1], "overmap": "necropolis_b_54_north"},
            { "point":[0,6,-1], "overmap": "necropolis_b_55_north"},
            { "point":[1,6,-1], "overmap": "necropolis_b_56_north"},
            { "point":[2,6,-1], "overmap": "necropolis_b_57_north"},
            { "point":[3,6,-1], "overmap": "necropolis_b_58_north"},
            { "point":[4,6,-1], "overmap": "necropolis_b_59_north"},
            { "point":[5,6,-1], "overmap": "necropolis_b_60_north"},
            { "point":[6,6,-1], "overmap": "necropolis_b_61_north"},
            { "point":[7,6,-1], "overmap": "necropolis_b_62_north"},
            { "point":[8,6,-1], "overmap": "necropolis_b_63_north"},
            { "point":[0,7,-1], "overmap": "necropolis_b_64_north"},
            { "point":[1,7,-1], "overmap": "necropolis_b_65_north"},
            { "point":[2,7,-1], "overmap": "necropolis_b_66_north"},
            { "point":[3,7,-1], "overmap": "necropolis_b_67_north"},
            { "point":[4,7,-1], "overmap": "necropolis_b_68_north"},
            { "point":[5,7,-1], "overmap": "necropolis_b_69_north"},
            { "point":[6,7,-1], "overmap": "necropolis_b_70_north"},
            { "point":[7,7,-1], "overmap": "necropolis_b_71_north"},
            { "point":[8,7,-1], "overmap": "necropolis_b_72_north"},
            { "point":[0,8,-1], "overmap": "necropolis_b_73_north"},
            { "point":[1,8,-1], "overmap": "necropolis_b_74_north"},
            { "point":[2,8,-1], "overmap": "necropolis_b_75_north"},
            { "point":[3,8,-1], "overmap": "necropolis_b_76_north"},
            { "point":[4,8,-1], "overmap": "necropolis_b_77_north"},
            { "point":[5,8,-1], "overmap": "necropolis_b_78_north"},
            { "point":[6,8,-1], "overmap": "necropolis_b_79_north"},
            { "point":[7,8,-1], "overmap": "necropolis_b_80_north"},
            { "point":[8,8,-1], "overmap": "necropolis_b_81_north"},
            { "point":[0,0,-2], "overmap": "necropolis_c_1_north"},
            { "point":[1,0,-2], "overmap": "necropolis_c_2_north"},
            { "point":[2,0,-2], "overmap": "necropolis_c_3_north"},
            { "point":[3,0,-2], "overmap": "necropolis_c_4_north"},
            { "point":[4,0,-2], "overmap": "necropolis_c_5_north"},
            { "point":[5,0,-2], "overmap": "necropolis_c_6_north"},
            { "point":[6,0,-2], "overmap": "necropolis_c_7_north"},
            { "point":[7,0,-2], "overmap": "necropolis_c_8_north"},
            { "point":[8,0,-2], "overmap": "necropolis_c_9_north"},
            { "point":[0,1,-2], "overmap": "necropolis_c_10_north"},
            { "point":[1,1,-2], "overmap": "necropolis_c_11_north"},
            { "point":[2,1,-2], "overmap": "necropolis_c_12_north"},
            { "point":[3,1,-2], "overmap": "necropolis_c_13_north"},
            { "point":[4,1,-2], "overmap": "necropolis_c_14_north"},
            { "point":[5,1,-2], "overmap": "necropolis_c_15_north"},
            { "point":[6,1,-2], "overmap": "necropolis_c_16_north"},
            { "point":[7,1,-2], "overmap": "necropolis_c_17_north"},
            { "point":[8,1,-2], "overmap": "necropolis_c_18_north"},
            { "point":[0,2,-2], "overmap": "necropolis_c_19_north"},
            { "point":[1,2,-2], "overmap": "necropolis_c_20_north"},
            { "point":[2,2,-2], "overmap": "necropolis_c_21_north"},
            { "point":[3,2,-2], "overmap": "necropolis_c_22_north"},
            { "point":[4,2,-2], "overmap": "necropolis_c_23_north"},
            { "point":[5,2,-2], "overmap": "necropolis_c_24_north"},
            { "point":[6,2,-2], "overmap": "necropolis_c_25_north"},
            { "point":[7,2,-2], "overmap": "necropolis_c_26_north"},
            { "point":[8,2,-2], "overmap": "necropolis_c_27_north"},
            { "point":[0,3,-2], "overmap": "necropolis_c_28_north"},
            { "point":[1,3,-2], "overmap": "necropolis_c_29_north"},
            { "point":[2,3,-2], "overmap": "necropolis_c_30_north"},
            { "point":[3,3,-2], "overmap": "necropolis_c_31_north"},
            { "point":[4,3,-2], "overmap": "necropolis_c_32_north"},
            { "point":[5,3,-2], "overmap": "necropolis_c_33_north"},
            { "point":[6,3,-2], "overmap": "necropolis_c_34_north"},
            { "point":[7,3,-2], "overmap": "necropolis_c_35_north"},
            { "point":[8,3,-2], "overmap": "necropolis_c_36_north"},
            { "point":[0,4,-2], "overmap": "necropolis_c_37_north"},
            { "point":[1,4,-2], "overmap": "necropolis_c_38_north"},
            { "point":[2,4,-2], "overmap": "necropolis_c_39_north"},
            { "point":[3,4,-2], "overmap": "necropolis_c_40_north"},
            { "point":[4,4,-2], "overmap": "necropolis_c_41_north"},
            { "point":[5,4,-2], "overmap": "necropolis_c_42_north"},
            { "point":[6,4,-2], "overmap": "necropolis_c_43_north"},
            { "point":[7,4,-2], "overmap": "necropolis_c_44_north"},
            { "point":[8,4,-2], "overmap": "necropolis_c_45_north"},
            { "point":[0,5,-2], "overmap": "necropolis_c_46_north"},
            { "point":[1,5,-2], "overmap": "necropolis_c_47_north"},
            { "point":[2,5,-2], "overmap": "necropolis_c_48_north"},
            { "point":[3,5,-2], "overmap": "necropolis_c_49_north"},
            { "point":[4,5,-2], "overmap": "necropolis_c_50_north"},
            { "point":[5,5,-2], "overmap": "necropolis_c_51_north"},
            { "point":[6,5,-2], "overmap": "necropolis_c_52_north"},
            { "point":[7,5,-2], "overmap": "necropolis_c_53_north"},
            { "point":[8,5,-2], "overmap": "necropolis_c_54_north"},
            { "point":[0,6,-2], "overmap": "necropolis_c_55_north"},
            { "point":[1,6,-2], "overmap": "necropolis_c_56_north"},
            { "point":[2,6,-2], "overmap": "necropolis_c_57_north"},
            { "point":[3,6,-2], "overmap": "necropolis_c_58_north"},
            { "point":[4,6,-2], "overmap": "necropolis_c_59_north"},
            { "point":[5,6,-2], "overmap": "necropolis_c_60_north"},
            { "point":[6,6,-2], "overmap": "necropolis_c_61_north"},
            { "point":[7,6,-2], "overmap": "necropolis_c_62_north"},
            { "point":[8,6,-2], "overmap": "necropolis_c_63_north"},
            { "point":[0,7,-2], "overmap": "necropolis_c_64_north"},
            { "point":[1,7,-2], "overmap": "necropolis_c_65_north"},
            { "point":[2,7,-2], "overmap": "necropolis_c_66_north"},
            { "point":[3,7,-2], "overmap": "necropolis_c_67_north"},
            { "point":[4,7,-2], "overmap": "necropolis_c_68_north"},
            { "point":[5,7,-2], "overmap": "necropolis_c_69_north"},
            { "point":[6,7,-2], "overmap": "necropolis_c_70_north"},
            { "point":[7,7,-2], "overmap": "necropolis_c_71_north"},
            { "point":[8,7,-2], "overmap": "necropolis_c_72_north"},
            { "point":[0,8,-2], "overmap": "necropolis_c_73_north"},
            { "point":[1,8,-2], "overmap": "necropolis_c_74_north"},
            { "point":[2,8,-2], "overmap": "necropolis_c_75_north"},
            { "point":[3,8,-2], "overmap": "necropolis_c_76_north"},
            { "point":[4,8,-2], "overmap": "necropolis_c_77_north"},
            { "point":[5,8,-2], "overmap": "necropolis_c_78_north"},
            { "point":[6,8,-2], "overmap": "necropolis_c_79_north"},
            { "point":[7,8,-2], "overmap": "necropolis_c_80_north"},
            { "point":[8,8,-2], "overmap": "necropolis_c_81_north"},
            { "point":[0,0,-3], "overmap": "necropolis_d_1_north"},
            { "point":[1,0,-3], "overmap": "necropolis_d_2_north"},
            { "point":[2,0,-3], "overmap": "necropolis_d_3_north"},
            { "point":[3,0,-3], "overmap": "necropolis_d_4_north"},
            { "point":[4,0,-3], "overmap": "necropolis_d_5_north"},
            { "point":[5,0,-3], "overmap": "necropolis_d_6_north"},
            { "point":[6,0,-3], "overmap": "necropolis_d_7_north"},
            { "point":[7,0,-3], "overmap": "necropolis_d_8_north"},
            { "point":[8,0,-3], "overmap": "necropolis_d_9_north"},
            { "point":[0,1,-3], "overmap": "necropolis_d_10_north"},
            { "point":[1,1,-3], "overmap": "necropolis_d_11_north"},
            { "point":[2,1,-3], "overmap": "necropolis_d_12_north"},
            { "point":[3,1,-3], "overmap": "necropolis_d_13_north"},
            { "point":[4,1,-3], "overmap": "necropolis_d_14_north"},
            { "point":[5,1,-3], "overmap": "necropolis_d_15_north"},
            { "point":[6,1,-3], "overmap": "necropolis_d_16_north"},
            { "point":[7,1,-3], "overmap": "necropolis_d_17_north"},
            { "point":[8,1,-3], "overmap": "necropolis_d_18_north"},
            { "point":[0,2,-3], "overmap": "necropolis_d_19_north"},
            { "point":[1,2,-3], "overmap": "necropolis_d_20_north"},
            { "point":[2,2,-3], "overmap": "necropolis_d_21_north"},
            { "point":[3,2,-3], "overmap": "necropolis_d_22_north"},
            { "point":[4,2,-3], "overmap": "necropolis_d_23_north"},
            { "point":[5,2,-3], "overmap": "necropolis_d_24_north"},
            { "point":[6,2,-3], "overmap": "necropolis_d_25_north"},
            { "point":[7,2,-3], "overmap": "necropolis_d_26_north"},
            { "point":[8,2,-3], "overmap": "necropolis_d_27_north"},
            { "point":[0,3,-3], "overmap": "necropolis_d_28_north"},
            { "point":[1,3,-3], "overmap": "necropolis_d_29_north"},
            { "point":[2,3,-3], "overmap": "necropolis_d_30_north"},
            { "point":[3,3,-3], "overmap": "necropolis_d_31_north"},
            { "point":[4,3,-3], "overmap": "necropolis_d_32_north"},
            { "point":[5,3,-3], "overmap": "necropolis_d_33_north"},
            { "point":[6,3,-3], "overmap": "necropolis_d_34_north"},
            { "point":[7,3,-3], "overmap": "necropolis_d_35_north"},
            { "point":[8,3,-3], "overmap": "necropolis_d_36_north"},
            { "point":[0,4,-3], "overmap": "necropolis_d_37_north"},
            { "point":[1,4,-3], "overmap": "necropolis_d_38_north"},
            { "point":[2,4,-3], "overmap": "necropolis_d_39_north"},
            { "point":[3,4,-3], "overmap": "necropolis_d_40_north"},
            { "point":[4,4,-3], "overmap": "necropolis_d_41_north"},
            { "point":[5,4,-3], "overmap": "necropolis_d_42_north"},
            { "point":[6,4,-3], "overmap": "necropolis_d_43_north"},
            { "point":[7,4,-3], "overmap": "necropolis_d_44_north"},
            { "point":[8,4,-3], "overmap": "necropolis_d_45_north"},
            { "point":[0,5,-3], "overmap": "necropolis_d_46_north"},
            { "point":[1,5,-3], "overmap": "necropolis_d_47_north"},
            { "point":[2,5,-3], "overmap": "necropolis_d_48_north"},
            { "point":[3,5,-3], "overmap": "necropolis_d_49_north"},
            { "point":[4,5,-3], "overmap": "necropolis_d_50_north"},
            { "point":[5,5,-3], "overmap": "necropolis_d_51_north"},
            { "point":[6,5,-3], "overmap": "necropolis_d_52_north"},
            { "point":[7,5,-3], "overmap": "necropolis_d_53_north"},
            { "point":[8,5,-3], "overmap": "necropolis_d_54_north"},
            { "point":[0,6,-3], "overmap": "necropolis_d_55_north"},
            { "point":[1,6,-3], "overmap": "necropolis_d_56_north"},
            { "point":[2,6,-3], "overmap": "necropolis_d_57_north"},
            { "point":[3,6,-3], "overmap": "necropolis_d_58_north"},
            { "point":[4,6,-3], "overmap": "necropolis_d_59_north"},
            { "point":[5,6,-3], "overmap": "necropolis_d_60_north"},
            { "point":[6,6,-3], "overmap": "necropolis_d_61_north"},
            { "point":[7,6,-3], "overmap": "necropolis_d_62_north"},
            { "point":[8,6,-3], "overmap": "necropolis_d_63_north"},
            { "point":[0,7,-3], "overmap": "necropolis_d_64_north"},
            { "point":[1,7,-3], "overmap": "necropolis_d_65_north"},
            { "point":[2,7,-3], "overmap": "necropolis_d_66_north"},
            { "point":[3,7,-3], "overmap": "necropolis_d_67_north"},
            { "point":[4,7,-3], "overmap": "necropolis_d_68_north"},
            { "point":[5,7,-3], "overmap": "necropolis_d_69_north"},
            { "point":[6,7,-3], "overmap": "necropolis_d_70_north"},
            { "point":[7,7,-3], "overmap": "necropolis_d_71_north"},
            { "point":[8,7,-3], "overmap": "necropolis_d_72_north"},
            { "point":[0,8,-3], "overmap": "necropolis_d_73_north"},
            { "point":[1,8,-3], "overmap": "necropolis_d_74_north"},
            { "point":[2,8,-3], "overmap": "necropolis_d_75_north"},
            { "point":[3,8,-3], "overmap": "necropolis_d_76_north"},
            { "point":[4,8,-3], "overmap": "necropolis_d_77_north"},
            { "point":[5,8,-3], "overmap": "necropolis_d_78_north"},
            { "point":[6,8,-3], "overmap": "necropolis_d_79_north"},
            { "point":[7,8,-3], "overmap": "necropolis_d_80_north"},
            { "point":[8,8,-3], "overmap": "necropolis_d_81_north"}
        ],
        "connections" : [
            { "point" : [5,-1,0], "terrain" : "road" },
            { "point" : [-1,7,0], "terrain" : "road" },
            { "point" : [4,9,0], "terrain" : "road" }
        ],
        "locations" : [ "wilderness" ],
        "city_distance" : [1, 5],
        "city_sizes" : [1, 12],
        "occurrences" : [1, 1]
    },{
        "type" : "overmap_special",
        "id" : "evac_center",
        "overmaps" : [
            { "point":[0,0,0], "overmap": "evac_center_1_north"},
            { "point":[1,0,0], "overmap": "evac_center_2_north"},
            { "point":[2,0,0], "overmap": "evac_center_3_north"},
            { "point":[3,0,0], "overmap": "evac_center_4_north"},
            { "point":[4,0,0], "overmap": "evac_center_5_north"},
            { "point":[0,1,0], "overmap": "evac_center_6_north"},
            { "point":[1,1,0], "overmap": "evac_center_7_north"},
            { "point":[2,1,0], "overmap": "evac_center_8_north"},
            { "point":[3,1,0], "overmap": "evac_center_9_north"},
            { "point":[4,1,0], "overmap": "evac_center_10_north"},
            { "point":[0,2,0], "overmap": "evac_center_11_north"},
            { "point":[1,2,0], "overmap": "evac_center_12_north"},
            { "point":[2,2,0], "overmap": "evac_center_13_north"},
            { "point":[3,2,0], "overmap": "evac_center_14_north"},
            { "point":[4,2,0], "overmap": "evac_center_15_north"},
            { "point":[0,3,0], "overmap": "evac_center_16_north"},
            { "point":[1,3,0], "overmap": "evac_center_17_north"},
            { "point":[2,3,0], "overmap": "evac_center_18_north"},
            { "point":[3,3,0], "overmap": "evac_center_19_north"},
            { "point":[4,3,0], "overmap": "evac_center_20_north"},
            { "point":[0,4,0], "overmap": "evac_center_21_north"},
            { "point":[1,4,0], "overmap": "evac_center_22_north"},
            { "point":[2,4,0], "overmap": "evac_center_23_north"},
            { "point":[3,4,0], "overmap": "evac_center_24_north"},
            { "point":[4,4,0], "overmap": "evac_center_25_north"},
            { "point":[2,5,0], "overmap": "road_end_south"}
        ],
        "connections" : [
            { "point" : [2,5,0] }
        ],
        "locations" : [ "wilderness" ],
        "city_distance" : [3, 5],
        "city_sizes" : [1, 12],
        "occurrences" : [75, 100],
        "flags" : [ "UNIQUE" ]
    },{
        "type" : "overmap_special",
        "id" : "bandit_cabin",
        "overmaps" : [
            { "point":[0,0,0], "overmap": "bandit_cabin"}
        ],
        "locations" : [ "forest" ],
        "city_distance" : [20, -1],
        "city_sizes" : [0, 12],
        "occurrences" : [1, 1],
        "rotate" : false,
        "flags" : [ "CLASSIC" ]
    },{
        "type" : "overmap_special",
        "id" : "bandit_camp",
        "overmaps" : [
            { "point":[0,0,0], "overmap": "bandit_camp_1"},
            { "point":[1,0,0], "overmap": "bandit_camp_2"},
            { "point":[0,1,0], "overmap": "bandit_camp_3"},
            { "point":[1,1,0], "overmap": "bandit_camp_4"}
        ],
        "locations" : [ "forest" ],
        "city_distance" : [20, -1],
        "city_sizes" : [0, 12],
        "occurrences" : [1, 1],
        "rotate" : false,
        "flags" : [ "CLASSIC" ]
    },{
        "type" : "overmap_special",
        "id" : "sai",
        "overmaps" : [
            { "point":[0,0,0], "overmap": "sai" }
        ],
        "connections" : [
            { "point" : [0,-1,0], "terrain" : "road" }
        ],
        "locations" : [ "land" ],
        "city_distance" : [-1, 2],
        "city_sizes" : [2, 14],
        "occurrences" : [0, 4],
        "rotate" : false
    },{
        "type" : "overmap_special",
        "id" : "power_station_small",
        "overmaps" : [
            { "point":[0,0,0], "overmap": "pwr_sub_s" }
        ],
        "connections" : [
            { "point" : [0,-1,0], "terrain" : "road" }
        ],
        "locations" : [ "land" ],
        "city_distance" : [-1, 6],
        "city_sizes" : [2, 14],
        "occurrences" : [0, 4],
        "rotate" : false,
        "spawns" : { "group" : "GROUP_SMALL_STATION", "population":[4, 10], "radius":[2, 4] }
    },{
        "type" : "overmap_special",
        "id" : "power_station_large",
        "overmaps" : [
            { "point":[0,1,0], "overmap": "pwr_large_entrance"},
            { "point":[-1,1,0], "overmap": "pwr_large_2"},
            { "point":[-1,0,0], "overmap": "pwr_large_3"},
            { "point":[0,0,0], "overmap": "pwr_large_4"}
        ],
        "connections" : [
            { "point" : [0,2,0], "terrain" : "road" }
        ],
       "locations" : [ "wilderness" ],
        "city_distance" : [5, 16],
        "city_sizes" : [4, 14],
        "occurrences" : [0, 3],
        "rotate" : false,
        "spawns" : { "group" : "GROUP_LARGE_STATION", "population":[4, 10], "radius":[1, 2] }
    },{
        "type" : "overmap_special",
        "id" : "warehouse",
        "overmaps" : [ { "point":[0,0,0], "overmap": "warehouse_north" } ],
        "connections" : [
            { "point" : [0,-1,0], "terrain" : "road", "existing" : true }
        ],
        "locations" : [ "land", "swamp" ],
        "city_distance" : [6, 20],
        "city_sizes" : [5, 12],
        "occurrences" : [0, 2],
        "flags" : [ "CLASSIC" ]
    },
    {
        "type" : "overmap_special",
        "id" : "Home Improvement Superstore",
        "overmaps" : [
            { "point":[0,1,0], "overmap": "hdwr_large_entrance"},
            { "point":[-1,1,0], "overmap": "hdwr_large_SW"},
            { "point":[-1,0,0], "overmap": "hdwr_large_NW"},
            { "point":[0,0,0], "overmap": "hdwr_large_NE"},
            { "point":[-1,-1,0], "overmap": "hdwr_large_backroom"},
            { "point":[0,-1,0], "overmap": "hdwr_large_loadingbay"}
        ],
        "connections" : [
            { "point" : [0,2,0], "terrain" : "road" },
            { "point" : [-1,2,0], "terrain" : "road" }
        ],
        "locations" : [ "wilderness" ],
        "city_distance" : [1, 10],
        "city_sizes" : [4, 20],
        "occurrences" : [0, 3],
        "rotate" : false,
        "flags" : [ "CLASSIC" ]
 },{
        "type" : "overmap_special",
        "id" : "ranch_camp",
        "overmaps" : [
            { "point":[0,0,0], "overmap": "ranch_camp_1"},
            { "point":[1,0,0], "overmap": "ranch_camp_2"},
            { "point":[2,0,0], "overmap": "ranch_camp_3"},
            { "point":[3,0,0], "overmap": "ranch_camp_4"},
            { "point":[4,0,0], "overmap": "ranch_camp_5"},
            { "point":[5,0,0], "overmap": "ranch_camp_6"},
            { "point":[6,0,0], "overmap": "ranch_camp_7"},
            { "point":[7,0,0], "overmap": "ranch_camp_8"},
            { "point":[8,0,0], "overmap": "ranch_camp_9"},
            { "point":[0,1,0], "overmap": "ranch_camp_10"},
            { "point":[1,1,0], "overmap": "ranch_camp_11"},
            { "point":[2,1,0], "overmap": "ranch_camp_12"},
            { "point":[3,1,0], "overmap": "ranch_camp_13"},
            { "point":[4,1,0], "overmap": "ranch_camp_14"},
            { "point":[5,1,0], "overmap": "ranch_camp_15"},
            { "point":[6,1,0], "overmap": "ranch_camp_16"},
            { "point":[7,1,0], "overmap": "ranch_camp_17"},
            { "point":[8,1,0], "overmap": "ranch_camp_18"},
            { "point":[0,2,0], "overmap": "ranch_camp_19"},
            { "point":[1,2,0], "overmap": "ranch_camp_20"},
            { "point":[2,2,0], "overmap": "ranch_camp_21"},
            { "point":[3,2,0], "overmap": "ranch_camp_22"},
            { "point":[4,2,0], "overmap": "ranch_camp_23"},
            { "point":[5,2,0], "overmap": "ranch_camp_24"},
            { "point":[6,2,0], "overmap": "ranch_camp_25"},
            { "point":[7,2,0], "overmap": "ranch_camp_26"},
            { "point":[8,2,0], "overmap": "ranch_camp_27"},
            { "point":[0,3,0], "overmap": "ranch_camp_28"},
            { "point":[1,3,0], "overmap": "ranch_camp_29"},
            { "point":[2,3,0], "overmap": "ranch_camp_30"},
            { "point":[3,3,0], "overmap": "ranch_camp_31"},
            { "point":[4,3,0], "overmap": "ranch_camp_32"},
            { "point":[5,3,0], "overmap": "ranch_camp_33"},
            { "point":[6,3,0], "overmap": "ranch_camp_34"},
            { "point":[7,3,0], "overmap": "ranch_camp_35"},
            { "point":[8,3,0], "overmap": "ranch_camp_36"},
            { "point":[0,4,0], "overmap": "ranch_camp_37"},
            { "point":[1,4,0], "overmap": "ranch_camp_38"},
            { "point":[2,4,0], "overmap": "ranch_camp_39"},
            { "point":[3,4,0], "overmap": "ranch_camp_40"},
            { "point":[4,4,0], "overmap": "ranch_camp_41"},
            { "point":[5,4,0], "overmap": "ranch_camp_42"},
            { "point":[6,4,0], "overmap": "ranch_camp_43"},
            { "point":[7,4,0], "overmap": "ranch_camp_44"},
            { "point":[8,4,0], "overmap": "ranch_camp_45"},
            { "point":[0,5,0], "overmap": "ranch_camp_46"},
            { "point":[1,5,0], "overmap": "ranch_camp_47"},
            { "point":[2,5,0], "overmap": "ranch_camp_48"},
            { "point":[3,5,0], "overmap": "ranch_camp_49"},
            { "point":[4,5,0], "overmap": "ranch_camp_50"},
            { "point":[5,5,0], "overmap": "ranch_camp_51"},
            { "point":[6,5,0], "overmap": "ranch_camp_52"},
            { "point":[7,5,0], "overmap": "ranch_camp_53"},
            { "point":[8,5,0], "overmap": "ranch_camp_54"},
            { "point":[0,6,0], "overmap": "ranch_camp_55"},
            { "point":[1,6,0], "overmap": "ranch_camp_56"},
            { "point":[2,6,0], "overmap": "ranch_camp_57"},
            { "point":[3,6,0], "overmap": "ranch_camp_58"},
            { "point":[4,6,0], "overmap": "ranch_camp_59"},
            { "point":[5,6,0], "overmap": "ranch_camp_60"},
            { "point":[6,6,0], "overmap": "ranch_camp_61"},
            { "point":[7,6,0], "overmap": "ranch_camp_62"},
            { "point":[8,6,0], "overmap": "ranch_camp_63"},
            { "point":[0,7,0], "overmap": "ranch_camp_64"},
            { "point":[1,7,0], "overmap": "ranch_camp_65"},
            { "point":[2,7,0], "overmap": "ranch_camp_66"},
            { "point":[3,7,0], "overmap": "ranch_camp_67"},
            { "point":[4,7,0], "overmap": "ranch_camp_68"},
            { "point":[5,7,0], "overmap": "ranch_camp_69"},
            { "point":[6,7,0], "overmap": "ranch_camp_70"},
            { "point":[7,7,0], "overmap": "ranch_camp_71"},
            { "point":[8,7,0], "overmap": "ranch_camp_72"},
            { "point":[0,8,0], "overmap": "ranch_camp_73"},
            { "point":[1,8,0], "overmap": "ranch_camp_74"},
            { "point":[2,8,0], "overmap": "ranch_camp_75"},
            { "point":[3,8,0], "overmap": "ranch_camp_76"},
            { "point":[4,8,0], "overmap": "ranch_camp_77"},
            { "point":[5,8,0], "overmap": "ranch_camp_78"},
            { "point":[6,8,0], "overmap": "ranch_camp_79"},
            { "point":[7,8,0], "overmap": "ranch_camp_80"},
            { "point":[8,8,0], "overmap": "ranch_camp_81"},
            { "point":[4,9,0], "overmap": "road_end_south"}
        ],
        "connections" : [
            { "point" : [4,9,0] }
        ],
        "locations" : [ "wilderness" ],
        "city_distance" : [3, 10],
        "city_sizes" : [1, 12],
        "occurrences" : [1, 1],
        "rotate" : false
    },{
        "type" : "overmap_special",
        "id" : "football_field",
        "overmaps" : [
            { "point":[-4,2,0], "overmap": "football_field_c1_north"},
            { "point":[-3,2,0], "overmap": "football_field_c2_north"},
            { "point":[-2,2,0], "overmap": "football_field_c3_north"},
            { "point":[-1,2,0], "overmap": "football_field_c4_north"},
            { "point":[0,2,0], "overmap": "football_field_c5_north"},
            { "point":[-4,1,0], "overmap": "football_field_b1_north"},
            { "point":[-3,1,0], "overmap": "football_field_b2_north"},
            { "point":[-2,1,0], "overmap": "football_field_b3_north"},
            { "point":[-1,1,0], "overmap": "football_field_b4_north"},
            { "point":[0,1,0], "overmap": "football_field_b5_north"},
            { "point":[-4,0,0], "overmap": "football_field_a1_north"},
            { "point":[-3,0,0], "overmap": "football_field_a2_north"},
            { "point":[-2,0,0], "overmap": "football_field_a3_north"},
            { "point":[-1,0,0], "overmap": "football_field_a4_north"},
            { "point":[0,0,0], "overmap": "football_field_a5_north"}
        ],
        "connections" : [
            { "point" : [0,3,0], "terrain" : "road" }
        ],
        "locations" : [ "land" ],
        "city_distance" : [-1, 4],
        "city_sizes" : [4, 12],
        "occurrences" : [0, 5],
        "flags" : [ "CLASSIC" ]
    },{
        "type" : "overmap_special",
        "id" : "campsite",
        "overmaps" : [
            { "point":[0,0,0], "overmap": "campsite"}
        ],
        "locations" : [ "forest" ],
        "city_distance" : [15, -1],
        "city_sizes" : [0, 12],
        "occurrences" : [0, 5],
        "rotate" : false,
        "flags" : [ "CLASSIC" ]
    },{
        "type" : "overmap_special",
        "id" : "campsite_cabin_incomplete",
        "overmaps" : [
            { "point":[0,0,0], "overmap": "campsite_cabin_incomplete"}
        ],
        "locations" : [ "forest" ],
        "city_distance" : [20, -1],
        "city_sizes" : [0, 12],
        "occurrences" : [0, 3],
        "rotate" : false,
        "flags" : [ "CLASSIC" ]
    },{
        "type" : "overmap_special",
        "id" : "campsite_field_biker",
        "overmaps" : [
            { "point":[0,0,0], "overmap": "campsite_field_biker"}
        ],
        "locations" : [ "field" ],
        "city_distance" : [10, -1],
        "city_sizes" : [0, 12],
        "occurrences" : [0, 3],
        "rotate" : false,
        "flags" : [ "CLASSIC" ]
    },{
        "type" : "overmap_special",
        "id" : "campsite_a",
        "overmaps" : [
            { "point":[0,0,0], "overmap": "campsite_a"}
        ],
        "locations" : [ "forest" ],
        "city_distance" : [10, -1],
        "city_sizes" : [0, 12],
        "occurrences" : [0, 5],
        "rotate" : false,
        "flags" : [ "CLASSIC" ]
    },{
        "type" : "overmap_special",
        "id" : "campsite_field_biker_destroyed",
        "overmaps" : [
            { "point":[0,0,0], "overmap": "campsite_field_biker_destroyed"}
        ],
        "locations" : [ "field" ],
        "city_distance" : [10, -1],
        "city_sizes" : [0, 12],
        "occurrences" : [0, 5],
        "rotate" : false,
        "flags" : [ "CLASSIC" ]
    },{
        "type" : "overmap_special",
        "id" : "rest_stop",
        "overmaps" : [
            { "point":[0,0,0], "overmap": "roadstop_north"}
        ],
        "connections" : [
            { "point" : [0,-1,0], "terrain" : "road", "existing" : true }
        ],
        "locations" : [ "land" ],
        "city_distance" : [10, 200],
        "city_sizes" : [1, 12],
        "occurrences" : [ 0,2 ],
        "extras" : "build",
        "flags" : [ "CLASSIC" ]
    },{
        "type" : "overmap_special",
        "id" : "roadstop_a",
        "overmaps" : [
            { "point":[0,0,0], "overmap": "roadstop_a_north"}
        ],
        "connections" : [
            { "point" : [0,-1,0], "terrain" : "road", "existing" : true }
        ],
        "locations" : [ "land" ],
        "city_distance" : [10, 200],
        "city_sizes" : [1, 12],
        "occurrences" : [ 0,2 ],
        "extras" : "build",
        "flags" : [ "CLASSIC" ]
    },{
        "type" : "overmap_special",
        "id" : "roadstop_b",
        "overmaps" : [
            { "point":[0,0,0], "overmap": "roadstop_b_north" }
        ],
        "connections" : [
            { "point" : [0,-1,0], "terrain" : "road", "existing" : true }
        ],
        "locations" : [ "land" ],
        "city_distance" : [10, 200],
        "city_sizes" : [1, 12],
        "occurrences" : [ 0,2 ],
        "extras" : "build",
        "flags" : [ "CLASSIC" ]
    },{
        "type" : "overmap_special",
        "id" : "pump_station",
        "overmaps" : [
            { "point" : [0,0,0],   "overmap" : "pump_station_1_north" },
            { "point" : [0,1,0],   "overmap" : "pump_station_2_north" },
            { "point" : [0,-1,-1], "overmap" : "pump_station_3_north" },
            { "point" : [0,0,-1],  "overmap" : "pump_station_4_north" },
            { "point" : [0,1,-1],  "overmap" : "pump_station_5_north" }
        ],
        "connections" : [
            { "point" : [0,-1,0], "terrain" : "road" }
        ],
        "locations" : [ "land" ],
        "city_distance" : [1,4],
        "city_sizes" : [4,12],
        "occurrences" : [0,1],
        "flags" : ["CLASSIC"]
    },{
        "type" : "overmap_special",
        "id" : "garage_gas",
        "overmaps" : [
            { "point" : [0,0,0], "overmap" : "garage_gas_1_north" },
            { "point" : [1,0,0], "overmap" : "garage_gas_2_north" },
            { "point" : [2,0,0], "overmap" : "garage_gas_3_north" }
        ],
        "connections" : [
            { "point" : [0,-1,0], "terrain" : "road" },
            { "point" : [1,-1,0], "terrain" : "road" },
            { "point" : [2,-1,0], "terrain" : "road" }
        ],
        "locations" : [ "land" ],
        "city_distance" : [-1,3],
        "city_sizes" : [4,12],
        "occurrences" : [0,4],
        "flags" : ["CLASSIC"]
    },{
        "type" : "overmap_special",
        "id" : "cemetery_religious",
        "overmaps" :
        [
            { "point":[0,0,0], "overmap": "cemetery_4square_00"},
            { "point":[1,0,0], "overmap": "cemetery_4square_10"},
            { "point":[0,1,0], "overmap": "cemetery_4square_01"},
            { "point":[1,1,0], "overmap": "cemetery_4square_11"},
            { "point" : [0,2,0], "overmap" : "road_end_south"}
        ],
        "connections" : [
            { "point" : [0,2,0] }
        ],
        "locations" : [ "forest", "field" ],
        "city_distance" : [2, 10],
        "city_sizes" : [2, 16],
        "occurrences" : [0, 5],
        "rotate" : false,
        "flags" : [ "CLASSIC" ]
    },{
        "type" : "overmap_special",
        "id" : "Pond",
        "overmaps" : [
            { "point":[0,0,0], "overmap": "pond_field"}
        ],
        "locations" : [ "field" ],
        "city_distance" : [1, -1],
        "occurrences" : [0, 30],
        "rotate" : false,
        "flags" : [ "CLASSIC" ]
    },{
        "type" : "overmap_special",
        "id" : "basin",
        "overmaps" : [
            { "point":[0,0,0], "overmap": "pond_forest"}
        ],
        "locations" : [ "forest" ],
        "city_distance" : [1, -1],
        "occurrences" : [0, 12],
        "rotate" : false,
        "flags" : [ "CLASSIC" ]
  },{
     "type" : "overmap_special",
     "id" : "bog",
     "overmaps" : [
      { "point":[0,0,0], "overmap": "pond_swamp"}
    ],
    "locations" : [ "swamp" ],
    "city_distance" : [1, -1],
    "occurrences" : [0, 9],
    "rotate" : false,
    "flags" : [ "CLASSIC" ]
  },{
    "type": "overmap_special",
    "id": "Swamp Shack",
    "overmaps": [
      { "point":[0,0,0], "overmap": "hunter_shack"}
    ],
    "locations": [ "swamp" ],
    "city_distance": [12, -1],
    "city_sizes": [0, 16],
    "occurrences": [0, 8],
    "rotate" : false,
    "flags": [ "CLASSIC" ]
  },{
        "type" : "overmap_special",
        "id" : "apple_orchard",
        "overmaps" : [
            { "point":[0,0,0], "overmap": "orchard_processing"},
            { "point":[1,0,0], "overmap": "orchard_tree_apple"},
            { "point":[2,0,0], "overmap": "orchard_tree_apple"},
            { "point":[3,0,0], "overmap": "orchard_tree_apple"},
            { "point":[0,1,0], "overmap": "orchard_stall"},
            { "point":[1,1,0], "overmap": "orchard_tree_apple"},
            { "point":[2,1,0], "overmap": "orchard_tree_apple"},
            { "point":[3,1,0], "overmap": "orchard_tree_apple"},
            { "point":[0,2,0], "overmap": "orchard_tree_apple"},
            { "point":[1,2,0], "overmap": "orchard_tree_apple"},
            { "point":[2,2,0], "overmap": "orchard_tree_apple"},
            { "point":[3,2,0], "overmap": "orchard_tree_apple"},
            { "point":[0,3,0], "overmap": "pond_field"},
            { "point":[1,3,0], "overmap": "orchard_tree_apple"},
            { "point":[2,3,0], "overmap": "orchard_tree_apple"},
            { "point":[3,3,0], "overmap": "orchard_tree_apple"}
        ],
        "connections" : [
            { "point" : [-1,1,0], "terrain" : "road" }
        ],
        "locations" : [ "land" ],
        "city_distance" : [20, -1],
        "city_sizes" : [1, 12],
        "occurrences" : [0, 1],
        "rotate" : false,
        "flags" : [ "CLASSIC" ]
    },
    {
        "type" : "overmap_special",
        "id" : "Dairy Farm",
        "overmaps" : [
            { "point":[0,0,0], "overmap": "dairy_farm_NW"},
            { "point":[1,0,0], "overmap": "dairy_farm_NE"},
            { "point":[0,1,0], "overmap": "dairy_farm_SW"},
            { "point":[1,1,0], "overmap": "dairy_farm_SE"}
        ],
        "connections" : [
            { "point" : [0,2,0], "terrain" : "road" }
        ],
        "locations" : [ "wilderness" ],
        "city_distance" : [5, 10],
        "city_sizes" : [4, 12],
        "rotate" : false,
        "occurrences" : [0, 4]
    },
  {
    "type": "overmap_special",
    "id": "State Park",
    "overmaps": [
      { "point": [ 1, -1, 0 ], "overmap": "road_end_north" },
      { "point": [ 0, 0, 0 ], "overmap": "state_park_0_0_north" },
      { "point": [ 1, 0, 0 ], "overmap": "state_park_1_0_north" },
      { "point": [ 0, 1, 0 ], "overmap": "state_park_0_1_north" },
      { "point": [ 1, 1, 0 ], "overmap": "state_park_1_1_north" }
    ],
    "connections": [
      { "point": [ 1, -1, 0 ], "terrain": "road" }
    ],
    "locations": [ "land" ],
    "city_distance" : [3, 10],
    "city_sizes": [ 1, 12 ],
    "occurrences": [ 0, 2 ]
  },
  {
    "id": "Fishing Pond",
    "type": "overmap_special",
    "overmaps": [
      { "point": [ 1, -1, 0 ], "overmap": "road_end_north" },
      { "point": [ 0, 0, 0 ], "overmap": "fishing_pond_0_0_north" },
      { "point": [ 1, 0, 0 ], "overmap": "fishing_pond_1_0_north" },
      { "point": [ 0, 1, 0 ], "overmap": "fishing_pond_0_1_north" },
      { "point": [ 1, 1, 0 ], "overmap": "fishing_pond_1_1_north" }
    ],
    "connections": [
      { "point": [ 1, -1, 0 ], "terrain": "road" }
    ],
    "locations": [ "land" ],
    "city_distance": [ 3, 10 ],
    "city_sizes": [ 1, 12 ],
    "occurrences": [ 0, 5 ]
  },
  {
    "type": "overmap_special",
    "id": "Derelict Property",
    "overmaps": [
      { "point": [ 0, 0, 0 ], "overmap": "derelict_property_north" }
    ],
    "locations": [ "wilderness" ],
    "city_distance": [ 1, 10 ],
    "city_sizes": [ 1, 12 ],
    "occurrences": [ 0, 10 ]
  },
  {
    "type": "overmap_special",
    "id": "Hunting Blind",
    "overmaps": [
      { "point": [ 0, 0, 0 ], "overmap": "hunting_blind_north" }
    ],
    "locations": [ "wilderness" ],
    "city_distance": [ 3, 10 ],
    "city_sizes": [ 1, 12 ],
    "occurrences": [ 0, 10 ]
  },
  {
    "type" : "overmap_special",
    "id" : "Mansion_Road",
    "overmaps" : [
      { "point":[0,0,0], "overmap": "mansion_c5_north"},
      { "point":[1,0,0], "overmap": "mansion_e2_north"},
      { "point":[2,0,0], "overmap": "mansion_c3_east"},
      { "point":[0,1,0], "overmap": "mansion_t2_east"},
      { "point":[1,1,0], "overmap": "mansion_+2_north"},
      { "point":[2,1,0], "overmap": "mansion_t6_west"},
      { "point":[0,2,0], "overmap": "mansion_c4_west"},
      { "point":[1,2,0], "overmap": "mansion_t7_north"},
      { "point":[2,2,0], "overmap": "mansion_c1_south"},
      { "point":[0,0,1], "overmap": "mansion_c5u_north"},
      { "point":[1,0,1], "overmap": "mansion_e2u_north"},
      { "point":[2,0,1], "overmap": "mansion_c3u_east"},
      { "point":[0,1,1], "overmap": "mansion_t2u_east"},
      { "point":[1,1,1], "overmap": "mansion_+2u_north"},
      { "point":[2,1,1], "overmap": "mansion_t6u_west"},
      { "point":[0,2,1], "overmap": "mansion_c4u_west"},
      { "point":[1,2,1], "overmap": "mansion_t7u_north"},
      { "point":[2,2,1], "overmap": "mansion_c1u_south"},
      { "point":[0,0,-1], "overmap": "mansion_c5d_north"},
      { "point":[1,0,-1], "overmap": "mansion_e2d_north"},
      { "point":[2,0,-1], "overmap": "mansion_c3d_east"},
      { "point":[0,1,-1], "overmap": "mansion_t2d_east"},
      { "point":[1,1,-1], "overmap": "mansion_+2d_north"},
      { "point":[2,1,-1], "overmap": "mansion_t6d_west"},
      { "point":[0,2,-1], "overmap": "mansion_c4d_west"},
      { "point":[1,2,-1], "overmap": "mansion_t7d_north"},
      { "point":[2,2,-1], "overmap": "mansion_c1d_south"}
    ],
    "connections" : [
      { "point" : [1,-1,0], "terrain" : "road" }
    ],
    "locations" : [ "land" ],
    "city_sizes" : [4, 12],
    "occurrences" : [1, 4],
    "flags" : [ "CLASSIC" ]
  },{
    "type" : "overmap_special",
    "id" : "Mansion_Road_Alt",
    "overmaps" : [
      { "point":[0,0,0], "overmap": "mansion_c2_north"},
      { "point":[1,0,0], "overmap": "mansion_e1_north"},
      { "point":[2,0,0], "overmap": "mansion_c4_east"},
      { "point":[0,1,0], "overmap": "mansion_t5_east"},
      { "point":[1,1,0], "overmap": "mansion_+1_north"},
      { "point":[2,1,0], "overmap": "mansion_t4_west"},
      { "point":[0,2,0], "overmap": "mansion_c5_west"},
      { "point":[1,2,0], "overmap": "mansion_t1_north"},
      { "point":[2,2,0], "overmap": "mansion_c4_south"},
      { "point":[0,0,1], "overmap": "mansion_c2u_north"},
      { "point":[1,0,1], "overmap": "mansion_e1u_north"},
      { "point":[2,0,1], "overmap": "mansion_c4u_east"},
      { "point":[0,1,1], "overmap": "mansion_t5u_east"},
      { "point":[1,1,1], "overmap": "mansion_+1u_north"},
      { "point":[2,1,1], "overmap": "mansion_t4u_west"},
      { "point":[0,2,1], "overmap": "mansion_c5u_west"},
      { "point":[1,2,1], "overmap": "mansion_t1u_north"},
      { "point":[2,2,1], "overmap": "mansion_c4u_south"},
      { "point":[0,0,-1], "overmap": "mansion_c2d_north"},
      { "point":[1,0,-1], "overmap": "mansion_e1d_north"},
      { "point":[2,0,-1], "overmap": "mansion_c4d_east"},
      { "point":[0,1,-1], "overmap": "mansion_t5d_east"},
      { "point":[1,1,-1], "overmap": "mansion_+1d_north"},
      { "point":[2,1,-1], "overmap": "mansion_t4d_west"},
      { "point":[0,2,-1], "overmap": "mansion_c5d_west"},
      { "point":[1,2,-1], "overmap": "mansion_t1d_north"},
      { "point":[2,2,-1], "overmap": "mansion_c4d_south"}
    ],
    "connections" : [
      { "point" : [1,-1,0], "terrain" : "road" }
    ],
    "locations" : [ "land" ],
    "city_sizes" : [4, 12],
    "occurrences" : [0, 4],
    "flags" : [ "CLASSIC" ]
  },{
    "type" : "overmap_special",
    "id" : "Mansion_Wild",
    "overmaps" : [
      { "point":[0,0,0], "overmap": "mansion_c3_north"},
      { "point":[1,0,0], "overmap": "mansion_e1_north"},
      { "point":[2,0,0], "overmap": "mansion_c1_east"},
      { "point":[0,1,0], "overmap": "mansion_t4_east"},
      { "point":[1,1,0], "overmap": "mansion_+4_north"},
      { "point":[2,1,0], "overmap": "mansion_t2_west"},
      { "point":[0,2,0], "overmap": "mansion_c2_west"},
      { "point":[1,2,0], "overmap": "mansion_t2_north"},
      { "point":[2,2,0], "overmap": "mansion_c4_south"},
      { "point":[0,0,1], "overmap": "mansion_c3u_north"},
      { "point":[1,0,1], "overmap": "mansion_e1u_north"},
      { "point":[2,0,1], "overmap": "mansion_c1u_east"},
      { "point":[0,1,1], "overmap": "mansion_t4u_east"},
      { "point":[1,1,1], "overmap": "mansion_+4u_north"},
      { "point":[2,1,1], "overmap": "mansion_t2u_west"},
      { "point":[0,2,1], "overmap": "mansion_c2u_west"},
      { "point":[1,2,1], "overmap": "mansion_t2u_north"},
      { "point":[2,2,1], "overmap": "mansion_c4u_south"},
      { "point":[0,0,-1], "overmap": "mansion_c3d_north"},
      { "point":[1,0,-1], "overmap": "mansion_e1d_north"},
      { "point":[2,0,-1], "overmap": "mansion_c1d_east"},
      { "point":[0,1,-1], "overmap": "mansion_t4d_east"},
      { "point":[1,1,-1], "overmap": "mansion_+4d_north"},
      { "point":[2,1,-1], "overmap": "mansion_t2d_west"},
      { "point":[0,2,-1], "overmap": "mansion_c2d_west"},
      { "point":[1,2,-1], "overmap": "mansion_t2d_north"},
      { "point":[2,2,-1], "overmap": "mansion_c4d_south"}
    ],
    "locations" : [ "land" ],
    "city_distance" : [10, -1],
    "city_sizes" : [4, 12],
    "occurrences" : [0, 2],
    "flags" : [ "CLASSIC" ]
  },{
    "type" : "overmap_special",
    "id" : "Mansion_WildAlt",
    "overmaps" : [
      { "point":[0,0,0], "overmap": "mansion_c2_north"},
      { "point":[1,0,0], "overmap": "mansion_e2_north"},
      { "point":[2,0,0], "overmap": "mansion_c5_east"},
      { "point":[0,1,0], "overmap": "mansion_t1_east"},
      { "point":[1,1,0], "overmap": "mansion_+3_north"},
      { "point":[2,1,0], "overmap": "mansion_t6_west"},
      { "point":[0,2,0], "overmap": "mansion_c4_west"},
      { "point":[1,2,0], "overmap": "mansion_t7_north"},
      { "point":[2,2,0], "overmap": "mansion_c3_south"},
      { "point":[0,0,1], "overmap": "mansion_c2u_north"},
      { "point":[1,0,1], "overmap": "mansion_e2u_north"},
      { "point":[2,0,1], "overmap": "mansion_c5u_east"},
      { "point":[0,1,1], "overmap": "mansion_t1u_east"},
      { "point":[1,1,1], "overmap": "mansion_+3u_north"},
      { "point":[2,1,1], "overmap": "mansion_t6u_west"},
      { "point":[0,2,1], "overmap": "mansion_c4u_west"},
      { "point":[1,2,1], "overmap": "mansion_t7u_north"},
      { "point":[2,2,1], "overmap": "mansion_c3u_south"},
      { "point":[0,0,-1], "overmap": "mansion_c2d_north"},
      { "point":[1,0,-1], "overmap": "mansion_e2d_north"},
      { "point":[2,0,-1], "overmap": "mansion_c5d_east"},
      { "point":[0,1,-1], "overmap": "mansion_t1d_east"},
      { "point":[1,1,-1], "overmap": "mansion_+2d_north"},
      { "point":[2,1,-1], "overmap": "mansion_t6d_west"},
      { "point":[0,2,-1], "overmap": "mansion_c4d_west"},
      { "point":[1,2,-1], "overmap": "mansion_t7d_north"},
      { "point":[2,2,-1], "overmap": "mansion_c3d_south"}
    ],
    "locations" : [ "land" ],
    "city_distance" : [10, -1],
    "city_sizes" : [4, 12],
    "occurrences" : [0, 2],
    "flags" : [ "CLASSIC" ]
  },{
    "type": "overmap_special",
    "id": "Lumberyard",
    "overmaps": [
      { "point": [ 0, 0, 0 ], "overmap": "lumberyard_0_0_north" },
      { "point": [ 1, 0, 0 ], "overmap": "lumberyard_1_0_north" },
      { "point": [ 0, 1, 0 ], "overmap": "lumberyard_0_1_north" },
      { "point": [ 1, 1, 0 ], "overmap": "lumberyard_1_1_north" }
    ],
    "connections": [
      { "point": [ 0, -1, 0 ], "terrain": "road" },
      { "point": [ 1, -1, 0 ], "terrain": "road" }
    ],
    "locations": [ "forest" ],
    "city_distance": [ -1, 10 ],
    "city_sizes": [ 1, 12 ],
    "occurrences": [ 0, 5 ]
  },{
    "type": "overmap_special",
    "id": "junkyard",
    "overmaps": [
      { "point": [ 0, 0, 0 ], "overmap": "junkyard_1a_north" },
      { "point": [ 1, 0, 0 ], "overmap": "junkyard_1b_north" },
      { "point": [ 0, 1, 0 ], "overmap": "junkyard_2a_north" },
      { "point": [ 1, 1, 0 ], "overmap": "junkyard_2b_north" }
    ],
    "connections": [ { "point": [ 0, -1, 0 ], "terrain": "road" }, { "point": [ 1, -1, 0 ], "terrain": "road" } ],
    "locations": [ "wilderness" ],
    "city_distance": [ -1, 5 ],
    "city_sizes": [ 4, 12 ],
    "occurrences": [ 0, 6 ],
    "flags": [ "CLASSIC" ]
  },
  {
    "type": "overmap_special",
    "id": "dumpsite",
    "overmaps": [ { "point": [ 0, 0, 0 ], "overmap": "dumpsite_north" } ],
    "locations": [ "land" ],
    "city_distance": [ 2, 8 ],
    "city_sizes": [ 3, 12 ],
    "occurrences": [ 0, 8 ],
    "flags": [ "CLASSIC" ]
  },
  {
    "type": "overmap_special",
    "id": "nature trail",
    "overmaps": [
      { "point": [ 0, 0, 0 ], "overmap": "NatureTrail_1a_north" },
      { "point": [ 1, 0, 0 ], "overmap": "NatureTrail_1b_north" }
    ],
    "connections": [ { "point": [ 0, -1, 0 ], "terrain": "road" } ],
    "locations": [ "forest" ],
    "city_distance": [ 1, 8 ],
    "city_sizes": [ 4, 12 ],
    "occurrences": [ 0, 6 ],
    "flags": [ "CLASSIC" ]
  },
  {
    "type": "overmap_special",
    "id": "public pond",
    "overmaps": [
      { "point": [ 0, 0, 0 ], "overmap": "PublicPond_1a_north" },
      { "point": [ 1, 0, 0 ], "overmap": "PublicPond_1b_north" }
    ],
    "connections": [ { "point": [ 0, -1, 0 ], "terrain": "road" } ],
    "locations": [ "land" ],
    "city_distance": [ 1, 6 ],
    "city_sizes": [ 4, 12 ],
    "occurrences": [ 0, 5 ],
    "flags": [ "CLASSIC" ]
  },
  {
    "type": "overmap_special",
    "id": "cemetery",
    "overmaps": [ { "point": [ 0, 0, 0 ], "overmap": "Cemetery_1a_north" }, { "point": [ 1, 0, 0 ], "overmap": "Cemetery_1b_north" } ],
    "connections": [ { "point": [ 0, -1, 0 ], "terrain": "road" } ],
    "locations": [ "wilderness" ],
    "city_distance": [ -1, 5 ],
    "city_sizes": [ 4, 12 ],
    "occurrences": [ 0, 7 ],
    "flags": [ "CLASSIC" ]
  },
  {
    "type": "overmap_special",
    "id": "botanical garden",
    "overmaps": [
      { "point": [ 0, 0, 0 ], "overmap": "BotanicalGarden_1a_north" },
      { "point": [ 1, 0, 0 ], "overmap": "BotanicalGarden_1b_north" }
    ],
    "connections": [ { "point": [ 0, -1, 0 ], "terrain": "road" }, { "point": [ 1, -1, 0 ], "terrain": "road" } ],
    "locations": [ "wilderness" ],
    "city_distance": [ -1, 4 ],
    "city_sizes": [ 5, 12 ],
    "occurrences": [ 0, 2 ],
    "flags": [ "CLASSIC" ]
  },
  {
    "type": "overmap_special",
    "id": "tree farm",
    "overmaps": [ { "point": [ 0, 0, 0 ], "overmap": "TreeFarm_1a_north" }, { "point": [ 1, 0, 0 ], "overmap": "TreeFarm_1b_north" } ],
    "connections": [ { "point": [ 0, -1, 0 ], "terrain": "road" } ],
    "locations": [ "wilderness" ],
    "city_distance": [ 1, 6 ],
    "city_sizes": [ 4, 12 ],
    "occurrences": [ 0, 3 ],
    "flags": [ "CLASSIC" ]
  },
  {
    "type": "overmap_special",
    "id": "shooting range",
    "overmaps": [
      { "point": [ 0, 0, 0 ], "overmap": "shootingrange_1a_north" },
      { "point": [ 0, 1, 0 ], "overmap": "shootingrange_2a_north" }
    ],
    "connections": [ { "point": [ 0, -1, 0 ], "terrain": "road" } ],
    "locations": [ "wilderness" ],
    "city_distance": [ 1, 8 ],
    "city_sizes": [ 4, 12 ],
    "occurrences": [ 0, 5 ],
    "flags": [ "CLASSIC" ]
  },
  {
    "type": "overmap_special",
    "id": "campground",
    "overmaps": [
      { "point": [ 0, 0, 0 ], "overmap": "campground_1a_north" },
      { "point": [ 1, 0, 0 ], "overmap": "campground_1b_north" },
      { "point": [ 0, 1, 0 ], "overmap": "campground_2a_north" },
      { "point": [ 1, 1, 0 ], "overmap": "campground_2b_north" }
    ],
    "connections": [ { "point": [ 1, -1, 0 ], "terrain": "road" } ],
    "locations": [ "wilderness" ],
    "city_distance": [ 1, 9 ],
    "city_sizes": [ 3, 12 ],
    "occurrences": [ 0, 5 ],
    "flags": [ "CLASSIC" ]
  },
  {
    "type": "overmap_special",
    "id": "desolate barn",
    "locations": [ "land" ],
    "city_distance": [ 10, -1 ],
    "city_sizes": [ 0, 10 ],
    "overmaps": [ { "point": [ 0, 0, 0 ], "overmap": "desolatebarn_north" } ],
    "occurrences": [ 0, 15 ],
    "flags": [ "CLASSIC" ]
  },
  {
    "type": "overmap_special",
    "id": "landscaping supply co",
    "overmaps": [
      { "point": [ 0, 0, 0 ], "overmap": "landscapingsupplyco_1a_north" },
      { "point": [ 1, 0, 0 ], "overmap": "landscapingsupplyco_1b_north" }
    ],
    "connections": [ { "point": [ 1, -1, 0 ], "terrain": "road" } ],
    "locations": [ "wilderness" ],
    "city_distance": [ -1, 3 ],
    "city_sizes": [ 4, 12 ],
    "occurrences": [ 0, 4 ],
    "flags": [ "CLASSIC" ]
  },
  {
    "type": "overmap_special",
    "id": "bandit_garage",
    "overmaps": [ { "point": [ 0, 0, 0 ], "overmap": "bandit_garage_1" }, { "point": [ 1, 0, 0 ], "overmap": "bandit_garage_2" } ],
    "locations": [ "forest" ],
    "city_distance": [ 20, -1 ],
    "city_sizes": [ 4, 12 ],
    "occurrences": [ 0, 4 ],
    "rotate": false,
    "flags": [ "CLASSIC" ]
  },
  {
    "type": "overmap_special",
    "id": "golf course",
    "overmaps": [
      { "point": [ 0, 0, 0 ], "overmap": "golfcourse_00_north" },
      { "point": [ 0, 1, 0 ], "overmap": "golfcourse_01_north" },
      { "point": [ 0, 2, 0 ], "overmap": "golfcourse_02_north" },
      { "point": [ 1, 0, 0 ], "overmap": "golfcourse_10_north" },
      { "point": [ 1, 1, 0 ], "overmap": "golfcourse_11_north" },
      { "point": [ 1, 2, 0 ], "overmap": "golfcourse_12_north" },
      { "point": [ 2, 0, 0 ], "overmap": "golfcourse_20_north" },
      { "point": [ 2, 1, 0 ], "overmap": "golfcourse_21_north" },
      { "point": [ 2, 2, 0 ], "overmap": "golfcourse_22_north" },
      { "point": [ 3, 0, 0 ], "overmap": "golfcourse_30_north" },
      { "point": [ 3, 1, 0 ], "overmap": "golfcourse_31_north" },
      { "point": [ 3, 2, 0 ], "overmap": "golfcourse_32_north" }
    ],
    "connections": [ { "point": [ 3, -1, 0 ], "terrain": "road" } ],
    "locations": [ "wilderness" ],
    "city_distance": [ -1, 7 ],
    "city_sizes": [ 4, 12 ],
    "occurrences": [ 0, 5 ],
    "flags": [ "CLASSIC" ]
  },
  {
    "type": "overmap_special",
<<<<<<< HEAD
    "id": "Rural House",
    "overmaps": [
      { "point": [ 0, 0, 0 ], "overmap": "dirtroad_north" },
      { "point": [ 0, 1, 0 ], "overmap": "dirtroad_north" },
      { "point": [ 0, 2, 0 ], "overmap": "rural_house_north" }
    ],
    "connections": [ { "point": [ 0, -1, 0 ], "terrain": "road" } ],
    "locations": [ "forest" ],
    "city_distance": [ 5, 25 ],
    "city_sizes": [ 2, 10 ],
    "occurrences": [ 0, 15 ]
  },
  {
    "type": "overmap_special",
    "id": "Moonshine Still",
    "overmaps": [ { "point": [ 0, 0, 0 ], "overmap": "moonshine_still_north" } ],
    "locations": [ "forest" ],
    "city_distance": [ 5, 20 ],
    "city_sizes": [ 0, 20 ],
    "occurrences": [ 0, 5 ]
=======
    "id": "storage_units_large",
    "overmaps": [
      { "point": [ 0, 0, 0 ], "overmap": "large_storage_units_3_north" },
      { "point": [ 1, 0, 0 ], "overmap": "large_storage_units_2_north" },
      { "point": [ 2, 0, 0 ], "overmap": "large_storage_units_1_north" }
    ],
    "connections": [ { "point": [ 1, -1, 0 ], "terrain": "road" } ],
    "locations": [ "wilderness" ],
    "city_distance": [ -1, 8 ],
    "city_sizes": [ 1, 12 ],
    "occurrences": [ 0, 4 ],
    "flags": [ "CLASSIC" ]
  },
  {
    "type": "overmap_special",
    "id": "storage_units_medium",
    "overmaps": [
      { "point": [ 0, 0, 0 ], "overmap": "medium_storage_units_2_north" },
      { "point": [ 1, 0, 0 ], "overmap": "medium_storage_units_1_north" }
    ],
    "connections": [ { "point": [ 0, -1, 0 ], "terrain": "road" } ],
    "locations": [ "wilderness" ],
    "city_distance": [ -1, 6 ],
    "city_sizes": [ 1, 12 ],
    "occurrences": [ 0, 5 ],
    "flags": [ "CLASSIC" ]
  },
  {
    "type": "overmap_special",
    "id": "baseball_field",
    "overmaps": [
      { "point": [ 0, 0, 0 ], "overmap": "s_baseballfield_a1_north" },
      { "point": [ 1, 0, 0 ], "overmap": "s_baseballfield_a2_north" },
      { "point": [ 0, 1, 0 ], "overmap": "s_baseballfield_b1_north" },
      { "point": [ 1, 1, 0 ], "overmap": "s_baseballfield_b2_north" }
    ],
    "connections": [ { "point": [ 0, -1, 0 ], "terrain": "road" } ],
    "locations": [ "wilderness" ],
    "city_distance": [ -1, 3 ],
    "city_sizes": [ 1, 12 ],
    "occurrences": [ 0, 2 ],
    "flags": [ "CLASSIC" ]
  },
  {
    "type": "overmap_special",
    "id": "shopping_plaza",
    "overmaps": [
      { "point": [ 0, 0, 0 ], "overmap": "s_shoppingplaza_a1_north" },
      { "point": [ 1, 0, 0 ], "overmap": "s_shoppingplaza_a2_north" },
      { "point": [ 2, 0, 0 ], "overmap": "s_shoppingplaza_a3_north" },
      { "point": [ 3, 0, 0 ], "overmap": "s_shoppingplaza_a4_north" },
      { "point": [ 4, 0, 0 ], "overmap": "s_shoppingplaza_a5_north" },
      { "point": [ 5, 0, 0 ], "overmap": "s_shoppingplaza_a6_north" },
      { "point": [ 0, 1, 0 ], "overmap": "s_shoppingplaza_b1_north" },
      { "point": [ 1, 1, 0 ], "overmap": "s_shoppingplaza_b2_north" },
      { "point": [ 2, 1, 0 ], "overmap": "s_shoppingplaza_b3_north" },
      { "point": [ 3, 1, 0 ], "overmap": "s_shoppingplaza_b4_north" },
      { "point": [ 4, 1, 0 ], "overmap": "s_shoppingplaza_b5_north" },
      { "point": [ 5, 1, 0 ], "overmap": "s_shoppingplaza_b6_north" }
    ],
    "connections": [ { "point": [ 1, -1, 0 ], "terrain": "road" } ],
    "locations": [ "wilderness" ],
    "city_distance": [ -1, 7 ],
    "city_sizes": [ 1, 12 ],
    "occurrences": [ 0, 1 ],
    "flags": [ "CLASSIC" ]
  },
  {
    "type": "overmap_special",
    "id": "Rest_Area",
    "overmaps": [
      { "point": [ 0, 0, 0 ], "overmap": "s_restparking_1_north" },
      { "point": [ 1, 0, 0 ], "overmap": "s_restparking_2_north" },
      { "point": [ 0, 1, 0 ], "overmap": "s_reststop_1_north" },
      { "point": [ 1, 1, 0 ], "overmap": "s_reststop_2_north" }
    ],
    "connections": [ { "point": [ 0, -1, 0 ], "terrain": "road" } ],
    "locations": [ "wilderness" ],
    "city_distance": [ 10, 150 ],
    "city_sizes": [ 1, 12 ],
    "occurrences": [ 0, 1 ],
    "flags": [ "CLASSIC" ]
  },
  {
    "type" : "overmap_special",
    "id": "Zoo",
    "overmaps": [
      { "point": [ 0, 0, 0 ], "overmap": "zoo_0_0_north" },
      { "point": [ 1, 0, 0 ], "overmap": "zoo_1_0_north" },
      { "point": [ 2, 0, 0 ], "overmap": "zoo_2_0_north" },
      { "point": [ 0, 1, 0 ], "overmap": "zoo_0_1_north" },
      { "point": [ 1, 1, 0 ], "overmap": "zoo_1_1_north" },
      { "point": [ 2, 1, 0 ], "overmap": "zoo_2_1_north" },
      { "point": [ 0, 2, 0 ], "overmap": "zoo_0_2_north" },
      { "point": [ 1, 2, 0 ], "overmap": "zoo_1_2_north" },
      { "point": [ 2, 2, 0 ], "overmap": "zoo_2_2_north" }
    ],
    "connections": [
      { "point": [ 0, -1, 0 ], "terrain": "road" },
      { "point": [ 1, -1, 0 ], "terrain": "road" }
    ],
    "locations": [ "wilderness" ],
    "city_distance": [ 1, 6 ],
    "city_sizes": [ 4, 12 ],
    "occurrences": [ 0, 5 ],
    "flags": [ "CLASSIC" ]
  },
  {
    "type": "overmap_special",
    "id": "Stadium",
    "overmaps": [
      { "point": [ 0, 0, 0 ], "overmap": "stadium_0_0_north" },
      { "point": [ 1, 0, 0 ], "overmap": "stadium_1_0_north" },
      { "point": [ 2, 0, 0 ], "overmap": "stadium_2_0_north" },
      { "point": [ 3, 0, 0 ], "overmap": "stadium_3_0_north" },
      { "point": [ 0, 1, 0 ], "overmap": "stadium_0_1_north" },
      { "point": [ 1, 1, 0 ], "overmap": "stadium_1_1_north" },
      { "point": [ 2, 1, 0 ], "overmap": "stadium_2_1_north" },
      { "point": [ 3, 1, 0 ], "overmap": "stadium_3_1_north" },
      { "point": [ 0, 2, 0 ], "overmap": "stadium_0_2_north" },
      { "point": [ 1, 2, 0 ], "overmap": "stadium_1_2_north" },
      { "point": [ 2, 2, 0 ], "overmap": "stadium_2_2_north" },
      { "point": [ 3, 2, 0 ], "overmap": "stadium_3_2_north" },
      { "point": [ 0, 3, 0 ], "overmap": "stadium_0_3_north" },
      { "point": [ 1, 3, 0 ], "overmap": "stadium_1_3_north" },
      { "point": [ 2, 3, 0 ], "overmap": "stadium_2_3_north" },
      { "point": [ 3, 3, 0 ], "overmap": "stadium_3_3_north" },
      { "point": [ 0, 4, 0 ], "overmap": "stadium_0_4_north" },
      { "point": [ 1, 4, 0 ], "overmap": "stadium_1_4_north" },
      { "point": [ 2, 4, 0 ], "overmap": "stadium_2_4_north" },
      { "point": [ 3, 4, 0 ], "overmap": "stadium_3_4_north" }
    ],
    "connections": [ { "point": [ 1, -1, 0 ], "terrain": "road" } ],
    "locations": [ "wilderness" ],
    "city_distance": [ -1, 4 ],
    "city_sizes": [ 4, 12 ],
    "occurrences": [ 0, 3 ],
    "flags": [ "CLASSIC" ]
  },
  {
    "type": "overmap_special",
    "id": "Movie Theater",
    "overmaps": [
      { "point": [ 0, 0, 0 ], "overmap": "movietheater_0_0_north" },
      { "point": [ 1, 0, 0 ], "overmap": "movietheater_1_0_north" },
      { "point": [ 2, 0, 0 ], "overmap": "movietheater_2_0_north" },
      { "point": [ 0, 1, 0 ], "overmap": "movietheater_0_1_north" },
      { "point": [ 1, 1, 0 ], "overmap": "movietheater_1_1_north" },
      { "point": [ 2, 1, 0 ], "overmap": "movietheater_2_1_north" },
      { "point": [ 0, 2, 0 ], "overmap": "movietheater_0_2_north" },
      { "point": [ 1, 2, 0 ], "overmap": "movietheater_1_2_north" },
      { "point": [ 2, 2, 0 ], "overmap": "movietheater_2_2_north" }
    ],
    "connections": [ { "point": [ 1, -1, 0 ], "terrain": "road" } ],
    "locations": [ "land" ],
    "city_distance": [ 0, 4 ],
    "city_sizes": [ 3, 12 ],
    "occurrences": [ 0, 4 ],
    "flags": [ "CLASSIC" ]
  },
  {
    "type": "overmap_special",
    "id": "Trailer Park",
    "overmaps": [
      { "point": [ 0, 0, 0 ], "overmap": "trailerparksmall0_north" },
      { "point": [ 1, 0, 0 ], "overmap": "trailerparksmall1_north" },
      { "point": [ 2, 0, 0 ], "overmap": "trailerparksmall2_north" }
    ],
    "connections": [ { "point": [ 1, -1, 0 ], "terrain": "road" } ],
    "locations": [ "land" ],
    "city_distance": [ -1, 2 ],
    "city_sizes": [ 2, 12 ],
    "occurrences": [ 1, 2 ],
    "flags": [ "CLASSIC" ]
  },
  {
    "type": "overmap_special",
    "id": "Homeless Camp",
    "overmaps": [ { "point": [ 0, 0, 0 ], "overmap": "homelesscamp_north" } ],
    "locations": [ "wilderness" ],
    "city_distance": [ 1, 6 ],
    "city_sizes": [ 1, 12 ],
    "occurrences": [ 4, 8 ],
    "flags": [ "CLASSIC" ]
>>>>>>> 5ea2eeee
  }
]<|MERGE_RESOLUTION|>--- conflicted
+++ resolved
@@ -2293,28 +2293,6 @@
   },
   {
     "type": "overmap_special",
-<<<<<<< HEAD
-    "id": "Rural House",
-    "overmaps": [
-      { "point": [ 0, 0, 0 ], "overmap": "dirtroad_north" },
-      { "point": [ 0, 1, 0 ], "overmap": "dirtroad_north" },
-      { "point": [ 0, 2, 0 ], "overmap": "rural_house_north" }
-    ],
-    "connections": [ { "point": [ 0, -1, 0 ], "terrain": "road" } ],
-    "locations": [ "forest" ],
-    "city_distance": [ 5, 25 ],
-    "city_sizes": [ 2, 10 ],
-    "occurrences": [ 0, 15 ]
-  },
-  {
-    "type": "overmap_special",
-    "id": "Moonshine Still",
-    "overmaps": [ { "point": [ 0, 0, 0 ], "overmap": "moonshine_still_north" } ],
-    "locations": [ "forest" ],
-    "city_distance": [ 5, 20 ],
-    "city_sizes": [ 0, 20 ],
-    "occurrences": [ 0, 5 ]
-=======
     "id": "storage_units_large",
     "overmaps": [
       { "point": [ 0, 0, 0 ], "overmap": "large_storage_units_3_north" },
@@ -2499,6 +2477,30 @@
     "city_sizes": [ 1, 12 ],
     "occurrences": [ 4, 8 ],
     "flags": [ "CLASSIC" ]
->>>>>>> 5ea2eeee
+  },
+  {
+    "type": "overmap_special",
+    "id": "Rural House",
+    "overmaps": [
+      { "point": [ 0, 0, 0 ], "overmap": "dirtroad_north" },
+      { "point": [ 0, 1, 0 ], "overmap": "dirtroad_north" },
+      { "point": [ 0, 2, 0 ], "overmap": "rural_house_north" }
+    ],
+    "connections": [ { "point": [ 0, -1, 0 ], "terrain": "road" } ],
+    "locations": [ "forest" ],
+    "city_distance": [ 5, 25 ],
+    "city_sizes": [ 2, 10 ],
+    "occurrences": [ 0, 15 ],
+    "flags": [ "CLASSIC" ]
+  },
+  {
+    "type": "overmap_special",
+    "id": "Moonshine Still",
+    "overmaps": [ { "point": [ 0, 0, 0 ], "overmap": "moonshine_still_north" } ],
+    "locations": [ "forest" ],
+    "city_distance": [ 5, 20 ],
+    "city_sizes": [ 0, 20 ],
+    "occurrences": [ 0, 5 ],
+    "flags": [ "CLASSIC" ]
   }
 ]
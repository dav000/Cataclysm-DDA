[
  {
    "type": "COMESTIBLE",
    "id": "sauce_red",
    "name": "red sauce",
    "weight": 32,
    "color": "red",
    "spoils_in": "3 days",
    "container": "can_food",
    "comestible_type": "FOOD",
    "symbol": "%",
    "healthy": 1,
<<<<<<< HEAD
    "calories": 21,
    "description": "Tomato sauce, yum yum.",
    "price": 4,
=======
    "calories": 174,
    "description": "A minimally seasoned sauce of cooked tomatoes.",
    "price": 320,
>>>>>>> b8e1a0df
    "//": "Small cans--needs upsized after the string freeze.",
    "material": "tomato",
    "volume": 1,
    "charges": 8,
    "phase": "liquid",
    "flags": [ "EATEN_HOT" ],
    "fun": 1,
    "rot_spawn": "GROUP_ROTTING_PLANT"
  },
  {
    "id": "maple_sap",
    "type": "COMESTIBLE",
    "symbol": "~",
    "color": "light_cyan",
    "name": "maple sap",
    "name_plural": "maple sap",
    "copy-from": "syrup",
    "description": "A water and sugar solution that has been extracted from a maple tree.",
    "price": 50,
    "weight": 250,
    "volume": 1,
    "comestible_type": "DRINK",
    "container": "bucket",
    "quench": 45,
    "//": "need 40 parts maple sap to make 1 part maple syrup",
    "proportional": { "calories": 0.025 },
    "fun": 1,
    "flags": [ "EATEN_COLD" ],
    "phase": "liquid",
    "vitamins": [  ],
    "freezing_point": 30
  },
  {
    "id": "mayonnaise",
    "type": "COMESTIBLE",
    "symbol": "~",
    "color": "white",
    "name": "mayonnaise",
    "name_plural": "mayonnaise",
<<<<<<< HEAD
    "description": "Good old mayo, tastes great on sandwiches.",
    "price": 187,
=======
    "description": "A gloppy mix of egg, oil, and salt that is traditionally used to moisten sandwiches.",
    "price": 600,
>>>>>>> b8e1a0df
    "material": [ "junk", "egg" ],
    "weight": 15,
    "volume": 1,
    "comestible_type": "DRINK",
    "container": "bottle_plastic",
    "calories": 106,
    "spoils_in": "6 days 16 hours",
    "charges": 16,
    "fun": -1,
    "flags": [ "FREEZERBURN" ],
    "phase": "liquid",
    "freezing_point": 25
  },
  {
    "id": "ketchup",
    "type": "COMESTIBLE",
    "symbol": "~",
    "color": "red",
    "name": "ketchup",
<<<<<<< HEAD
    "description": "Good old ketchup, tastes great on hot dogs.",
    "price": 1875,
=======
    "description": "A viscous paste of tomato, salt, and vinegar.",
    "price": 6000,
>>>>>>> b8e1a0df
    "material": [ "veggy", "junk" ],
    "weight": 18,
    "volume": 1,
    "comestible_type": "DRINK",
    "container": "bottle_plastic",
    "calories": 21,
    "spoils_in": 600,
    "charges": 16,
    "fun": -1,
    "phase": "liquid"
  },
  {
    "id": "mustard",
    "type": "COMESTIBLE",
    "symbol": "~",
    "color": "yellow",
    "name": "mustard",
    "name_plural": "mustard",
<<<<<<< HEAD
    "description": "Good old mustard, tastes great on hamburgers.",
    "price": 50,
=======
    "description": "A condiment made from the seeds of a mustard plant (/Brassica/ or /Sinapis/), vinegar, salt, and spices.",
    "price": 500,
>>>>>>> b8e1a0df
    "material": "junk",
    "weight": 5,
    "volume": 1,
    "comestible_type": "DRINK",
    "container": "bottle_plastic",
    "fun": -1,
    "calories": 5,
    "charges": 48,
    "phase": "liquid"
  },
  {
    "id": "honey_bottled",
    "type": "COMESTIBLE",
    "symbol": "~",
    "color": "yellow",
    "name": "forest honey",
    "name_plural": "forest honey",
    "description": "Honey, that stuff bees make.  This one is \"forest honey\", a liquid form of honey.  This honey won't spoil and is good for your digestion.",
    "price": 250,
    "material": "honey",
    "weight": 22,
    "volume": 1,
    "comestible_type": "DRINK",
    "container": "bottle_plastic",
    "quench": 2,
    "calories": 67,
    "charges": 16,
    "healthy": 1,
    "fun": 3,
    "phase": "liquid"
  },
  {
    "id": "peanutbutter",
    "type": "COMESTIBLE",
    "symbol": "~",
    "color": "brown",
    "spoils_in": "180 days",
    "name": "peanut butter",
    "description": "A brown goo that tastes very little like its namesake.  It's not bad, but it'll stick to the roof of your mouth.",
    "price": 195,
    "//": "Two tablespoons per charge.",
    "weight": 50,
    "volume": 1,
    "comestible_type": "DRINK",
    "container": "jar_glass_sealed",
    "quench": -2,
    "calories": 190,
    "charges": 8,
    "phase": "liquid",
    "flags": [ "USE_EAT_VERB" ],
    "vitamins": [ [ "iron", 1 ] ],
    "fun": 2
  },
  {
    "id": "peanutbutter_imitation",
    "type": "COMESTIBLE",
    "name": "imitation peanutbutter",
    "description": "A thick, nutty brown paste.",
    "copy-from": "peanutbutter",
    "container": "jar_glass"
  },
  {
    "type": "COMESTIBLE",
    "id": "vinegar",
    "name": "vinegar",
    "name_plural": "vinegar",
    "weight": 15,
    "color": "white",
    "container": "jug_plastic",
    "comestible_type": "DRINK",
    "symbol": "~",
<<<<<<< HEAD
    "description": "Shockingly tart white vinegar.",
=======
    "quench": 4,
    "description": "Shockingly tart white vinegar.  This is what you get when you let your booze ferment too long.",
>>>>>>> b8e1a0df
    "price": 500,
    "volume": 1,
    "phase": "liquid",
    "charges": 16,
    "fun": -4,
    "freezing_point": 28
  },
  {
    "type": "COMESTIBLE",
    "id": "cooking_oil",
    "name": "cooking oil",
    "name_plural": "cooking oil",
    "weight": 117,
    "color": "yellow",
    "container": "jug_plastic",
    "comestible_type": "DRINK",
    "symbol": "~",
    "quench": -1,
    "calories": 127,
    "description": "Thin yellow vegetable oil used for cooking.",
    "price": 40,
    "material": "oil",
    "volume": 1,
    "charges": 16,
    "phase": "liquid",
    "fun": -25,
    "freezing_point": 14
  },
  {
    "type": "COMESTIBLE",
    "id": "molasses",
    "name": "molasses",
    "name_plural": "molasses",
    "weight": 89,
    "color": "brown",
    "stim": 3,
    "container": "jar_glass",
    "comestible_type": "DRINK",
    "symbol": "~",
    "quench": -2,
    "healthy": 1,
<<<<<<< HEAD
    "calories": 258,
    "description": "An extremely sugary tar-like syrup, with a slightly bitter aftertaste.",
=======
    "calories": 52,
    "description": "An extremely sugary tar-like syrup, produced by repeatedly boiling the juice of sugarcane or sugar beets.  It has a slightly bitter aftertaste.",
>>>>>>> b8e1a0df
    "price": 200,
    "material": "junk",
    "volume": 1,
    "phase": "liquid",
    "charges": 4,
    "fun": 2,
    "flags": [ "USE_EAT_VERB" ],
    "vitamins": [ [ "calcium", 4 ], [ "iron", 6 ] ],
    "freezing_point": -20
  },
  {
    "id": "horseradish",
    "type": "COMESTIBLE",
    "symbol": "~",
    "color": "white",
    "name": "horseradish",
    "name_plural": "horseradish",
    "description": "A spicy grated root vegetable packed in vinegared brine.",
    "price": 75,
    "material": "veggy",
    "weight": 6,
    "volume": 1,
    "comestible_type": "FOOD",
    "container": "jar_glass",
    "quench": -10,
    "calories": 30,
    "charges": 48,
    "healthy": 1,
    "fun": -20,
    "stim": 1,
    "phase": "liquid"
  },
  {
    "type": "COMESTIBLE",
    "id": "coffee_syrup",
    "name": "coffee syrup",
    "name_plural": "coffee syrup",
    "weight": 32,
    "color": "brown",
    "addiction_type": "caffeine",
    "use_action": "CAFF",
    "stim": 8,
    "container": "bottle_plastic",
    "comestible_type": "DRINK",
    "symbol": "%",
    "quench": 1,
    "healthy": -1,
    "addiction_potential": 1,
    "description": "A thick syrup made of water and sugar strained through coffee grounds.  Can be used to flavor many foods and beverages.",
    "price": 800,
    "material": "junk",
    "volume": 1,
    "phase": "liquid",
    "charges": 8,
    "fun": 6
  }
]<|MERGE_RESOLUTION|>--- conflicted
+++ resolved
@@ -10,15 +10,9 @@
     "comestible_type": "FOOD",
     "symbol": "%",
     "healthy": 1,
-<<<<<<< HEAD
     "calories": 21,
-    "description": "Tomato sauce, yum yum.",
+    "description": "A minimally seasoned sauce of cooked tomatoes.",
     "price": 4,
-=======
-    "calories": 174,
-    "description": "A minimally seasoned sauce of cooked tomatoes.",
-    "price": 320,
->>>>>>> b8e1a0df
     "//": "Small cans--needs upsized after the string freeze.",
     "material": "tomato",
     "volume": 1,
@@ -58,13 +52,8 @@
     "color": "white",
     "name": "mayonnaise",
     "name_plural": "mayonnaise",
-<<<<<<< HEAD
-    "description": "Good old mayo, tastes great on sandwiches.",
+"description": "A gloppy mix of egg, oil, and salt that is traditionally used to moisten sandwiches.",
     "price": 187,
-=======
-    "description": "A gloppy mix of egg, oil, and salt that is traditionally used to moisten sandwiches.",
-    "price": 600,
->>>>>>> b8e1a0df
     "material": [ "junk", "egg" ],
     "weight": 15,
     "volume": 1,
@@ -84,13 +73,8 @@
     "symbol": "~",
     "color": "red",
     "name": "ketchup",
-<<<<<<< HEAD
-    "description": "Good old ketchup, tastes great on hot dogs.",
+    "description": "A viscous paste of tomato, salt, and vinegar.",
     "price": 1875,
-=======
-    "description": "A viscous paste of tomato, salt, and vinegar.",
-    "price": 6000,
->>>>>>> b8e1a0df
     "material": [ "veggy", "junk" ],
     "weight": 18,
     "volume": 1,
@@ -109,13 +93,8 @@
     "color": "yellow",
     "name": "mustard",
     "name_plural": "mustard",
-<<<<<<< HEAD
-    "description": "Good old mustard, tastes great on hamburgers.",
+"description": "A condiment made from the seeds of a mustard plant (/Brassica/ or /Sinapis/), vinegar, salt, and spices.",
     "price": 50,
-=======
-    "description": "A condiment made from the seeds of a mustard plant (/Brassica/ or /Sinapis/), vinegar, salt, and spices.",
-    "price": 500,
->>>>>>> b8e1a0df
     "material": "junk",
     "weight": 5,
     "volume": 1,
@@ -187,12 +166,7 @@
     "container": "jug_plastic",
     "comestible_type": "DRINK",
     "symbol": "~",
-<<<<<<< HEAD
-    "description": "Shockingly tart white vinegar.",
-=======
-    "quench": 4,
     "description": "Shockingly tart white vinegar.  This is what you get when you let your booze ferment too long.",
->>>>>>> b8e1a0df
     "price": 500,
     "volume": 1,
     "phase": "liquid",
@@ -234,13 +208,8 @@
     "symbol": "~",
     "quench": -2,
     "healthy": 1,
-<<<<<<< HEAD
     "calories": 258,
-    "description": "An extremely sugary tar-like syrup, with a slightly bitter aftertaste.",
-=======
-    "calories": 52,
     "description": "An extremely sugary tar-like syrup, produced by repeatedly boiling the juice of sugarcane or sugar beets.  It has a slightly bitter aftertaste.",
->>>>>>> b8e1a0df
     "price": 200,
     "material": "junk",
     "volume": 1,

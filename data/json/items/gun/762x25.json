[
  {
<<<<<<< HEAD
    "id": "ppsh",
    "looks_like": "hk_mp5",
    "type": "GUN",
    "reload_noise_volume": 10,
    "name": { "str": "PPSh-41 submachine gun" },
    "description": "The Soviet-made PPSh-41 is a mass-produced selective-fire submachine gun.  It has a relatively high rate of fire.",
    "variant_type": "gun",
    "variants": [
      {
        "id": "ppsh",
        "name": { "str": "PPSh-41 submachine gun" },
        "description": "A bulky and simple Second World War submachine gun of Russian manufacture, composed from a basic wooden buttstock, steel barrel shroud, and the hopes and prayers of Soviet soldiers under threat of German invasion.  Designed for mass production with limited materials, the weapon is notable for its high-capacity drum magazines, capability of rapidly depleting said magazines, and vicious 7.62x25mm chambering."
      }
    ],
    "weight": "3640 g",
    "volume": "2873 ml",
    "longest_side": "844 mm",
    "barrel_length": "269 mm",
    "price": "2 kUSD 800 USD",
    "price_postapoc": "22 USD 50 cent",
    "material": [ "steel", "wood" ],
    "symbol": "(",
    "color": "brown",
    "ammo": [ "762x25" ],
    "skill": "smg",
    "range": 2,
    "ranged_damage": { "damage_type": "bullet", "amount": 2 },
    "dispersion": 120,
    "durability": 8,
    "min_cycle_recoil": 270,
    "barrel_volume": "500 ml",
    "modes": [ [ "DEFAULT", "semi-auto", 1 ], [ "AUTO", "auto", 5 ] ],
    "valid_mod_locations": [
      [ "barrel", 1 ],
      [ "brass catcher", 1 ],
      [ "grip", 1 ],
      [ "mechanism", 2 ],
      [ "muzzle", 1 ],
      [ "sights", 1 ],
      [ "sling", 1 ],
      [ "stock mount", 1 ],
      [ "stock accessory", 2 ],
      [ "underbarrel", 1 ],
      [ "rail mount", 1 ]
    ],
    "faults": [ "fault_gun_blackpowder", "fault_gun_dirt", "fault_gun_chamber_spent" ],
    "pocket_data": [ { "pocket_type": "MAGAZINE_WELL", "item_restriction": [ "ppshmag", "ppshdrum" ] } ],
    "melee_damage": { "bash": 10 }
  },
  {
=======
>>>>>>> a9d18c82
    "id": "tokarev",
    "copy-from": "pistol_base",
    "looks_like": "glock_17",
    "type": "GUN",
    "name": { "str": "Tokarev handgun" },
    "description": "A symbol of Soviet pride and favored sidearm of Red Army officers, this is a compact pistol firing the punchy 7.62x25mm cartridge.  featuring an uncomfortable grip angle reminiscent of brandishing an unusually irate capital L at one's opponents, it is nevertheless a commendably accurate and durable handgun.",
    "variant_type": "gun",
    "variants": [
      {
        "id": "tokarev",
        "name": { "str": "Tokarev TT-33 pistol" },
        "//": "And it's therefore expensive.",
        "description": "The Tokarev TT-33 is an antique Russian semiautomatic pistol, famous for its durability, accuracy, and uncomfortable grip angle.  It was chambered for the 7.62x25mm due to the popularity of the C96 pistol among Russian revolutionaries."
      }
    ],
    "weight": "870 g",
    "volume": "251 ml",
    "longest_side": "220 mm",
    "barrel_length": "116 mm",
    "price": "1 kUSD",
    "price_postapoc": "12 USD 50 cent",
    "material": [ "steel", "plastic" ],
    "ammo": [ "762x25" ],
    "dispersion": 225,
    "durability": 7,
    "min_cycle_recoil": 270,
    "flags": [ "ALLOWS_BODY_BLOCK" ],
    "weapon_category": [ "AUTOMATIC_PISTOLS" ],
    "pocket_data": [ { "magazine_well": "250 ml", "pocket_type": "MAGAZINE_WELL", "item_restriction": [ "tokarevmag" ] } ],
    "melee_damage": { "bash": 10 }
  }
]<|MERGE_RESOLUTION|>--- conflicted
+++ resolved
@@ -1,58 +1,5 @@
 [
   {
-<<<<<<< HEAD
-    "id": "ppsh",
-    "looks_like": "hk_mp5",
-    "type": "GUN",
-    "reload_noise_volume": 10,
-    "name": { "str": "PPSh-41 submachine gun" },
-    "description": "The Soviet-made PPSh-41 is a mass-produced selective-fire submachine gun.  It has a relatively high rate of fire.",
-    "variant_type": "gun",
-    "variants": [
-      {
-        "id": "ppsh",
-        "name": { "str": "PPSh-41 submachine gun" },
-        "description": "A bulky and simple Second World War submachine gun of Russian manufacture, composed from a basic wooden buttstock, steel barrel shroud, and the hopes and prayers of Soviet soldiers under threat of German invasion.  Designed for mass production with limited materials, the weapon is notable for its high-capacity drum magazines, capability of rapidly depleting said magazines, and vicious 7.62x25mm chambering."
-      }
-    ],
-    "weight": "3640 g",
-    "volume": "2873 ml",
-    "longest_side": "844 mm",
-    "barrel_length": "269 mm",
-    "price": "2 kUSD 800 USD",
-    "price_postapoc": "22 USD 50 cent",
-    "material": [ "steel", "wood" ],
-    "symbol": "(",
-    "color": "brown",
-    "ammo": [ "762x25" ],
-    "skill": "smg",
-    "range": 2,
-    "ranged_damage": { "damage_type": "bullet", "amount": 2 },
-    "dispersion": 120,
-    "durability": 8,
-    "min_cycle_recoil": 270,
-    "barrel_volume": "500 ml",
-    "modes": [ [ "DEFAULT", "semi-auto", 1 ], [ "AUTO", "auto", 5 ] ],
-    "valid_mod_locations": [
-      [ "barrel", 1 ],
-      [ "brass catcher", 1 ],
-      [ "grip", 1 ],
-      [ "mechanism", 2 ],
-      [ "muzzle", 1 ],
-      [ "sights", 1 ],
-      [ "sling", 1 ],
-      [ "stock mount", 1 ],
-      [ "stock accessory", 2 ],
-      [ "underbarrel", 1 ],
-      [ "rail mount", 1 ]
-    ],
-    "faults": [ "fault_gun_blackpowder", "fault_gun_dirt", "fault_gun_chamber_spent" ],
-    "pocket_data": [ { "pocket_type": "MAGAZINE_WELL", "item_restriction": [ "ppshmag", "ppshdrum" ] } ],
-    "melee_damage": { "bash": 10 }
-  },
-  {
-=======
->>>>>>> a9d18c82
     "id": "tokarev",
     "copy-from": "pistol_base",
     "looks_like": "glock_17",

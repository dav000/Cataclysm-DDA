[
  {
    "type": "furniture",
    "id": "f_hay",
    "name": "hay",
    "description": "A bale of hay.  You could sleep on it, if desperate.",
    "symbol": "#",
    "bgcolor": "brown",
    "move_cost_mod": 3,
    "required_str": 6,
    "flags": [ "TRANSPARENT", "CONTAINER", "FLAMMABLE_ASH", "ORGANIC", "MOUNTABLE", "SHORT" ],
    "bash": {
      "str_min": 1,
      "str_max": 12,
      "sound": "whish!",
      "sound_fail": "whish.",
      "items": [ { "item": "straw_pile", "count": [ 6, 10 ] }, { "item": "rope_6", "count": [ 1, 3 ] } ]
    }
  },
  {
    "type": "furniture",
    "id": "f_woodchips",
    "name": "pile of woodchips",
    "symbol": "X",
    "description": "Pile of chipped wood pieces.  You can move it with a shovel.",
    "color": "brown",
    "move_cost_mod": 6,
    "max_volume": 3000,
    "required_str": -1,
    "flags": [ "TRANSPARENT", "UNSTABLE", "ROUGH", "PLACE_ITEM", "MOUNTABLE", "CONTAINER", "SEALED", "ALLOW_FIELD_EFFECT", "TINY", "RUBBLE" ],
    "examine_action": "rubble"
  },
  {
    "type": "furniture",
    "id": "f_rubble",
    "name": "pile of rubble",
    "symbol": "^",
    "description": "Pile of various metals, bricks, and other building materials.  You could clear it with a shovel.",
    "color": "light_gray",
    "move_cost_mod": 6,
    "max_volume": 3000,
    "required_str": -1,
    "flags": [ "TRANSPARENT", "UNSTABLE", "ROUGH", "PLACE_ITEM", "MOUNTABLE", "CONTAINER", "SEALED", "ALLOW_FIELD_EFFECT", "TINY", "RUBBLE" ],
    "examine_action": "rubble"
  },
  {
    "type": "furniture",
    "id": "f_rubble_rock",
    "name": "pile of rocky rubble",
    "description": "Pile of rocks.  Useless.",
    "symbol": "^",
    "color": "dark_gray",
    "move_cost_mod": 6,
    "max_volume": 3000,
    "required_str": -1,
    "flags": [ "TRANSPARENT", "UNSTABLE", "ROUGH", "PLACE_ITEM", "MOUNTABLE", "CONTAINER", "SEALED", "ALLOW_FIELD_EFFECT", "SHORT", "RUBBLE" ],
    "examine_action": "rubble"
  },
  {
    "type": "furniture",
    "id": "f_rubble_landfill",
    "name": "pile of trashy rubble",
    "description": "Trash topped with dirt and grass, it smells gross and but another mans trash...",
    "symbol": "#",
    "color": "green",
    "move_cost_mod": 8,
    "max_volume": 3000,
    "required_str": -1,
<<<<<<< HEAD
    "flags": [ "TRANSPARENT", "UNSTABLE", "PLACE_ITEM", "MOUNTABLE", "CONTAINER", "SEALED", "ALLOW_FIELD_EFFECT", "SHORT", "RUBBLE" ],
=======
    "flags": [ "TRANSPARENT", "UNSTABLE", "ROUGH", "PLACE_ITEM", "MOUNTABLE", "CONTAINER", "SEALED", "ALLOW_FIELD_EFFECT", "SHORT" ],
>>>>>>> a58b3804
    "examine_action": "rubble"
  },
  {
    "type": "furniture",
    "id": "f_wreckage",
    "name": "metal wreckage",
    "description": "Pile of various bent and twisted metals.",
    "symbol": "#",
    "color": "cyan",
    "move_cost_mod": 6,
    "max_volume": 3000,
    "required_str": -1,
    "flags": [ "TRANSPARENT", "UNSTABLE", "ROUGH", "SHARP", "PLACE_ITEM", "MOUNTABLE",
      "CONTAINER", "SEALED", "ALLOW_FIELD_EFFECT", "SHORT", "RUBBLE" ],
    "examine_action": "rubble"
  },
  {
    "type": "furniture",
    "id": "f_ash",
    "name": "pile of ash",
    "symbol": "#",
    "description": "Some ash, from wood or possibly bodies.",
    "color": "light_gray",
    "move_cost_mod": 0,
    "required_str": -1,
    "flags": [ "TRANSPARENT", "NOCOLLIDE", "CONTAINER", "SEALED", "PLACE_ITEM", "RUBBLE" ],
    "examine_action": "rubble"
  },
  {
    "type": "furniture",
    "id": "f_barricade_road",
    "name": "road barricade",
    "symbol": "#",
    "bgcolor": "yellow",
    "description": "A road barricade.  For barricading roads.",
    "move_cost_mod": -1,
    "required_str": 5,
    "flags": [ "CLIMB_SIMPLE", "TRANSPARENT", "FLAMMABLE_ASH", "ORGANIC", "MOUNTABLE", "THIN_OBSTACLE", "CLIMBABLE", "PERMEABLE" ],
    "examine_action": "chainfence",
    "deconstruct": { "items": [ { "item": "2x4", "count": 6 }, { "item": "nail", "charges": [ 6, 8 ] } ] },
    "bash": {
      "str_min": 3,
      "str_max": 40,
      "sound": "smash!",
      "sound_fail": "whump.",
      "items": [ { "item": "2x4", "count": [ 2, 6 ] }, { "item": "nail", "charges": [ 4, 8 ] }, { "item": "splinter", "count": 1 } ]
    }
  },
  {
    "type": "furniture",
    "id": "f_sandbag_half",
    "name": "sandbag barricade",
    "symbol": "#",
    "bgcolor": "brown",
    "description": "A sandbag, typically used for blocking bullets.",
    "move_cost_mod": -1,
    "required_str": -1,
    "flags": [ "CLIMB_SIMPLE", "TRANSPARENT", "MOUNTABLE", "BLOCKSDOOR", "SHORT",
      "EASY_DECONSTRUCT", "THIN_OBSTACLE", "CLIMBABLE", "PERMEABLE" ],
    "examine_action": "chainfence",
    "deconstruct": { "items": [ { "item": "bag_canvas", "count": 2 }, { "item": "material_sand", "charges": 20 } ] },
    "bash": {
      "str_min": 12,
      "str_max": 60,
      "sound": "rrrip!",
      "sound_fail": "whump.",
      "items": [ { "item": "bag_canvas", "count": [ 1, 2 ] }, { "item": "material_sand", "charges": [ 5, 20 ] } ]
    }
  },
  {
    "type": "furniture",
    "id": "f_sandbag_wall",
    "name": "sandbag wall",
    "symbol": "#",
    "bgcolor": "brown",
    "move_cost_mod": -1,
    "description": "A few stacked sandbags.",
    "required_str": -1,
    "flags": [ "NOITEM", "BLOCKSDOOR", "EASY_DECONSTRUCT", "MINEABLE" ],
    "deconstruct": {
      "items": [ { "item": "bag_canvas", "count": 4 }, { "item": "material_sand", "charges": 40 } ],
      "furn_set": "f_sandbag_half"
    },
    "bash": {
      "str_min": 24,
      "str_max": 80,
      "sound": "rrrip!",
      "sound_fail": "whump.",
      "furn_set": "f_sandbag_half",
      "items": [ { "item": "bag_canvas", "count": [ 1, 4 ] }, { "item": "material_sand", "charges": [ 10, 40 ] } ]
    }
  },
  {
    "type": "furniture",
    "id": "f_bulletin",
    "name": "bulletin board",
    "description": "Pin some notes for other survivors to read.",
    "symbol": "6",
    "color": "blue",
    "move_cost_mod": -1,
    "required_str": -1,
    "flags": [ "FLAMMABLE", "NOITEM", "ORGANIC" ],
    "examine_action": "bulletin_board",
    "deconstruct": { "items": [ { "item": "2x4", "count": 4 }, { "item": "nail", "charges": [ 4, 8 ] } ] },
    "bash": {
      "str_min": 3,
      "str_max": 40,
      "sound": "crunch!",
      "sound_fail": "whump.",
      "items": [
        { "item": "2x4", "count": [ 0, 3 ] },
        { "item": "nail", "charges": [ 4, 6 ] },
        { "item": "splinter", "count": [ 1, 4 ] }
      ]
    }
  },
  {
    "type": "furniture",
    "id": "f_indoor_plant",
    "name": "indoor plant",
    "symbol": "^",
    "color": "green",
    "move_cost_mod": 2,
    "description": "A variety of plant, used for decoration.",
    "required_str": 5,
    "max_volume": 2000,
    "flags": [ "CONTAINER", "FLAMMABLE_ASH", "PLACE_ITEM", "ORGANIC", "TINY", "TRANSPARENT" ],
    "bash": {
      "str_min": 2,
      "str_max": 18,
      "sound": "smash!",
      "sound_fail": "whump.",
      "items": [
        { "item": "withered", "prob": 50 },
        { "item": "wrapper", "prob": 50 },
        { "item": "can_drink_unsealed", "prob": 50 },
        { "item": "bag_plastic", "prob": 50 },
        { "item": "ceramic_shard", "count": [ 1, 3 ] },
        { "item": "cig_butt", "prob": 50 }
      ]
    }
  },
  {
    "type": "furniture",
    "id": "f_indoor_plant_y",
    "name": "yellow indoor plant",
    "description": "A variety of plant for decoration.  It's yellow.",
    "symbol": "^",
    "color": "yellow",
    "move_cost_mod": 2,
    "required_str": 5,
    "max_volume": 2000,
    "flags": [ "CONTAINER", "FLAMMABLE_ASH", "PLACE_ITEM", "ORGANIC", "TINY", "TRANSPARENT" ],
    "bash": {
      "str_min": 2,
      "str_max": 18,
      "sound": "smash!",
      "sound_fail": "whump.",
      "items": [
        { "item": "withered", "prob": 50 },
        { "item": "wrapper", "prob": 50 },
        { "item": "can_drink_unsealed", "prob": 50 },
        { "item": "bag_plastic", "prob": 50 },
        { "item": "ceramic_shard", "count": [ 1, 3 ] },
        { "item": "cig_butt", "prob": 50 }
      ]
    }
  },
  {
    "type": "furniture",
    "id": "f_bed",
    "name": "bed",
    "symbol": "#",
    "description": "Quite comfortable to sleep in.",
    "color": "magenta",
    "move_cost_mod": 3,
    "required_str": -1,
    "deconstruct": {
      "items": [ { "item": "2x4", "count": 12 }, { "item": "blanket", "count": 2 }, { "item": "nail", "charges": [ 8, 10 ] } ]
    },
    "max_volume": 4000,
    "flags": [ "TRANSPARENT", "FLAMMABLE_ASH", "PLACE_ITEM", "ORGANIC", "MOUNTABLE" ],
    "bash": {
      "str_min": 12,
      "str_max": 40,
      "sound": "crunch!",
      "sound_fail": "whump.",
      "items": [
        { "item": "2x4", "count": [ 5, 8 ] },
        { "item": "nail", "charges": [ 6, 8 ] },
        { "item": "splinter", "count": [ 3, 6 ] },
        { "item": "rag", "count": [ 40, 55 ] }
      ]
    }
  },
  {
    "type": "furniture",
    "id": "f_toilet",
    "name": "toilet",
    "symbol": "&",
    "color": "white",
    "description": "Emergency water source, from the tank, and provider of relief.",
    "move_cost_mod": 2,
    "required_str": -1,
    "flags": [ "TRANSPARENT", "FLAMMABLE_HARD", "MOUNTABLE", "LIQUIDCONT" ],
    "examine_action": "toilet",
    "bash": {
      "str_min": 8,
      "str_max": 30,
      "sound": "porcelain breaking!",
      "sound_fail": "whunk!",
      "items": [ { "item": "cu_pipe", "prob": 50 }, { "item": "ceramic_shard", "count": [ 2, 8 ] } ]
    }
  },
  {
    "type": "furniture",
    "id": "f_makeshift_bed",
    "name": "makeshift bed",
    "symbol": "#",
    "description": "Not as comfortable as a real bed, but it will suffice.",
    "color": "magenta",
    "move_cost_mod": 3,
    "required_str": 10,
    "deconstruct": {
      "items": [ { "item": "2x4", "count": 4 }, { "item": "rag", "count": [ 30, 35 ] }, { "item": "nail", "charges": [ 4, 6 ] } ]
    },
    "max_volume": 4000,
    "flags": [ "TRANSPARENT", "FLAMMABLE_ASH", "ORGANIC", "MOUNTABLE", "SHORT" ],
    "bash": {
      "str_min": 8,
      "str_max": 30,
      "sound": "crunch!",
      "sound_fail": "whump.",
      "items": [
        { "item": "2x4", "count": [ 1, 3 ] },
        { "item": "nail", "charges": [ 2, 6 ] },
        { "item": "splinter", "count": [ 1, 4 ] },
        { "item": "rag", "count": [ 20, 30 ] }
      ]
    }
  },
  {
    "type": "furniture",
    "id": "f_straw_bed",
    "name": "straw bed",
    "symbol": "#",
    "description": "Kinda itches when you lay on it.",
    "color": "magenta",
    "move_cost_mod": 3,
    "required_str": -1,
    "deconstruct": { "items": [ { "item": "2x4", "count": 4 }, { "item": "straw_pile", "count": [ 7, 8 ] } ] },
    "max_volume": 4000,
    "flags": [ "TRANSPARENT", "FLAMMABLE_ASH", "ORGANIC", "MOUNTABLE", "SHORT", "EASY_DECONSTRUCT" ],
    "bash": {
      "str_min": 6,
      "str_max": 20,
      "sound": "crunch!",
      "sound_fail": "whump.",
      "items": [
        { "item": "2x4", "count": [ 2, 3 ] },
        { "item": "straw_pile", "count": [ 7, 8 ] },
        { "item": "splinter", "count": [ 1, 2 ] }
      ]
    }
  },
  {
    "type": "furniture",
    "id": "f_sink",
    "name": "sink",
    "symbol": "&",
    "description": "Emergency relief provider.  Water isn't running, so no water.",
    "color": "white",
    "move_cost_mod": 2,
    "required_str": -1,
    "flags": [ "TRANSPARENT", "FLAMMABLE_HARD", "CONTAINER", "PLACE_ITEM", "MOUNTABLE" ],
    "bash": {
      "str_min": 8,
      "str_max": 30,
      "sound": "porcelain breaking!",
      "sound_fail": "whunk!",
      "items": [
        { "item": "cu_pipe", "prob": 50 },
        { "item": "water_faucet", "prob": 50 },
        { "item": "ceramic_shard", "count": [ 2, 8 ] }
      ]
    }
  },
  {
    "type": "furniture",
    "id": "f_oven",
    "name": "oven",
    "symbol": "#",
    "description": "Used for heating and cooking food with electricity.  Doesn't look like it's working, although it still has parts.",
    "color": "dark_gray",
    "move_cost_mod": 2,
    "required_str": 10,
    "flags": [ "PLACE_ITEM", "TRANSPARENT", "FIRE_CONTAINER", "CONTAINER", "BLOCKSDOOR", "MOUNTABLE" ],
    "deconstruct": {
      "items": [
        { "item": "sheet_metal", "count": [ 2, 6 ] },
        { "item": "scrap", "count": [ 2, 6 ] },
        { "item": "steel_chunk", "count": [ 2, 3 ] },
        { "item": "element", "count": [ 1, 4 ] },
        { "item": "cable", "charges": [ 1, 3 ] },
        { "item": "pilot_light", "count": 1 }
      ]
    },
    "max_volume": 4000,
    "bash": {
      "str_min": 8,
      "str_max": 30,
      "sound": "metal screeching!",
      "sound_fail": "clang!",
      "items": [
        { "item": "scrap", "count": [ 0, 6 ] },
        { "item": "steel_chunk", "count": [ 0, 3 ] },
        { "item": "element", "count": [ 1, 3 ] },
        { "item": "sheet_metal", "count": [ 2, 6 ] },
        { "item": "cable", "charges": [ 1, 3 ] },
        { "item": "pilot_light", "count": 1 }
      ]
    }
  },
  {
    "type": "furniture",
    "id": "f_woodstove",
    "name": "wood stove",
    "symbol": "#",
    "bgcolor": "red",
    "description": "Wood stove for heating and cooking.  Much more effective than an open flame.",
    "move_cost_mod": 2,
    "required_str": 10,
    "max_volume": 4000,
    "flags": [ "TRANSPARENT", "CONTAINER", "FIRE_CONTAINER", "SUPPRESS_SMOKE", "PLACE_ITEM", "MOUNTABLE" ],
    "bash": {
      "str_min": 8,
      "str_max": 30,
      "sound": "metal screeching!",
      "sound_fail": "clang!",
      "items": [ { "item": "scrap", "count": [ 3, 6 ] }, { "item": "pipe", "prob": 50 } ]
    },
    "deconstruct": { "items": [ { "item": "metal_tank", "count": 1 }, { "item": "pipe", "count": 1 } ] }
  },
  {
    "type": "furniture",
    "id": "f_fireplace",
    "name": "fireplace",
    "symbol": "#",
    "description": "Ah.  The relaxation of sitting in front of a fire as the world around you crumbles.",
    "bgcolor": "white",
    "move_cost_mod": 2,
    "required_str": -1,
    "flags": [ "TRANSPARENT", "CONTAINER", "FIRE_CONTAINER", "SUPPRESS_SMOKE", "PLACE_ITEM", "MINEABLE" ],
    "bash": {
      "str_min": 30,
      "str_max": 210,
      "sound": "crash!",
      "sound_fail": "whump!",
      "items": [ { "item": "rock", "count": [ 15, 30 ] } ]
    }
  },
  {
    "type": "furniture",
    "id": "f_shower",
    "name": "shower",
    "symbol": "~",
    "description": "You would be able to clean yourself if water was running.",
    "color": "white",
    "move_cost_mod": 0,
    "required_str": -1,
    "flags": [ "TRANSPARENT", "FLAMMABLE_HARD", "CONTAINER", "PLACE_ITEM", "BLOCKSDOOR" ],
    "bash": {
      "str_min": 6,
      "str_max": 30,
      "sound": "porcelain breaking!",
      "sound_fail": "whunk!",
      "sound_vol": 16,
      "sound_fail_vol": 12,
      "items": [
        { "item": "cu_pipe", "count": [ 0, 2 ] },
        { "item": "scrap_copper", "count": [ 0, 2 ] },
        { "item": "ceramic_shard", "count": [ 2, 6 ] },
        { "item": "glass_shard", "count": [ 1, 2 ] }
      ]
    }
  },
  {
    "type": "furniture",
    "id": "f_bathtub",
    "name": "bathtub",
    "symbol": "~",
    "description": "You could lay in and take a soothing bath.  Only if water was running.",
    "color": "white",
    "move_cost_mod": 2,
    "required_str": -1,
    "flags": [ "TRANSPARENT", "FLAMMABLE_HARD", "CONTAINER", "PLACE_ITEM", "BLOCKSDOOR", "MOUNTABLE" ],
    "bash": {
      "str_min": 12,
      "str_max": 50,
      "sound": "porcelain breaking!",
      "sound_fail": "whunk!",
      "items": [
        { "item": "cu_pipe", "prob": 50 },
        { "item": "water_faucet", "prob": 50 },
        { "item": "ceramic_shard", "count": [ 6, 18 ] }
      ]
    }
  },
  {
    "type": "furniture",
    "id": "f_stool",
    "name": "stool",
    "symbol": "#",
    "looks_like": "f_chair",
    "description": "Sit down, have a drink.",
    "color": "brown",
    "move_cost_mod": 1,
    "required_str": 3,
    "flags": [ "TRANSPARENT", "FLAMMABLE_ASH", "ORGANIC", "MOUNTABLE" ],
    "deconstruct": { "items": [ { "item": "2x4", "count": 3 }, { "item": "nail", "charges": [ 2, 6 ] } ] },
    "max_volume": 3500,
    "bash": {
      "str_min": 6,
      "str_max": 20,
      "sound": "smash!",
      "sound_fail": "whump.",
      "items": [ { "item": "2x4", "count": 1 }, { "item": "nail", "charges": [ 1, 5 ] }, { "item": "splinter", "count": 3 } ]
    }
  },
  {
    "type": "furniture",
    "id": "f_chair",
    "name": "chair",
    "symbol": "#",
    "description": "Sit down, have a drink.",
    "color": "brown",
    "move_cost_mod": 1,
    "required_str": 4,
    "flags": [ "TRANSPARENT", "FLAMMABLE_ASH", "ORGANIC", "MOUNTABLE" ],
    "deconstruct": { "items": [ { "item": "2x4", "count": 4 }, { "item": "nail", "charges": [ 6, 8 ] } ] },
    "max_volume": 4000,
    "bash": {
      "str_min": 6,
      "str_max": 20,
      "sound": "smash!",
      "sound_fail": "whump.",
      "items": [ { "item": "2x4", "count": [ 1, 3 ] }, { "item": "nail", "charges": [ 2, 6 ] }, { "item": "splinter", "count": 1 } ]
    }
  },
  {
    "type": "furniture",
    "id": "f_armchair",
    "name": "arm chair",
    "symbol": "H",
    "description": "A more comfortable way of sitting down.",
    "color": "green",
    "move_cost_mod": 1,
    "required_str": 7,
    "deconstruct": {
      "items": [ { "item": "2x4", "count": 10 }, { "item": "rag", "count": [ 30, 33 ] }, { "item": "nail", "charges": [ 6, 8 ] } ]
    },
    "max_volume": 4000,
    "flags": [ "TRANSPARENT", "FLAMMABLE_ASH", "ORGANIC", "MOUNTABLE" ],
    "bash": {
      "str_min": 12,
      "str_max": 40,
      "sound": "smash!",
      "sound_fail": "whump.",
      "items": [
        { "item": "2x4", "count": [ 1, 3 ] },
        { "item": "nail", "charges": [ 2, 6 ] },
        { "item": "splinter", "count": 1 },
        { "item": "rag", "count": [ 20, 30 ] }
      ]
    }
  },
  {
    "type": "furniture",
    "id": "f_sofa",
    "name": "sofa",
    "symbol": "H",
    "description": "Lay down OR sit down!  Perfect!",
    "bgcolor": "red",
    "move_cost_mod": 1,
    "required_str": 10,
    "deconstruct": {
      "items": [ { "item": "2x4", "count": 12 }, { "item": "rag", "count": [ 30, 33 ] }, { "item": "nail", "charges": [ 8, 10 ] } ]
    },
    "max_volume": 4000,
    "flags": [ "TRANSPARENT", "FLAMMABLE_ASH", "ORGANIC", "BLOCKSDOOR", "MOUNTABLE" ],
    "bash": {
      "str_min": 12,
      "str_max": 40,
      "sound": "smash!",
      "sound_fail": "whump.",
      "items": [
        { "item": "2x4", "count": [ 2, 5 ] },
        { "item": "nail", "charges": [ 3, 8 ] },
        { "item": "splinter", "count": [ 1, 2 ] },
        { "item": "rag", "count": [ 20, 30 ] }
      ]
    }
  },
  {
    "type": "furniture",
    "id": "f_cupboard",
    "name": "cupboard",
    "symbol": "#",
    "description": "Store your cups.",
    "color": "blue",
    "move_cost_mod": 1,
    "required_str": -1,
    "flags": [ "TRANSPARENT", "FLAMMABLE_ASH", "CONTAINER", "PLACE_ITEM", "ORGANIC", "MOUNTABLE" ],
    "deconstruct": { "items": [ { "item": "2x4", "count": 3 }, { "item": "nail", "charges": [ 6, 8 ] } ] },
    "max_volume": 4000,
    "bash": {
      "str_min": 8,
      "str_max": 30,
      "sound": "smash!",
      "sound_fail": "whump.",
      "items": [ { "item": "2x4", "count": [ 1, 3 ] }, { "item": "nail", "charges": [ 2, 6 ] }, { "item": "splinter", "count": 1 } ]
    }
  },
  {
    "type": "furniture",
    "id": "f_trashcan",
    "name": "trash can",
    "symbol": "&",
    "description": "One man's trash is another mans dinner.",
    "color": "light_cyan",
    "move_cost_mod": 1,
    "required_str": 5,
    "max_volume": 4000,
    "flags": [ "TRANSPARENT", "FLAMMABLE_ASH", "CONTAINER", "PLACE_ITEM", "MOUNTABLE", "SHORT" ],
    "bash": {
      "str_min": 8,
      "str_max": 30,
      "sound": "smash!",
      "sound_fail": "whump.",
      "items": [ { "item": "plastic_chunk", "count": [ 1, 2 ] } ]
    }
  },
  {
    "type": "furniture",
    "id": "f_recycle_bin",
    "name": "recycle bin",
    "description": "Stores items for recycling.",
    "symbol": "{",
    "color": "light_green",
    "move_cost_mod": -1,
    "required_str": 5,
    "max_volume": 4000,
    "flags": [ "TRANSPARENT", "FLAMMABLE_ASH", "CONTAINER", "PLACE_ITEM", "MOUNTABLE", "SHORT" ],
    "bash": {
      "str_min": 8,
      "str_max": 30,
      "sound": "smash!",
      "sound_fail": "whump.",
      "items": [ { "item": "plastic_chunk", "count": [ 2, 7 ] }, { "item": "pipe", "count": [ 1, 2 ] } ]
    }
  },
  {
    "type": "furniture",
    "id": "f_desk",
    "name": "desk",
    "symbol": "#",
    "description": "Sit down at it, and, if up to, work on it.",
    "color": "light_red",
    "move_cost_mod": 1,
    "required_str": 8,
    "flags": [ "TRANSPARENT", "FLAMMABLE_ASH", "CONTAINER", "PLACE_ITEM", "ORGANIC", "MOUNTABLE", "FLAT_SURF" ],
    "deconstruct": { "items": [ { "item": "2x4", "count": 4 }, { "item": "nail", "charges": [ 6, 10 ] } ] },
    "max_volume": 4000,
    "bash": {
      "str_min": 12,
      "str_max": 40,
      "sound": "smash!",
      "sound_fail": "whump.",
      "items": [ { "item": "2x4", "count": [ 1, 3 ] }, { "item": "nail", "charges": [ 2, 6 ] }, { "item": "splinter", "count": 1 } ]
    }
  },
  {
    "type": "furniture",
    "id": "f_exercise",
    "name": "exercise machine",
    "symbol": "T",
    "description": "Typically used for, well, exercising.  You're not up for it.",
    "color": "dark_gray",
    "move_cost_mod": 1,
    "required_str": 8,
    "flags": [ "TRANSPARENT", "MINEABLE" ],
    "deconstruct": {
      "items": [
        { "item": "pipe", "count": 1 },
        { "item": "steel_chunk", "count": 1 },
        { "item": "scrap", "count": [ 2, 6 ] },
        { "item": "lead", "charges": [ 1000, 2000 ] }
      ]
    },
    "bash": {
      "str_min": 18,
      "str_max": 60,
      "sound": "metal screeching!",
      "sound_fail": "clang!",
      "items": [
        { "item": "scrap", "count": [ 2, 6 ] },
        { "item": "steel_chunk", "prob": 50 },
        { "item": "pipe", "count": 1 },
        { "item": "lead", "charges": [ 1000, 2000 ] }
      ]
    }
  },
  {
    "type": "furniture",
    "id": "f_ball_mach",
    "name": "ball machine",
    "description": "Remember when baseball was a thing?",
    "symbol": "T",
    "color": "dark_gray",
    "move_cost_mod": 1,
    "required_str": -1,
    "flags": [ "TRANSPARENT", "MINEABLE" ],
    "bash": {
      "str_min": 18,
      "str_max": 60,
      "sound": "metal screeching!",
      "sound_fail": "clang!",
      "items": [ { "item": "scrap", "count": [ 2, 6 ] }, { "item": "steel_chunk", "prob": 50 }, { "item": "pipe", "count": 1 } ]
    }
  },
  {
    "type": "furniture",
    "id": "f_bench",
    "name": "bench",
    "symbol": "#",
    "description": "Hobo bed.  Use at your own risk.",
    "color": "brown",
    "move_cost_mod": 1,
    "required_str": 8,
    "flags": [ "TRANSPARENT", "FLAMMABLE_ASH", "ORGANIC", "MOUNTABLE", "SHORT" ],
    "max_volume": 4000,
    "deconstruct": { "items": [ { "item": "2x4", "count": 4 }, { "item": "nail", "charges": [ 6, 10 ] } ] },
    "bash": {
      "str_min": 12,
      "str_max": 40,
      "sound": "smash!",
      "sound_fail": "whump.",
      "items": [ { "item": "2x4", "count": [ 1, 3 ] }, { "item": "nail", "charges": [ 2, 6 ] }, { "item": "splinter", "count": 1 } ]
    }
  },
  {
    "type": "furniture",
    "id": "f_lane",
    "name": "lane guard",
    "description": "Used to be used for keeping traffic.",
    "symbol": "#",
    "color": "brown",
    "move_cost_mod": 1,
    "required_str": -1,
    "flags": [ "TRANSPARENT", "FLAMMABLE_ASH", "ORGANIC", "MOUNTABLE", "SHORT" ],
    "bash": {
      "str_min": 6,
      "str_max": 30,
      "sound": "smash!",
      "sound_fail": "whump.",
      "items": [ { "item": "2x4", "count": [ 1, 3 ] }, { "item": "nail", "charges": [ 2, 6 ] }, { "item": "splinter", "count": 1 } ]
    }
  },
  {
    "type": "furniture",
    "id": "f_table",
    "name": "table",
    "description": "Sit down when you eat!",
    "symbol": "#",
    "color": "red",
    "move_cost_mod": 2,
    "required_str": 8,
    "max_volume": 4000,
    "flags": [ "TRANSPARENT", "FLAMMABLE", "ORGANIC", "MOUNTABLE", "SHORT", "FLAT_SURF" ],
    "deconstruct": { "items": [ { "item": "2x4", "count": 6 }, { "item": "nail", "charges": [ 6, 8 ] } ] },
    "bash": {
      "str_min": 12,
      "str_max": 50,
      "sound": "smash!",
      "sound_fail": "whump.",
      "items": [ { "item": "2x4", "count": [ 2, 6 ] }, { "item": "nail", "charges": [ 4, 8 ] }, { "item": "splinter", "count": 1 } ]
    }
  },
  {
    "type": "furniture",
    "id": "f_rack_coat",
    "name": "coat rack",
    "description": "A hooked rack for hanging jackets and hats.",
    "symbol": "Y",
    "color": "brown",
    "move_cost_mod": -1,
    "required_str": 4,
    "flags": [ "TRANSPARENT", "FLAMMABLE", "PLACE_ITEM", "BLOCKSDOOR", "MOUNTABLE" ],
    "deconstruct": { "items": [ { "item": "nail", "charges": [ 2, 6 ] }, { "item": "2x4", "count": 2 } ] },
    "max_volume": 1000,
    "bash": {
      "str_min": 6,
      "str_max": 30,
      "sound": "smash!",
      "sound_fail": "whump.",
      "items": [ { "item": "splinter", "count": [ 3, 8 ] }, { "item": "nail", "charges": [ 1, 3 ] }, { "item": "2x4", "count": 1 } ]
    }
  },
  {
    "type": "furniture",
    "id": "f_sign",
    "name": "sign",
    "symbol": "P",
    "description": "Read it.  Warnings ahead.",
    "color": "brown",
    "examine_action": "sign",
    "move_cost_mod": 1,
    "required_str": -1,
    "flags": [ "TRANSPARENT", "FLAMMABLE_ASH", "ORGANIC", "MOUNTABLE" ],
    "deconstruct": { "items": [ { "item": "2x4", "count": 3 }, { "item": "nail", "charges": [ 2, 5 ] } ] },
    "bash": {
      "str_min": 6,
      "str_max": 40,
      "sound": "smash!",
      "sound_fail": "whump.",
      "items": [ { "item": "2x4", "count": [ 1, 2 ] }, { "item": "nail", "charges": [ 2, 4 ] }, { "item": "splinter", "count": 2 } ]
    }
  },
  {
    "type": "furniture",
    "id": "f_mailbox",
    "name": "mailbox",
    "symbol": "P",
    "description": "A metal box attached to the top of a wooden post.  You've got mail.",
    "color": "light_gray",
    "move_cost_mod": 1,
    "required_str": -1,
    "flags": [ "TRANSPARENT", "FLAMMABLE_HARD", "CONTAINER", "PLACE_ITEM", "MOUNTABLE" ],
    "deconstruct": {
      "items": [ { "item": "2x4", "count": 2 }, { "item": "nail", "charges": [ 2, 5 ] }, { "item": "sheet_metal", "count": 1 } ]
    },
    "max_volume": 300,
    "bash": {
      "str_min": 12,
      "str_max": 50,
      "sound": "smash!",
      "sound_fail": "whump.",
      "items": [
        { "item": "2x4", "count": 1 },
        { "item": "nail", "charges": [ 1, 5 ] },
        { "item": "splinter", "count": 2 },
        { "item": "scrap", "count": [ 1, 3 ] }
      ]
    }
  },
  {
    "type": "furniture",
    "id": "f_pool_table",
    "name": "pool table",
    "symbol": "#",
    "description": "A good-looking pool table.  You wish you learned how to play.",
    "color": "green",
    "move_cost_mod": 2,
    "required_str": -1,
    "max_volume": 4000,
    "flags": [ "TRANSPARENT", "FLAMMABLE", "ORGANIC", "MOUNTABLE", "SHORT", "FLAT_SURF" ],
    "deconstruct": { "items": [ { "item": "2x4", "count": 4 }, { "item": "rag", "count": 4 }, { "item": "nail", "charges": [ 6, 10 ] } ] },
    "bash": {
      "str_min": 12,
      "str_max": 50,
      "sound": "smash!",
      "sound_fail": "whump.",
      "items": [
        { "item": "2x4", "count": [ 2, 6 ] },
        { "item": "nail", "charges": [ 4, 12 ] },
        { "item": "splinter", "count": 1 },
        { "item": "rag", "count": [ 0, 2 ] }
      ]
    }
  },
  {
    "type": "furniture",
    "id": "f_counter",
    "name": "counter",
    "description": "Affixed to the wall or found in kitchens or stores.",
    "symbol": "#",
    "color": "blue",
    "move_cost_mod": 2,
    "required_str": 10,
    "flags": [ "TRANSPARENT", "FLAMMABLE", "ORGANIC", "MOUNTABLE", "SHORT", "FLAT_SURF" ],
    "deconstruct": { "items": [ { "item": "2x4", "count": 6 }, { "item": "nail", "charges": [ 6, 8 ] } ] },
    "max_volume": 4000,
    "bash": {
      "str_min": 12,
      "str_max": 40,
      "sound": "smash!",
      "sound_fail": "whump.",
      "items": [ { "item": "2x4", "count": [ 2, 6 ] }, { "item": "nail", "charges": [ 4, 8 ] }, { "item": "splinter", "count": 1 } ]
    }
  },
  {
    "type": "furniture",
    "id": "f_fridge",
    "name": "refrigerator",
    "symbol": "{",
    "description": "Freeze your food with the amazing science of electricity!  Oh wait, none is flowing.",
    "color": "light_cyan",
    "move_cost_mod": -1,
    "required_str": 10,
    "flags": [ "CONTAINER", "PLACE_ITEM", "BLOCKSDOOR", "MINEABLE" ],
    "deconstruct": {
      "items": [
        { "item": "scrap", "count": [ 2, 8 ] },
        { "item": "steel_chunk", "count": [ 2, 3 ] },
        { "item": "hose", "count": 1 },
        { "item": "cu_pipe", "count": [ 2, 5 ] }
      ]
    },
    "max_volume": 7000,
    "bash": {
      "str_min": 18,
      "str_max": 50,
      "sound": "metal screeching!",
      "sound_fail": "clang!",
      "items": [
        { "item": "scrap", "count": [ 2, 8 ] },
        { "item": "steel_chunk", "count": [ 0, 3 ] },
        { "item": "hose", "count": 1 },
        { "item": "cu_pipe", "count": [ 2, 5 ] },
        { "item": "scrap_copper", "count": [ 1, 2 ] }
      ]
    }
  },
  {
    "type": "furniture",
    "id": "f_glass_fridge",
    "name": "glass door fridge",
    "symbol": "{",
    "color": "light_cyan",
    "description": "Wow!  See INTO your fridge before you open it!",
    "move_cost_mod": -1,
    "required_str": 10,
    "flags": [ "PLACE_ITEM", "BLOCKSDOOR" ],
    "deconstruct": {
      "items": [
        { "item": "scrap", "count": [ 2, 6 ] },
        { "item": "steel_chunk", "count": [ 2, 3 ] },
        { "item": "hose", "count": 1 },
        { "item": "glass_sheet", "count": 1 },
        { "item": "cu_pipe", "count": [ 3, 6 ] }
      ]
    },
    "max_volume": 7000,
    "bash": {
      "str_min": 12,
      "str_max": 50,
      "sound": "metal screeching!",
      "sound_fail": "clang!",
      "items": [
        { "item": "scrap", "count": [ 2, 8 ] },
        { "item": "steel_chunk", "count": [ 0, 3 ] },
        { "item": "hose", "count": 1 },
        { "item": "cu_pipe", "count": [ 1, 4 ] },
        { "item": "scrap_copper", "count": [ 0, 2 ] },
        { "item": "glass_shard", "count": [ 3, 6 ] }
      ]
    }
  },
  {
    "type": "furniture",
    "id": "f_dresser",
    "name": "dresser",
    "symbol": "{",
    "description": "Dress yourself for the prom, or other occasions.",
    "color": "brown",
    "move_cost_mod": -1,
    "required_str": 8,
    "flags": [ "TRANSPARENT", "CONTAINER", "FLAMMABLE", "PLACE_ITEM", "ORGANIC", "BLOCKSDOOR", "MOUNTABLE" ],
    "deconstruct": { "items": [ { "item": "2x4", "count": 6 }, { "item": "nail", "charges": [ 6, 8 ] } ] },
    "max_volume": 8000,
    "bash": {
      "str_min": 12,
      "str_max": 40,
      "sound": "smash!",
      "sound_fail": "whump.",
      "items": [ { "item": "2x4", "count": [ 2, 6 ] }, { "item": "nail", "charges": [ 4, 8 ] }, { "item": "splinter", "count": 1 } ]
    }
  },
  {
    "type": "furniture",
    "id": "f_locker",
    "name": "locker",
    "symbol": "{",
    "description": "Usually used for storing equipment or items.",
    "color": "light_gray",
    "move_cost_mod": -1,
    "required_str": 9,
    "flags": [ "CONTAINER", "PLACE_ITEM", "BLOCKSDOOR" ],
    "deconstruct": { "items": [ { "item": "sheet_metal", "count": [ 1, 2 ] }, { "item": "pipe", "count": [ 4, 8 ] } ] },
    "max_volume": 8000,
    "bash": {
      "str_min": 12,
      "str_max": 40,
      "sound": "metal screeching!",
      "sound_fail": "clang!",
      "items": [ { "item": "scrap", "count": [ 2, 8 ] }, { "item": "steel_chunk", "count": [ 0, 3 ] }, { "item": "pipe", "count": 1 } ]
    }
  },
  {
    "type": "furniture",
    "id": "f_rack",
    "name": "display rack",
    "description": "Display your items.",
    "symbol": "{",
    "color": "light_gray",
    "move_cost_mod": -1,
    "required_str": 8,
    "flags": [ "TRANSPARENT", "FLAMMABLE_HARD", "PLACE_ITEM", "BLOCKSDOOR", "MOUNTABLE" ],
    "deconstruct": { "items": [ { "item": "pipe", "count": [ 6, 12 ] }, { "item": "sheet_metal", "count": [ 1, 2 ] } ] },
    "max_volume": 7000,
    "bash": {
      "str_min": 6,
      "str_max": 30,
      "sound": "metal screeching!",
      "sound_fail": "clang!",
      "items": [ { "item": "scrap", "count": [ 2, 8 ] }, { "item": "steel_chunk", "count": [ 0, 3 ] }, { "item": "pipe", "count": 1 } ]
    }
  },
  {
    "type": "furniture",
    "id": "f_bookcase",
    "name": "book case",
    "symbol": "{",
    "description": "Stores books.  Y'know, Those things.  Who reads books anymore?",
    "color": "brown",
    "move_cost_mod": -1,
    "required_str": 9,
    "flags": [ "FLAMMABLE", "PLACE_ITEM", "ORGANIC", "BLOCKSDOOR" ],
    "deconstruct": { "items": [ { "item": "2x4", "count": 12 }, { "item": "nail", "charges": [ 12, 16 ] } ] },
    "max_volume": 8000,
    "bash": {
      "str_min": 6,
      "str_max": 40,
      "sound": "smash!",
      "sound_fail": "whump.",
      "items": [ { "item": "2x4", "count": [ 2, 6 ] }, { "item": "nail", "charges": [ 4, 12 ] }, { "item": "splinter", "count": 1 } ]
    }
  },
  {
    "type": "furniture",
    "id": "f_washer",
    "name": "washing machine",
    "description": "You could wash your dirty clothes if electricity was running.",
    "symbol": "{",
    "bgcolor": "white",
    "move_cost_mod": -1,
    "required_str": 12,
    "max_volume": 4000,
    "flags": [ "CONTAINER", "PLACE_ITEM", "BLOCKSDOOR", "FLAT_SURF", "MINEABLE" ],
    "deconstruct": {
      "items": [
        { "item": "pipe", "count": 1 },
        { "item": "scrap", "count": [ 2, 6 ] },
        { "item": "steel_chunk", "count": [ 1, 3 ] },
        { "item": "sheet_metal", "count": [ 2, 6 ] },
        { "item": "cable", "charges": [ 1, 15 ] },
        { "item": "hose", "count": [ 1, 2 ] },
        { "item": "cu_pipe", "count": [ 2, 5 ] }
      ]
    },
    "bash": {
      "str_min": 18,
      "str_max": 50,
      "sound": "metal screeching!",
      "sound_fail": "clang!",
      "items": [
        { "item": "scrap", "count": [ 2, 7 ] },
        { "item": "steel_chunk", "count": [ 0, 3 ] },
        { "item": "sheet_metal", "count": [ 2, 6 ] },
        { "item": "cable", "charges": [ 1, 15 ] },
        { "item": "hose", "count": [ 0, 2 ] },
        { "item": "cu_pipe", "count": [ 1, 4 ] },
        { "item": "scrap_copper", "count": [ 0, 2 ] }
      ]
    }
  },
  {
    "type": "furniture",
    "id": "f_dryer",
    "name": "dryer",
    "description": "Dry your clothes!",
    "symbol": "{",
    "bgcolor": "white",
    "move_cost_mod": -1,
    "required_str": 12,
    "max_volume": 4000,
    "flags": [ "CONTAINER", "PLACE_ITEM", "BLOCKSDOOR", "FLAT_SURF", "MINEABLE" ],
    "deconstruct": {
      "items": [
        { "item": "scrap", "count": [ 2, 6 ] },
        { "item": "steel_chunk", "count": [ 1, 3 ] },
        { "item": "element", "count": [ 2, 3 ] },
        { "item": "sheet_metal", "count": [ 2, 6 ] },
        { "item": "cable", "charges": [ 1, 15 ] },
        { "item": "cu_pipe", "count": [ 1, 3 ] }
      ]
    },
    "bash": {
      "str_min": 18,
      "str_max": 50,
      "sound": "metal screeching!",
      "sound_fail": "clang!",
      "items": [
        { "item": "scrap", "count": [ 0, 6 ] },
        { "item": "steel_chunk", "count": [ 0, 3 ] },
        { "item": "element", "count": [ 1, 3 ] },
        { "item": "sheet_metal", "count": [ 2, 6 ] },
        { "item": "cable", "charges": [ 1, 15 ] }
      ]
    }
  },
  {
    "type": "furniture",
    "id": "f_bigmirror",
    "name": "standing mirror",
    "symbol": "{",
    "description": "Lookin' good- is that blood?",
    "color": "white",
    "move_cost_mod": 2,
    "required_str": 5,
    "flags": [ "NOITEM", "BLOCKSDOOR" ],
    "bash": {
      "str_min": 5,
      "str_max": 16,
      "sound": "glass breaking",
      "sound_fail": "whack!",
      "sound_vol": 16,
      "furn_set": "f_bigmirror_b",
      "items": [ { "item": "glass_shard", "count": [ 3, 6 ] } ]
    }
  },
  {
    "type": "furniture",
    "id": "f_bigmirror_b",
    "name": "broken standing mirror",
    "description": "You could look at yourself, if the mirror wasn't covered in cracks and fractures.",
    "symbol": "{",
    "color": "light_gray",
    "move_cost_mod": 2,
    "required_str": 5,
    "flags": [ "NOITEM", "BLOCKSDOOR" ],
    "bash": {
      "str_min": 8,
      "str_max": 30,
      "sound": "metal screeching!",
      "sound_fail": "clang!",
      "items": [ { "item": "scrap", "count": [ 2, 4 ] } ]
    }
  },
  {
    "type": "furniture",
    "id": "f_vending_c",
    "name": "vending machine",
    "symbol": "{",
    "description": "Buy stuff with a cash card.",
    "color": "light_cyan",
    "move_cost_mod": -1,
    "required_str": 12,
    "flags": [ "SEALED", "PLACE_ITEM", "ALARMED", "CONTAINER", "BLOCKSDOOR", "MINEABLE" ],
    "examine_action": "vending",
    "bash": {
      "str_min": 20,
      "str_max": 40,
      "sound": "glass breaking!",
      "sound_fail": "whack!",
      "sound_vol": 16,
      "sound_fail_vol": 12,
      "furn_set": "f_vending_o",
      "items": [ { "item": "glass_shard", "count": [ 3, 6 ] } ]
    }
  },
  {
    "type": "furniture",
    "id": "f_vending_o",
    "name": "broken vending machine",
    "description": "Ponder if you could buy stuff, as it's broken.",
    "symbol": "{",
    "color": "dark_gray",
    "move_cost_mod": -1,
    "required_str": 12,
    "flags": [ "PLACE_ITEM", "CONTAINER", "BLOCKSDOOR", "MINEABLE" ],
    "bash": {
      "str_min": 30,
      "str_max": 50,
      "sound": "metal screeching!",
      "sound_fail": "clang!",
      "items": [
        { "item": "scrap", "count": [ 2, 8 ] },
        { "item": "steel_chunk", "count": [ 0, 3 ] },
        { "item": "hose", "count": 1 },
        { "item": "cu_pipe", "count": [ 1, 4 ] },
        { "item": "scrap_copper", "count": [ 0, 2 ] }
      ]
    }
  },
  {
    "type": "furniture",
    "id": "f_dumpster",
    "name": "dumpster",
    "description": "Stores your trash.",
    "symbol": "{",
    "color": "green",
    "move_cost_mod": -1,
    "required_str": 16,
    "flags": [ "CONTAINER", "PLACE_ITEM", "BLOCKSDOOR" ],
    "bash": {
      "str_min": 8,
      "str_max": 45,
      "sound": "metal screeching!",
      "sound_fail": "clang!",
      "items": [
        { "item": "scrap", "count": [ 2, 8 ] },
        { "item": "steel_chunk", "count": [ 1, 3 ] },
        { "item": "pipe", "count": [ 1, 2 ] }
      ]
    }
  },
  {
    "type": "furniture",
    "id": "f_dive_block",
    "name": "diving block",
    "description": "Jump!  Jump!  Dive!",
    "symbol": "O",
    "color": "light_gray",
    "move_cost_mod": -1,
    "required_str": 16,
    "flags": [ "TRANSPARENT", "MOUNTABLE" ],
    "bash": {
      "str_min": 8,
      "str_max": 40,
      "sound": "metal screeching!",
      "sound_fail": "clang!",
      "items": [ { "item": "plastic_chunk", "count": [ 2, 4 ] }, { "item": "pipe", "count": [ 0, 2 ] } ]
    }
  },
  {
    "type": "furniture",
    "id": "f_coffin_c",
    "name": "coffin",
    "description": "Holds the bodies of the countless you kill.",
    "symbol": "0",
    "bgcolor": "brown",
    "move_cost_mod": -1,
    "required_str": 14,
    "flags": [
      "TRANSPARENT",
      "CONTAINER",
      "SEALED",
      "ALLOW_FIELD_EFFECT",
      "FLAMMABLE",
      "PLACE_ITEM",
      "ORGANIC",
      "MOUNTABLE",
      "SHORT",
      "FLAT_SURF"
    ],
    "deconstruct": {
      "items": [ { "item": "2x4", "count": 12 }, { "item": "nail", "charges": [ 12, 24 ] }, { "item": "rag", "count": [ 15, 20 ] } ]
    },
    "max_volume": 4000,
    "bash": {
      "str_min": 12,
      "str_max": 40,
      "sound": "smash!",
      "sound_fail": "wham!",
      "items": [
        { "item": "2x4", "count": [ 1, 5 ] },
        { "item": "splinter", "count": [ 2, 6 ] },
        { "item": "nail", "charges": [ 2, 10 ] },
        { "item": "rag", "count": [ 8, 12 ] }
      ]
    }
  },
  {
    "type": "furniture",
    "id": "f_coffin_o",
    "name": "open coffin",
    "description": "Look at the bodies of the countless you've killed.",
    "symbol": "O",
    "bgcolor": "brown",
    "move_cost_mod": -1,
    "required_str": 12,
    "flags": [ "TRANSPARENT", "CONTAINER", "FLAMMABLE", "PLACE_ITEM", "ORGANIC", "MOUNTABLE", "SHORT" ],
    "deconstruct": {
      "items": [ { "item": "2x4", "count": 12 }, { "item": "nail", "charges": [ 12, 24 ] }, { "item": "rag", "count": [ 15, 20 ] } ]
    },
    "max_volume": 4000,
    "bash": {
      "str_min": 12,
      "str_max": 40,
      "sound": "smash!",
      "sound_fail": "wham!",
      "items": [
        { "item": "2x4", "count": [ 1, 5 ] },
        { "item": "splinter", "count": [ 2, 6 ] },
        { "item": "nail", "charges": [ 2, 10 ] },
        { "item": "rag", "count": [ 8, 12 ] }
      ]
    }
  },
  {
    "type": "furniture",
    "id": "f_crate_c",
    "name": "crate",
    "description": "What's inside?  Find out!",
    "symbol": "X",
    "bgcolor": "brown",
    "move_cost_mod": -1,
    "required_str": 12,
    "flags": [
      "TRANSPARENT",
      "CONTAINER",
      "SEALED",
      "ALLOW_FIELD_EFFECT",
      "FLAMMABLE",
      "PLACE_ITEM",
      "ORGANIC",
      "MOUNTABLE",
      "SHORT"
    ],
    "examine_action": "crate",
    "deconstruct": { "items": [ { "item": "2x4", "count": 4 }, { "item": "nail", "charges": [ 6, 10 ] } ] },
    "max_volume": 4000,
    "bash": {
      "str_min": 12,
      "str_max": 40,
      "sound": "smash!",
      "sound_fail": "wham!",
      "items": [ { "item": "2x4", "count": [ 1, 5 ] }, { "item": "nail", "charges": [ 2, 10 ] } ]
    }
  },
  {
    "type": "furniture",
    "id": "f_crate_o",
    "name": "open crate",
    "description": "What's inside?  Look in it!",
    "symbol": "O",
    "bgcolor": "brown",
    "move_cost_mod": -1,
    "required_str": 10,
    "flags": [ "TRANSPARENT", "CONTAINER", "FLAMMABLE", "PLACE_ITEM", "ORGANIC", "MOUNTABLE", "SHORT" ],
    "deconstruct": { "items": [ { "item": "2x4", "count": 4 }, { "item": "nail", "charges": [ 6, 10 ] } ] },
    "max_volume": 4000,
    "bash": {
      "str_min": 12,
      "str_max": 40,
      "sound": "smash!",
      "sound_fail": "wham!",
      "items": [ { "item": "2x4", "count": [ 1, 5 ] }, { "item": "nail", "charges": [ 2, 10 ] } ]
    }
  },
  {
    "type": "furniture",
    "id": "f_canvas_wall",
    "name": "canvas wall",
    "symbol": "#",
    "color": "blue",
    "move_cost_mod": -1,
    "required_str": -1,
    "flags": [ "FLAMMABLE_HARD", "NOITEM" ],
    "bash": {
      "str_min": 1,
      "str_max": 8,
      "sound": "rrrrip!",
      "sound_fail": "slap!",
      "sound_vol": 8,
      "tent_centers": [ "f_groundsheet", "f_fema_groundsheet", "f_skin_groundsheet" ]
    }
  },
  {
    "type": "furniture",
    "id": "f_large_canvas_wall",
    "name": "canvas wall",
    "symbol": "#",
    "color": "blue",
    "move_cost_mod": -1,
    "required_str": -1,
    "flags": [ "FLAMMABLE_HARD", "NOITEM" ],
    "bash": {
      "str_min": 1,
      "str_max": 8,
      "sound": "rrrrip!",
      "sound_fail": "slap!",
      "sound_vol": 8,
      "collapse_radius": 2,
      "tent_centers": [ "f_center_groundsheet" ]
    }
  },
  {
    "type": "furniture",
    "id": "f_canvas_door",
    "name": "canvas flap",
    "symbol": "+",
    "color": "blue",
    "move_cost_mod": -1,
    "required_str": -1,
    "flags": [ "FLAMMABLE_HARD", "NOITEM", "DOOR" ],
    "open": "f_canvas_door_o",
    "bash": {
      "str_min": 1,
      "str_max": 8,
      "sound": "rrrrip!",
      "sound_fail": "slap!",
      "sound_vol": 8,
      "tent_centers": [ "f_groundsheet", "f_fema_groundsheet", "f_skin_groundsheet" ]
    }
  },
  {
    "type": "furniture",
    "id": "f_canvas_door_o",
    "name": "open canvas flap",
    "symbol": ".",
    "color": "blue",
    "move_cost_mod": 0,
    "required_str": -1,
    "flags": [ "TRANSPARENT" ],
    "close": "f_canvas_door",
    "bash": {
      "str_min": 1,
      "str_max": 8,
      "sound": "rrrrip!",
      "sound_fail": "slap!",
      "sound_vol": 8,
      "tent_centers": [ "f_groundsheet", "f_fema_groundsheet", "f_skin_groundsheet", "f_center_groundsheet" ]
    }
  },
  {
    "type": "furniture",
    "id": "f_large_canvas_door",
    "name": "canvas flap",
    "symbol": "+",
    "color": "blue",
    "move_cost_mod": -1,
    "required_str": -1,
    "flags": [ "FLAMMABLE_HARD", "NOITEM", "DOOR" ],
    "open": "f_large_canvas_door_o",
    "bash": {
      "str_min": 1,
      "str_max": 8,
      "sound": "rrrrip!",
      "sound_fail": "slap!",
      "sound_vol": 8,
      "collapse_radius": 2,
      "tent_centers": [ "f_center_groundsheet" ]
    }
  },
  {
    "type": "furniture",
    "id": "f_large_canvas_door_o",
    "name": "open canvas flap",
    "symbol": ".",
    "color": "blue",
    "move_cost_mod": 0,
    "required_str": -1,
    "flags": [ "TRANSPARENT" ],
    "close": "f_canvas_door",
    "bash": {
      "str_min": 1,
      "str_max": 8,
      "sound": "rrrrip!",
      "sound_fail": "slap!",
      "sound_vol": 8,
      "collapse_radius": 2,
      "tent_centers": [ "f_center_groundsheet" ]
    }
  },
  {
    "type": "furniture",
    "id": "f_groundsheet",
    "name": "groundsheet",
    "symbol": ";",
    "color": "green",
    "move_cost_mod": 0,
    "required_str": -1,
    "flags": [ "TRANSPARENT", "INDOORS", "NOCOLLIDE" ],
    "examine_action": "portable_structure",
    "bash": {
      "str_min": 1,
      "str_max": 8,
      "sound": "rrrrip!",
      "sound_fail": "slap!",
      "sound_vol": 8,
      "items": [ { "item": "broketent" } ],
      "tent_centers": [ "f_groundsheet", "f_fema_groundsheet", "f_skin_groundsheet" ]
    }
  },
  {
    "type": "furniture",
    "id": "f_large_groundsheet",
    "name": "groundsheet",
    "symbol": ";",
    "color": "green",
    "move_cost_mod": 0,
    "required_str": -1,
    "flags": [ "TRANSPARENT", "INDOORS", "NOCOLLIDE" ],
    "bash": {
      "str_min": 1,
      "str_max": 8,
      "sound": "rrrrip!",
      "sound_fail": "slap!",
      "sound_vol": 8,
      "collapse_radius": 2,
      "tent_centers": [ "f_center_groundsheet" ]
    }
  },
  {
    "type": "furniture",
    "id": "f_center_groundsheet",
    "name": "groundsheet",
    "symbol": ";",
    "color": "green",
    "move_cost_mod": 0,
    "required_str": -1,
    "flags": [ "TRANSPARENT", "INDOORS", "NOCOLLIDE" ],
    "examine_action": "portable_structure",
    "bash": {
      "str_min": 1,
      "str_max": 8,
      "sound": "rrrrip!",
      "sound_fail": "slap!",
      "sound_vol": 8,
      "collapse_radius": 2,
      "items": [ { "item": "largebroketent" } ],
      "tent_centers": [ "f_center_groundsheet" ]
    }
  },
  {
    "type": "furniture",
    "id": "f_fema_groundsheet",
    "name": "groundsheet",
    "symbol": ";",
    "color": "green",
    "move_cost_mod": 0,
    "required_str": -1,
    "flags": [ "TRANSPARENT", "INDOORS", "ORGANIC", "NOCOLLIDE" ],
    "bash": {
      "str_min": 1,
      "str_max": 8,
      "sound": "rrrrip!",
      "sound_fail": "slap!",
      "sound_vol": 8,
      "tent_centers": [ "f_groundsheet", "f_fema_groundsheet", "f_skin_groundsheet" ]
    }
  },
  {
    "type": "furniture",
    "id": "f_skin_wall",
    "name": "animalskin wall",
    "symbol": "#",
    "description": "Wall made out of animal skin.  Either an amazing or horrifying sight.",
    "color": "brown",
    "move_cost_mod": -1,
    "required_str": -1,
    "flags": [ "FLAMMABLE_HARD", "NOITEM" ],
    "bash": {
      "str_min": 1,
      "str_max": 8,
      "sound": "rrrrip!",
      "sound_fail": "slap!",
      "sound_vol": 8,
      "tent_centers": [ "f_groundsheet", "f_fema_groundsheet", "f_skin_groundsheet" ]
    }
  },
  {
    "type": "furniture",
    "id": "f_skin_door",
    "name": "animalskin flap",
    "symbol": "+",
    "color": "white",
    "move_cost_mod": -1,
    "required_str": -1,
    "flags": [ "FLAMMABLE_HARD", "NOITEM" ],
    "open": "f_skin_door_o",
    "bash": {
      "str_min": 1,
      "str_max": 8,
      "sound": "rrrrip!",
      "sound_fail": "slap!",
      "sound_vol": 8,
      "tent_centers": [ "f_groundsheet", "f_fema_groundsheet", "f_skin_groundsheet" ]
    }
  },
  {
    "type": "furniture",
    "id": "f_skin_door_o",
    "name": "open animalskin flap",
    "symbol": ".",
    "color": "white",
    "move_cost_mod": 0,
    "required_str": -1,
    "flags": [ "TRANSPARENT" ],
    "close": "f_skin_door",
    "bash": {
      "str_min": 1,
      "str_max": 8,
      "sound": "rrrrip!",
      "sound_fail": "slap!",
      "sound_vol": 8,
      "tent_centers": [ "f_groundsheet", "f_fema_groundsheet", "f_skin_groundsheet" ]
    }
  },
  {
    "type": "furniture",
    "id": "f_skin_groundsheet",
    "name": "animalskin floor",
    "symbol": ";",
    "color": "brown",
    "move_cost_mod": 0,
    "required_str": -1,
    "flags": [ "TRANSPARENT", "INDOORS", "NOCOLLIDE" ],
    "examine_action": "portable_structure",
    "bash": {
      "str_min": 1,
      "str_max": 8,
      "sound": "rrrrip!",
      "sound_fail": "slap!",
      "sound_vol": 8,
      "items": [ { "item": "damaged_shelter_kit" } ],
      "tent_centers": [ "f_groundsheet", "f_fema_groundsheet", "f_skin_groundsheet" ]
    }
  },
  {
    "type": "furniture",
    "id": "f_mutpoppy",
    "name": "mutated poppy flower",
    "symbol": "f",
    "color": "red",
    "move_cost_mod": 0,
    "required_str": -1,
    "flags": [ "TRANSPARENT", "TINY", "FLAMMABLE_ASH" ],
    "examine_action": "flower_poppy",
    "bash": { "str_min": 2, "str_max": 6, "sound": "crunch.", "sound_fail": "whish." }
  },
  {
    "type": "furniture",
    "id": "f_flower_fungal",
    "name": "fungal flower",
    "symbol": "f",
    "color": "dark_gray",
    "move_cost_mod": 1,
    "required_str": -1,
    "flags": [ "TRANSPARENT", "FLOWER", "FUNGUS", "TINY", "FLAMMABLE_ASH" ],
    "examine_action": "fungus",
    "bash": { "str_min": 2, "str_max": 6, "sound": "poof.", "sound_fail": "poof." }
  },
  {
    "type": "furniture",
    "id": "f_fungal_mass",
    "name": "fungal mass",
    "symbol": "O",
    "bgcolor": "dark_gray",
    "move_cost_mod": -10,
    "required_str": -1,
    "flags": [ "CONTAINER", "SEALED", "ALLOW_FIELD_EFFECT", "FLAMMABLE_ASH", "FUNGUS", "MOUNTABLE", "SHORT" ],
    "bash": { "str_min": 6, "str_max": 30, "sound": "poof.", "sound_fail": "poof." }
  },
  {
    "type": "furniture",
    "id": "f_fungal_clump",
    "name": "fungal clump",
    "symbol": "#",
    "bgcolor": "light_gray",
    "move_cost_mod": 3,
    "required_str": -1,
    "flags": [ "TRANSPARENT", "CONTAINER", "SEALED", "ALLOW_FIELD_EFFECT", "FLAMMABLE_ASH", "FUNGUS", "MOUNTABLE", "SHORT" ],
    "bash": { "str_min": 6, "str_max": 20, "sound": "poof.", "sound_fail": "poof." }
  },
  {
    "type": "furniture",
    "id": "f_safe_c",
    "name": "safe",
    "description": "Holds items.  Securely.",
    "symbol": "X",
    "color": "light_gray",
    "move_cost_mod": -1,
    "required_str": 14,
    "max_volume": 1000,
    "flags": [ "TRANSPARENT", "CONTAINER", "SEALED", "PLACE_ITEM", "MOUNTABLE", "MINEABLE" ],
    "open": "f_safe_o",
    "bash": {
      "str_min": 40,
      "str_max": 200,
      "sound": "screeching metal!",
      "sound_fail": "whump!",
      "items": [ { "item": "steel_chunk", "count": [ 1, 5 ] }, { "item": "scrap", "count": [ 1, 5 ] } ]
    }
  },
  {
    "type": "furniture",
    "id": "f_safe_l",
    "name": "safe",
    "symbol": "X",
    "description": "What needs protection like this?",
    "color": "light_gray",
    "move_cost_mod": -1,
    "required_str": 14,
    "max_volume": 1000,
    "flags": [ "TRANSPARENT", "CONTAINER", "SEALED", "PLACE_ITEM", "MOUNTABLE", "MINEABLE" ],
    "examine_action": "safe",
    "bash": {
      "str_min": 40,
      "str_max": 200,
      "sound": "screeching metal!",
      "sound_fail": "whump!",
      "items": [ { "item": "steel_chunk", "count": [ 1, 5 ] }, { "item": "scrap", "count": [ 1, 5 ] } ]
    }
  },
  {
    "type": "furniture",
    "id": "f_gunsafe_ml",
    "name": "gun safe",
    "description": "Oooooohhhh.  Shiny.",
    "symbol": "X",
    "color": "light_gray",
    "move_cost_mod": -1,
    "required_str": 14,
    "max_volume": 1000,
    "flags": [ "TRANSPARENT", "CONTAINER", "SEALED", "PLACE_ITEM", "MOUNTABLE", "MINEABLE" ],
    "examine_action": "gunsafe_ml",
    "bash": {
      "str_min": 40,
      "str_max": 200,
      "sound": "screeching metal!",
      "sound_fail": "whump!",
      "items": [ { "item": "steel_chunk", "count": [ 1, 5 ] }, { "item": "scrap", "count": [ 1, 5 ] } ]
    }
  },
  {
    "type": "furniture",
    "id": "f_gunsafe_mj",
    "name": "jammed gun safe",
    "description": "Does it have guns in it?  You won't find out.  It's jammed.",
    "symbol": "X",
    "color": "light_gray",
    "move_cost_mod": -1,
    "required_str": 14,
    "max_volume": 1000,
    "flags": [ "TRANSPARENT", "CONTAINER", "SEALED", "PLACE_ITEM", "MOUNTABLE", "MINEABLE" ],
    "bash": {
      "str_min": 40,
      "str_max": 200,
      "sound": "screeching metal!",
      "sound_fail": "whump!",
      "items": [ { "item": "steel_chunk", "count": [ 1, 5 ] }, { "item": "scrap", "count": [ 1, 5 ] } ]
    }
  },
  {
    "type": "furniture",
    "id": "f_gun_safe_el",
    "name": "electronic gun safe",
    "description": "Can you hack it open to get the firearms?",
    "symbol": "X",
    "color": "light_gray",
    "move_cost_mod": -1,
    "required_str": 14,
    "max_volume": 1000,
    "flags": [ "TRANSPARENT", "CONTAINER", "SEALED", "PLACE_ITEM", "MOUNTABLE", "MINEABLE" ],
    "examine_action": "gunsafe_el",
    "bash": {
      "str_min": 40,
      "str_max": 200,
      "sound": "screeching metal!",
      "sound_fail": "whump!",
      "items": [ { "item": "steel_chunk", "count": [ 1, 5 ] }, { "item": "scrap", "count": [ 1, 5 ] } ]
    }
  },
  {
    "type": "furniture",
    "id": "f_safe_o",
    "name": "open safe",
    "description": "Grab the firearms!",
    "symbol": "O",
    "color": "light_gray",
    "move_cost_mod": -1,
    "required_str": 14,
    "max_volume": 1000,
    "flags": [ "TRANSPARENT", "CONTAINER", "PLACE_ITEM", "MOUNTABLE", "MINEABLE" ],
    "close": "f_safe_c",
    "bash": {
      "str_min": 40,
      "str_max": 200,
      "sound": "screeching metal!",
      "sound_fail": "whump!",
      "items": [ { "item": "steel_chunk", "count": [ 1, 5 ] }, { "item": "scrap", "count": [ 1, 5 ] } ]
    }
  },
  {
    "type": "furniture",
    "id": "f_plant_seed",
    "name": "seed",
    "symbol": "^",
    "color": "brown",
    "move_cost_mod": 0,
    "required_str": -1,
    "flags": [ "PLANT", "SEALED", "TRANSPARENT", "CONTAINER", "NOITEM", "TINY", "DONT_REMOVE_ROTTEN" ],
    "examine_action": "aggie_plant"
  },
  {
    "type": "furniture",
    "id": "f_plant_seedling",
    "name": "seedling",
    "symbol": "^",
    "color": "green",
    "move_cost_mod": 0,
    "required_str": -1,
    "flags": [ "PLANT", "SEALED", "TRANSPARENT", "CONTAINER", "NOITEM", "TINY", "DONT_REMOVE_ROTTEN" ],
    "examine_action": "aggie_plant",
    "bash": { "str_min": 2, "str_max": 6, "sound": "crunch.", "sound_fail": "whish." }
  },
  {
    "type": "furniture",
    "id": "f_plant_mature",
    "name": "mature plant",
    "symbol": "#",
    "color": "green",
    "move_cost_mod": 0,
    "required_str": -1,
    "flags": [ "PLANT", "SEALED", "TRANSPARENT", "CONTAINER", "NOITEM", "TINY", "DONT_REMOVE_ROTTEN" ],
    "examine_action": "aggie_plant",
    "bash": { "str_min": 3, "str_max": 8, "sound": "crunch.", "sound_fail": "whish." }
  },
  {
    "type": "furniture",
    "id": "f_plant_harvest",
    "name": "harvestable plant",
    "symbol": "#",
    "color": "light_green",
    "move_cost_mod": 0,
    "required_str": -1,
    "flags": [ "PLANT", "SEALED", "TRANSPARENT", "CONTAINER", "NOITEM", "TINY", "DONT_REMOVE_ROTTEN" ],
    "examine_action": "aggie_plant",
    "bash": { "str_min": 4, "str_max": 10, "sound": "crunch.", "sound_fail": "whish." }
  },
  {
    "type": "furniture",
    "id": "f_fvat_empty",
    "name": "empty fermenting vat",
    "description": "A sealable vat for fermenting vinegar and various alcoholic brews.",
    "symbol": "O",
    "color": "brown",
    "move_cost_mod": -1,
    "required_str": -1,
    "flags": [ "NOITEM", "SEALED", "TRANSPARENT", "FLAMMABLE", "CONTAINER", "DONT_REMOVE_ROTTEN" ],
    "examine_action": "fvat_empty",
    "deconstruct": {
      "items": [
        { "item": "2x4", "count": 14 },
        { "item": "nail", "charges": [ 6, 12 ] },
        { "item": "water_faucet", "count": 1 },
        { "item": "sheet_metal", "count": 2 }
      ]
    },
    "bash": {
      "str_min": 3,
      "str_max": 45,
      "sound": "smash!",
      "sound_fail": "whump.",
      "items": [
        { "item": "2x4", "count": [ 4, 8 ] },
        { "item": "nail", "charges": [ 4, 8 ] },
        { "item": "water_faucet", "prob": 50 },
        { "item": "splinter", "count": 1 }
      ]
    }
  },
  {
    "type": "furniture",
    "id": "f_fvat_full",
    "name": "full fermenting vat",
    "description": "A sealable vat for fermenting vinegar and various alcoholic brews.",
    "symbol": "O",
    "color": "brown_cyan",
    "move_cost_mod": -1,
    "required_str": -1,
    "flags": [ "NOITEM", "SEALED", "TRANSPARENT", "FLAMMABLE", "CONTAINER", "DONT_REMOVE_ROTTEN" ],
    "examine_action": "fvat_full",
    "deconstruct": {
      "items": [
        { "item": "2x4", "count": 14 },
        { "item": "nail", "charges": [ 6, 12 ] },
        { "item": "water_faucet", "count": 1 },
        { "item": "sheet_metal", "count": 2 }
      ]
    },
    "bash": {
      "str_min": 12,
      "str_max": 50,
      "sound": "smash!",
      "sound_fail": "whump.",
      "items": [
        { "item": "2x4", "count": [ 4, 8 ] },
        { "item": "nail", "charges": [ 4, 8 ] },
        { "item": "water_faucet", "prob": 50 },
        { "item": "splinter", "count": 1 }
      ]
    }
  },
  {
    "type": "furniture",
    "id": "f_wood_keg",
    "name": "wooden keg",
    "description": "A keg made mostly of wood.  Holds liquids, preferably beer.",
    "symbol": "H",
    "color": "brown",
    "move_cost_mod": -1,
    "required_str": -1,
    "flags": [ "NOITEM", "SEALED", "ALLOW_FIELD_EFFECT", "TRANSPARENT", "FLAMMABLE", "CONTAINER", "LIQUIDCONT" ],
    "examine_action": "keg",
    "deconstruct": {
      "items": [
        { "item": "2x4", "count": 18 },
        { "item": "nail", "charges": [ 7, 14 ] },
        { "item": "water_faucet", "count": 1 },
        { "item": "sheet_metal", "count": 3 }
      ]
    },
    "bash": {
      "str_min": 12,
      "str_max": 50,
      "sound": "smash!",
      "sound_fail": "whump.",
      "items": [
        { "item": "2x4", "count": [ 6, 12 ] },
        { "item": "nail", "charges": [ 4, 8 ] },
        { "item": "water_faucet", "prob": 50 },
        { "item": "splinter", "count": 1 }
      ]
    }
  },
  {
    "type": "furniture",
    "id": "f_statue",
    "name": "statue",
    "description": "A carved statue made of stone..",
    "symbol": "S",
    "color": "dark_gray",
    "move_cost_mod": -1,
    "required_str": 10,
    "flags": [ "PLACE_ITEM", "BLOCKSDOOR", "MINEABLE" ],
    "bash": {
      "str_min": 16,
      "str_max": 40,
      "sound": "smash!",
      "sound_fail": "thump.",
      "items": [ { "item": "rock", "count": [ 1, 6 ] } ]
    }
  },
  {
    "type": "furniture",
    "id": "f_mannequin",
    "name": "mannequin",
    "description": "Put clothes on it and wish you looked as good.",
    "symbol": "@",
    "color": "brown",
    "move_cost_mod": 2,
    "required_str": 5,
    "flags": [ "PLACE_ITEM", "TRANSPARENT", "FLAMMABLE" ],
    "bash": {
      "str_min": 6,
      "str_max": 40,
      "sound": "smash!",
      "sound_fail": "whump.",
      "items": [ { "item": "splinter", "count": [ 9, 12 ] } ]
    }
  },
  {
    "type": "furniture",
    "id": "f_target",
    "name": "target",
    "description": "A shooting target in a rough shape of a human.",
    "symbol": "@",
    "color": "black",
    "move_cost_mod": 2,
    "required_str": 5,
    "flags": [ "PLACE_ITEM", "TRANSPARENT" ],
    "bash": {
      "str_min": 6,
      "str_max": 40,
      "sound": "smash!",
      "sound_fail": "whump.",
      "items": [ { "item": "sheet_metal", "count": [ 1, 3 ] }, { "item": "pipe", "count": [ 1, 3 ] } ]
    }
  },
  {
    "type": "furniture",
    "id": "f_bluebell",
    "name": "bluebell",
    "symbol": "f",
    "color": "blue",
    "move_cost_mod": 0,
    "required_str": -1,
    "flags": [ "TRANSPARENT", "TINY", "FLAMMABLE_ASH" ],
    "examine_action": "flower_bluebell",
    "bash": { "str_min": 2, "str_max": 6, "sound": "crunch.", "sound_fail": "whish." }
  },
  {
    "type": "furniture",
    "id": "f_dahlia",
    "name": "dahlia",
    "symbol": "f",
    "color": "magenta",
    "move_cost_mod": 0,
    "required_str": -1,
    "flags": [ "TRANSPARENT", "TINY", "FLAMMABLE_ASH" ],
    "examine_action": "flower_dahlia",
    "bash": { "str_min": 2, "str_max": 6, "sound": "crunch.", "sound_fail": "whish." }
  },
  {
    "type": "furniture",
    "id": "f_datura",
    "name": "datura",
    "symbol": "*",
    "color": "light_green",
    "move_cost_mod": 1,
    "required_str": -1,
    "flags": [ "TRANSPARENT", "TINY", "FLAMMABLE_ASH" ],
    "examine_action": "harvest_furn_nectar",
    "harvest_by_season": [ { "seasons": [ "spring", "summer", "autumn" ], "entries": [ { "drop": "datura_seed", "base_num": [ 2, 6 ] } ] } ],
    "bash": { "str_min": 2, "str_max": 6, "sound": "crunch.", "sound_fail": "whish." }
  },
  {
    "type": "furniture",
    "id": "f_flower_marloss",
    "name": "marloss flower",
    "symbol": "f",
    "color": "cyan",
    "move_cost_mod": 1,
    "required_str": -1,
    "flags": [ "TRANSPARENT", "FLAMMABLE_ASH", "FUNGUS", "TINY" ],
    "examine_action": "flower_marloss",
    "bash": { "str_min": 2, "str_max": 6, "sound": "poof.", "sound_fail": "poof." }
  },
  {
    "type": "furniture",
    "id": "f_dandelion",
    "name": "dandelion",
    "symbol": "f",
    "color": "yellow",
    "move_cost_mod": 0,
    "required_str": -1,
    "flags": [ "TRANSPARENT", "TINY", "FLAMMABLE_ASH" ],
    "examine_action": "harvest_furn_nectar",
    "harvest_by_season": [ { "seasons": [ "spring", "summer", "autumn" ], "entries": [ { "drop": "raw_dandelion", "base_num": [ 1, 4 ] } ] } ],
    "bash": { "str_min": 2, "str_max": 6, "sound": "crunch.", "sound_fail": "whish." }
  },
  {
    "type": "furniture",
    "id": "f_chamomile",
    "name": "chamomile",
    "symbol": "f",
    "color": "white",
    "move_cost_mod": 0,
    "required_str": -1,
    "flags": [ "TRANSPARENT", "TINY", "FLAMMABLE_ASH" ],
    "bash": { "str_min": 2, "str_max": 6, "sound": "crunch.", "sound_fail": "whish." }
  },
  {
    "type": "furniture",
    "id": "f_cattails",
    "name": "cattails",
    "symbol": "i",
    "color": "brown",
    "move_cost_mod": 1,
    "required_str": -1,
    "flags": [ "TRANSPARENT", "TINY", "FLAMMABLE_ASH" ],
    "examine_action": "harvest_furn",
    "harvest_by_season": [
      { "seasons": [ "winter" ], "entries": [ { "drop": "cattail_rhizome" } ] },
      {
        "seasons": [ "spring", "summer", "autumn" ],
        "entries": [ { "drop": "cattail_rhizome" }, { "drop": "cattail_stalk", "base_num": [ 1, 4 ] } ]
      }
    ],
    "bash": { "str_min": 2, "str_max": 6, "sound": "crunch.", "sound_fail": "whish." }
  },
  {
    "type": "furniture",
    "id": "f_forge",
    "name": "forge",
    "description": "Metalworking station typically used in combination with an anvil.",
    "symbol": "^",
    "color": "light_red",
    "move_cost_mod": -1,
    "required_str": -1,
    "crafting_pseudo_item": "char_forge",
    "flags": [ "TRANSPARENT", "SEALED", "CONTAINER", "NOITEM", "EASY_DECONSTRUCT" ],
    "deconstruct": { "items": [ { "item": "char_forge", "count": 1 } ] },
    "examine_action": "reload_furniture",
    "bash": {
      "str_min": 4,
      "str_max": 8,
      "sound": "crunch!",
      "sound_fail": "whump.",
      "items": [ { "item": "char_forge", "count": 1 } ]
    }
  },
  {
    "type": "furniture",
    "id": "f_anvil",
    "name": "anvil",
    "description": "Used in metalworking.",
    "symbol": "^",
    "color": "light_red",
    "move_cost_mod": -1,
    "required_str": 16,
    "crafting_pseudo_item": "anvil",
    "deconstruct": { "items": [ { "item": "anvil", "count": 1 } ] },
    "flags": [ "TRANSPARENT", "NOITEM", "EASY_DECONSTRUCT" ],
    "bash": { "str_min": 4, "str_max": 8, "sound": "crunch!", "sound_fail": "whump.", "items": [ { "item": "anvil", "count": 1 } ] }
  },
  {
    "type": "furniture",
    "id": "f_still",
    "name": "still",
    "description": "An essential component for brewing and chemistry that allows for refining liquid mixtures.",
    "symbol": "^",
    "color": "light_red",
    "move_cost_mod": -1,
    "required_str": -1,
    "crafting_pseudo_item": "still",
    "deconstruct": { "items": [ { "item": "still", "count": 1 } ] },
    "flags": [ "TRANSPARENT", "NOITEM", "EASY_DECONSTRUCT" ],
    "bash": { "str_min": 4, "str_max": 8, "sound": "crunch!", "sound_fail": "whump.", "items": [ { "item": "still", "count": 1 } ] }
  },
  {
    "type": "furniture",
    "id": "f_egg_sackbw",
    "name": "spider egg sack",
    "symbol": "O",
    "color": "white",
    "move_cost_mod": 3,
    "required_str": 6,
    "flags": [ "TRANSPARENT", "FLAMMABLE_ASH", "ORGANIC", "MOUNTABLE", "TINY" ],
    "examine_action": "egg_sackbw",
    "bash": { "str_min": 8, "str_max": 16, "sound": "splat!", "sound_fail": "whump.", "furn_set": "f_egg_sacke" }
  },
  {
    "type": "furniture",
    "id": "f_egg_sackcs",
    "name": "spider egg sack",
    "symbol": "O",
    "color": "white",
    "move_cost_mod": 3,
    "required_str": 6,
    "flags": [ "TRANSPARENT", "FLAMMABLE_ASH", "ORGANIC", "MOUNTABLE", "TINY" ],
    "examine_action": "egg_sackcs",
    "bash": { "str_min": 8, "str_max": 16, "sound": "splat!", "sound_fail": "whump.", "furn_set": "f_egg_sacke" }
  },
  {
    "type": "furniture",
    "id": "f_egg_sackws",
    "name": "spider egg sack",
    "symbol": "O",
    "color": "yellow",
    "move_cost_mod": 3,
    "required_str": 6,
    "flags": [ "TRANSPARENT", "FLAMMABLE_ASH", "ORGANIC", "MOUNTABLE", "TINY" ],
    "examine_action": "egg_sackws",
    "bash": { "str_min": 4, "str_max": 8, "sound": "splat!", "sound_fail": "whump.", "furn_set": "f_egg_sacke" }
  },
  {
    "type": "furniture",
    "id": "f_egg_sacke",
    "name": "ruptured egg sack",
    "symbol": "X",
    "color": "white",
    "move_cost_mod": 3,
    "required_str": 6,
    "flags": [ "TRANSPARENT", "CONTAINER", "FLAMMABLE_ASH", "ORGANIC", "MOUNTABLE", "TINY" ],
    "bash": { "str_min": 2, "str_max": 6, "sound": "splat!", "sound_fail": "whump." }
  },
  {
    "type": "furniture",
    "id": "f_vending_reinforced",
    "name": "reinforced vending machine",
    "description": "A bit tougher to crack open than regular vending machines.",
    "symbol": "{",
    "color": "light_red",
    "move_cost_mod": -1,
    "required_str": 30,
    "flags": [ "SEALED", "PLACE_ITEM", "ALARMED", "CONTAINER", "BLOCKSDOOR", "FLAMMABLE_HARD", "MINEABLE" ],
    "examine_action": "vending",
    "bash": {
      "str_min": 150,
      "str_max": 520,
      "sound": "glass breaking!",
      "sound_fail": "whack!",
      "furn_set": "f_vending_o",
      "items": [
        { "item": "glass_shard", "count": [ 1, 3 ] },
        { "item": "sheet_metal", "count": [ 0, 2 ] },
        { "item": "steel_chunk", "count": [ 1, 5 ] }
      ]
    }
  },
  {
    "type": "furniture",
    "id": "f_arcade_machine",
    "name": "arcade machine",
    "description": "Play stupid games, win stupid prizes.",
    "symbol": "6",
    "color": "red",
    "move_cost_mod": -1,
    "required_str": 12,
    "flags": [ "BLOCKSDOOR", "TRANSPARENT" ],
    "deconstruct": {
      "items": [
        { "item": "television", "count": 1 },
        { "item": "plastic_chunk", "count": [ 3, 6 ] },
        { "item": "circuit", "count": [ 4, 6 ] },
        { "item": "2x4", "count": 8 },
        { "item": "nail", "charges": [ 10, 16 ] },
        { "item": "cable", "charges": [ 14, 20 ] },
        { "item": "power_supply", "count": [ 1, 2 ] },
        { "item": "RAM", "count": [ 2, 4 ] }
      ]
    },
    "bash": {
      "str_min": 6,
      "str_max": 35,
      "sound": "smash!",
      "sound_fail": "whump!",
      "items": [
        { "item": "splinter", "count": [ 0, 6 ] },
        { "item": "television", "prob": 50 },
        { "item": "2x4", "count": [ 2, 6 ] },
        { "item": "nail", "charges": [ 4, 10 ] },
        { "item": "cable", "charges": [ 4, 10 ] },
        { "item": "circuit", "count": [ 0, 4 ] },
        { "item": "power_supply", "prob": 50 },
        { "item": "RAM", "count": [ 0, 2 ] }
      ]
    }
  },
  {
    "type": "furniture",
    "id": "f_pinball_machine",
    "name": "pinball machine",
    "description": "Most underrated game of the 20th century.  Press buttons so it doesn't go in the hole.",
    "symbol": "7",
    "color": "red",
    "move_cost_mod": -1,
    "required_str": 8,
    "flags": [ "BLOCKSDOOR", "TRANSPARENT" ],
    "deconstruct": {
      "items": [
        { "item": "scrap", "count": [ 4, 6 ] },
        { "item": "plastic_chunk", "count": [ 3, 5 ] },
        { "item": "circuit", "count": 1 },
        { "item": "2x4", "count": 4 },
        { "item": "nail", "charges": [ 10, 12 ] },
        { "item": "cable", "charges": [ 10, 15 ] },
        { "item": "power_supply", "prob": 50 },
        { "item": "RAM", "count": 1 },
        { "item": "pipe", "count": 2 },
        { "item": "glass_sheet", "count": 1 },
        { "item": "bearing", "charges": [ 10, 16 ] }
      ]
    },
    "bash": {
      "str_min": 8,
      "str_max": 40,
      "sound": "smash!",
      "sound_fail": "whump!",
      "items": [
        { "item": "splinter", "count": [ 0, 4 ] },
        { "item": "scrap", "count": [ 0, 4 ] },
        { "item": "2x4", "count": [ 1, 2 ] },
        { "item": "nail", "charges": [ 4, 8 ] },
        { "item": "cable", "charges": [ 4, 10 ] },
        { "item": "circuit", "prob": 50 },
        { "item": "power_supply", "prob": 50 },
        { "item": "RAM", "prob": 50 },
        { "item": "pipe", "count": [ 0, 2 ] },
        { "item": "glass_shard", "count": [ 4, 8 ] },
        { "item": "plastic_chunk", "count": [ 1, 3 ] },
        { "item": "bearing", "charges": [ 0, 16 ] }
      ]
    }
  },
  {
    "type": "furniture",
    "id": "f_ergometer",
    "name": "ergometer",
    "symbol": "5",
    "color": "dark_gray",
    "move_cost_mod": 2,
    "required_str": 8,
    "flags": [ "BLOCKSDOOR", "TRANSPARENT", "MOUNTABLE" ],
    "deconstruct": {
      "items": [
        { "item": "foot_crank", "count": [ 1, 1 ] },
        { "item": "plastic_chunk", "count": [ 8, 10 ] },
        { "item": "scrap", "count": [ 2, 4 ] },
        { "item": "chain", "count": 1 },
        { "item": "pipe", "count": [ 4, 5 ] },
        { "item": "saddle", "count": [ 1, 1 ] },
        { "item": "wheel_small", "count": [ 1, 1 ] },
        { "item": "small_lcd_screen", "count": 1 },
        { "item": "processor", "count": 1 },
        { "item": "RAM", "count": 1 },
        { "item": "nail", "charges": [ 6, 8 ] }
      ]
    },
    "bash": {
      "str_min": 6,
      "str_max": 25,
      "sound": "smash!",
      "sound_fail": "thump!",
      "items": [
        { "item": "foot_crank", "prob": 50 },
        { "item": "plastic_chunk", "count": [ 4, 6 ] },
        { "item": "scrap", "count": [ 0, 2 ] },
        { "item": "chain", "prob": 50 },
        { "item": "pipe", "count": [ 0, 4 ] },
        { "item": "saddle", "prob": 50 },
        { "item": "wheel_small", "prob": 50 },
        { "item": "small_lcd_screen", "prob": 50 },
        { "item": "processor", "prob": 50 },
        { "item": "RAM", "prob": 50 },
        { "item": "nail", "charges": [ 2, 6 ] }
      ]
    }
  },
  {
    "type": "furniture",
    "id": "f_treadmill",
    "name": "treadmill",
    "description": "Used for training leg muscles.  It'll be hard without power.",
    "symbol": "L",
    "color": "dark_gray",
    "move_cost_mod": 1,
    "required_str": 12,
    "flags": [ "BLOCKSDOOR", "TRANSPARENT", "MOUNTABLE" ],
    "deconstruct": {
      "items": [
        { "item": "plastic_chunk", "count": [ 10, 14 ] },
        { "item": "scrap", "count": [ 2, 5 ] },
        { "item": "pipe", "count": [ 4, 3 ] },
        { "item": "small_lcd_screen", "count": 1 },
        { "item": "RAM", "count": 1 },
        { "item": "nail", "charges": [ 6, 8 ] }
      ]
    },
    "bash": {
      "str_min": 12,
      "str_max": 40,
      "sound": "smash!",
      "sound_fail": "thump!",
      "items": [
        { "item": "plastic_chunk", "count": [ 4, 10 ] },
        { "item": "scrap", "count": [ 0, 3 ] },
        { "item": "pipe", "count": [ 0, 4 ] },
        { "item": "small_lcd_screen", "prob": 50 },
        { "item": "RAM", "count": [ 0, 1 ] },
        { "item": "nail", "charges": [ 2, 6 ] }
      ]
    }
  },
  {
    "type": "furniture",
    "id": "f_displaycase",
    "name": "display case",
    "description": "Display your stuff.  Securely.",
    "symbol": "#",
    "color": "light_cyan",
    "move_cost_mod": 2,
    "required_str": 9,
    "flags": [ "TRANSPARENT", "SEALED", "PLACE_ITEM" ],
    "bash": {
      "str_min": 6,
      "str_max": 20,
      "sound": "glass breaking",
      "sound_fail": "whack!",
      "sound_vol": 16,
      "sound_fail_vol": 12,
      "furn_set": "f_displaycase_b",
      "items": [ { "item": "glass_shard", "count": [ 3, 6 ] } ]
    }
  },
  {
    "type": "furniture",
    "id": "f_displaycase_b",
    "name": "broken display case",
    "description": "Display your stuff.  It'll get stolen.",
    "symbol": "#",
    "color": "light_gray",
    "move_cost_mod": 2,
    "required_str": 9,
    "flags": [ "TRANSPARENT", "PLACE_ITEM" ],
    "bash": {
      "str_min": 8,
      "str_max": 30,
      "sound": "crunch!",
      "sound_fail": "whump.",
      "items": [ { "item": "2x4", "count": [ 3, 6 ] }, { "item": "splinter", "count": [ 2, 4 ] } ]
    }
  },
  {
    "type": "furniture",
    "id": "f_standing_tank",
    "name": "standing tank",
    "description": "A large freestanding metal tank, useful for holding liquids.",
    "symbol": "O",
    "color": "light_gray",
    "move_cost_mod": -1,
    "required_str": -1,
    "flags": [ "BASHABLE", "CONTAINER", "DECONSTRUCT", "LIQUIDCONT", "NOITEM", "SEALED", "TRANSPARENT" ],
    "deconstruct": { "items": [ { "item": "metal_tank", "count": 4 }, { "item": "water_faucet", "count": 1 } ] },
    "examine_action": "keg",
    "bash": {
      "str_min": 10,
      "str_max": 20,
      "sound": "metal screeching!",
      "sound_fail": "clang!",
      "items": [ { "item": "scrap", "count": [ 8, 32 ] }, { "item": "water_faucet", "prob": 50 } ]
    }
  },
  {
    "type": "furniture",
    "id": "f_floor_canvas",
    "name": "heavy punching bag",
    "description": "Punch Punch!  Exercise those arms!",
    "symbol": "0",
    "color": "dark_gray",
    "move_cost_mod": -1,
    "required_str": 10,
    "flags": [ "BASHABLE", "BLOCKSDOOR", "PLACE_ITEM", "ORGANIC" ],
    "bash": {
      "str_min": 15,
      "str_max": 20,
      "sound": "whack!",
      "sound_fail": "whud.",
      "items": [
        { "item": "chain", "count": [ 1, 3 ] },
        { "item": "leather", "count": [ 4, 12 ] },
        { "item": "rag", "count": [ 4, 18 ] }
      ]
    }
  },
  {
    "type": "furniture",
    "id": "f_canvas_floor",
    "name": "canvas floor",
    "symbol": "#",
    "color": "white",
    "move_cost_mod": 0,
    "required_str": -1,
    "flags": [ "TRANSPARENT", "FLAMMABLE", "PLACE_ITEM" ]
  },
  {
    "type": "furniture",
    "id": "f_kiln_empty",
    "name": "charcoal kiln",
    "description": "A rock kiln designed to burn wood and organic material into charcoal in absence of oxygen.",
    "symbol": "U",
    "color": "brown",
    "move_cost_mod": -1,
    "required_str": -1,
    "examine_action": "kiln_empty",
    "max_volume": 500,
    "crafting_pseudo_item": "char_kiln",
    "flags": [ "CONTAINER", "FIRE_CONTAINER", "PLACE_ITEM", "EASY_DECONSTRUCT", "MINEABLE" ],
    "deconstruct": { "items": [ { "item": "rock", "count": [ 30, 30 ] } ] },
    "bash": {
      "str_min": 25,
      "str_max": 180,
      "sound": "crash!",
      "sound_fail": "whump!",
      "items": [ { "item": "rock", "count": [ 15, 30 ] } ]
    }
  },
  {
    "type": "furniture",
    "id": "f_kiln_full",
    "name": "filled charcoal kiln",
    "description": "A rock kiln designed to burn wood and organic material into charcoal in absence of oxygen.",
    "symbol": "U",
    "color": "brown_red",
    "move_cost_mod": -1,
    "required_str": -1,
    "examine_action": "kiln_full",
    "flags": [ "NOITEM", "SEALED", "CONTAINER", "FIRE_CONTAINER", "SUPPRESS_SMOKE", "PLACE_ITEM", "EASY_DECONSTRUCT", "MINEABLE" ],
    "deconstruct": { "items": [ { "item": "rock", "count": [ 30, 30 ] } ] },
    "bash": {
      "str_min": 25,
      "str_max": 180,
      "sound": "crash!",
      "sound_fail": "whump!",
      "items": [ { "item": "rock", "count": [ 15, 30 ] } ]
    }
  },
  {
    "type": "furniture",
    "id": "f_kiln_metal_empty",
    "name": "metal charcoal kiln",
    "description": "A metal kiln designed to burn wood and organic material into charcoal in absence of oxygen.",
    "symbol": "U",
    "color": "blue",
    "move_cost_mod": -1,
    "required_str": -1,
    "examine_action": "kiln_empty",
    "max_volume": 500,
    "crafting_pseudo_item": "char_kiln",
    "flags": [ "CONTAINER", "FIRE_CONTAINER", "PLACE_ITEM" ],
    "deconstruct": { "items": [ { "item": "metal_tank", "count": [ 1, 4 ] }, { "item": "pipe", "count": [ 2, 4 ] } ] },
    "bash": {
      "str_min": 12,
      "str_max": 40,
      "sound": "metal screeching!",
      "sound_fail": "clang!",
      "items": [
        { "item": "scrap", "count": [ 2, 4 ] },
        { "item": "steel_chunk", "count": [ 0, 3 ] },
        { "item": "pipe", "count": [ 0, 4 ] }
      ]
    }
  },
  {
    "type": "furniture",
    "id": "f_kiln_metal_full",
    "name": "filled metal charcoal kiln",
    "description": "A metal kiln designed to burn wood and organic material into charcoal in absence of oxygen.",
    "symbol": "U",
    "color": "blue_red",
    "move_cost_mod": -1,
    "required_str": -1,
    "examine_action": "kiln_full",
    "flags": [ "NOITEM", "SEALED", "CONTAINER", "FIRE_CONTAINER", "SUPPRESS_SMOKE", "PLACE_ITEM" ],
    "deconstruct": { "items": [ { "item": "metal_tank", "count": [ 1, 4 ] }, { "item": "pipe", "count": [ 2, 4 ] } ] },
    "bash": {
      "str_min": 12,
      "str_max": 40,
      "sound": "metal screeching!",
      "sound_fail": "clang!",
      "items": [
        { "item": "scrap", "count": [ 2, 4 ] },
        { "item": "steel_chunk", "count": [ 0, 3 ] },
        { "item": "pipe", "count": [ 0, 4 ] }
      ]
    }
  },
  {
    "type": "furniture",
    "id": "f_robotic_arm",
    "name": "robotic arm",
    "symbol": "&",
    "bgcolor": "yellow",
    "move_cost_mod": 3,
    "required_str": 18,
    "flags": [ "TRANSPARENT", "MOUNTABLE" ],
    "deconstruct": {
      "items": [
        { "item": "processor", "prob": 75 },
        { "item": "RAM", "prob": 80 },
        { "item": "power_supply", "prob": 70 },
        { "item": "amplifier", "prob": 90 },
        { "item": "steel_chunk", "count": [ 1, 4 ] },
        { "item": "spring", "prob": 80 },
        { "item": "steel_lump", "prob": 60 },
        { "item": "sheet_metal", "prob": 50 },
        { "item": "motor", "prob": 60 }
      ]
    },
    "bash": {
      "str_min": 8,
      "str_max": 45,
      "sound": "smash!",
      "sound_fail": "thunk.",
      "items": [
        { "item": "processor", "prob": 15 },
        { "item": "RAM", "prob": 30 },
        { "item": "power_supply", "prob": 50 },
        { "item": "amplifier", "prob": 70 },
        { "item": "steel_chunk", "count": [ 1, 3 ] },
        { "item": "spring", "prob": 80 },
        { "item": "steel_lump", "prob": 50 },
        { "item": "sheet_metal", "prob": 30 },
        { "item": "scrap", "count": [ 2, 5 ] },
        { "item": "motor", "prob": 30 }
      ]
    }
  },
  {
    "type": "furniture",
    "id": "f_aut_gas_console",
    "name": "automated gas console",
    "symbol": "9",
    "color": "blue",
    "move_cost_mod": -1,
    "required_str": 25,
    "flags": [ "SEALED", "ALARMED", "BLOCKSDOOR" ],
    "examine_action": "pay_gas",
    "bash": { "str_min": 7, "str_max": 30, "sound": "glass breaking!", "sound_fail": "whack!", "furn_set": "f_aut_gas_console_o" }
  },
  {
    "type": "furniture",
    "id": "f_aut_gas_console_o",
    "name": "broken automated gas console",
    "symbol": "9",
    "color": "dark_gray",
    "move_cost_mod": -1,
    "required_str": 20,
    "flags": [ "BLOCKSDOOR" ],
    "bash": {
      "str_min": 5,
      "str_max": 45,
      "sound": "metal screeching!",
      "sound_fail": "clang!",
      "items": [
        { "item": "scrap", "count": [ 2, 8 ] },
        { "item": "steel_chunk", "count": [ 0, 3 ] },
        { "item": "hose", "count": 1 },
        { "item": "cu_pipe", "count": [ 1, 4 ] },
        { "item": "scrap_copper", "count": [ 0, 2 ] }
      ]
    }
  },
  {
    "type": "furniture",
    "id": "f_smoking_rack",
    "name": "smoking rack",
    "description": "A special rack designed to smoke food for better preservation and taste.",
    "symbol": "=",
    "bgcolor": "brown",
    "move_cost_mod": 2,
    "required_str": -1,
    "flags": [ "TRANSPARENT", "SEALED", "ALLOW_FIELD_EFFECT", "CONTAINER", "NOITEM", "EASY_DECONSTRUCT", "MINEABLE" ],
    "crafting_pseudo_item": "char_smoker",
    "examine_action": "smoker_options",
    "deconstruct": { "items": [ { "item": "rock", "count": 8 }, { "item": "stick", "count": [ 16, 16 ] } ] },
    "bash": {
      "str_min": 18,
      "str_max": 50,
      "sound": "crunch!",
      "sound_fail": "whump!",
      "items": [ { "item": "rock", "count": 8 }, { "item": "stick", "count": [ 8, 12 ] } ]
    }
  },
  {
    "type" : "furniture",
    "id" : "f_smoking_rack_active",
    "name": "active smoking rack",
    "description": "A special rack designed to smoke food for better preservation and taste.  It is lit and smoking.",
    "symbol": "=",
    "bgcolor": "brown",
    "move_cost_mod": 2,
    "required_str": -1,
    "flags": [ "TRANSPARENT", "SEALED", "ALLOW_FIELD_EFFECT", "CONTAINER", "NOITEM", "EASY_DECONSTRUCT", "MINEABLE" ],
    "crafting_pseudo_item": "char_smoker",
    "examine_action": "smoker_options",
    "bash": {
      "str_min": 18, "str_max": 50,
      "sound": "crunch!",
      "sound_fail": "whump!",
      "items": [
        { "item": "rock", "count": 8 },
        { "item": "stick", "count": [8, 12] }
      ]
    }
  },
  {
    "type": "furniture",
    "id": "f_forge_rock",
    "name": "rock forge",
    "description": "Metalworking station made of rock, typically used in combination with an anvil.",
    "symbol": "^",
    "color": "light_red",
    "move_cost_mod": -1,
    "required_str": -1,
    "crafting_pseudo_item": "char_forge",
    "flags": [ "SEALED", "CONTAINER", "NOITEM", "EASY_DECONSTRUCT", "MINEABLE" ],
    "deconstruct": { "items": [ { "item": "rock", "count": 40 } ] },
    "examine_action": "reload_furniture",
    "bash": {
      "str_min": 18,
      "str_max": 50,
      "sound": "crash!",
      "sound_fail": "whump.",
      "items": [ { "item": "rock", "count": [ 20, 30 ] } ]
    }
  },
  {
    "type": "furniture",
    "id": "f_clay_kiln",
    "name": "clay kiln",
    "description": "A kiln designed to bake clay pottery and bricks.",
    "symbol": "^",
    "color": "light_red",
    "move_cost_mod": -1,
    "required_str": -1,
    "crafting_pseudo_item": "brick_kiln",
    "flags": [ "SEALED", "CONTAINER", "NOITEM", "EASY_DECONSTRUCT", "MINEABLE" ],
    "deconstruct": { "items": [ { "item": "rock", "count": 40 } ] },
    "examine_action": "reload_furniture",
    "bash": {
      "str_min": 18,
      "str_max": 50,
      "sound": "crunch!",
      "sound_fail": "whump.",
      "items": [ { "item": "rock", "count": [ 20, 30 ] } ]
    }
  },
  {
    "type": "furniture",
    "id": "f_ladder",
    "name": "stepladder",
    "symbol": "H",
    "color": "brown",
    "move_cost_mod": 3,
    "required_str": 6,
    "flags": [ "LADDER", "TRANSPARENT", "SEEN_FROM_ABOVE" ],
    "examine_action": "portable_structure",
    "bash": {
      "str_min": 6,
      "str_max": 40,
      "sound": "smash!",
      "sound_fail": "whump.",
      "items": [
        { "item": "2x4", "count": [ 4, 10 ] },
        { "item": "nail", "charges": [ 10, 30 ] },
        { "item": "splinter", "count": [ 5, 10 ] }
      ]
    }
  },
  {
    "type": "furniture",
    "id": "f_boulder_small",
    "name": "small boulder",
    "description": "Blocking your path.  Should be easy to move.  It can be used as a primitive anvil.",
    "symbol": "o",
    "color": "dark_gray",
    "move_cost_mod": 3,
    "required_str": 10,
    "crafting_pseudo_item": "boulder_anvil",
    "flags": [ "TRANSPARENT", "MINEABLE", "UNSTABLE", "MOUNTABLE", "TINY" ],
    "bash": {
      "str_min": 16,
      "str_max": 40,
      "sound": "smash!",
      "sound_fail": "thump.",
      "items": [ { "item": "rock", "count": [ 1, 6 ] } ]
    }
  },
  {
    "type": "furniture",
    "id": "f_boulder_medium",
    "name": "medium boulder",
    "description": "Blocking your path.  It'll be a struggle to move.  It can be used as a primitive anvil.",
    "symbol": "0",
    "color": "dark_gray",
    "move_cost_mod": 6,
    "required_str": 16,
    "crafting_pseudo_item": "boulder_anvil",
    "flags": [ "NOITEM", "TRANSPARENT", "MINEABLE", "UNSTABLE", "MOUNTABLE", "SHORT", "BASHABLE" ],
    "bash": {
      "str_min": 32,
      "str_max": 80,
      "sound": "smash!",
      "sound_fail": "thump.",
      "items": [ { "item": "rock", "count": [ 5, 11 ] } ]
    }
  },
  {
    "type": "furniture",
    "id": "f_boulder_large",
    "name": "large boulder",
    "description": "Now how are you going to move this?",
    "symbol": "O",
    "color": "dark_gray",
    "move_cost_mod": -1,
    "required_str": 32,
    "flags": [ "NOITEM", "MINEABLE", "BASHABLE" ],
    "bash": {
      "str_min": 64,
      "str_max": 160,
      "sound": "smash!",
      "sound_fail": "thump.",
      "items": [
        { "item": "rock", "count": [ 10, 22 ] },
        { "item": "material_limestone", "charges": [ 2, 5 ], "prob": 30 },
        { "item": "material_rocksalt", "count": [ 0, 1 ], "prob": 10 }
      ]
    }
  },
  {
    "type": "furniture",
    "id": "f_slab",
    "name": "stone slab",
    "symbol": "n",
    "color": "dark_gray",
    "move_cost_mod": 2,
    "required_str": 12,
    "crafting_pseudo_item": "boulder_anvil",
    "flags": [ "PLACE_ITEM", "BLOCKSDOOR", "TRANSPARENT", "ALLOW_FIELD_EFFECT", "MOUNTABLE", "SHORT", "MINEABLE" ],
    "bash": {
      "str_min": 20,
      "str_max": 40,
      "sound": "smash!",
      "sound_fail": "thump.",
      "items": [ { "item": "rock", "count": [ 2, 7 ] } ]
    }
  },
  {
    "type": "furniture",
    "id": "f_shackle",
    "name": "manacles",
    "symbol": "8",
    "color": "light_gray",
    "move_cost_mod": 1,
    "required_str": -1,
    "flags": [ "TRANSPARENT", "ALLOW_FIELD_EFFECT", "MOUNTABLE", "SHORT" ],
    "bash": {
      "str_min": 18,
      "str_max": 40,
      "sound": "smash!",
      "sound_fail": "crack.",
      "items": [ { "item": "chain", "count": [ 0, 2 ] } ]
    }
  },
  {
    "type": "furniture",
    "id": "f_grave_head",
    "name": "headstone",
    "description": "Keeps the bodies.",
    "symbol": "_",
    "color": "light_gray",
    "move_cost_mod": 0,
    "required_str": -1,
    "crafting_pseudo_item": "boulder_anvil",
    "flags": [ "MINEABLE", "TRANSPARENT", "SHORT", "NOCOLLIDE", "ALLOW_FIELD_EFFECT", "MOUNTABLE", "PLACE_ITEM" ],
    "bash": {
      "str_min": 50,
      "str_max": 150,
      "sound": "crash!",
      "sound_fail": "thump!",
      "items": [ { "item": "rock", "count": [ 2, 4 ] } ]
    }
  },
  {
    "type": "furniture",
    "id": "f_grave_stone",
    "name": "gravestone",
    "description": "Keeps the bodies.  More fancy.",
    "symbol": "^",
    "color": "light_gray",
    "move_cost_mod": 2,
    "required_str": -1,
    "crafting_pseudo_item": "boulder_anvil",
    "flags": [ "MINEABLE", "NOITEM", "TRANSPARENT", "MOUNTABLE", "ROUGH", "PLACE_ITEM" ],
    "bash": {
      "str_min": 60,
      "str_max": 160,
      "sound": "crash!",
      "sound_fail": "thump!",
      "items": [ { "item": "rock", "count": [ 8, 14 ] } ]
    }
  },
  {
    "type": "furniture",
    "id": "f_grave_stone_old",
    "name": "worn gravestone",
    "description": "A worn-out gravestone.",
    "symbol": "^",
    "color": "dark_gray",
    "move_cost_mod": 1.5,
    "required_str": -1,
    "flags": [ "MINEABLE", "NOITEM", "TRANSPARENT", "MOUNTABLE", "ROUGH", "PLACE_ITEM", "UNSTABLE" ],
    "bash": {
      "str_min": 40,
      "str_max": 120,
      "sound": "crash!",
      "sound_fail": "thump!",
      "items": [ { "item": "rock", "count": [ 5, 10 ] } ]
    }
  },
  {
    "type": "furniture",
    "id": "f_grave_monument",
    "name": "obelisk",
    "symbol": "$",
    "color": "black_white",
    "move_cost_mod": -1,
    "required_str": -1,
    "flags": [ "MINEABLE", "NOITEM" ],
    "bash": {
      "str_min": 80,
      "str_max": 180,
      "sound": "crash!",
      "sound_fail": "thunk!",
      "items": [ { "item": "rock", "count": [ 18, 30 ] } ]
    }
  },
  {
    "type": "furniture",
    "id": "f_brazier",
    "name": "brazier",
    "symbol": "#",
    "color": "red",
    "move_cost_mod": 2,
    "required_str": 8,
    "flags": [ "PLACE_ITEM", "TRANSPARENT", "FIRE_CONTAINER", "EASY_DECONSTRUCT" ],
    "deployed_item": "brazier",
    "examine_action": "deployed_furniture",
    "max_volume": 4000,
    "bash": {
      "str_min": 8,
      "str_max": 30,
      "sound": "metal screeching!",
      "sound_fail": "clang!",
      "items": [
        { "item": "scrap", "count": [ 0, 3 ] },
        { "item": "steel_chunk", "count": [ 0, 2 ] },
        { "item": "sheet_metal", "count": [ 0, 2 ] }
      ]
    }
  },
  {
    "type": "furniture",
    "id": "f_autodoc",
    "name": "Autodoc Mk. XI",
    "symbol": "&",
    "description": "A surgical apparatus used for installation and uninstallation of bionics.  It's only as skilled as its operator.",
    "color": "light_cyan",
    "looks_like": "f_robotic_arm",
    "move_cost_mod": -1,
    "required_str": -1,
    "flags": [ "TRANSPARENT" ],
    "examine_action": "autodoc",
    "deconstruct": {
      "items": [
        { "item": "processor", "count": [ 1, 2 ] },
        { "item": "RAM", "count": [ 4, 8 ] },
        { "item": "cable", "charges": [ 4, 6 ] },
        { "item": "small_lcd_screen", "count": [ 1, 2 ] },
        { "item": "e_scrap", "count": [ 10, 16 ] },
        { "item": "circuit", "count": [ 6, 10 ] },
        { "item": "power_supply", "count": [ 2, 4 ] },
        { "item": "amplifier", "count": [ 2, 4 ] },
        { "item": "plastic_chunk", "count": [ 10, 12 ] },
        { "item": "scrap", "count": [ 6, 8 ] }
      ]
    },
    "bash": {
      "str_min": 8,
      "str_max": 150,
      "sound": "crunch!",
      "sound_fail": "whack!",
      "items": [
        { "item": "processor", "prob": 25 },
        { "item": "RAM", "count": [ 0, 2 ], "prob": 50 },
        { "item": "cable", "charges": [ 1, 2 ], "prob": 50 },
        { "item": "small_lcd_screen", "prob": 25 },
        { "item": "e_scrap", "count": [ 1, 4 ], "prob": 50 },
        { "item": "circuit", "count": [ 0, 2 ], "prob": 50 },
        { "item": "power_supply", "prob": 25 },
        { "item": "amplifier", "prob": 25 },
        { "item": "plastic_chunk", "count": [ 4, 10 ], "prob": 50 },
        { "item": "scrap", "count": [ 2, 6 ], "prob": 50 }
      ]
    }
  },
  {
    "type": "furniture",
    "id": "f_autodoc_couch",
    "name": "Autodoc operation couch",
    "symbol": "H",
    "looks_like": "f_sofa",
    "description": "A plush red sofa made less comfortable by the medical machinery directly above it.  It has a single leather strap on the right armrest.",
    "bgcolor": "red",
    "move_cost_mod": 2,
    "required_str": 10,
    "deconstruct": {
      "items": [
        { "item": "2x4", "count": 12 },
        { "item": "rag", "count": [ 30, 33 ] },
        { "item": "nail", "charges": [ 8, 10 ] },
        { "item": "cable", "charges": [ 1, 2 ], "prob": 50 }
      ]
    },
    "max_volume": 4000,
    "flags": [ "TRANSPARENT", "FLAMMABLE_ASH", "ORGANIC", "BLOCKSDOOR", "MOUNTABLE" ],
    "bash": {
      "str_min": 10,
      "str_max": 40,
      "sound": "smash!",
      "sound_fail": "whump.",
      "items": [
        { "item": "2x4", "count": [ 2, 5 ] },
        { "item": "nail", "charges": [ 3, 8 ] },
        { "item": "splinter", "count": [ 1, 2 ] },
        { "item": "rag", "count": [ 20, 30 ] }
      ]
    }
  },
  {
    "type": "furniture",
    "id": "f_butcher_rack",
    "name": "butchering rack",
    "description": "Butchering rack designed to hang a carcass in the air.",
    "symbol": "^",
    "bgcolor": "brown",
    "move_cost_mod": 2,
    "required_str": -1,
    "flags": [
      "PLACE_ITEM",
      "TRANSPARENT",
      "FLAMABLE_ASH",
      "MOUNTABLE",
      "ALLOW_FIELD_EFFECT",
      "EASY_DECONSTRUCT",
      "BUTCHER_EQ",
      "ORGANIC"
    ],
    "deconstruct": { "items": [ { "item": "stick_long", "count": 6 } ] },
    "bash": {
      "str_min": 8,
      "str_max": 30,
      "sound": "crunch!",
      "sound_fail": "whump!",
      "items": [ { "item": "stick_long", "count": [ 1, 6 ] } ]
    }
  },
  {
    "type": "furniture",
    "id": "f_metal_butcher_rack",
    "name": "metal butchering rack",
    "description": "Metal butchering rack designed to hang a carcass in the air.  It can be deconstructed and folded for easy transportation.",
    "symbol": "^",
    "bgcolor": "light_gray",
    "move_cost_mod": 2,
    "required_str": -1,
    "deployed_item": "metal_butcher_rack",
    "examine_action": "deployed_furniture",
    "flags": [ "PLACE_ITEM", "TRANSPARENT", "MOUNTABLE", "ALLOW_FIELD_EFFECT", "BUTCHER_EQ" ],
    "deconstruct": { "items": [ { "item": "metal_butcher_rack", "count": 1 } ] },
    "bash": {
      "str_min": 18,
      "str_max": 50,
      "sound": "metal screeching!",
      "sound_fail": "clang!",
      "items": [ { "item": "scrap", "count": [ 1, 3 ] }, { "item": "pipe", "count": [ 1, 3 ] } ]
    }
  },
  {
    "type": "furniture",
    "id": "f_tourist_table",
    "name": "tourist table",
    "description": "Small metal folding table, ideal for off-road trips into the wild.",
    "symbol": "#",
    "bgcolor": "light_gray",
    "move_cost_mod": 2,
    "required_str": -1,
    "deployed_item": "tourist_table",
    "examine_action": "deployed_furniture",
    "flags": [ "TRANSPARENT", "MOUNTABLE", "SHORT", "FLAT_SURF" ],
    "deconstruct": { "items": [ { "item": "tourist_table", "count": 1 } ] },
    "bash": {
      "str_min": 16,
      "str_max": 50,
      "sound": "metal screeching!",
      "sound_fail": "clang!",
      "items": [ { "item": "scrap", "count": [ 1, 3 ] }, { "item": "pipe", "count": [ 1, 3 ] } ]
    }
  },
  {
    "type": "furniture",
    "id": "f_leather_tarp",
    "name": "leather tarp",
    "description": "A large sheet of sewn leather that can be used instead of a picnic blanket, but it's more valuable as a butchery appliance as it does not soak in blood.",
    "symbol": "D",
    "bgcolor": "brown",
    "move_cost_mod": 0,
    "required_str": 3,
    "deployed_item": "leather_tarp",
    "examine_action": "deployed_furniture",
    "flags": [ "TRANSPARENT", "SHORT", "FLAT_SURF" ],
    "deconstruct": { "items": [ { "item": "leather_tarp", "count": 1 } ] },
    "bash": {
      "str_min": 5,
      "str_max": 10,
      "sound": "smash!",
      "sound_fail": "whump.",
      "items": [ { "item": "leather_tarp", "count": [ 1, 1 ] } ]
    }
  },
  {
    "type": "furniture",
    "id": "f_fiber_mat",
    "name": "fiber mat",
    "description": "A large mat woven from fibrous material that can be used instead of a picnic blanket, but it's more valuable as a butchery appliance. Too thin to be a comfortable sleeping place.",
    "symbol": "Q",
    "bgcolor": "yellow",
    "move_cost_mod": 0,
    "required_str": 3,
    "deployed_item": "fiber_mat",
    "examine_action": "deployed_furniture",
    "flags": [ "TRANSPARENT", "SHORT", "FLAT_SURF" ],
    "deconstruct": { "items": [ { "item": "fiber_mat", "count": 1 } ] },
    "bash": {
      "str_min": 5,
      "str_max": 10,
      "sound": "smash!",
      "sound_fail": "whump.",
      "items": [ { "item": "fiber_mat", "count": [ 1, 1 ] } ]
    }
  }
]<|MERGE_RESOLUTION|>--- conflicted
+++ resolved
@@ -66,11 +66,7 @@
     "move_cost_mod": 8,
     "max_volume": 3000,
     "required_str": -1,
-<<<<<<< HEAD
-    "flags": [ "TRANSPARENT", "UNSTABLE", "PLACE_ITEM", "MOUNTABLE", "CONTAINER", "SEALED", "ALLOW_FIELD_EFFECT", "SHORT", "RUBBLE" ],
-=======
-    "flags": [ "TRANSPARENT", "UNSTABLE", "ROUGH", "PLACE_ITEM", "MOUNTABLE", "CONTAINER", "SEALED", "ALLOW_FIELD_EFFECT", "SHORT" ],
->>>>>>> a58b3804
+    "flags": [ "TRANSPARENT", "UNSTABLE", "ROUGH", "PLACE_ITEM", "MOUNTABLE", "CONTAINER", "SEALED", "ALLOW_FIELD_EFFECT", "SHORT", "RUBBLE" ],
     "examine_action": "rubble"
   },
   {

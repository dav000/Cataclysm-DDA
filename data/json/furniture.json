--- conflicted
+++ resolved
@@ -1,2424 +1,4 @@
 [
-<<<<<<< HEAD
-    {
-        "type" : "furniture",
-        "id" : "f_hay",
-        "name": "hay",
-        "description": "A bale of hay.  You could sleep on it, if desperate.",
-        "symbol": "#",
-        "bgcolor": "brown",
-        "move_cost_mod": 3,
-        "required_str": 6,
-        "flags": ["TRANSPARENT", "CONTAINER", "FLAMMABLE_ASH", "ORGANIC", "MOUNTABLE", "SHORT"],
-        "bash": {
-            "str_min": 1, "str_max": 12,
-            "sound": "whish!",
-            "sound_fail": "whish.",
-            "items": [
-                { "item": "straw_pile", "count": [6, 10] },
-                { "item": "rope_6", "count": [1, 3] }
-            ]
-        }
-    },{
-        "type" : "furniture",
-        "id" : "f_rubble",
-        "name": "pile of rubble",
-        "symbol": "^",
-        "description": "Pile of various metals, bricks, and other building materials.  You could clear it with a shovel.",
-        "color": "light_gray",
-        "move_cost_mod": 6,
-        "max_volume": 3000,
-        "required_str": -1,
-        "flags": ["TRANSPARENT", "UNSTABLE", "ROUGH", "PLACE_ITEM", "MOUNTABLE", "CONTAINER",
-                  "SEALED", "ALLOW_FIELD_EFFECT", "TINY", "RUBBLE" ],
-        "examine_action": "rubble"
-    },{
-        "type" : "furniture",
-        "id" : "f_rubble_rock",
-        "name": "pile of rocky rubble",
-        "description": "Pile of rocks.  Useless.",
-        "symbol": "^",
-        "color": "dark_gray",
-        "move_cost_mod": 6,
-        "max_volume": 3000,
-        "required_str": -1,
-        "flags": ["TRANSPARENT", "UNSTABLE", "ROUGH", "PLACE_ITEM", "MOUNTABLE", "CONTAINER",
-                  "SEALED", "ALLOW_FIELD_EFFECT", "SHORT", "RUBBLE" ],
-        "examine_action": "rubble"
-    },{
-        "type" : "furniture",
-        "id" : "f_wreckage",
-        "name": "metal wreckage",
-        "description": "Pile of various bent and twisted metals.",
-        "symbol": "#",
-        "color": "cyan",
-        "move_cost_mod": 6,
-        "max_volume": 3000,
-        "required_str": -1,
-        "flags": ["TRANSPARENT", "UNSTABLE", "ROUGH", "SHARP", "PLACE_ITEM", "MOUNTABLE",
-                  "CONTAINER", "SEALED", "ALLOW_FIELD_EFFECT", "SHORT", "RUBBLE" ],
-        "examine_action": "rubble"
-    },{
-        "type" : "furniture",
-        "id" : "f_ash",
-        "name": "pile of ash",
-        "symbol": "#",
-        "description": "Some ash, from wood or possibly bodies.",
-        "color": "light_gray",
-        "move_cost_mod": 0,
-        "required_str": -1,
-        "flags": ["TRANSPARENT", "NOCOLLIDE", "CONTAINER", "SEALED", "PLACE_ITEM", "RUBBLE" ],
-        "examine_action": "rubble"
-    },{
-        "type" : "furniture",
-        "id" : "f_barricade_road",
-        "name": "road barricade",
-        "symbol": "#",
-        "bgcolor": "yellow",
-        "description": "A road barricade.  For barricading roads.",
-        "move_cost_mod": -1,
-        "required_str": 5,
-        "flags": ["CLIMB_SIMPLE", "TRANSPARENT", "FLAMMABLE_ASH", "ORGANIC", "MOUNTABLE", "THIN_OBSTACLE", "CLIMBABLE", "PERMEABLE"],
-        "examine_action": "chainfence",
-        "deconstruct": {
-            "items": [
-                { "item": "2x4", "count": 6 },
-                { "item": "nail", "charges": [6, 8] }
-            ]
-        },
-        "bash": {
-            "str_min": 3, "str_max": 40,
-            "sound": "smash!",
-            "sound_fail": "whump.",
-            "items": [
-                { "item": "2x4", "count": [2, 6] },
-                { "item": "nail", "charges": [4, 8] },
-                { "item": "splinter", "count": 1 }
-            ]
-        }
-    },{
-        "type" : "furniture",
-        "id" : "f_sandbag_half",
-        "name": "sandbag barricade",
-        "symbol": "#",
-        "bgcolor": "brown",
-        "description": "A sandbag, typically used for blocking bullets.",
-        "move_cost_mod": -1,
-        "required_str": -1,
-        "flags": ["CLIMB_SIMPLE", "TRANSPARENT", "MOUNTABLE", "BLOCKSDOOR", "SHORT", "EASY_DECONSTRUCT", "THIN_OBSTACLE", "CLIMBABLE", "PERMEABLE"],
-        "examine_action": "chainfence",
-        "deconstruct": {
-            "items": [
-                { "item": "bag_canvas", "count": 2 },
-                { "item": "material_sand", "charges": 20 }
-            ]
-        },
-        "bash": {
-            "str_min": 12, "str_max": 60,
-            "sound": "rrrip!",
-            "sound_fail": "whump.",
-            "items": [
-                { "item": "bag_canvas", "count": [1, 2] },
-                { "item": "material_sand", "charges": [5, 20] }
-            ]
-        }
-    },{
-        "type" : "furniture",
-        "id" : "f_sandbag_wall",
-        "name": "sandbag wall",
-        "symbol": "#",
-        "bgcolor": "brown",
-        "move_cost_mod": -1,
-        "description": "A few stacked sandbags.",
-        "required_str": -1,
-        "flags": ["NOITEM", "BLOCKSDOOR", "EASY_DECONSTRUCT", "MINEABLE"],
-        "deconstruct": {
-            "items": [
-                { "item": "bag_canvas", "count": 4 },
-                { "item": "material_sand", "charges": 40 }
-            ],
-            "furn_set": "f_sandbag_half"
-        },
-        "bash": {
-            "str_min": 24, "str_max": 80,
-            "sound": "rrrip!",
-            "sound_fail": "whump.",
-            "furn_set": "f_sandbag_half",
-            "items": [
-                { "item": "bag_canvas", "count": [1, 4] },
-                { "item": "material_sand", "charges": [10, 40] }
-            ]
-        }
-    },{
-        "type" : "furniture",
-        "id" : "f_bulletin",
-        "name": "bulletin board",
-        "description": "Pin some notes for other survivors to read.",
-        "symbol": "6",
-        "color": "blue",
-        "move_cost_mod": -1,
-        "required_str": -1,
-        "flags": ["FLAMMABLE", "NOITEM", "ORGANIC"],
-        "examine_action": "bulletin_board",
-        "deconstruct": {
-            "items": [
-                { "item": "2x4", "count": 4 },
-                { "item": "nail", "charges": [4, 8] }
-            ]
-        },
-        "bash": {
-            "str_min": 3, "str_max": 40,
-            "sound": "crunch!",
-            "sound_fail": "whump.",
-            "items": [
-                { "item": "2x4", "count": [0, 3] },
-                { "item": "nail", "charges": [4, 6] },
-                { "item": "splinter", "count": [1, 4] }
-            ]
-        }
-    },{
-        "type" : "furniture",
-        "id" : "f_indoor_plant",
-        "name": "indoor plant",
-        "symbol": "^",
-        "color": "green",
-        "move_cost_mod": 2,
-        "description": "A variety of plant, used for decoration.",
-        "required_str": 5,
-        "max_volume": 2000,
-        "flags": ["CONTAINER", "FLAMMABLE_ASH", "PLACE_ITEM", "ORGANIC", "TINY", "TRANSPARENT"],
-        "bash": {
-            "str_min": 2, "str_max": 18,
-            "sound": "smash!",
-            "sound_fail": "whump.",
-            "items": [
-                { "item": "withered", "prob": 50 },
-                { "item": "wrapper", "prob": 50 },
-                { "item": "can_drink_unsealed", "prob": 50 },
-                { "item": "bag_plastic", "prob": 50 },
-                { "item": "ceramic_shard", "count": [1, 3] },
-                { "item": "cig_butt", "prob": 50 }
-            ]
-        }
-    },{
-        "type" : "furniture",
-        "id" : "f_indoor_plant_y",
-        "name": "yellow indoor plant",
-        "description": "A variety of plant for decoration.  It's yellow.",
-        "symbol": "^",
-        "color": "yellow",
-        "move_cost_mod": 2,
-        "required_str": 5,
-        "max_volume": 2000,
-        "flags": ["CONTAINER", "FLAMMABLE_ASH", "PLACE_ITEM", "ORGANIC", "TINY", "TRANSPARENT"],
-        "bash": {
-            "str_min": 2, "str_max": 18,
-            "sound": "smash!",
-            "sound_fail": "whump.",
-            "items": [
-                { "item": "withered", "prob": 50 },
-                { "item": "wrapper", "prob": 50 },
-                { "item": "can_drink_unsealed", "prob": 50 },
-                { "item": "bag_plastic", "prob": 50 },
-                { "item": "ceramic_shard", "count": [1, 3] },
-                { "item": "cig_butt", "prob": 50 }
-            ]
-        }
-    },{
-        "type" : "furniture",
-        "id" : "f_bed",
-        "name": "bed",
-        "symbol": "#",
-        "description": "Quite comfortable to sleep in.",
-        "color": "magenta",
-        "move_cost_mod": 3,
-        "required_str": -1,
-        "deconstruct": {
-            "items": [
-                { "item": "2x4", "count": 12 },
-                { "item": "blanket", "count": 2 },
-                { "item": "nail", "charges": [8, 10] }
-            ]
-        },
-        "max_volume": 4000,
-        "flags": ["TRANSPARENT", "FLAMMABLE_ASH",
-                  "PLACE_ITEM", "ORGANIC", "MOUNTABLE"],
-        "bash": {
-            "str_min": 12, "str_max": 40,
-            "sound": "crunch!",
-            "sound_fail": "whump.",
-            "items": [
-                { "item": "2x4", "count": [5, 8] },
-                { "item": "nail", "charges": [6, 8] },
-                { "item": "splinter", "count": [3, 6] },
-                { "item": "rag", "count": [40, 55] }
-            ]
-        }
-    },{
-        "type" : "furniture",
-        "id" : "f_toilet",
-        "name": "toilet",
-        "symbol": "&",
-        "color": "white",
-        "description": "Emergency water source, from the tank, and provider of relief.",
-        "move_cost_mod": 2,
-        "required_str": -1,
-        "flags": ["TRANSPARENT", "FLAMMABLE_HARD", "MOUNTABLE", "LIQUIDCONT"],
-        "examine_action": "toilet",
-        "bash": {
-            "str_min": 8, "str_max": 30,
-            "sound": "porcelain breaking!",
-            "sound_fail": "whunk!",
-            "items": [
-                { "item": "cu_pipe", "prob": 50 },
-                { "item": "ceramic_shard", "count": [2, 8] }
-            ]
-        }
-    },{
-        "type" : "furniture",
-        "id" : "f_makeshift_bed",
-        "name": "makeshift bed",
-        "symbol": "#",
-        "description": "Not as comfortable as a real bed, but it will suffice.",
-        "color": "magenta",
-        "move_cost_mod": 3,
-        "required_str": 10,
-        "deconstruct": {
-            "items": [
-                { "item": "2x4", "count": 4 },
-                { "item": "rag", "count": [30, 35] },
-                { "item": "nail", "charges": [4, 6] }
-            ]
-        },
-        "max_volume": 4000,
-        "flags": ["TRANSPARENT", "FLAMMABLE_ASH", "ORGANIC", "MOUNTABLE", "SHORT"],
-        "bash": {
-            "str_min": 8, "str_max": 30,
-            "sound": "crunch!",
-            "sound_fail": "whump.",
-            "items": [
-                { "item": "2x4", "count": [1, 3] },
-                { "item": "nail", "charges": [2, 6] },
-                { "item": "splinter", "count": [1, 4] },
-                { "item": "rag", "count": [20, 30] }
-            ]
-        }
-    },{
-        "type" : "furniture",
-        "id" : "f_straw_bed",
-        "name": "straw bed",
-        "symbol": "#",
-        "description": "Kinda itches when you lay on it.",
-        "color": "magenta",
-        "move_cost_mod": 3,
-        "required_str": -1,
-        "deconstruct": {
-            "items": [
-                { "item": "2x4", "count": 4 },
-                { "item": "straw_pile", "count": [7, 8] }
-            ]
-        },
-        "max_volume": 4000,
-        "flags": ["TRANSPARENT", "FLAMMABLE_ASH", "ORGANIC", "MOUNTABLE", "SHORT", "EASY_DECONSTRUCT"],
-        "bash": {
-            "str_min": 6, "str_max": 20,
-            "sound": "crunch!",
-            "sound_fail": "whump.",
-            "items": [
-                { "item": "2x4", "count": [2, 3] },
-                { "item": "straw_pile", "count": [7, 8] },
-                { "item": "splinter", "count": [1, 2] }
-            ]
-        }
-    },{
-        "type" : "furniture",
-        "id" : "f_sink",
-        "name": "sink",
-        "symbol": "&",
-        "description": "Emergency relief provider.  Water isn't running, so no water.",
-        "color": "white",
-        "move_cost_mod": 2,
-        "required_str": -1,
-        "flags": ["TRANSPARENT", "FLAMMABLE_HARD", "CONTAINER", "PLACE_ITEM", "MOUNTABLE"],
-        "bash": {
-            "str_min": 8, "str_max": 30,
-            "sound": "porcelain breaking!",
-            "sound_fail": "whunk!",
-            "items": [
-                { "item": "cu_pipe", "prob": 50 },
-                { "item": "water_faucet", "prob": 50 },
-                { "item": "ceramic_shard", "count": [2, 8] }
-            ]
-        }
-    },{
-        "type" : "furniture",
-        "id" : "f_oven",
-        "name": "oven",
-        "symbol": "#",
-        "description": "Used for heating and cooking food with electricity.  Doesn't look like it's working, although it still has parts.",
-        "color": "dark_gray",
-        "move_cost_mod": 2,
-        "required_str": 10,
-        "flags": ["PLACE_ITEM", "TRANSPARENT", "FIRE_CONTAINER", "CONTAINER", "BLOCKSDOOR", "MOUNTABLE"],
-        "deconstruct": {
-            "items": [
-                { "item": "sheet_metal", "count": [2, 6] },
-                { "item": "scrap", "count": [2, 6] },
-                { "item": "steel_chunk", "count": [2, 3] },
-                { "item": "element", "count": [1, 4] },
-                { "item": "cable", "charges": [1, 3] },
-                { "item": "pilot_light", "count": 1 }
-            ]
-        },
-        "max_volume": 4000,
-        "bash": {
-            "str_min": 8, "str_max": 30,
-            "sound": "metal screeching!",
-            "sound_fail": "clang!",
-            "items": [
-                { "item": "scrap", "count": [0, 6] },
-                { "item": "steel_chunk", "count": [0, 3] },
-                { "item": "element", "count": [1, 3] },
-                { "item": "sheet_metal", "count": [2, 6] },
-                { "item": "cable", "charges": [1, 3] },
-                { "item": "pilot_light", "count": 1 }
-            ]
-        }
-    },{
-        "type" : "furniture",
-        "id" : "f_woodstove",
-        "name": "wood stove",
-        "symbol": "#",
-        "bgcolor": "red",
-        "description": "Wood stove for heating and cooking.  Much more effective than an open flame.",
-        "move_cost_mod": 2,
-        "required_str": 10,
-        "max_volume": 4000,
-        "flags": ["TRANSPARENT", "CONTAINER", "FIRE_CONTAINER", "SUPPRESS_SMOKE", "PLACE_ITEM", "MOUNTABLE"],
-        "bash": {
-            "str_min": 8, "str_max": 30,
-            "sound": "metal screeching!",
-            "sound_fail": "clang!",
-            "items": [
-                { "item": "scrap", "count": [3, 6] },
-                { "item": "pipe", "prob": 50}
-            ]
-        },
-        "deconstruct": {
-            "items": [
-                { "item": "metal_tank", "count": 1 },
-                { "item": "pipe", "count": 1 }
-            ]
-        }
-    },{
-        "type" : "furniture",
-        "id" : "f_fireplace",
-        "name": "fireplace",
-        "symbol": "#",
-        "description": "Ah.  The relaxation of sitting in front of a fire as the world around you crumbles.",
-        "bgcolor": "white",
-        "move_cost_mod": 2,
-        "required_str": -1,
-        "flags": ["TRANSPARENT", "CONTAINER", "FIRE_CONTAINER", "SUPPRESS_SMOKE", "PLACE_ITEM", "MINEABLE"],
-        "bash": {
-            "str_min": 30, "str_max": 210,
-            "sound": "crash!",
-            "sound_fail": "whump!",
-            "items": [
-                { "item": "rock", "count": [15, 30] }
-            ]
-        }
-    },{
-        "type" : "furniture",
-        "id" : "f_shower",
-        "name": "shower",
-        "symbol": "~",
-        "description": "You would be able to clean yourself if water was running.",
-        "color": "white",
-        "move_cost_mod": 0,
-        "required_str": -1,
-        "flags": ["TRANSPARENT", "FLAMMABLE_HARD", "CONTAINER", "PLACE_ITEM", "BLOCKSDOOR"],
-        "bash": {
-            "str_min": 6, "str_max": 30,
-            "sound": "porcelain breaking!",
-            "sound_fail": "whunk!",
-            "sound_vol": 16,
-            "sound_fail_vol": 12,
-            "items": [
-                { "item": "cu_pipe", "count": [0, 2] },
-                { "item": "scrap_copper", "count": [0, 2] },
-                { "item": "ceramic_shard", "count": [2, 6] },
-                { "item": "glass_shard", "count": [1, 2] }
-            ]
-        }
-    },{
-        "type" : "furniture",
-        "id" : "f_bathtub",
-        "name": "bathtub",
-        "symbol": "~",
-        "description": "You could lay in and take a soothing bath.  Only if water was running.",
-        "color": "white",
-        "move_cost_mod": 2,
-        "required_str": -1,
-        "flags": ["TRANSPARENT", "FLAMMABLE_HARD", "CONTAINER", "PLACE_ITEM", "BLOCKSDOOR", "MOUNTABLE"],
-        "bash": {
-            "str_min": 12, "str_max": 50,
-            "sound": "porcelain breaking!",
-            "sound_fail": "whunk!",
-            "items": [
-                { "item": "cu_pipe", "prob": 50 },
-                { "item": "water_faucet", "prob": 50 },
-                { "item": "ceramic_shard", "count": [6, 18] }
-            ]
-        }
-    },{
-        "type" : "furniture",
-        "id" : "f_chair",
-        "name": "chair",
-        "symbol": "#",
-        "description": "Sit down, have a drink.",
-        "color": "brown",
-        "move_cost_mod": 1,
-        "required_str": 4,
-        "flags": ["TRANSPARENT", "FLAMMABLE_ASH", "ORGANIC", "MOUNTABLE"],
-        "deconstruct": {
-            "items": [
-                { "item": "2x4", "count": 4 },
-                { "item": "nail", "charges": [6, 8] }
-            ]
-        },
-        "max_volume": 4000,
-        "bash": {
-            "str_min": 6, "str_max": 20,
-            "sound": "smash!",
-            "sound_fail": "whump.",
-            "items": [
-                { "item": "2x4", "count": [1, 3] },
-                { "item": "nail", "charges": [2, 6] },
-                { "item": "splinter", "count": 1 }
-            ]
-        }
-    },{
-        "type" : "furniture",
-        "id" : "f_armchair",
-        "name": "arm chair",
-        "symbol": "H",
-        "description": "A more comfortable way of sitting down.",
-        "color": "green",
-        "move_cost_mod": 1,
-        "required_str": 7,
-        "deconstruct": {
-            "items": [
-                { "item": "2x4", "count": 10 },
-                { "item": "rag", "count": [30, 33] },
-                { "item": "nail", "charges": [6, 8] }
-            ]
-        },
-        "max_volume": 4000,
-        "flags": ["TRANSPARENT", "FLAMMABLE_ASH", "ORGANIC", "MOUNTABLE"],
-        "bash": {
-            "str_min": 12, "str_max": 40,
-            "sound": "smash!",
-            "sound_fail": "whump.",
-            "items": [
-                { "item": "2x4", "count": [1, 3] },
-                { "item": "nail", "charges": [2, 6] },
-                { "item": "splinter", "count": 1 },
-                { "item": "rag", "count": [20, 30] }
-            ]
-        }
-    },{
-        "type" : "furniture",
-        "id" : "f_sofa",
-        "name": "sofa",
-        "symbol": "H",
-        "description": "Lay down OR sit down!  Perfect!",
-        "bgcolor": "red",
-        "move_cost_mod": 1,
-        "required_str": 10,
-        "deconstruct": {
-            "items": [
-                { "item": "2x4", "count": 12 },
-                { "item": "rag", "count": [30, 33] },
-                { "item": "nail", "charges": [8, 10] }
-            ]
-        },
-        "max_volume": 4000,
-        "flags": ["TRANSPARENT", "FLAMMABLE_ASH", "ORGANIC", "BLOCKSDOOR", "MOUNTABLE"],
-        "bash": {
-            "str_min": 12, "str_max": 40,
-            "sound": "smash!",
-            "sound_fail": "whump.",
-            "items": [
-                { "item": "2x4", "count": [2, 5] },
-                { "item": "nail", "charges": [3, 8] },
-                { "item": "splinter", "count": [1, 2] },
-                { "item": "rag", "count": [20, 30] }
-            ]
-        }
-    },{
-        "type" : "furniture",
-        "id" : "f_cupboard",
-        "name": "cupboard",
-        "symbol": "#",
-        "description": "Store your cups.",
-        "color": "blue",
-        "move_cost_mod": 1,
-        "required_str": -1,
-        "flags": ["TRANSPARENT", "FLAMMABLE_ASH", "CONTAINER", "PLACE_ITEM", "ORGANIC", "MOUNTABLE"],
-        "deconstruct": {
-            "items": [
-                { "item": "2x4", "count": 3 },
-                { "item": "nail", "charges": [6, 8] }
-            ]
-        },
-        "max_volume": 4000,
-        "bash": {
-            "str_min": 8, "str_max": 30,
-            "sound": "smash!",
-            "sound_fail": "whump.",
-            "items": [
-                { "item": "2x4", "count": [1, 3] },
-                { "item": "nail", "charges": [2, 6] },
-                { "item": "splinter", "count": 1 }
-            ]
-        }
-    },{
-        "type" : "furniture",
-        "id" : "f_trashcan",
-        "name": "trash can",
-        "symbol": "&",
-        "description": "One man's trash is another mans dinner.",
-        "color": "light_cyan",
-        "move_cost_mod": 1,
-        "required_str": 5,
-        "max_volume": 4000,
-        "flags": ["TRANSPARENT", "FLAMMABLE_ASH", "CONTAINER", "PLACE_ITEM", "MOUNTABLE", "SHORT"],
-        "bash": {
-            "str_min": 8, "str_max": 30,
-            "sound": "smash!",
-            "sound_fail": "whump.",
-            "items": [
-                { "item": "plastic_chunk", "count": [1, 2] }
-            ]
-        }
-    },{
-        "type" : "furniture",
-        "id" : "f_desk",
-        "name": "desk",
-        "symbol": "#",
-        "description": "Sit down at it, and, if up to, work on it.",
-        "color": "light_red",
-        "move_cost_mod": 1,
-        "required_str": 8,
-        "flags": ["TRANSPARENT", "FLAMMABLE_ASH", "CONTAINER", "PLACE_ITEM", "ORGANIC", "MOUNTABLE"],
-        "deconstruct": {
-            "items": [
-                { "item": "2x4", "count": 4 },
-                { "item": "nail", "charges": [6, 10] }
-            ]
-        },
-        "max_volume": 4000,
-        "bash": {
-            "str_min": 12, "str_max": 40,
-            "sound": "smash!",
-            "sound_fail": "whump.",
-            "items": [
-                { "item": "2x4", "count": [1, 3] },
-                { "item": "nail", "charges": [2, 6] },
-                { "item": "splinter", "count": 1 }
-            ]
-        }
-    },{
-        "type" : "furniture",
-        "id" : "f_exercise",
-        "name": "exercise machine",
-        "symbol": "T",
-        "description": "Typically used for, well, exercising.  You're not up for it.",
-        "color": "dark_gray",
-        "move_cost_mod": 1,
-        "required_str": 8,
-        "flags": ["TRANSPARENT"],
-        "deconstruct": {
-            "items": [
-                { "item": "pipe", "count": 1 },
-                { "item": "steel_chunk", "count": 1 },
-                { "item": "scrap", "count": [2, 6] },
-                { "item": "lead", "charges": [1000, 2000] }
-            ]
-        },
-        "bash": {
-            "str_min": 18, "str_max": 60,
-            "sound": "metal screeching!",
-            "sound_fail": "clang!",
-            "items": [
-                { "item": "scrap", "count": [2, 6] },
-                { "item": "steel_chunk", "prob": 50 },
-                { "item": "pipe", "count": 1 },
-                { "item": "lead", "charges": [1000, 2000] }
-            ]
-        }
-    },{
-        "type" : "furniture",
-        "id" : "f_ball_mach",
-        "name": "ball machine",
-        "description": "Remember when baseball was a thing?",
-        "symbol": "T",
-        "color": "dark_gray",
-        "move_cost_mod": 1,
-        "required_str": -1,
-        "flags": ["TRANSPARENT"],
-        "bash": {
-            "str_min": 18, "str_max": 60,
-            "sound": "metal screeching!",
-            "sound_fail": "clang!",
-            "items": [
-                { "item": "scrap", "count": [2, 6] },
-                { "item": "steel_chunk", "prob": 50 },
-                { "item": "pipe", "count": 1 }
-            ]
-        }
-    },{
-        "type" : "furniture",
-        "id" : "f_bench",
-        "name": "bench",
-        "symbol": "#",
-        "description": "Hobo bed.  Use at your own risk.",
-        "color": "brown",
-        "move_cost_mod": 1,
-        "required_str": 8,
-        "flags": ["TRANSPARENT", "FLAMMABLE_ASH", "ORGANIC", "MOUNTABLE", "SHORT"],
-        "max_volume": 4000,
-        "deconstruct": {
-            "items": [
-                { "item": "2x4", "count": 4 },
-                { "item": "nail", "charges": [6, 10] }
-            ]
-        },
-        "bash": {
-            "str_min": 12, "str_max": 40,
-            "sound": "smash!",
-            "sound_fail": "whump.",
-            "items": [
-                { "item": "2x4", "count": [1, 3] },
-                { "item": "nail", "charges": [2, 6] },
-                { "item": "splinter", "count": 1 }
-            ]
-        }
-    },{
-        "type" : "furniture",
-        "id" : "f_lane",
-        "name": "lane guard",
-        "description": "Used to be used for keeping traffic.",
-        "symbol": "#",
-        "color": "brown",
-        "move_cost_mod": 1,
-        "required_str": -1,
-        "flags": ["TRANSPARENT", "FLAMMABLE_ASH", "ORGANIC", "MOUNTABLE", "SHORT"],
-        "bash": {
-            "str_min": 6, "str_max": 30,
-            "sound": "smash!",
-            "sound_fail": "whump.",
-            "items": [
-                { "item": "2x4", "count": [1, 3] },
-                { "item": "nail", "charges": [2, 6] },
-                { "item": "splinter", "count": 1 }
-            ]
-        }
-    },{
-        "type" : "furniture",
-        "id" : "f_table",
-        "name": "table",
-        "description": "Sit down when you eat!",
-        "symbol": "#",
-        "color": "red",
-        "move_cost_mod": 2,
-        "required_str": 8,
-        "max_volume": 4000,
-        "flags": ["TRANSPARENT", "FLAMMABLE", "ORGANIC", "MOUNTABLE", "SHORT"],
-        "deconstruct": {
-            "items": [
-                { "item": "2x4", "count": 6 },
-                { "item": "nail", "charges": [6, 8] }
-            ]
-        },
-        "bash": {
-            "str_min": 12, "str_max": 50,
-            "sound": "smash!",
-            "sound_fail": "whump.",
-            "items": [
-                { "item": "2x4", "count": [2, 6] },
-                { "item": "nail", "charges": [4, 8] },
-                { "item": "splinter", "count": 1 }
-            ]
-        }
-    },{
-        "type" : "furniture",
-        "id" : "f_sign",
-        "name": "sign",
-        "symbol": "P",
-        "description": "Read it.  Warnings ahead.",
-        "color": "brown",
-        "examine_action": "sign",
-        "move_cost_mod": 1,
-        "required_str": -1,
-        "flags": ["TRANSPARENT", "FLAMMABLE_ASH", "ORGANIC", "MOUNTABLE"],
-        "deconstruct": {
-            "items": [
-                { "item": "2x4", "count": 3 },
-                { "item": "nail", "charges": [2, 5] }
-            ]
-        },
-        "bash": {
-            "str_min": 6, "str_max": 40,
-            "sound": "smash!",
-            "sound_fail": "whump.",
-            "items": [
-                { "item": "2x4", "count": [1, 2] },
-                { "item": "nail", "charges": [2, 4] },
-                { "item": "splinter", "count": 2 }
-            ]
-        }
-    },{
-        "type" : "furniture",
-        "id" : "f_pool_table",
-        "name": "pool table",
-        "symbol": "#",
-        "description": "A good-looking pool table.  You wish you learned how to play.",
-        "color": "green",
-        "move_cost_mod": 2,
-        "required_str": -1,
-        "max_volume": 4000,
-        "flags": ["TRANSPARENT", "FLAMMABLE", "ORGANIC", "MOUNTABLE", "SHORT"],
-        "deconstruct": {
-            "items": [
-                { "item": "2x4", "count": 4 },
-                { "item": "rag", "count": 4 },
-                { "item": "nail", "charges": [6, 10] }
-            ]
-        },
-        "bash": {
-            "str_min": 12, "str_max": 50,
-            "sound": "smash!",
-            "sound_fail": "whump.",
-            "items": [
-                { "item": "2x4", "count": [2, 6] },
-                { "item": "nail", "charges": [4, 12] },
-                { "item": "splinter", "count": 1 },
-                { "item": "rag", "count": [0, 2] }
-            ]
-        }
-    },{
-        "type" : "furniture",
-        "id" : "f_counter",
-        "name": "counter",
-        "description": "Affixed to the wall or found in kitchens or stores.",
-        "symbol": "#",
-        "color": "blue",
-        "move_cost_mod": 2,
-        "required_str": 10,
-        "flags": ["TRANSPARENT", "FLAMMABLE", "ORGANIC", "MOUNTABLE", "SHORT"],
-        "deconstruct": {
-            "items": [
-                { "item": "2x4", "count": 6 },
-                { "item": "nail", "charges": [6, 8] }
-            ]
-        },
-        "max_volume": 4000,
-        "bash": {
-            "str_min": 12, "str_max": 40,
-            "sound": "smash!",
-            "sound_fail": "whump.",
-            "items": [
-                { "item": "2x4", "count": [2, 6] },
-                { "item": "nail", "charges": [4, 8] },
-                { "item": "splinter", "count": 1 }
-            ]
-        }
-    },{
-        "type" : "furniture",
-        "id" : "f_fridge",
-        "name": "refrigerator",
-        "symbol": "{",
-        "description": "Freeze your food with the amazing science of electricity!  Oh wait, none is flowing.",
-        "color": "light_cyan",
-        "move_cost_mod": -1,
-        "required_str": 10,
-        "flags": ["CONTAINER", "PLACE_ITEM", "BLOCKSDOOR"],
-        "deconstruct": {
-            "items": [
-                { "item": "scrap", "count": [2, 8] },
-                { "item": "steel_chunk", "count": [2, 3] },
-                { "item": "hose", "count": 1 },
-                { "item": "cu_pipe", "count": [2, 5] }
-            ]
-        },
-        "max_volume": 7000,
-        "bash": {
-            "str_min": 18, "str_max": 50,
-            "sound": "metal screeching!",
-            "sound_fail": "clang!",
-            "items": [
-                { "item": "scrap", "count": [2, 8] },
-                { "item": "steel_chunk", "count": [0, 3] },
-                { "item": "hose", "count": 1 },
-                { "item": "cu_pipe", "count": [2, 5] },
-                { "item": "scrap_copper", "count": [1, 2] }
-            ]
-        }
-    },{
-        "type" : "furniture",
-        "id" : "f_glass_fridge",
-        "name": "glass door fridge",
-        "symbol": "{",
-        "color": "light_cyan",
-        "description": "Wow!  See INTO your fridge before you open it!",
-        "move_cost_mod": -1,
-        "required_str": 10,
-        "flags": ["PLACE_ITEM", "BLOCKSDOOR"],
-        "deconstruct": {
-            "items": [
-                { "item": "scrap", "count": [2, 6] },
-                { "item": "steel_chunk", "count": [2, 3] },
-                { "item": "hose", "count": 1 },
-                { "item": "glass_sheet", "count": 1 },
-                { "item": "cu_pipe", "count": [3, 6] }
-            ]
-        },
-        "max_volume": 7000,
-        "bash": {
-            "str_min": 12, "str_max": 50,
-            "sound": "metal screeching!",
-            "sound_fail": "clang!",
-            "items": [
-                { "item": "scrap", "count": [2, 8] },
-                { "item": "steel_chunk", "count": [0, 3] },
-                { "item": "hose", "count": 1 },
-                { "item": "cu_pipe", "count": [1, 4] },
-                { "item": "scrap_copper", "count": [0, 2] },
-                { "item": "glass_shard", "count": [3, 6] }
-            ]
-        }
-    },{
-        "type" : "furniture",
-        "id" : "f_dresser",
-        "name": "dresser",
-        "symbol": "{",
-        "description": "Dress yourself for the prom, or other occasions.",
-        "color": "brown",
-        "move_cost_mod": -1,
-        "required_str": 8,
-        "flags": ["TRANSPARENT", "CONTAINER", "FLAMMABLE", "PLACE_ITEM", "ORGANIC", "BLOCKSDOOR", "MOUNTABLE"],
-        "deconstruct": {
-            "items": [
-                { "item": "2x4", "count": 6 },
-                { "item": "nail", "charges": [6, 8] }
-            ]
-        },
-        "max_volume": 8000,
-        "bash": {
-            "str_min": 12, "str_max": 40,
-            "sound": "smash!",
-            "sound_fail": "whump.",
-            "items": [
-                { "item": "2x4", "count": [2, 6] },
-                { "item": "nail", "charges": [4, 8] },
-                { "item": "splinter", "count": 1 }
-            ]
-        }
-    },{
-        "type" : "furniture",
-        "id" : "f_locker",
-        "name": "locker",
-        "symbol": "{",
-        "description": "Usually used for storing equipment or items.",
-        "color": "light_gray",
-        "move_cost_mod": -1,
-        "required_str": 9,
-        "flags": ["CONTAINER", "PLACE_ITEM", "BLOCKSDOOR"],
-        "deconstruct": {
-            "items": [
-                { "item": "sheet_metal", "count": [1, 2] },
-                { "item": "pipe", "count": [4, 8] }
-            ]
-        },
-        "max_volume": 8000,
-        "bash": {
-            "str_min": 12, "str_max": 40,
-            "sound": "metal screeching!",
-            "sound_fail": "clang!",
-            "items": [
-                { "item": "scrap", "count": [2, 8] },
-                { "item": "steel_chunk", "count": [0, 3] },
-                { "item": "pipe", "count": 1 }
-            ]
-        }
-    },{
-        "type" : "furniture",
-        "id" : "f_rack",
-        "name": "display rack",
-        "description": "Display your items.",
-        "symbol": "{",
-        "color": "light_gray",
-        "move_cost_mod": -1,
-        "required_str": 8,
-        "flags": ["TRANSPARENT", "FLAMMABLE_HARD", "PLACE_ITEM", "BLOCKSDOOR", "MOUNTABLE"],
-        "deconstruct": {
-            "items": [
-                { "item": "pipe", "count": [6, 12] },
-                { "item": "sheet_metal", "count": [1, 2] }
-            ]
-        },
-        "max_volume": 7000,
-        "bash": {
-            "str_min": 6, "str_max": 30,
-            "sound": "metal screeching!",
-            "sound_fail": "clang!",
-            "items": [
-                { "item": "scrap", "count": [2, 8] },
-                { "item": "steel_chunk", "count": [0, 3] },
-                { "item": "pipe", "count": 1 }
-            ]
-        }
-    },{
-        "type" : "furniture",
-        "id" : "f_bookcase",
-        "name": "book case",
-        "symbol": "{",
-        "description": "Stores books.  Y'know, Those things.  Who reads books anymore?",
-        "color": "brown",
-        "move_cost_mod": -1,
-        "required_str": 9,
-        "flags": ["FLAMMABLE", "PLACE_ITEM", "ORGANIC", "BLOCKSDOOR"],
-        "deconstruct": {
-            "items": [
-                { "item": "2x4", "count": 12 },
-                { "item": "nail", "charges": [12, 16] }
-            ]
-        },
-        "max_volume": 8000,
-        "bash": {
-            "str_min": 6, "str_max": 40,
-            "sound": "smash!",
-            "sound_fail": "whump.",
-            "items": [
-                { "item": "2x4", "count": [2, 6] },
-                { "item": "nail", "charges": [4, 12] },
-                { "item": "splinter", "count": 1 }
-            ]
-        }
-    },{
-        "type" : "furniture",
-        "id" : "f_washer",
-        "name": "washing machine",
-        "description": "You could wash your dirty clothes if electricity was running.",
-        "symbol": "{",
-        "bgcolor": "white",
-        "move_cost_mod": -1,
-        "required_str": 12,
-        "max_volume": 4000,
-        "flags": ["CONTAINER", "PLACE_ITEM", "BLOCKSDOOR", "MINEABLE"],
-        "deconstruct": {
-            "items": [
-                { "item": "pipe", "count": 1 },
-                { "item": "scrap", "count": [2, 6] },
-                { "item": "steel_chunk", "count": [1, 3] },
-                { "item": "sheet_metal", "count": [2, 6] },
-                { "item": "cable", "charges": [1, 15] },
-                { "item": "hose", "count": [1, 2] },
-                { "item": "cu_pipe", "count": [2, 5] }
-            ]
-        },
-        "bash": {
-            "str_min": 18, "str_max": 50,
-            "sound": "metal screeching!",
-            "sound_fail": "clang!",
-            "items": [
-                { "item": "scrap", "count": [2, 7] },
-                { "item": "steel_chunk", "count": [0, 3] },
-                { "item": "sheet_metal", "count": [2, 6] },
-                { "item": "cable", "charges": [1, 15] },
-                { "item": "hose", "count": [0, 2] },
-                { "item": "cu_pipe", "count": [1, 4] },
-                { "item": "scrap_copper", "count": [0, 2] }
-            ]
-        }
-    },{
-        "type" : "furniture",
-        "id" : "f_dryer",
-        "name": "dryer",
-        "description": "Dry your clothes!",
-        "symbol": "{",
-        "bgcolor": "white",
-        "move_cost_mod": -1,
-        "required_str": 12,
-        "max_volume": 4000,
-        "flags": ["CONTAINER", "PLACE_ITEM", "BLOCKSDOOR", "MINEABLE"],
-        "deconstruct": {
-            "items": [
-                { "item": "scrap", "count": [2, 6] },
-                { "item": "steel_chunk", "count": [1, 3] },
-                { "item": "element", "count": [2, 3] },
-                { "item": "sheet_metal", "count": [2, 6] },
-                { "item": "cable", "charges": [1, 15] },
-                { "item": "cu_pipe", "count": [1, 3] }
-            ]
-        },
-        "bash": {
-            "str_min": 18, "str_max": 50,
-            "sound": "metal screeching!",
-            "sound_fail": "clang!",
-            "items": [
-                { "item": "scrap", "count": [0, 6] },
-                { "item": "steel_chunk", "count": [0, 3] },
-                { "item": "element", "count": [1, 3] },
-                { "item": "sheet_metal", "count": [2, 6] },
-                { "item": "cable", "charges": [1, 15] }
-            ]
-        }
-    },{
-        "type" : "furniture",
-        "id" : "f_bigmirror",
-        "name": "standing mirror",
-        "symbol": "{",
-        "description": "Lookin' good- is that blood?",
-        "color": "white",
-        "move_cost_mod": 2,
-        "required_str": 5,
-        "flags": ["NOITEM","BLOCKSDOOR"],
-        "bash": {
-            "str_min": 5, "str_max": 16,
-            "sound": "glass breaking",
-            "sound_fail": "whack!",
-            "sound_vol": 16,
-            "furn_set": "f_bigmirror_b",
-            "items": [
-                { "item": "glass_shard", "count": [3, 6] }
-            ]
-        }
-    },{
-        "type" : "furniture",
-        "id" : "f_bigmirror_b",
-        "name": "broken standing mirror",
-        "description": "You could look at yourself, if the mirror wasn't covered in cracks and fractures.",
-        "symbol": "{",
-        "color": "light_gray",
-        "move_cost_mod": 2,
-        "required_str": 5,
-        "flags": ["NOITEM","BLOCKSDOOR"],
-        "bash": {
-            "str_min": 8, "str_max": 30,
-            "sound": "metal screeching!",
-            "sound_fail": "clang!",
-            "items": [
-                { "item": "scrap", "count": [2, 4] }
-            ]
-        }
-    },{
-        "type" : "furniture",
-        "id" : "f_vending_c",
-        "name": "vending machine",
-        "symbol": "{",
-        "description": "Buy stuff with a cash card.",
-        "color": "light_cyan",
-        "move_cost_mod": -1,
-        "required_str": 12,
-        "flags": ["SEALED", "PLACE_ITEM", "ALARMED", "CONTAINER", "BLOCKSDOOR", "MINEABLE"],
-        "examine_action": "vending",
-        "bash": {
-            "str_min": 20, "str_max": 40,
-            "sound": "glass breaking!",
-            "sound_fail": "whack!",
-            "sound_vol": 16,
-            "sound_fail_vol": 12,
-            "furn_set": "f_vending_o",
-            "items": [
-                { "item": "glass_shard", "count": [3, 6] }
-            ]
-        }
-    },{
-        "type" : "furniture",
-        "id" : "f_vending_o",
-        "name": "broken vending machine",
-        "description": "Ponder if you could buy stuff, as it's broken.",
-        "symbol": "{",
-        "color": "dark_gray",
-        "move_cost_mod": -1,
-        "required_str": 12,
-        "flags": ["PLACE_ITEM", "CONTAINER", "BLOCKSDOOR", "MINEABLE"],
-        "bash": {
-            "str_min": 30, "str_max": 50,
-            "sound": "metal screeching!",
-            "sound_fail": "clang!",
-            "items": [
-                { "item": "scrap", "count": [2, 8] },
-                { "item": "steel_chunk", "count": [0, 3] },
-                { "item": "hose", "count": 1 },
-                { "item": "cu_pipe", "count": [1, 4] },
-                { "item": "scrap_copper", "count": [0, 2] }
-            ]
-        }
-    },{
-        "type" : "furniture",
-        "id" : "f_dumpster",
-        "name": "dumpster",
-        "description": "Stores your trash.",
-        "symbol": "{",
-        "color": "green",
-        "move_cost_mod": -1,
-        "required_str": 16,
-        "flags": ["CONTAINER", "PLACE_ITEM", "BLOCKSDOOR"],
-        "bash": {
-            "str_min": 8, "str_max": 45,
-            "sound": "metal screeching!",
-            "sound_fail": "clang!",
-            "items": [
-                { "item": "scrap", "count": [2, 8] },
-                { "item": "steel_chunk", "count": [1, 3] },
-                { "item": "pipe", "count": [1, 2] }
-            ]
-        }
-    },{
-        "type" : "furniture",
-        "id" : "f_dive_block",
-        "name": "diving block",
-        "description": "Jump!  Jump!  Dive!",
-        "symbol": "O",
-        "color": "light_gray",
-        "move_cost_mod": -1,
-        "required_str": 16,
-        "flags": ["TRANSPARENT", "MOUNTABLE"],
-        "bash": {
-            "str_min": 8, "str_max": 40,
-            "sound": "metal screeching!",
-            "sound_fail": "clang!",
-            "items": [
-                { "item": "plastic_chunk", "count": [2, 4] },
-                { "item": "pipe", "count": [0, 2] }
-            ]
-        }
-    },{
-        "type" : "furniture",
-        "id" : "f_coffin_c",
-        "name": "coffin",
-        "description": "Holds the bodies of the countless you kill.",
-        "symbol": "0",
-        "bgcolor": "brown",
-        "move_cost_mod": -1,
-        "required_str": 14,
-        "flags": ["TRANSPARENT", "CONTAINER", "SEALED", "ALLOW_FIELD_EFFECT", "FLAMMABLE", "PLACE_ITEM",
-                  "ORGANIC", "MOUNTABLE", "SHORT"],
-        "deconstruct": {
-            "items": [
-                { "item": "2x4", "count": 12 },
-                { "item": "nail", "charges": [12, 24] },
-                { "item": "rag", "count": [15, 20] }
-            ]
-        },
-        "max_volume": 4000,
-        "bash": {
-            "str_min": 12, "str_max": 40,
-            "sound": "smash!",
-            "sound_fail": "wham!",
-            "items": [
-                { "item": "2x4", "count": [1, 5] },
-                { "item": "splinter", "count": [2, 6] },
-                { "item": "nail", "charges": [2, 10] },
-                { "item": "rag", "count": [ 8, 12] }
-            ]
-        }
-    },{
-        "type" : "furniture",
-        "id" : "f_coffin_o",
-        "name": "open coffin",
-        "description": "Look at the bodies of the countless you've killed.",
-        "symbol": "O",
-        "bgcolor": "brown",
-        "move_cost_mod": -1,
-        "required_str": 12,
-        "flags": ["TRANSPARENT", "CONTAINER", "FLAMMABLE", "PLACE_ITEM", "ORGANIC", "MOUNTABLE",
-          "SHORT"],
-        "deconstruct": {
-            "items": [
-                { "item": "2x4", "count": 12 },
-                { "item": "nail", "charges": [12, 24] },
-                { "item": "rag", "count": [15, 20] }
-            ]
-        },
-        "max_volume": 4000,
-        "bash": {
-            "str_min": 12, "str_max": 40,
-            "sound": "smash!",
-            "sound_fail": "wham!",
-            "items": [
-                { "item": "2x4", "count": [1, 5] },
-                { "item": "splinter", "count": [2, 6] },
-                { "item": "nail", "charges": [2, 10] },
-                { "item": "rag", "count": [ 8, 12] }
-            ]
-        }
-    },{
-        "type" : "furniture",
-        "id" : "f_crate_c",
-        "name": "crate",
-        "description": "What's inside?  Find out!",
-        "symbol": "X",
-        "bgcolor": "brown",
-        "move_cost_mod": -1,
-        "required_str": 12,
-        "flags": ["TRANSPARENT", "CONTAINER", "SEALED", "ALLOW_FIELD_EFFECT", "FLAMMABLE", "PLACE_ITEM",
-                  "ORGANIC", "MOUNTABLE", "SHORT"],
-        "examine_action": "crate",
-        "deconstruct": {
-            "items": [
-                { "item": "2x4", "count": 4 },
-                { "item": "nail", "charges": [6, 10] }
-            ]
-        },
-        "max_volume": 4000,
-        "bash": {
-            "str_min": 12, "str_max": 40,
-            "sound": "smash!",
-            "sound_fail": "wham!",
-            "items": [
-                { "item": "2x4", "count": [1, 5] },
-                { "item": "nail", "charges": [2, 10] }
-            ]
-        }
-    },{
-        "type" : "furniture",
-        "id" : "f_crate_o",
-        "name": "open crate",
-        "description": "What's inside?  Look in it!",
-        "symbol": "O",
-        "bgcolor": "brown",
-        "move_cost_mod": -1,
-        "required_str": 10,
-        "flags": ["TRANSPARENT", "CONTAINER", "FLAMMABLE", "PLACE_ITEM", "ORGANIC", "MOUNTABLE",
-          "SHORT"],
-        "deconstruct": {
-            "items": [
-                { "item": "2x4", "count": 4 },
-                { "item": "nail", "charges": [6, 10] }
-            ]
-        },
-        "max_volume": 4000,
-        "bash": {
-            "str_min": 12, "str_max": 40,
-            "sound": "smash!",
-            "sound_fail": "wham!",
-            "items": [
-                { "item": "2x4", "count": [1, 5] },
-                { "item": "nail", "charges": [2, 10] }
-            ]
-        }
-    },{
-        "type" : "furniture",
-        "id" : "f_canvas_wall",
-        "name": "canvas wall",
-        "symbol": "#",
-        "color": "blue",
-        "move_cost_mod": -1,
-        "required_str": -1,
-        "flags": ["FLAMMABLE_HARD", "NOITEM"],
-        "bash": {
-            "str_min": 1, "str_max": 8,
-            "sound": "rrrrip!",
-            "sound_fail": "slap!",
-            "sound_vol": 8,
-            "tent_centers": ["f_groundsheet", "f_fema_groundsheet", "f_skin_groundsheet"]
-        }
-    },{
-        "type" : "furniture",
-        "id" : "f_large_canvas_wall",
-        "name": "canvas wall",
-        "symbol": "#",
-        "color": "blue",
-        "move_cost_mod": -1,
-        "required_str": -1,
-        "flags": ["FLAMMABLE_HARD", "NOITEM"],
-        "bash": {
-            "str_min": 1, "str_max": 8,
-            "sound": "rrrrip!",
-            "sound_fail": "slap!",
-            "sound_vol": 8,
-            "collapse_radius": 2,
-            "tent_centers": ["f_center_groundsheet"]
-        }
-    },{
-        "type" : "furniture",
-        "id" : "f_canvas_door",
-        "name": "canvas flap",
-        "symbol": "+",
-        "color": "blue",
-        "move_cost_mod": -1,
-        "required_str": -1,
-        "flags": ["FLAMMABLE_HARD", "NOITEM", "DOOR"],
-        "open": "f_canvas_door_o",
-        "bash": {
-            "str_min": 1, "str_max": 8,
-            "sound": "rrrrip!",
-            "sound_fail": "slap!",
-            "sound_vol": 8,
-            "tent_centers": ["f_groundsheet", "f_fema_groundsheet", "f_skin_groundsheet"]
-        }
-    },{
-        "type" : "furniture",
-        "id" : "f_canvas_door_o",
-        "name": "open canvas flap",
-        "symbol": ".",
-        "color": "blue",
-        "move_cost_mod": 0,
-        "required_str": -1,
-        "flags": ["TRANSPARENT"],
-        "close": "f_canvas_door",
-        "bash": {
-            "str_min": 1, "str_max": 8,
-            "sound": "rrrrip!",
-            "sound_fail": "slap!",
-            "sound_vol": 8,
-            "tent_centers": ["f_groundsheet", "f_fema_groundsheet", "f_skin_groundsheet", "f_center_groundsheet"]
-        }
-    },{
-        "type" : "furniture",
-        "id" : "f_large_canvas_door",
-        "name": "canvas flap",
-        "symbol": "+",
-        "color": "blue",
-        "move_cost_mod": -1,
-        "required_str": -1,
-        "flags": ["FLAMMABLE_HARD", "NOITEM", "DOOR"],
-        "open": "f_large_canvas_door_o",
-        "bash": {
-            "str_min": 1, "str_max": 8,
-            "sound": "rrrrip!",
-            "sound_fail": "slap!",
-            "sound_vol": 8,
-            "collapse_radius": 2,
-            "tent_centers": ["f_center_groundsheet"]
-        }
-    },{
-        "type" : "furniture",
-        "id" : "f_large_canvas_door_o",
-        "name": "open canvas flap",
-        "symbol": ".",
-        "color": "blue",
-        "move_cost_mod": 0,
-        "required_str": -1,
-        "flags": ["TRANSPARENT"],
-        "close": "f_canvas_door",
-        "bash": {
-            "str_min": 1, "str_max": 8,
-            "sound": "rrrrip!",
-            "sound_fail": "slap!",
-            "sound_vol": 8,
-            "collapse_radius": 2,
-            "tent_centers": ["f_center_groundsheet"]
-        }
-    },{
-        "type" : "furniture",
-        "id" : "f_groundsheet",
-        "name": "groundsheet",
-        "symbol": ";",
-        "color": "green",
-        "move_cost_mod": 0,
-        "required_str": -1,
-        "flags": ["TRANSPARENT", "INDOORS", "NOCOLLIDE"],
-        "examine_action": "portable_structure",
-        "bash": {
-            "str_min": 1, "str_max": 8,
-            "sound": "rrrrip!",
-            "sound_fail": "slap!",
-            "sound_vol": 8,
-            "items": [
-                { "item": "broketent" }
-            ],
-            "tent_centers": ["f_groundsheet", "f_fema_groundsheet", "f_skin_groundsheet"]
-        }
-    },{
-        "type" : "furniture",
-        "id" : "f_large_groundsheet",
-        "name": "groundsheet",
-        "symbol": ";",
-        "color": "green",
-        "move_cost_mod": 0,
-        "required_str": -1,
-        "flags": ["TRANSPARENT", "INDOORS", "NOCOLLIDE"],
-        "bash": {
-            "str_min": 1, "str_max": 8,
-            "sound": "rrrrip!",
-            "sound_fail": "slap!",
-            "sound_vol": 8,
-            "collapse_radius": 2,
-            "tent_centers": ["f_center_groundsheet"]
-        }
-    },{
-        "type" : "furniture",
-        "id" : "f_center_groundsheet",
-        "name": "groundsheet",
-        "symbol": ";",
-        "color": "green",
-        "move_cost_mod": 0,
-        "required_str": -1,
-        "flags": ["TRANSPARENT", "INDOORS", "NOCOLLIDE"],
-        "examine_action": "portable_structure",
-        "bash": {
-            "str_min": 1, "str_max": 8,
-            "sound": "rrrrip!",
-            "sound_fail": "slap!",
-            "sound_vol": 8,
-            "collapse_radius": 2,
-            "items": [
-                { "item": "largebroketent" }
-            ],
-            "tent_centers": ["f_center_groundsheet"]
-        }
-    },{
-        "type" : "furniture",
-        "id" : "f_fema_groundsheet",
-        "name": "groundsheet",
-        "symbol": ";",
-        "color": "green",
-        "move_cost_mod": 0,
-        "required_str": -1,
-        "flags": ["TRANSPARENT", "INDOORS", "ORGANIC", "NOCOLLIDE"],
-        "bash": {
-            "str_min": 1, "str_max": 8,
-            "sound": "rrrrip!",
-            "sound_fail": "slap!",
-            "sound_vol": 8,
-            "tent_centers": ["f_groundsheet", "f_fema_groundsheet", "f_skin_groundsheet"]
-        }
-    },{
-        "type" : "furniture",
-        "id" : "f_skin_wall",
-        "name": "animalskin wall",
-        "symbol": "#",
-        "description": "Wall made out of animal skin.  Either an amazing or horrifying sight.",
-        "color": "brown",
-        "move_cost_mod": -1,
-        "required_str": -1,
-        "flags": ["FLAMMABLE_HARD", "NOITEM"],
-        "bash": {
-            "str_min": 1, "str_max": 8,
-            "sound": "rrrrip!",
-            "sound_fail": "slap!",
-            "sound_vol": 8,
-            "tent_centers": ["f_groundsheet", "f_fema_groundsheet", "f_skin_groundsheet"]
-        }
-    },{
-        "type" : "furniture",
-        "id" : "f_skin_door",
-        "name": "animalskin flap",
-        "symbol": "+",
-        "color": "white",
-        "move_cost_mod": -1,
-        "required_str": -1,
-        "flags": ["FLAMMABLE_HARD", "NOITEM"],
-        "open": "f_skin_door_o",
-        "bash": {
-            "str_min": 1, "str_max": 8,
-            "sound": "rrrrip!",
-            "sound_fail": "slap!",
-            "sound_vol": 8,
-            "tent_centers": ["f_groundsheet", "f_fema_groundsheet", "f_skin_groundsheet"]
-        }
-    },{
-        "type" : "furniture",
-        "id" : "f_skin_door_o",
-        "name": "open animalskin flap",
-        "symbol": ".",
-        "color": "white",
-        "move_cost_mod": 0,
-        "required_str": -1,
-        "flags": ["TRANSPARENT"],
-        "close": "f_skin_door",
-        "bash": {
-            "str_min": 1, "str_max": 8,
-            "sound": "rrrrip!",
-            "sound_fail": "slap!",
-            "sound_vol": 8,
-            "tent_centers": ["f_groundsheet", "f_fema_groundsheet", "f_skin_groundsheet"]
-        }
-    },{
-        "type" : "furniture",
-        "id" : "f_skin_groundsheet",
-        "name": "animalskin floor",
-        "symbol": ";",
-        "color": "brown",
-        "move_cost_mod": 0,
-        "required_str": -1,
-        "flags": ["TRANSPARENT", "INDOORS", "NOCOLLIDE"],
-        "examine_action": "portable_structure",
-        "bash": {
-            "str_min": 1, "str_max": 8,
-            "sound": "rrrrip!",
-            "sound_fail": "slap!",
-            "sound_vol": 8,
-            "items": [
-                { "item": "damaged_shelter_kit" }
-            ],
-            "tent_centers": ["f_groundsheet", "f_fema_groundsheet", "f_skin_groundsheet"]
-        }
-    },{
-        "type" : "furniture",
-        "id" : "f_mutpoppy",
-        "name": "mutated poppy flower",
-        "symbol": "f",
-        "color": "red",
-        "move_cost_mod": 0,
-        "required_str": -1,
-        "flags": ["TRANSPARENT", "TINY", "FLAMMABLE_ASH"],
-        "examine_action": "flower_poppy",
-        "bash": {
-            "str_min": 2, "str_max": 6,
-            "sound": "crunch.",
-            "sound_fail": "whish."
-        }
-    },{
-        "type" : "furniture",
-        "id" : "f_flower_fungal",
-        "name": "fungal flower",
-        "symbol": "f",
-        "color": "dark_gray",
-        "move_cost_mod": 1,
-        "required_str": -1,
-        "flags": ["TRANSPARENT", "FLOWER", "FUNGUS", "TINY", "FLAMMABLE_ASH"],
-        "examine_action": "fungus",
-        "bash": {
-            "str_min": 2, "str_max": 6,
-            "sound": "poof.",
-            "sound_fail": "poof."
-        }
-    },{
-        "type" : "furniture",
-        "id" : "f_fungal_mass",
-        "name": "fungal mass",
-        "symbol": "O",
-        "bgcolor": "dark_gray",
-        "move_cost_mod": -10,
-        "required_str": -1,
-        "flags": ["CONTAINER", "SEALED", "ALLOW_FIELD_EFFECT", "FLAMMABLE_ASH", "FUNGUS", "MOUNTABLE", "SHORT"],
-        "bash": {
-            "str_min": 6, "str_max":30,
-            "sound": "poof.",
-            "sound_fail": "poof."
-        }
-    },{
-        "type" : "furniture",
-        "id" : "f_fungal_clump",
-        "name": "fungal clump",
-        "symbol": "#",
-        "bgcolor": "light_gray",
-        "move_cost_mod": 3,
-        "required_str": -1,
-        "flags": ["TRANSPARENT", "CONTAINER", "SEALED", "ALLOW_FIELD_EFFECT", "FLAMMABLE_ASH", "FUNGUS", "MOUNTABLE",
-                  "SHORT"],
-        "bash": {
-            "str_min": 6, "str_max":20,
-            "sound": "poof.",
-            "sound_fail": "poof."
-        }
-    },{
-        "type" : "furniture",
-        "id" : "f_safe_c",
-        "name": "safe",
-        "description": "Holds items.  Securely.",
-        "symbol": "X",
-        "color": "light_gray",
-        "move_cost_mod": -1,
-        "required_str": 14,
-        "max_volume": 1000,
-        "flags": ["TRANSPARENT", "CONTAINER", "SEALED", "PLACE_ITEM", "MOUNTABLE", "MINEABLE"],
-        "open": "f_safe_o",
-        "bash": {
-            "str_min": 40, "str_max": 200,
-            "sound": "screeching metal!",
-            "sound_fail": "whump!",
-            "items": [
-                { "item": "steel_chunk", "count": [1, 5] },
-                { "item": "scrap", "count": [1, 5] }
-            ]
-        }
-    },{
-        "type" : "furniture",
-        "id" : "f_safe_l",
-        "name": "safe",
-        "symbol": "X",
-        "description": "What needs protection like this?",
-        "color": "light_gray",
-        "move_cost_mod": -1,
-        "required_str": 14,
-        "max_volume": 1000,
-        "flags": ["TRANSPARENT", "CONTAINER", "SEALED", "PLACE_ITEM", "MOUNTABLE", "MINEABLE"],
-        "examine_action": "safe",
-        "bash": {
-            "str_min": 40, "str_max": 200,
-            "sound": "screeching metal!",
-            "sound_fail": "whump!",
-            "items": [
-                { "item": "steel_chunk", "count": [1, 5] },
-                { "item": "scrap", "count": [1, 5] }
-            ]
-        }
-    },{
-        "type" : "furniture",
-        "id" : "f_gunsafe_ml",
-        "name": "gun safe",
-        "description": "Oooooohhhh.  Shiny.",
-        "symbol": "X",
-        "color": "light_gray",
-        "move_cost_mod": -1,
-        "required_str": 14,
-        "max_volume": 1000,
-        "flags": ["TRANSPARENT", "CONTAINER", "SEALED", "PLACE_ITEM", "MOUNTABLE", "MINEABLE"],
-        "examine_action": "gunsafe_ml",
-        "bash": {
-            "str_min": 40, "str_max": 200,
-            "sound": "screeching metal!",
-            "sound_fail": "whump!",
-            "items": [
-                { "item": "steel_chunk", "count": [1, 5] },
-                { "item": "scrap", "count": [1, 5] }
-            ]
-        }
-    },{
-        "type" : "furniture",
-        "id" : "f_gunsafe_mj",
-        "name": "jammed gun safe",
-        "description": "Does it have guns in it?  You won't find out.  It's jammed.",
-        "symbol": "X",
-        "color": "light_gray",
-        "move_cost_mod": -1,
-        "required_str": 14,
-        "max_volume": 1000,
-        "flags": ["TRANSPARENT", "CONTAINER", "SEALED", "PLACE_ITEM", "MOUNTABLE", "MINEABLE"],
-        "bash": {
-            "str_min": 40, "str_max": 200,
-            "sound": "screeching metal!",
-            "sound_fail": "whump!",
-            "items": [
-                { "item": "steel_chunk", "count": [1, 5] },
-                { "item": "scrap", "count": [1, 5] }
-            ]
-        }
-    },{
-        "type" : "furniture",
-        "id" : "f_gun_safe_el",
-        "name": "electronic gun safe",
-        "description": "Can you hack it open to get the firearms?",
-        "symbol": "X",
-        "color": "light_gray",
-        "move_cost_mod": -1,
-        "required_str": 14,
-        "max_volume": 1000,
-        "flags": ["TRANSPARENT", "CONTAINER", "SEALED", "PLACE_ITEM", "MOUNTABLE", "MINEABLE"],
-        "examine_action": "gunsafe_el",
-        "bash": {
-            "str_min": 40, "str_max": 200,
-            "sound": "screeching metal!",
-            "sound_fail": "whump!",
-            "items": [
-                { "item": "steel_chunk", "count": [1, 5] },
-                { "item": "scrap", "count": [1, 5] }
-            ]
-        }
-    },{
-        "type" : "furniture",
-        "id" : "f_safe_o",
-        "name": "open safe",
-        "description": "Grab the firearms!",
-        "symbol": "O",
-        "color": "light_gray",
-        "move_cost_mod": -1,
-        "required_str": 14,
-        "max_volume": 1000,
-        "flags": ["TRANSPARENT", "CONTAINER", "PLACE_ITEM", "MOUNTABLE", "MINEABLE"],
-        "close": "f_safe_c",
-        "bash": {
-            "str_min": 40, "str_max": 200,
-            "sound": "screeching metal!",
-            "sound_fail": "whump!",
-            "items": [
-                { "item": "steel_chunk", "count": [1, 5] },
-                { "item": "scrap", "count": [1, 5] }
-            ]
-        }
-    },{
-        "type" : "furniture",
-        "id" : "f_plant_seed",
-        "name": "seed",
-        "symbol": "^",
-        "color": "brown",
-        "move_cost_mod": 0,
-        "required_str": -1,
-        "flags": ["PLANT", "SEALED", "TRANSPARENT", "CONTAINER", "NOITEM", "TINY", "DONT_REMOVE_ROTTEN"],
-        "examine_action": "aggie_plant"
-    },{
-        "type" : "furniture",
-        "id" : "f_plant_seedling",
-        "name": "seedling",
-        "symbol": "^",
-        "color": "green",
-        "move_cost_mod": 0,
-        "required_str": -1,
-        "flags": ["PLANT", "SEALED", "TRANSPARENT", "CONTAINER", "NOITEM", "TINY", "DONT_REMOVE_ROTTEN"],
-        "examine_action": "aggie_plant",
-        "bash": {
-            "str_min": 2, "str_max": 6,
-            "sound": "crunch.",
-            "sound_fail": "whish."
-        }
-    },{
-        "type" : "furniture",
-        "id" : "f_plant_mature",
-        "name": "mature plant",
-        "symbol": "#",
-        "color": "green",
-        "move_cost_mod": 0,
-        "required_str": -1,
-        "flags": ["PLANT", "SEALED", "TRANSPARENT", "CONTAINER", "NOITEM", "TINY", "DONT_REMOVE_ROTTEN"],
-        "examine_action": "aggie_plant",
-        "bash": {
-            "str_min": 3, "str_max": 8,
-            "sound": "crunch.",
-            "sound_fail": "whish."
-        }
-    },{
-        "type" : "furniture",
-        "id" : "f_plant_harvest",
-        "name": "harvestable plant",
-        "symbol": "#",
-        "color": "light_green",
-        "move_cost_mod": 0,
-        "required_str": -1,
-        "flags": ["PLANT", "SEALED", "TRANSPARENT", "CONTAINER", "NOITEM", "TINY", "DONT_REMOVE_ROTTEN"],
-        "examine_action": "aggie_plant",
-        "bash": {
-            "str_min": 4, "str_max": 10,
-            "sound": "crunch.",
-            "sound_fail": "whish."
-        }
-    },{
-        "type" : "furniture",
-        "id" : "f_fvat_empty",
-        "name": "empty fermenting vat",
-        "description": "A sealable vat for fermenting vinegar and various alcoholic brews.",
-        "symbol": "O",
-        "color": "brown",
-        "move_cost_mod": -1,
-        "required_str": -1,
-        "flags": ["NOITEM", "SEALED", "TRANSPARENT", "FLAMMABLE", "CONTAINER", "DONT_REMOVE_ROTTEN"],
-        "examine_action": "fvat_empty",
-        "deconstruct": {
-            "items": [
-                { "item": "2x4", "count": 14 },
-                { "item": "nail", "charges": [6, 12] },
-                { "item": "water_faucet", "count": 1 },
-                { "item": "sheet_metal", "count": 2 }
-            ]
-        },
-        "bash": {
-            "str_min": 3, "str_max": 45,
-            "sound": "smash!",
-            "sound_fail": "whump.",
-            "items": [
-                { "item": "2x4", "count": [4, 8] },
-                { "item": "nail", "charges": [4, 8] },
-                { "item": "water_faucet", "prob": 50 },
-                { "item": "splinter", "count": 1 }
-            ]
-        }
-    },{
-        "type" : "furniture",
-        "id" : "f_fvat_full",
-        "name": "full fermenting vat",
-        "description": "A sealable vat for fermenting vinegar and various alcoholic brews.",
-        "symbol": "O",
-        "color": "brown_cyan",
-        "move_cost_mod": -1,
-        "required_str": -1,
-        "flags": ["NOITEM", "SEALED", "TRANSPARENT", "FLAMMABLE", "CONTAINER", "DONT_REMOVE_ROTTEN"],
-        "examine_action": "fvat_full",
-        "deconstruct": {
-            "items": [
-                { "item": "2x4", "count": 14 },
-                { "item": "nail", "charges": [6, 12] },
-                { "item": "water_faucet", "count": 1 },
-                { "item": "sheet_metal", "count": 2 }
-            ]
-        },
-        "bash": {
-            "str_min": 12, "str_max": 50,
-            "sound": "smash!",
-            "sound_fail": "whump.",
-            "items": [
-                { "item": "2x4", "count": [4, 8] },
-                { "item": "nail", "charges": [4, 8] },
-                { "item": "water_faucet", "prob": 50 },
-                { "item": "splinter", "count": 1 }
-            ]
-        }
-    },{
-        "type" : "furniture",
-        "id" : "f_wood_keg",
-        "name": "wooden keg",
-        "description": "A keg made mostly of wood.  Holds liquids, preferably beer.",
-        "symbol": "H",
-        "color": "brown",
-        "move_cost_mod": -1,
-        "required_str": -1,
-        "flags": ["NOITEM", "SEALED", "ALLOW_FIELD_EFFECT", "TRANSPARENT", "FLAMMABLE", "CONTAINER", "LIQUIDCONT"],
-        "examine_action": "keg",
-        "deconstruct": {
-            "items": [
-                { "item": "2x4", "count": 18 },
-                { "item": "nail", "charges": [7, 14] },
-                { "item": "water_faucet", "count": 1 },
-                { "item": "sheet_metal", "count": 3 }
-            ]
-        },
-        "bash": {
-            "str_min": 12, "str_max": 50,
-            "sound": "smash!",
-            "sound_fail": "whump.",
-            "items": [
-                { "item": "2x4", "count": [6, 12] },
-                { "item": "nail", "charges": [4, 8] },
-                { "item": "water_faucet", "prob": 50 },
-                { "item": "splinter", "count": 1 }
-            ]
-        }
-    },{
-        "type" : "furniture",
-        "id" : "f_statue",
-        "name": "statue",
-        "description": "A carved statue made of stone..",
-        "symbol": "S",
-        "color": "dark_gray",
-        "move_cost_mod": -1,
-        "required_str": 10,
-        "flags": ["PLACE_ITEM", "BLOCKSDOOR"],
-        "bash": {
-            "str_min": 16, "str_max": 40,
-            "sound": "smash!",
-            "sound_fail": "thump.",
-            "items": [
-                { "item": "rock", "count": [1, 6] }
-            ]
-        }
-    },{
-        "type" : "furniture",
-        "id" : "f_mannequin",
-        "name": "mannequin",
-        "description": "Put clothes on it and wish you looked as good.",
-        "symbol": "@",
-        "color": "brown",
-        "move_cost_mod": 2,
-        "required_str": 5,
-        "flags": ["PLACE_ITEM","TRANSPARENT", "FLAMMABLE"],
-        "bash": {
-            "str_min": 6, "str_max": 40,
-            "sound": "smash!",
-            "sound_fail": "whump.",
-            "items": [
-                { "item": "splinter", "count": [9, 12] }
-            ]
-        }
-    },{
-        "type" : "furniture",
-        "id" : "f_bluebell",
-        "name": "bluebell",
-        "symbol": "f",
-        "color": "blue",
-        "move_cost_mod": 0,
-        "required_str": -1,
-        "flags": ["TRANSPARENT", "TINY", "FLAMMABLE_ASH"],
-        "examine_action": "flower_bluebell",
-        "bash": {
-            "str_min": 2, "str_max": 6,
-            "sound": "crunch.",
-            "sound_fail": "whish."
-        }
-    },{
-        "type" : "furniture",
-        "id" : "f_dahlia",
-        "name": "dahlia",
-        "symbol": "f",
-        "color": "magenta",
-        "move_cost_mod": 0,
-        "required_str": -1,
-        "flags": ["TRANSPARENT", "TINY", "FLAMMABLE_ASH"],
-        "examine_action": "flower_dahlia",
-        "bash": {
-            "str_min": 2, "str_max": 6,
-            "sound": "crunch.",
-            "sound_fail": "whish."
-        }
-    },{
-        "type" : "furniture",
-        "id" : "f_datura",
-        "name": "datura",
-        "symbol": "*",
-        "color": "light_green",
-        "move_cost_mod": 1,
-        "required_str": -1,
-        "flags": ["TRANSPARENT", "TINY", "FLAMMABLE_ASH"],
-        "examine_action": "harvest_furn_nectar",
-        "harvest_by_season" : [
-            { "seasons": [ "spring", "summer", "autumn" ], "entries": [ { "drop": "datura_seed", "base_num": [ 2, 6 ] } ] }
-        ],
-        "bash": {
-            "str_min": 2, "str_max": 6,
-            "sound": "crunch.",
-            "sound_fail": "whish."
-        }
-    },{
-        "type" : "furniture",
-        "id" : "f_flower_marloss",
-        "name": "marloss flower",
-        "symbol": "f",
-        "color": "cyan",
-        "move_cost_mod": 1,
-        "required_str": -1,
-        "flags": ["TRANSPARENT", "FLAMMABLE_ASH", "FUNGUS", "TINY"],
-        "examine_action": "flower_marloss",
-        "bash": {
-            "str_min": 2, "str_max": 6,
-            "sound": "poof.",
-            "sound_fail": "poof."
-        }
-    },{
-        "type" : "furniture",
-        "id" : "f_dandelion",
-        "name": "dandelion",
-        "symbol": "f",
-        "color": "yellow",
-        "move_cost_mod": 0,
-        "required_str": -1,
-        "flags": ["TRANSPARENT", "TINY", "FLAMMABLE_ASH"],
-        "examine_action": "harvest_furn_nectar",
-        "harvest_by_season" : [
-            { "seasons": [ "spring", "summer", "autumn" ], "entries": [ { "drop": "raw_dandelion", "base_num": [ 1, 4 ] } ] }
-        ],
-        "bash": {
-            "str_min": 2, "str_max": 6,
-            "sound": "crunch.",
-            "sound_fail": "whish."
-        }
-    },{
-        "type" : "furniture",
-        "id" : "f_chamomile",
-        "name": "chamomile",
-        "symbol": "f",
-        "color": "white",
-        "move_cost_mod": 0,
-        "required_str": -1,
-        "flags": ["TRANSPARENT", "TINY", "FLAMMABLE_ASH"],
-        "bash": {
-            "str_min": 2, "str_max": 6,
-            "sound": "crunch.",
-            "sound_fail": "whish."
-        }
-    },{
-        "type" : "furniture",
-        "id" : "f_cattails",
-        "name": "cattails",
-        "symbol": "i",
-        "color": "brown",
-        "move_cost_mod": 1,
-        "required_str": -1,
-        "flags": ["TRANSPARENT", "TINY", "FLAMMABLE_ASH"],
-        "examine_action": "harvest_furn",
-        "harvest_by_season" : [
-            { "seasons": [ "winter" ], "entries": [ { "drop": "cattail_rhizome" } ] },
-            { "seasons": [ "spring", "summer", "autumn" ], "entries": [ { "drop": "cattail_rhizome" }, { "drop": "cattail_stalk", "base_num": [ 1, 4 ] } ] }
-        ],
-        "bash": {
-            "str_min": 2, "str_max": 6,
-            "sound": "crunch.",
-            "sound_fail": "whish."
-        }
-    },{
-        "type" : "furniture",
-        "id" : "f_forge",
-        "name": "forge",
-        "description": "Metalworking station typically used in combination with an anvil.",
-        "symbol": "^",
-        "color": "light_red",
-        "move_cost_mod": -1,
-        "required_str": -1,
-        "crafting_pseudo_item": "char_forge",
-        "flags": ["TRANSPARENT", "SEALED", "CONTAINER", "NOITEM", "EASY_DECONSTRUCT"],
-        "deconstruct": {
-            "items": [
-                { "item": "char_forge", "count": 1 }
-            ]
-        },
-        "examine_action": "reload_furniture",
-        "bash": {
-            "str_min": 4, "str_max": 8,
-            "sound": "crunch!",
-            "sound_fail": "whump.",
-            "items": [
-                { "item": "char_forge", "count": 1 }
-            ]
-        }
-    },{
-        "type" : "furniture",
-        "id" : "f_anvil",
-        "name": "anvil",
-        "description": "Used in metalworking.",
-        "symbol": "^",
-        "color": "light_red",
-        "move_cost_mod": -1,
-        "required_str": 16,
-        "crafting_pseudo_item": "anvil",
-        "deconstruct": {
-            "items": [
-                { "item": "anvil", "count": 1 }
-            ]
-        },
-        "flags": ["TRANSPARENT", "NOITEM", "EASY_DECONSTRUCT"],
-        "bash": {
-            "str_min": 4, "str_max": 8,
-            "sound": "crunch!",
-            "sound_fail": "whump.",
-            "items": [
-                { "item": "anvil", "count": 1 }
-            ]
-        }
-    },{
-        "type" : "furniture",
-        "id" : "f_still",
-        "name": "still",
-        "description": "An essential component for brewing and chemistry that allows for refining liquid mixtures.",
-        "symbol": "^",
-        "color": "light_red",
-        "move_cost_mod": -1,
-        "required_str": -1,
-        "crafting_pseudo_item": "still",
-        "deconstruct": {
-            "items": [
-                { "item": "still", "count": 1 }
-            ]
-        },
-        "flags": ["TRANSPARENT", "NOITEM", "EASY_DECONSTRUCT"],
-        "bash": {
-            "str_min": 4, "str_max": 8,
-            "sound": "crunch!",
-            "sound_fail": "whump.",
-            "items": [
-                { "item": "still", "count": 1 }
-            ]
-        }
-    },{
-        "type" : "furniture",
-        "id" : "f_egg_sackbw",
-        "name": "spider egg sack",
-        "symbol": "O",
-        "color": "white",
-        "move_cost_mod": 3,
-        "required_str": 6,
-        "flags": ["TRANSPARENT", "FLAMMABLE_ASH", "ORGANIC", "MOUNTABLE", "TINY"],
-        "examine_action": "egg_sackbw",
-        "bash": {
-            "str_min": 8, "str_max": 16,
-            "sound": "splat!",
-            "sound_fail": "whump.",
-            "furn_set": "f_egg_sacke"
-        }
-     },{
-        "type" : "furniture",
-        "id" : "f_egg_sackcs",
-        "name": "spider egg sack",
-        "symbol": "O",
-        "color": "white",
-        "move_cost_mod": 3,
-        "required_str": 6,
-        "flags": ["TRANSPARENT", "FLAMMABLE_ASH", "ORGANIC", "MOUNTABLE", "TINY"],
-        "examine_action": "egg_sackcs",
-        "bash": {
-            "str_min": 8, "str_max": 16,
-            "sound": "splat!",
-            "sound_fail": "whump.",
-            "furn_set": "f_egg_sacke"
-        }
-     },{
-        "type" : "furniture",
-        "id" : "f_egg_sackws",
-        "name": "spider egg sack",
-        "symbol": "O",
-        "color": "yellow",
-        "move_cost_mod": 3,
-        "required_str": 6,
-        "flags": ["TRANSPARENT", "FLAMMABLE_ASH", "ORGANIC", "MOUNTABLE", "TINY"],
-        "examine_action": "egg_sackws",
-        "bash": {
-            "str_min": 4, "str_max": 8,
-            "sound": "splat!",
-            "sound_fail": "whump.",
-            "furn_set": "f_egg_sacke"
-        }
-    },{
-        "type" : "furniture",
-        "id" : "f_egg_sacke",
-        "name": "ruptured egg sack",
-        "symbol": "X",
-        "color": "white",
-        "move_cost_mod": 3,
-        "required_str": 6,
-        "flags": ["TRANSPARENT", "CONTAINER", "FLAMMABLE_ASH", "ORGANIC", "MOUNTABLE", "TINY"],
-        "bash": {
-            "str_min": 2, "str_max": 6,
-            "sound": "splat!",
-            "sound_fail": "whump."
-        }
-    },{
-        "type" : "furniture",
-        "id" : "f_vending_reinforced",
-        "name": "reinforced vending machine",
-        "description": "A bit tougher to crack open than regular vending machines.",
-        "symbol": "{",
-        "color": "light_red",
-        "move_cost_mod": -1,
-        "required_str": 30,
-        "flags": ["SEALED", "PLACE_ITEM", "ALARMED", "CONTAINER", "BLOCKSDOOR", "FLAMMABLE_HARD", "MINEABLE"],
-        "examine_action": "vending",
-        "bash": {
-            "str_min": 150, "str_max": 520,
-            "sound": "glass breaking!",
-            "sound_fail": "whack!",
-            "furn_set": "f_vending_o",
-            "items": [
-                { "item": "glass_shard", "count": [1, 3] },
-                { "item": "sheet_metal", "count": [0, 2] },
-                { "item": "steel_chunk", "count": [1, 5] }
-            ]
-        }
-    },{
-        "type" : "furniture",
-        "id" : "f_arcade_machine",
-        "name": "arcade machine",
-        "description": "Play stupid games, win stupid prizes.",
-        "symbol": "6",
-        "color": "red",
-        "move_cost_mod": -1,
-        "required_str": 12,
-        "flags": ["BLOCKSDOOR", "TRANSPARENT"],
-        "deconstruct": {
-            "items": [
-                { "item": "television", "count": 1 },
-                { "item": "plastic_chunk", "count": [3, 6] },
-                { "item": "circuit", "count": [4, 6] },
-                { "item": "2x4", "count": 8 },
-                { "item": "nail", "charges": [10, 16] },
-                { "item": "cable", "charges": [14, 20] },
-                { "item": "power_supply", "count": [1, 2] },
-                { "item": "RAM", "count": [2, 4] }
-            ]
-        },
-        "bash": {
-            "str_min": 6, "str_max": 35,
-            "sound": "smash!",
-            "sound_fail": "whump!",
-            "items": [
-                { "item": "splinter", "count": [0, 6] },
-                { "item": "television", "prob": 50 },
-                { "item": "2x4", "count": [2, 6] },
-                { "item": "nail", "charges": [4, 10] },
-                { "item": "cable", "charges": [4, 10] },
-                { "item": "circuit", "count": [0, 4] },
-                { "item": "power_supply", "prob": 50 },
-                { "item": "RAM", "count": [0, 2] }
-           ]
-        }
-   },{
-        "type" : "furniture",
-        "id" : "f_pinball_machine",
-        "name": "pinball machine",
-        "description": "Most underrated game of the 20th century.  Press buttons so it doesn't go in the hole.",
-        "symbol": "7",
-        "color": "red",
-        "move_cost_mod": -1,
-        "required_str": 8,
-        "flags": ["BLOCKSDOOR", "TRANSPARENT"],
-        "deconstruct": {
-            "items": [
-                { "item": "scrap", "count": [4, 6] },
-                { "item": "plastic_chunk", "count": [3, 5] },
-                { "item": "circuit", "count": 1 },
-                { "item": "2x4", "count": 4 },
-                { "item": "nail", "charges": [10, 12] },
-                { "item": "cable", "charges": [10, 15] },
-                { "item": "power_supply", "prob": 50 },
-                { "item": "RAM", "count": 1 },
-                { "item": "pipe", "count": 2 },
-                { "item": "glass_sheet", "count": 1 },
-                { "item": "bearing", "charges": [10, 16] }
-            ]
-        },
-        "bash": {
-            "str_min": 8, "str_max": 40,
-            "sound": "smash!",
-            "sound_fail": "whump!",
-            "items": [
-                { "item": "splinter", "count": [0, 4] },
-                { "item": "scrap", "count": [0, 4] },
-                { "item": "2x4", "count": [1, 2] },
-                { "item": "nail", "charges": [4, 8] },
-                { "item": "cable", "charges": [4, 10] },
-                { "item": "circuit", "prob": 50 },
-                { "item": "power_supply", "prob": 50 },
-                { "item": "RAM", "prob": 50 },
-                { "item": "pipe", "count": [0, 2] },
-                { "item": "glass_shard", "count": [4, 8] },
-                { "item": "plastic_chunk", "count": [1, 3] },
-                { "item": "bearing", "charges": [0, 16] }
-            ]
-        }
-    },{
-        "type" : "furniture",
-        "id" : "f_ergometer",
-        "name": "ergometer",
-        "symbol": "5",
-        "color": "dark_gray",
-        "move_cost_mod": 2,
-        "required_str": 8,
-        "flags": ["BLOCKSDOOR", "TRANSPARENT", "MOUNTABLE"],
-        "deconstruct": {
-            "items": [
-                { "item": "foot_crank", "count": [1, 1] },
-                { "item": "plastic_chunk", "count": [8, 10] },
-                { "item": "scrap", "count": [2, 4] },
-                { "item": "chain", "count": 1 },
-                { "item": "pipe", "count": [4, 5] },
-                { "item": "saddle", "count": [1, 1] },
-                { "item": "wheel_small", "count": [1, 1] },
-                { "item": "small_lcd_screen", "count": 1 },
-                { "item": "processor", "count": 1 },
-                { "item": "RAM", "count": 1 },
-                { "item": "nail", "charges": [6, 8] }
-            ]
-        },
-            "bash": {
-            "str_min": 6, "str_max": 25,
-            "sound": "smash!",
-            "sound_fail": "thump!",
-            "items": [
-                { "item": "foot_crank", "prob": 50 },
-                { "item": "plastic_chunk", "count": [4, 6] },
-                { "item": "scrap", "count": [0, 2] },
-                { "item": "chain", "prob": 50 },
-                { "item": "pipe", "count": [0, 4] },
-                { "item": "saddle", "prob": 50 },
-                { "item": "wheel_small", "prob": 50 },
-                { "item": "small_lcd_screen", "prob": 50 },
-                { "item": "processor", "prob": 50 },
-                { "item": "RAM", "prob": 50 },
-                { "item": "nail", "charges": [2, 6] }
-            ]
-        }
-    },{
-        "type" : "furniture",
-        "id" : "f_treadmill",
-        "name": "treadmill",
-        "description": "Used for training leg muscles.  It'll be hard without power.",
-        "symbol": "L",
-        "color": "dark_gray",
-        "move_cost_mod": 1,
-        "required_str": 12,
-        "flags": ["BLOCKSDOOR", "TRANSPARENT", "MOUNTABLE"],
-        "deconstruct": {
-            "items": [
-                { "item": "plastic_chunk", "count": [10, 14] },
-                { "item": "scrap", "count": [2, 5] },
-                { "item": "pipe", "count": [4, 3] },
-                { "item": "small_lcd_screen", "count": 1 },
-                { "item": "RAM", "count": 1 },
-                { "item": "nail", "charges": [6, 8] }
-            ]
-        },
-            "bash": {
-            "str_min": 12, "str_max": 40,
-            "sound": "smash!",
-            "sound_fail": "thump!",
-            "items": [
-                { "item": "plastic_chunk", "count": [4, 10] },
-                { "item": "scrap", "count": [0, 3] },
-                { "item": "pipe", "count": [0, 4] },
-                { "item": "small_lcd_screen", "prob": 50 },
-                { "item": "RAM", "count": [0, 1] },
-                { "item": "nail", "charges": [2, 6] }
-            ]
-        }
-    },{
-        "type" : "furniture",
-        "id" : "f_displaycase",
-        "name": "display case",
-        "description": "Display your stuff.  Securely.",
-        "symbol": "#",
-        "color": "light_cyan",
-        "move_cost_mod": 2,
-        "required_str": 9,
-        "flags": ["TRANSPARENT", "SEALED", "PLACE_ITEM"],
-        "bash": {
-            "str_min": 6, "str_max": 20,
-            "sound": "glass breaking",
-            "sound_fail": "whack!",
-            "sound_vol": 16,
-            "sound_fail_vol": 12,
-            "furn_set": "f_displaycase_b",
-            "items": [
-                { "item": "glass_shard", "count": [3, 6] }
-            ]
-        }
-    },{
-        "type" : "furniture",
-        "id" : "f_displaycase_b",
-        "name": "broken display case",
-        "description": "Display your stuff.  It'll get stolen.",
-        "symbol": "#",
-        "color": "light_gray",
-        "move_cost_mod": 2,
-        "required_str": 9,
-        "flags": ["TRANSPARENT", "PLACE_ITEM"],
-        "bash": {
-            "str_min": 8, "str_max": 30,
-            "sound": "crunch!",
-            "sound_fail": "whump.",
-            "items": [
-                { "item": "2x4", "count": [3, 6] },
-                { "item": "splinter", "count": [2, 4] }
-            ]
-        }
-    },{
-        "type": "furniture",
-        "id": "f_standing_tank",
-        "name": "standing tank",
-        "description": "A large freestanding metal tank, useful for holding liquids.",
-        "symbol" : "O",
-        "color": "light_gray",
-        "move_cost_mod" : -1,
-        "required_str": -1,
-        "flags": ["BASHABLE", "CONTAINER", "DECONSTRUCT", "LIQUIDCONT", "NOITEM", "SEALED", "TRANSPARENT"],
-        "deconstruct": {
-            "items": [
-                { "item": "metal_tank", "count": 4 },
-                { "item": "water_faucet", "count": 1 }
-            ]
-        },
-        "examine_action": "keg",
-        "bash": {
-            "str_min": 10, "str_max": 20,
-            "sound": "metal screeching!",
-            "sound_fail": "clang!",
-            "items": [
-                { "item": "scrap", "count": [8, 32] },
-                { "item": "water_faucet", "prob": 50 }
-            ]
-        }
-=======
   {
     "type": "furniture",
     "id": "f_hay",
@@ -2447,7 +27,7 @@
     "move_cost_mod": 6,
     "max_volume": 3000,
     "required_str": -1,
-    "flags": [ "TRANSPARENT", "UNSTABLE", "ROUGH", "PLACE_ITEM", "MOUNTABLE", "CONTAINER", "SEALED", "ALLOW_FIELD_EFFECT", "TINY" ],
+    "flags": [ "TRANSPARENT", "UNSTABLE", "ROUGH", "PLACE_ITEM", "MOUNTABLE", "CONTAINER", "SEALED", "ALLOW_FIELD_EFFECT", "TINY", "RUBBLE" ],
     "examine_action": "rubble"
   },
   {
@@ -2460,7 +40,7 @@
     "move_cost_mod": 6,
     "max_volume": 3000,
     "required_str": -1,
-    "flags": [ "TRANSPARENT", "UNSTABLE", "ROUGH", "PLACE_ITEM", "MOUNTABLE", "CONTAINER", "SEALED", "ALLOW_FIELD_EFFECT", "TINY" ],
+    "flags": [ "TRANSPARENT", "UNSTABLE", "ROUGH", "PLACE_ITEM", "MOUNTABLE", "CONTAINER", "SEALED", "ALLOW_FIELD_EFFECT", "TINY", "RUBBLE" ],
     "examine_action": "rubble"
   },
   {
@@ -2473,7 +53,7 @@
     "move_cost_mod": 6,
     "max_volume": 3000,
     "required_str": -1,
-    "flags": [ "TRANSPARENT", "UNSTABLE", "ROUGH", "PLACE_ITEM", "MOUNTABLE", "CONTAINER", "SEALED", "ALLOW_FIELD_EFFECT", "SHORT" ],
+    "flags": [ "TRANSPARENT", "UNSTABLE", "ROUGH", "PLACE_ITEM", "MOUNTABLE", "CONTAINER", "SEALED", "ALLOW_FIELD_EFFECT", "SHORT", "RUBBLE" ],
     "examine_action": "rubble"
   },
   {
@@ -2486,7 +66,7 @@
     "move_cost_mod": 8,
     "max_volume": 3000,
     "required_str": -1,
-    "flags": [ "TRANSPARENT", "UNSTABLE", "PLACE_ITEM", "MOUNTABLE", "CONTAINER", "SEALED", "ALLOW_FIELD_EFFECT", "SHORT" ],
+    "flags": [ "TRANSPARENT", "UNSTABLE", "PLACE_ITEM", "MOUNTABLE", "CONTAINER", "SEALED", "ALLOW_FIELD_EFFECT", "SHORT", "RUBBLE" ],
     "examine_action": "rubble"
   },
   {
@@ -2500,7 +80,7 @@
     "max_volume": 3000,
     "required_str": -1,
     "flags": [ "TRANSPARENT", "UNSTABLE", "ROUGH", "SHARP", "PLACE_ITEM", "MOUNTABLE",
-      "CONTAINER", "SEALED", "ALLOW_FIELD_EFFECT", "SHORT" ],
+      "CONTAINER", "SEALED", "ALLOW_FIELD_EFFECT", "SHORT", "RUBBLE" ],
     "examine_action": "rubble"
   },
   {
@@ -2512,7 +92,7 @@
     "color": "light_gray",
     "move_cost_mod": 0,
     "required_str": -1,
-    "flags": [ "TRANSPARENT", "NOCOLLIDE", "CONTAINER", "SEALED", "PLACE_ITEM" ],
+    "flags": [ "TRANSPARENT", "NOCOLLIDE", "CONTAINER", "SEALED", "PLACE_ITEM", "RUBBLE" ],
     "examine_action": "rubble"
   },
   {
@@ -2565,7 +145,7 @@
     "move_cost_mod": -1,
     "description": "A few stacked sandbags.",
     "required_str": -1,
-    "flags": [ "NOITEM", "BLOCKSDOOR", "EASY_DECONSTRUCT" ],
+    "flags": [ "NOITEM", "BLOCKSDOOR", "EASY_DECONSTRUCT", "MINEABLE" ],
     "deconstruct": {
       "items": [ { "item": "bag_canvas", "count": 4 }, { "item": "material_sand", "charges": 40 } ],
       "furn_set": "f_sandbag_half"
@@ -2839,7 +419,7 @@
     "bgcolor": "white",
     "move_cost_mod": 2,
     "required_str": -1,
-    "flags": [ "TRANSPARENT", "CONTAINER", "FIRE_CONTAINER", "SUPPRESS_SMOKE", "PLACE_ITEM" ],
+    "flags": [ "TRANSPARENT", "CONTAINER", "FIRE_CONTAINER", "SUPPRESS_SMOKE", "PLACE_ITEM", "MINEABLE" ],
     "bash": {
       "str_min": 30,
       "str_max": 210,
@@ -3077,7 +657,7 @@
     "color": "dark_gray",
     "move_cost_mod": 1,
     "required_str": 8,
-    "flags": [ "TRANSPARENT" ],
+    "flags": [ "TRANSPARENT", "MINEABLE" ],
     "deconstruct": {
       "items": [
         { "item": "pipe", "count": 1 },
@@ -3108,7 +688,7 @@
     "color": "dark_gray",
     "move_cost_mod": 1,
     "required_str": -1,
-    "flags": [ "TRANSPARENT" ],
+    "flags": [ "TRANSPARENT", "MINEABLE" ],
     "bash": {
       "str_min": 18,
       "str_max": 60,
@@ -3289,7 +869,7 @@
     "color": "light_cyan",
     "move_cost_mod": -1,
     "required_str": 10,
-    "flags": [ "CONTAINER", "PLACE_ITEM", "BLOCKSDOOR" ],
+    "flags": [ "CONTAINER", "PLACE_ITEM", "BLOCKSDOOR", "MINEABLE" ],
     "deconstruct": {
       "items": [
         { "item": "scrap", "count": [ 2, 8 ] },
@@ -3438,7 +1018,7 @@
     "move_cost_mod": -1,
     "required_str": 12,
     "max_volume": 4000,
-    "flags": [ "CONTAINER", "PLACE_ITEM", "BLOCKSDOOR", "FLAT_SURF" ],
+    "flags": [ "CONTAINER", "PLACE_ITEM", "BLOCKSDOOR", "FLAT_SURF", "MINEABLE" ],
     "deconstruct": {
       "items": [
         { "item": "pipe", "count": 1 },
@@ -3476,7 +1056,7 @@
     "move_cost_mod": -1,
     "required_str": 12,
     "max_volume": 4000,
-    "flags": [ "CONTAINER", "PLACE_ITEM", "BLOCKSDOOR", "FLAT_SURF" ],
+    "flags": [ "CONTAINER", "PLACE_ITEM", "BLOCKSDOOR", "FLAT_SURF", "MINEABLE" ],
     "deconstruct": {
       "items": [
         { "item": "scrap", "count": [ 2, 6 ] },
@@ -3548,7 +1128,7 @@
     "color": "light_cyan",
     "move_cost_mod": -1,
     "required_str": 12,
-    "flags": [ "SEALED", "PLACE_ITEM", "ALARMED", "CONTAINER", "BLOCKSDOOR" ],
+    "flags": [ "SEALED", "PLACE_ITEM", "ALARMED", "CONTAINER", "BLOCKSDOOR", "MINEABLE" ],
     "examine_action": "vending",
     "bash": {
       "str_min": 20,
@@ -3570,7 +1150,7 @@
     "color": "dark_gray",
     "move_cost_mod": -1,
     "required_str": 12,
-    "flags": [ "PLACE_ITEM", "CONTAINER", "BLOCKSDOOR" ],
+    "flags": [ "PLACE_ITEM", "CONTAINER", "BLOCKSDOOR", "MINEABLE" ],
     "bash": {
       "str_min": 30,
       "str_max": 50,
@@ -4067,7 +1647,7 @@
     "move_cost_mod": -1,
     "required_str": 14,
     "max_volume": 1000,
-    "flags": [ "TRANSPARENT", "CONTAINER", "SEALED", "PLACE_ITEM", "MOUNTABLE" ],
+    "flags": [ "TRANSPARENT", "CONTAINER", "SEALED", "PLACE_ITEM", "MOUNTABLE", "MINEABLE" ],
     "open": "f_safe_o",
     "bash": {
       "str_min": 40,
@@ -4087,7 +1667,7 @@
     "move_cost_mod": -1,
     "required_str": 14,
     "max_volume": 1000,
-    "flags": [ "TRANSPARENT", "CONTAINER", "SEALED", "PLACE_ITEM", "MOUNTABLE" ],
+    "flags": [ "TRANSPARENT", "CONTAINER", "SEALED", "PLACE_ITEM", "MOUNTABLE", "MINEABLE" ],
     "examine_action": "safe",
     "bash": {
       "str_min": 40,
@@ -4107,7 +1687,7 @@
     "move_cost_mod": -1,
     "required_str": 14,
     "max_volume": 1000,
-    "flags": [ "TRANSPARENT", "CONTAINER", "SEALED", "PLACE_ITEM", "MOUNTABLE" ],
+    "flags": [ "TRANSPARENT", "CONTAINER", "SEALED", "PLACE_ITEM", "MOUNTABLE", "MINEABLE" ],
     "examine_action": "gunsafe_ml",
     "bash": {
       "str_min": 40,
@@ -4127,7 +1707,7 @@
     "move_cost_mod": -1,
     "required_str": 14,
     "max_volume": 1000,
-    "flags": [ "TRANSPARENT", "CONTAINER", "SEALED", "PLACE_ITEM", "MOUNTABLE" ],
+    "flags": [ "TRANSPARENT", "CONTAINER", "SEALED", "PLACE_ITEM", "MOUNTABLE", "MINEABLE" ],
     "bash": {
       "str_min": 40,
       "str_max": 200,
@@ -4146,7 +1726,7 @@
     "move_cost_mod": -1,
     "required_str": 14,
     "max_volume": 1000,
-    "flags": [ "TRANSPARENT", "CONTAINER", "SEALED", "PLACE_ITEM", "MOUNTABLE" ],
+    "flags": [ "TRANSPARENT", "CONTAINER", "SEALED", "PLACE_ITEM", "MOUNTABLE", "MINEABLE" ],
     "examine_action": "gunsafe_el",
     "bash": {
       "str_min": 40,
@@ -4166,7 +1746,7 @@
     "move_cost_mod": -1,
     "required_str": 14,
     "max_volume": 1000,
-    "flags": [ "TRANSPARENT", "CONTAINER", "PLACE_ITEM", "MOUNTABLE" ],
+    "flags": [ "TRANSPARENT", "CONTAINER", "PLACE_ITEM", "MOUNTABLE", "MINEABLE" ],
     "close": "f_safe_c",
     "bash": {
       "str_min": 40,
@@ -4328,7 +1908,7 @@
     "color": "dark_gray",
     "move_cost_mod": -1,
     "required_str": 10,
-    "flags": [ "PLACE_ITEM", "BLOCKSDOOR" ],
+    "flags": [ "PLACE_ITEM", "BLOCKSDOOR", "MINEABLE" ],
     "bash": {
       "str_min": 16,
       "str_max": 40,
@@ -4570,7 +2150,7 @@
     "color": "light_red",
     "move_cost_mod": -1,
     "required_str": 30,
-    "flags": [ "SEALED", "PLACE_ITEM", "ALARMED", "CONTAINER", "BLOCKSDOOR", "FLAMMABLE_HARD" ],
+    "flags": [ "SEALED", "PLACE_ITEM", "ALARMED", "CONTAINER", "BLOCKSDOOR", "FLAMMABLE_HARD", "MINEABLE" ],
     "examine_action": "vending",
     "bash": {
       "str_min": 150,
@@ -4648,7 +2228,6 @@
         { "item": "glass_sheet", "count": 1 },
         { "item": "bearing", "charges": [ 10, 16 ] }
       ]
->>>>>>> 73c02770
     },
     "bash": {
       "str_min": 8,
@@ -4695,202 +2274,6 @@
         { "item": "nail", "charges": [ 6, 8 ] }
       ]
     },
-<<<<<<< HEAD
-    {
-        "type" : "furniture",
-        "id" : "f_canvas_floor",
-        "name": "canvas floor",
-        "symbol": "#",
-        "color": "white",
-        "move_cost_mod": 0,
-        "required_str": -1,
-        "flags": ["TRANSPARENT", "FLAMMABLE", "PLACE_ITEM"]
-    },{
-        "type" : "furniture",
-        "id" : "f_kiln_empty",
-        "name": "charcoal kiln",
-        "description": "A rock kiln designed to burn wood and organic material into charcoal in absence of oxygen.",
-        "symbol": "U",
-        "color": "brown",
-        "move_cost_mod": -1,
-        "required_str": -1,
-        "examine_action": "kiln_empty",
-        "max_volume": 500,
-        "crafting_pseudo_item": "char_kiln",
-        "flags": ["CONTAINER", "FIRE_CONTAINER", "PLACE_ITEM", "EASY_DECONSTRUCT", "MINEABLE"],
-        "deconstruct": {
-            "items": [
-                { "item": "rock", "count": [30, 30] }
-            ]
-        },
-        "bash": {
-            "str_min": 25, "str_max": 180,
-            "sound": "crash!",
-            "sound_fail": "whump!",
-            "items": [
-                { "item": "rock", "count": [15, 30] }
-            ]
-        }
-    },{
-        "type" : "furniture",
-        "id" : "f_kiln_full",
-        "name": "filled charcoal kiln",
-        "description": "A rock kiln designed to burn wood and organic material into charcoal in absence of oxygen.",
-        "symbol": "U",
-        "color": "brown_red",
-        "move_cost_mod": -1,
-        "required_str": -1,
-        "examine_action": "kiln_full",
-        "flags": ["NOITEM", "SEALED", "CONTAINER", "FIRE_CONTAINER", "SUPPRESS_SMOKE", "PLACE_ITEM", "EASY_DECONSTRUCT", "MINEABLE"],
-        "deconstruct": {
-            "items": [
-                { "item": "rock", "count": [30, 30] }
-            ]
-        },
-        "bash": {
-            "str_min": 25, "str_max": 180,
-            "sound": "crash!",
-            "sound_fail": "whump!",
-            "items": [
-                { "item": "rock", "count": [15, 30] }
-            ]
-        }
-    },{
-        "type" : "furniture",
-        "id" : "f_kiln_metal_empty",
-        "name": "metal charcoal kiln",
-        "description": "A metal kiln designed to burn wood and organic material into charcoal in absence of oxygen.",
-        "symbol": "U",
-        "color": "blue",
-        "move_cost_mod": -1,
-        "required_str": -1,
-        "examine_action": "kiln_empty",
-        "max_volume": 500,
-        "crafting_pseudo_item": "char_kiln",
-        "flags": ["CONTAINER", "FIRE_CONTAINER", "PLACE_ITEM"],
-        "deconstruct": {
-            "items": [
-                { "item": "metal_tank", "count": [1, 4] },
-                { "item": "pipe", "count": [2, 4] }
-            ]
-        },
-        "bash": {
-            "str_min": 12, "str_max": 40,
-            "sound": "metal screeching!",
-            "sound_fail": "clang!",
-            "items": [
-                { "item": "scrap", "count": [2, 4] },
-                { "item": "steel_chunk", "count": [0, 3] },
-                { "item": "pipe", "count": [0, 4] }
-            ]
-        }
-    },{
-        "type" : "furniture",
-        "id" : "f_kiln_metal_full",
-        "name": "filled metal charcoal kiln",
-        "description": "A metal kiln designed to burn wood and organic material into charcoal in absence of oxygen.",
-        "symbol": "U",
-        "color": "blue_red",
-        "move_cost_mod": -1,
-        "required_str": -1,
-        "examine_action": "kiln_full",
-        "flags": ["NOITEM", "SEALED", "CONTAINER", "FIRE_CONTAINER", "SUPPRESS_SMOKE", "PLACE_ITEM"],
-        "deconstruct": {
-            "items": [
-                { "item": "metal_tank", "count": [1, 4] },
-                { "item": "pipe", "count": [2, 4] }
-            ]
-        },
-        "bash": {
-            "str_min": 12, "str_max": 40,
-            "sound": "metal screeching!",
-            "sound_fail": "clang!",
-            "items": [
-                { "item": "scrap", "count": [2, 4] },
-                { "item": "steel_chunk", "count": [0, 3] },
-                { "item": "pipe", "count": [0, 4] }
-            ]
-        }
-    },{
-        "type" : "furniture",
-        "id" : "f_robotic_arm",
-        "name": "robotic arm",
-        "symbol": "&",
-        "bgcolor": "yellow",
-        "move_cost_mod": 3,
-        "required_str": 18,
-        "flags": ["TRANSPARENT", "MOUNTABLE"],
-        "deconstruct": {
-            "items": [
-                { "item": "processor", "prob": 75},
-                { "item": "RAM", "prob": 80},
-                { "item": "power_supply", "prob": 70},
-                { "item": "amplifier", "prob": 90},
-                { "item": "steel_chunk", "count": [1, 4] },
-                { "item": "spring", "prob": 80},
-                { "item": "steel_lump", "prob": 60},
-                { "item": "sheet_metal", "prob": 50},
-                { "item": "motor", "prob": 60}
-            ]
-        },
-        "bash": {
-            "str_min": 8, "str_max": 45,
-            "sound": "smash!",
-            "sound_fail": "thunk.",
-            "items": [
-                { "item": "processor", "prob": 15},
-                { "item": "RAM", "prob": 30},
-                { "item": "power_supply", "prob": 50},
-                { "item": "amplifier", "prob": 70},
-                { "item": "steel_chunk", "count": [1, 3] },
-                { "item": "spring", "prob": 80},
-                { "item": "steel_lump", "prob": 50},
-                { "item": "sheet_metal", "prob": 30},
-                { "item": "scrap", "count": [2, 5] },
-                { "item": "motor", "prob": 30}
-            ]
-        }
-    },{
-        "type" : "furniture",
-        "id" : "f_aut_gas_console",
-        "name": "automated gas console",
-        "symbol": "9",
-        "color": "blue",
-        "move_cost_mod": -1,
-        "required_str": 25,
-        "flags": ["SEALED", "ALARMED", "BLOCKSDOOR"],
-        "examine_action": "pay_gas",
-        "bash": {
-            "str_min": 7, "str_max": 30,
-            "sound": "glass breaking!",
-            "sound_fail": "whack!",
-            "furn_set": "f_aut_gas_console_o"
-        }
-    },{
-        "type" : "furniture",
-        "id" : "f_aut_gas_console_o",
-        "name": "broken automated gas console",
-        "symbol": "9",
-        "color": "dark_gray",
-        "move_cost_mod": -1,
-        "required_str": 20,
-        "flags": ["BLOCKSDOOR"],
-        "bash": {
-            "str_min": 5, "str_max": 45,
-            "sound": "metal screeching!",
-            "sound_fail": "clang!",
-            "items": [
-                { "item": "scrap", "count": [2, 8] },
-                { "item": "steel_chunk", "count": [0, 3] },
-                { "item": "hose", "count": 1 },
-                { "item": "cu_pipe", "count": [1, 4] },
-                { "item": "scrap_copper", "count": [0, 2] }
-            ]
-        }
-    },{
-    "type" : "furniture",
-    "id" : "f_smoking_rack",
-=======
     "bash": {
       "str_min": 6,
       "str_max": 25,
@@ -5049,7 +2432,7 @@
     "examine_action": "kiln_empty",
     "max_volume": 500,
     "crafting_pseudo_item": "char_kiln",
-    "flags": [ "CONTAINER", "FIRE_CONTAINER", "PLACE_ITEM", "EASY_DECONSTRUCT" ],
+    "flags": [ "CONTAINER", "FIRE_CONTAINER", "PLACE_ITEM", "EASY_DECONSTRUCT", "MINEABLE" ],
     "deconstruct": { "items": [ { "item": "rock", "count": [ 30, 30 ] } ] },
     "bash": {
       "str_min": 25,
@@ -5069,7 +2452,7 @@
     "move_cost_mod": -1,
     "required_str": -1,
     "examine_action": "kiln_full",
-    "flags": [ "NOITEM", "SEALED", "CONTAINER", "FIRE_CONTAINER", "SUPPRESS_SMOKE", "PLACE_ITEM", "EASY_DECONSTRUCT" ],
+    "flags": [ "NOITEM", "SEALED", "CONTAINER", "FIRE_CONTAINER", "SUPPRESS_SMOKE", "PLACE_ITEM", "EASY_DECONSTRUCT", "MINEABLE" ],
     "deconstruct": { "items": [ { "item": "rock", "count": [ 30, 30 ] } ] },
     "bash": {
       "str_min": 25,
@@ -5208,17 +2591,13 @@
   {
     "type": "furniture",
     "id": "f_smoking_rack",
->>>>>>> 73c02770
     "name": "smoking rack",
     "description": "A special rack designed to smoke food for better preservation and taste.",
     "symbol": "=",
     "bgcolor": "brown",
     "move_cost_mod": 2,
     "required_str": -1,
-<<<<<<< HEAD
-    "flags": ["TRANSPARENT", "SEALED", "ALLOW_FIELD_EFFECT", "CONTAINER", "NOITEM", "EASY_DECONSTRUCT", "MINEABLE"],
-=======
-    "flags": [ "TRANSPARENT", "SEALED", "ALLOW_FIELD_EFFECT", "CONTAINER", "NOITEM", "EASY_DECONSTRUCT" ],
+    "flags": [ "TRANSPARENT", "SEALED", "ALLOW_FIELD_EFFECT", "CONTAINER", "NOITEM", "EASY_DECONSTRUCT", "MINEABLE" ],
     "crafting_pseudo_item": "char_smoker",
     "examine_action": "smoker_options",
     "deconstruct": { "items": [ { "item": "rock", "count": 8 }, { "item": "stick", "count": [ 16, 16 ] } ] },
@@ -5239,8 +2618,7 @@
     "bgcolor": "brown",
     "move_cost_mod": 2,
     "required_str": -1,
-    "flags": ["TRANSPARENT", "SEALED", "ALLOW_FIELD_EFFECT", "CONTAINER", "NOITEM", "EASY_DECONSTRUCT"],
->>>>>>> 73c02770
+    "flags": [ "TRANSPARENT", "SEALED", "ALLOW_FIELD_EFFECT", "CONTAINER", "NOITEM", "EASY_DECONSTRUCT", "MINEABLE" ],
     "crafting_pseudo_item": "char_smoker",
     "examine_action": "smoker_options",
     "bash": {
@@ -5263,17 +2641,8 @@
     "move_cost_mod": -1,
     "required_str": -1,
     "crafting_pseudo_item": "char_forge",
-<<<<<<< HEAD
-    "flags": ["SEALED", "CONTAINER", "NOITEM", "EASY_DECONSTRUCT", "MINEABLE"],
-    "deconstruct": {
-      "items": [
-        { "item": "rock", "count": 40 }
-      ]
-    },
-=======
-    "flags": [ "SEALED", "CONTAINER", "NOITEM", "EASY_DECONSTRUCT" ],
+    "flags": [ "SEALED", "CONTAINER", "NOITEM", "EASY_DECONSTRUCT", "MINEABLE" ],
     "deconstruct": { "items": [ { "item": "rock", "count": 40 } ] },
->>>>>>> 73c02770
     "examine_action": "reload_furniture",
     "bash": {
       "str_min": 18,
@@ -5293,7 +2662,7 @@
     "move_cost_mod": -1,
     "required_str": -1,
     "crafting_pseudo_item": "brick_kiln",
-    "flags": [ "SEALED", "CONTAINER", "NOITEM", "EASY_DECONSTRUCT" ],
+    "flags": [ "SEALED", "CONTAINER", "NOITEM", "EASY_DECONSTRUCT", "MINEABLE" ],
     "deconstruct": { "items": [ { "item": "rock", "count": 40 } ] },
     "examine_action": "reload_furniture",
     "bash": {
@@ -5325,320 +2694,8 @@
         { "item": "splinter", "count": [ 5, 10 ] }
       ]
     }
-<<<<<<< HEAD
-    },{
-        "type" : "furniture",
-        "id" : "f_clay_kiln",
-        "name": "clay kiln",
-        "description": "A kiln designed to bake clay pottery and bricks.",
-        "symbol": "^",
-        "color": "light_red",
-        "move_cost_mod": -1,
-        "required_str": -1,
-        "crafting_pseudo_item": "brick_kiln",
-        "flags": [ "SEALED", "CONTAINER", "NOITEM", "EASY_DECONSTRUCT", "MINEABLE"],
-        "deconstruct": {
-            "items": [
-                { "item": "rock", "count": 40 }
-            ]
-        },
-        "examine_action": "reload_furniture",
-        "bash": {
-            "str_min": 18, "str_max": 50,
-            "sound": "crunch!",
-            "sound_fail": "whump.",
-            "items": [
-                { "item": "rock", "count": [20, 30] }
-            ]
-        }
-    },{
-        "type" : "furniture",
-        "id" : "f_ladder",
-        "name": "stepladder",
-        "symbol": "H",
-        "color": "brown",
-        "move_cost_mod": 3,
-        "required_str": 6,
-        "flags": [ "LADDER", "TRANSPARENT", "SEEN_FROM_ABOVE" ],
-        "examine_action": "portable_structure",
-        "bash": {
-            "str_min": 6, "str_max": 40,
-            "sound": "smash!",
-            "sound_fail": "whump.",
-            "items": [
-                { "item": "2x4", "count": [4, 10] },
-                { "item": "nail", "charges": [10, 30] },
-                { "item": "splinter", "count": [5, 10] }
-            ]
-        }
-    },{
-        "type" : "furniture",
-        "id" : "f_boulder_small",
-        "name": "small boulder",
-        "description": "Blocking your path.  Should be easy to move.  It can be used as a primitive anvil.",
-        "symbol": "o",
-        "color": "dark_gray",
-        "move_cost_mod": 3,
-        "required_str": 10,
-        "crafting_pseudo_item": "boulder_anvil",
-        "flags": ["TRANSPARENT", "MINEABLE", "UNSTABLE", "MOUNTABLE", "TINY"],
-        "bash": {
-            "str_min": 16, "str_max": 40,
-            "sound": "smash!",
-            "sound_fail": "thump.",
-            "items": [
-                { "item": "rock", "count": [1, 6] }
-            ]
-        }
-      },{
-        "type" : "furniture",
-        "id" : "f_boulder_medium",
-        "name": "medium boulder",
-        "description": "Blocking your path.  It'll be a struggle to move.  It can be used as a primitive anvil.",
-        "symbol": "0",
-        "color": "dark_gray",
-        "move_cost_mod": 6,
-        "required_str": 16,
-        "crafting_pseudo_item": "boulder_anvil",
-        "flags": ["NOITEM", "TRANSPARENT", "MINEABLE", "UNSTABLE", "MOUNTABLE", "SHORT", "BASHABLE"],
-        "bash": {
-            "str_min": 32, "str_max": 80,
-            "sound": "smash!",
-            "sound_fail": "thump.",
-            "items": [
-                { "item": "rock", "count": [5, 11] }
-            ]
-        }
-      },{
-        "type" : "furniture",
-        "id" : "f_boulder_large",
-        "name": "large boulder",
-        "description": "Now how are you going to move this?",
-        "symbol": "O",
-        "color": "dark_gray",
-        "move_cost_mod": -1,
-        "required_str": 32,
-        "flags": ["NOITEM", "MINEABLE", "BASHABLE"],
-        "bash": {
-            "str_min": 64, "str_max": 160,
-            "sound": "smash!",
-            "sound_fail": "thump.",
-            "items": [
-                { "item": "rock", "count": [10, 22] },
-                { "item": "material_limestone", "charges": [2, 5], "prob": 30 },
-                { "item": "material_rocksalt", "count": [0, 1], "prob": 10 }
-            ]
-        }
-    },{
-        "type" : "furniture",
-        "id" : "f_slab",
-        "name": "stone slab",
-        "symbol": "n",
-        "color": "dark_gray",
-        "move_cost_mod": 2,
-        "required_str": 12,
-        "crafting_pseudo_item": "boulder_anvil",
-        "flags": ["PLACE_ITEM", "BLOCKSDOOR", "TRANSPARENT", "ALLOW_FIELD_EFFECT", "MOUNTABLE", "SHORT", "MINEABLE"],
-        "bash": {
-            "str_min": 20, "str_max": 40,
-            "sound": "smash!",
-            "sound_fail": "thump.",
-            "items": [
-                { "item": "rock", "count": [2, 7] }
-            ]
-        }
-    },{
-        "type" : "furniture",
-        "id" : "f_shackle",
-        "name": "manacles",
-        "symbol": "8",
-        "color": "light_gray",
-        "move_cost_mod": 1,
-        "required_str": -1,
-        "flags": ["TRANSPARENT", "ALLOW_FIELD_EFFECT", "MOUNTABLE", "SHORT"],
-        "bash": {
-            "str_min": 18, "str_max": 40,
-            "sound": "smash!",
-            "sound_fail": "crack.",
-            "items": [
-                { "item": "chain", "count": [0, 2] }
-            ]
-        }
-    },{
-        "type" : "furniture",
-        "id" : "f_grave_head",
-        "name": "headstone",
-        "description": "Keeps the bodies.",
-        "symbol": "_",
-        "color": "light_gray",
-        "move_cost_mod": 0,
-        "required_str": -1,
-        "crafting_pseudo_item": "boulder_anvil",
-        "flags": ["MINEABLE", "TRANSPARENT", "SHORT", "NOCOLLIDE", "ALLOW_FIELD_EFFECT", "MOUNTABLE", "PLACE_ITEM"],
-        "bash": {
-            "str_min": 50, "str_max": 150,
-            "sound": "crash!",
-            "sound_fail": "thump!",
-            "items": [
-                { "item": "rock", "count": [2, 4] }
-            ]
-        }
-    },{
-        "type" : "furniture",
-        "id" : "f_grave_stone",
-        "name": "gravestone",
-        "description": "Keeps the bodies.  More fancy.",
-        "symbol": "^",
-        "color": "light_gray",
-        "move_cost_mod": 2,
-        "required_str": -1,
-        "crafting_pseudo_item": "boulder_anvil",
-        "flags": ["MINEABLE", "NOITEM", "TRANSPARENT", "MOUNTABLE", "ROUGH", "PLACE_ITEM"],
-        "bash": {
-            "str_min": 60, "str_max": 160,
-            "sound": "crash!",
-            "sound_fail": "thump!",
-            "items": [
-                { "item": "rock", "count": [8, 14] }
-            ]
-        }
-    },{
-        "type" : "furniture",
-        "id" : "f_grave_stone_old",
-        "name": "worn gravestone",
-        "description": "A worn-out gravestone.",
-        "symbol": "^",
-        "color": "dark_gray",
-        "move_cost_mod": 1.5,
-        "required_str": -1,
-        "flags": ["MINEABLE", "NOITEM", "TRANSPARENT", "MOUNTABLE", "ROUGH", "PLACE_ITEM", "UNSTABLE"],
-        "bash": {
-            "str_min": 40, "str_max": 120,
-            "sound": "crash!",
-            "sound_fail": "thump!",
-            "items": [
-                { "item": "rock", "count": [5, 10] }
-            ]
-        }
-    },{
-        "type" : "furniture",
-        "id" : "f_grave_monument",
-        "name": "obelisk",
-        "symbol": "$",
-        "color": "black_white",
-        "move_cost_mod": -1,
-        "required_str": -1,
-        "flags": ["MINEABLE", "NOITEM"],
-        "bash": {
-            "str_min": 80, "str_max": 180,
-            "sound": "crash!",
-            "sound_fail": "thunk!",
-            "items": [
-                { "item": "rock", "count": [18, 30] }
-            ]
-        }
-    },{
-        "type" : "furniture",
-        "id" : "f_brazier",
-        "name": "brazier",
-        "symbol": "#",
-        "color": "red",
-        "move_cost_mod": 2,
-        "required_str": 8,
-        "flags": ["PLACE_ITEM", "TRANSPARENT", "FIRE_CONTAINER", "EASY_DECONSTRUCT"],
-        "deployed_item": "brazier",
-        "examine_action": "deployed_furniture",
-        "max_volume": 4000,
-        "bash": {
-            "str_min": 8, "str_max": 30,
-            "sound": "metal screeching!",
-            "sound_fail": "clang!",
-            "items": [
-                { "item": "scrap", "count": [0, 3] },
-                { "item": "steel_chunk", "count": [0, 2] },
-                { "item": "sheet_metal", "count": [0, 2] }
-            ]
-        }
-    },
-    {
-        "type" : "furniture",
-        "id" : "f_autodoc",
-        "name": "Autodoc Mk. XI",
-        "symbol": "&",
-        "description": "A surgical apparatus used for installation and uninstallation of bionics.  It's only as skilled as its operator.",
-        "color": "light_cyan",
-        "move_cost_mod": -1,
-        "required_str": -1,
-        "flags": ["TRANSPARENT"],
-        "examine_action": "autodoc",
-        "deconstruct": {
-            "items": [
-                { "item": "processor", "count": [1, 2] },
-                { "item": "RAM", "count": [4, 8] },
-                { "item": "cable", "charges": [4, 6] },
-                { "item": "small_lcd_screen", "count": [1, 2] },
-                { "item": "e_scrap", "count": [10, 16] },
-                { "item": "circuit", "count": [6, 10] },
-                { "item": "power_supply", "count": [2, 4] },
-                { "item": "amplifier", "count": [2, 4] },
-                { "item": "plastic_chunk", "count": [10, 12] },
-                { "item": "scrap", "count": [6, 8] }
-            ]
-        },
-        "bash": {
-            "str_min": 8, "str_max": 150,
-            "sound": "crunch!",
-            "sound_fail": "whack!",
-            "items": [
-                { "item": "processor", "prob": 25 },
-                { "item": "RAM", "count": [0, 2], "prob": 50 },
-                { "item": "cable", "charges": [1, 2], "prob": 50 },
-                { "item": "small_lcd_screen", "prob": 25 },
-                { "item": "e_scrap", "count": [1, 4], "prob": 50 },
-                { "item": "circuit", "count": [0, 2], "prob": 50 },
-                { "item": "power_supply", "prob": 25 },
-                { "item": "amplifier", "prob": 25 },
-                { "item": "plastic_chunk", "count": [4, 10], "prob": 50 },
-                { "item": "scrap", "count": [2, 6], "prob": 50 }
-            ]
-        }
-    },
-    {
-        "type" : "furniture",
-        "id" : "f_autodoc_couch",
-        "name": "Autodoc operation couch",
-        "symbol": "H",
-        "description": "A plush red sofa made less comfortable by the medical machinery directly above it.  It has a single leather strap on the right armrest.",
-        "bgcolor": "red",
-        "move_cost_mod": 2,
-        "required_str": 10,
-        "deconstruct": {
-            "items": [
-                { "item": "2x4", "count": 12 },
-                { "item": "rag", "count": [30, 33] },
-                { "item": "nail", "charges": [8, 10] },
-                { "item": "cable", "charges": [1, 2], "prob": 50 }
-            ]
-        },
-        "max_volume": 4000,
-        "flags": ["TRANSPARENT", "FLAMMABLE_ASH", "ORGANIC", "BLOCKSDOOR", "MOUNTABLE"],
-        "bash": {
-            "str_min": 10, "str_max": 40,
-            "sound": "smash!",
-            "sound_fail": "whump.",
-            "items": [
-                { "item": "2x4", "count": [2, 5] },
-                { "item": "nail", "charges": [3, 8] },
-                { "item": "splinter", "count": [1, 2] },
-                { "item": "rag", "count": [20, 30] }
-            ]
-        }
-    },
-    {
-=======
-  },
-  {
->>>>>>> 73c02770
+  },
+  {
     "type": "furniture",
     "id": "f_boulder_small",
     "name": "small boulder",
@@ -5707,7 +2764,7 @@
     "move_cost_mod": 2,
     "required_str": 12,
     "crafting_pseudo_item": "boulder_anvil",
-    "flags": [ "PLACE_ITEM", "BLOCKSDOOR", "TRANSPARENT", "ALLOW_FIELD_EFFECT", "MOUNTABLE", "SHORT" ],
+    "flags": [ "PLACE_ITEM", "BLOCKSDOOR", "TRANSPARENT", "ALLOW_FIELD_EFFECT", "MOUNTABLE", "SHORT", "MINEABLE" ],
     "bash": {
       "str_min": 20,
       "str_max": 40,
@@ -5840,10 +2897,6 @@
     "looks_like": "f_robotic_arm",
     "move_cost_mod": -1,
     "required_str": -1,
-<<<<<<< HEAD
-    "flags": [ "TRANSPARENT", "UNSTABLE", "PLACE_ITEM", "MOUNTABLE", "CONTAINER", "SEALED", "ALLOW_FIELD_EFFECT", "SHORT", "RUBBLE" ],
-    "examine_action": "rubble"
-=======
     "flags": [ "TRANSPARENT" ],
     "examine_action": "autodoc",
     "deconstruct": {
@@ -5878,7 +2931,6 @@
         { "item": "scrap", "count": [ 2, 6 ], "prob": 50 }
       ]
     }
->>>>>>> 73c02770
   },
   {
     "type": "furniture",
@@ -5922,10 +2974,6 @@
     "bgcolor": "brown",
     "move_cost_mod": 2,
     "required_str": -1,
-<<<<<<< HEAD
-    "flags": [ "TRANSPARENT", "UNSTABLE", "ROUGH", "PLACE_ITEM", "MOUNTABLE", "CONTAINER", "SEALED", "ALLOW_FIELD_EFFECT", "TINY", "RUBBLE" ],
-    "examine_action": "rubble"
-=======
     "flags": [
       "PLACE_ITEM",
       "TRANSPARENT",
@@ -5944,7 +2992,6 @@
       "sound_fail": "whump!",
       "items": [ { "item": "stick_long", "count": [ 1, 6 ] } ]
     }
->>>>>>> 73c02770
   },
   {
     "type": "furniture",

--- conflicted
+++ resolved
@@ -1263,7 +1263,6 @@
   },
   {
     "type": "terrain",
-<<<<<<< HEAD
     "id": "t_covered_salt_water_well",
     "name": "covered salt_water well",
     "description": "Deep well collecting water from a surrounding swamp.  Requires a method to draw water from.",
@@ -1285,7 +1284,10 @@
         { "item": "nail", "charges": [ 1, 4 ] },
         { "item": "splinter", "count": [ 1, 2 ] }
       ]
-=======
+    }
+  },
+  {
+    "type": "terrain",
     "id": "t_pit_straw",
     "name": "pit filled with straw",
     "symbol": "#",
@@ -1304,7 +1306,6 @@
       "sound_fail": "brush.",
       "ter_set": "t_pit_shallow",
       "items": [ { "item": "straw_pile", "count": [ 30, 40 ] } ]
->>>>>>> 689dfa57
     }
   },
   {

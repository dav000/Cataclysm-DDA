[
  {
    "id": "MISSION_GODCO_COOK_FOOD_1",
    "type": "mission_definition",
    "name": { "str": "Picky Meals" },
    "description": "Find 15 pounds (2000 units) of salt.",
    "goal": "MGOAL_FIND_ITEM",
    "difficulty": 1,
    "value": 0,
    "item": "salt",
    "count": 2000,
    "origins": [ "ORIGIN_SECONDARY" ],
    "followup": "MISSION_GODCO_COOK_FOOD_2",
    "dialogue": {
      "describe": "I need a supply of salt.",
      "offer": "I know this doesn't sound important, but I am running low on salt.  We don't just need it as a seasoning, it's also vital for food preservation.  Could you find about 15 pounds of salt for me?",
      "accepted": "Don't forget to tell me when you have them.",
      "rejected": "It's okay, I can do without them.  Just let me know if you reconsider.",
      "advice": "There's a lot of places to look.  They are common in house kitchens, restaurants or grocery stores.",
      "inquire": "How is the search going?  Have you found 'em?",
      "success": "I really appreciate your help.  Don't worry, you won't leave empty-handed.",
      "success_lie": "Thanks for trying… I guess.",
      "failure": "Don't worry about it, it's not that important."
    },
    "end": { "effect": [ { "u_spawn_item": "icon", "count": 2 } ], "opinion": { "trust": 1, "value": 1 } },
    "fail": { "opinion": { "anger": 1 } }
  },
  {
    "id": "MISSION_GODCO_COOK_FOOD_2",
    "type": "mission_definition",
    "name": { "str": "Pickled Meals" },
    "description": "Find 5 glass jars.",
    "goal": "MGOAL_FIND_ITEM",
    "difficulty": 2,
    "value": 0,
    "item": "jar_glass_sealed",
    "count": 5,
    "origins": [ "ORIGIN_SECONDARY" ],
    "followup": "MISSION_GODCO_COOK_FOOD_3",
    "dialogue": {
      "describe": "I need several glass jars.",
      "offer": "This task is bit more serious.  I don't have enough jars to preserve perishables for the future, and we can't just store everything in salt.  We could do our own canning if we had some more glass jars.  I could get by with 5 for now.",
      "accepted": "Thanks for accepting this task.  It'll take a load off my shoulders.  I finally won't have to worry about this problem anymore.",
      "rejected": "Just let me know if you change your mind.",
      "advice": "Glass jars are not that hard to find.  I'd look for them in residential areas.",
      "inquire": "Have you found the jars?",
      "success": "Thank you for your help.  Here's your reward.  I have one more task to do.",
      "success_lie": "Thanks for trying… I guess.",
      "failure": "It's not a big deal, it isn't that urgent."
    },
    "end": { "effect": [ { "u_spawn_item": "icon", "count": 5 } ], "opinion": { "trust": 1, "value": 1 } },
    "fail": { "opinion": { "anger": 1 } }
  },
  {
    "id": "MISSION_GODCO_COOK_FOOD_3",
    "type": "mission_definition",
    "name": { "str": "Prickled Meals" },
    "description": "Find a butcher knife.",
    "goal": "MGOAL_FIND_ITEM",
    "difficulty": 1,
    "value": 0,
    "item": "knife_huge",
    "count": 1,
    "origins": [ "ORIGIN_SECONDARY" ],
    "dialogue": {
      "describe": "I need something sharper.",
      "offer": "I don't have any butcher knives in here.  It's difficult to cut anything hard without it.  It's good to have one, even though I won't use it that often.  Could you get me one, or anything similarly suitable?",
      "accepted": "Thank you for accepting.  I can't cut anything with this dull knife.",
      "rejected": "I guess I have to cut them with my steak knife.",
      "advice": "Butcher knives are not that rare to find.  They are commonly found in kitchens.",
      "inquire": "Do you have that knife now?",
      "success": "I am grateful for the help you've done.",
      "success_lie": "Thanks for trying… I guess.",
      "failure": "Don't worry about it, it's not that important."
    },
    "end": { "effect": [ { "u_spawn_item": "icon", "count": 3 } ], "opinion": { "trust": 1, "value": 1 } },
    "fail": { "opinion": { "anger": 1 } }
  },
  {
    "id": "MISSION_GODCO_FOOD_GUARD_BOOK",
    "type": "mission_definition",
    "name": { "str": "Busy While Working" },
    "description": "Find 3 mystery novels.",
    "goal": "MGOAL_FIND_ITEM",
    "difficulty": 2,
    "value": 0,
    "item": "novel_mystery",
    "count": 3,
    "origins": [ "ORIGIN_SECONDARY" ],
    "has_generic_rewards": false,
    "dialogue": {
      "describe": "I'd like to read some mystery novels.",
      "offer": "Sometimes it gets a little bit boring up here, and I like to read something to take my mind off of things.  Problem is, I've run out of books.  I've been wanting to read some mystery novels as of late, so could you get me three of them?",
      "accepted": "Just bring them to me when you have it.",
      "rejected": "Nevermind then.  I hope you'll change your mind.",
      "advice": "I'd loot libraries and bookstores.",
      "inquire": "So, have you found the books?",
      "success": "Thank you.  This will keep me busy for a while.  Please take this as a token of my gratitude.",
      "success_lie": "Could you give them to me?",
      "failure": "Fine.  I can read something else."
    },
    "end": { "effect": [ { "u_spawn_item": "icon", "count": 2 } ], "opinion": { "trust": 2, "value": 1 } },
    "fail": { "opinion": { "anger": 1 } }
  },
  {
    "id": "MISSION_GODCO_FOOD_GUARD_CANNING_STARTUP",
    "type": "mission_definition",
    "name": { "str": "Canning Startup" },
    "description": "Find 100 medium tin cans to can with.",
    "goal": "MGOAL_FIND_ITEM",
    "difficulty": 2,
    "value": 0,
    "item": "can_medium",
    "count": 100,
    "origins": [ "ORIGIN_SECONDARY" ],
    "followup": "MISSION_GODCO_FOOD_GUARD_GET_TRAP_BOOK",
    "has_generic_rewards": false,
    "dialogue": {
      "describe": "I'd like to have some cans to store food in.",
      "offer": "Now that we have some canning pots from Helena, we can start storing foodstuffs more easily around here.  Recycling our old tin cans is great and all, but if we get a big influx of new foods, then we can't properly store it all.  As such, if you could find about 100 more empty medium tin cans for me, I'd really appreciate it.",
      "accepted": "Just bring it to me when you have it.",
      "rejected": "Nevermind then.  I hope you'll change your mind.",
      "advice": "I'd look anywhere there's food waste or scrap piles.  We can wash out the cans when we get them.",
      "inquire": "So, have you found the cans?",
      "success": "Thank you, now we won't have to worry about running out of food in the winter.",
      "success_lie": "Could you give them to me?",
      "failure": "Fine.  I'll get them myself."
    },
    "end": { "effect": [ { "u_spawn_item": "icon", "count": 10 } ], "opinion": { "trust": 2, "value": 1 } },
    "fail": { "opinion": { "anger": 1 } }
  },
  {
    "id": "MISSION_GODCO_FOOD_GUARD_GET_TRAP_BOOK",
    "type": "mission_definition",
    "name": { "str": "Find a copy of The Modern Trapper" },
    "description": "Find a copy of The Modern Trapper so Eddie can learn how to lay traps.",
    "goal": "MGOAL_FIND_ITEM",
    "difficulty": 2,
    "value": 0,
    "item": "manual_traps",
    "count": 1,
    "origins": [ "ORIGIN_SECONDARY" ],
    "followup": "MISSION_GODCO_FOOD_GUARD_BETTER_FOOD_STORAGE",
    "has_generic_rewards": false,
    "dialogue": {
      "describe": "I'd like to read some trapping guides.",
      "offer": "Since we've got all the stuff to store away food, I figure that it's time we get some more.  I've been talking it over with Russell, and I think setting out animal traps is a good way to go.  The problem is, nobody here knows how to do it.  I've heard that The Modern Trapper is a good place to start, so if you could get me a copy, I'd really appreciate it.",
      "accepted": "Just bring it to me when you have it.",
      "rejected": "Too trivial for you?",
      "advice": "I'd loot libraries and bookstores.",
      "inquire": "So, have you found it?",
      "success": "Thank you, me and Russell will start studying it soon.",
      "success_lie": "Where is it?",
      "failure": "Fine.  I can read something else."
    },
    "end": { "effect": [ { "u_spawn_item": "icon", "count": 7 } ], "opinion": { "trust": 1, "value": 1 } },
    "fail": { "opinion": { "anger": 1 } }
  },
  {
    "id": "MISSION_GODCO_FOOD_GUARD_BETTER_FOOD_STORAGE",
    "type": "mission_definition",
    "name": { "str": "Store Up Your Grain" },
    "description": "Find 5,398 pounds of sheet metal (408 units) to help Eddie build a warehouse.",
    "goal": "MGOAL_FIND_ITEM",
    "difficulty": 5,
    "value": 0,
    "item": "sheet_metal",
    "count": 408,
    "origins": [ "ORIGIN_SECONDARY" ],
    "has_generic_rewards": false,
    "dialogue": {
      "describe": "I'd like to have better food storage.",
      "offer": "I've been drawing up some plans to expand our food storage around here.  Now that we won't starve to death anytime soon, our old crates just aren't cutting it, so we're going to build a small warehouse to store everything, and I've gathered a crew to build it.  We've got most of the materials covered, but we don't have enough sheet metal to make the shelves.  If you could get us about 5,000 pounds of the stuff, I'll pay you handsomely with what we have.  How does that sound?",
      "accepted": "Just bring it to me when you have it.",
      "rejected": "Alright, I'll find someone else.",
      "advice": "If you can find a steel mill, I'd look there.",
      "inquire": "Do you have the sheet metal?",
      "success": "I can't thank you enough, here's the pay for it.  Here in a while, we'll have a spot to put all of our food.",
      "success_lie": "Alright, where's it all at?",
      "failure": "Sorry, I had to find someone else since you didn't come through."
    },
    "end": {
<<<<<<< HEAD
      "effect": [ { "run_eocs": "godco_place_warehouse_new", "time_in_future": "336 hours" }, { "u_spawn_item": "icon", "count": 137 } ],
=======
      "effect": [
        { "npc_location_variable": { "context_val": "search_locale" } },
        {
          "queue_eocs": "godco_place_warehouse_new",
          "time_in_future": "336 hours",
          "variables": { "search_locale": { "context_val": "search_locale" } }
        },
        { "u_spawn_item": "icon", "count": 137 }
      ],
>>>>>>> a05e593b
      "opinion": { "trust": 7, "value": 6, "anger": -3 }
    },
    "fail": { "opinion": { "anger": 3 } }
  },
  {
    "id": "MISSION_GODCO_GET_GUITAR_STRING",
    "type": "mission_definition",
    "name": { "str": "Obtain a guitar string" },
    "description": "Find a length of tempered steel wire to be used as a guitar string.",
    "goal": "MGOAL_FIND_ITEM",
    "difficulty": 1,
    "value": 0,
    "item": "qt_wire",
    "count": 1,
    "origins": [ "ORIGIN_SECONDARY" ],
    "dialogue": {
      "describe": "I need a new guitar string.",
      "offer": "One of my guitar strings busted from where I smacked a zombie.  If you could get me a new string, I can fix my guitar.",
      "accepted": "Thanks.  I'll give you a performance when you get back with it.",
      "rejected": "I guess I'll just skip that note.",
      "advice": "I read that musical wire is made of tempered steel.  Music shops should have some, or you could take apart a piano.",
      "inquire": "Do you have it?",
      "success": "Thank you so much!  This should last for a while.",
      "success_lie": "Thanks for trying… I guess.",
      "failure": "Don't worry about it, I'll do it myself."
    },
    "end": {
      "effect": [ { "npc_add_var": "mission_completed_sonia_guitar_fixed", "value": "yes" }, { "u_spawn_item": "icon", "count": 1 } ],
      "opinion": { "trust": 1, "value": 1 }
    },
    "fail": { "opinion": { "anger": 1 } }
  },
  {
    "id": "MISSION_GODCO_DARRYL_WELL1",
    "type": "mission_definition",
    "name": { "str": "Well Construction" },
    "description": "Find eight pipes for Darryl Johnson.",
    "goal": "MGOAL_FIND_ITEM",
    "difficulty": 1,
    "value": 0,
    "item": "pipe",
    "count": 8,
    "origins": [ "ORIGIN_SECONDARY" ],
    "has_generic_rewards": false,
    "followup": "MISSION_GODCO_DARRYL_WELL2",
    "dialogue": {
      "describe": "I need eight pipes to start construction.",
      "offer": "Now that's some enthusiasm, pal.  Ever since our water supply shut off, we've been using the nearby river for most of our water needs.  Who knows how many bloated corpses have decayed in that.  I want to construct a well, but I'm missing some building materials - eight pipes to be exact.",
      "accepted": "I wish you the best, pal.  I appreciate it.",
      "rejected": "Come back when you get a chance.",
      "advice": "Try disassembling some lockers.  Just don't destroy our furniture, we'll be needing it.",
      "inquire": "Well, do you have them?",
      "success": "Great, I can finally start constructing this thing.",
      "success_lie": "What good does this do us?",
      "failure": "I guess it was just a pipe dream."
    },
    "end": {
      "effect": [
        { "npc_add_var": "mission_completed_godco_darryl_mission1", "value": "in-progress" },
        { "u_spawn_item": "icon", "count": 3 }
      ],
      "update_mapgen": {
        "om_terrain": "godco_5",
        "set": [
          { "point": "furniture", "id": "f_null", "x": 15, "y": 23 },
          { "point": "terrain", "id": "t_covered_well", "x": 15, "y": 23 }
        ]
      },
      "opinion": { "trust": 1, "value": 1 }
    },
    "fail": { "opinion": { "anger": 1 } }
  },
  {
    "id": "MISSION_GODCO_DARRYL_WELL2",
    "type": "mission_definition",
    "name": { "str": "Water Pump Construction" },
    "description": "Find a mechanical pump for Darryl Johnson.",
    "goal": "MGOAL_FIND_ITEM",
    "difficulty": 1,
    "value": 0,
    "item": "well_pump",
    "count": 1,
    "origins": [ "ORIGIN_SECONDARY" ],
    "has_generic_rewards": false,
    "followup": "MISSION_GODCO_DARRYL_COOP1",
    "dialogue": {
      "describe": "I need a mechanical pump to finish construction.",
      "offer": "It's less like a well, and more like a covered pit currently.  I'll need you to find a mechanical pump, one that will make this <swear> thing work.",
      "accepted": "Take care of yourself out there.",
      "rejected": "Come back when you get a chance.  We need skilled survivors.",
      "advice": "Try disassembling another well.",
      "inquire": "Managed to find that pump?",
      "success": "Much obliged, survivor.  Thanks to you, we don't need to worry about where our water's gonna come from.  Here, take this as a token of our gratitude.",
      "success_lie": "What good does this do us?",
      "failure": "It was a lost cause anyways…"
    },
    "end": {
      "effect": [ { "npc_add_var": "mission_completed_godco_darryl_mission1", "value": "yes" }, { "u_spawn_item": "icon", "count": 6 } ],
      "update_mapgen": { "om_terrain": "godco_5", "set": [ { "point": "terrain", "id": "t_water_pump", "x": 15, "y": 23 } ] },
      "opinion": { "trust": 1, "value": 1 }
    },
    "fail": { "opinion": { "anger": 1 } }
  },
  {
    "id": "MISSION_GODCO_DARRYL_COOP1",
    "type": "mission_definition",
    "name": { "str": "Chicken Coop Construction" },
    "description": "Get 150 nails for Darryl.",
    "goal": "MGOAL_FIND_ITEM",
    "difficulty": 1,
    "value": 0,
    "item": "nail",
    "count": 150,
    "origins": [ "ORIGIN_SECONDARY" ],
    "has_generic_rewards": false,
    "dialogue": {
      "describe": "I need nails to build a chicken coop",
      "offer": "Now that we've got a steady supply of water, I've been thinking about raising some livestock.  I'm starting with some chickens I found on a farm the other day, but I don't have a coop for them.  If you can get me 150 nails, I can start building one.",
      "accepted": "Take care of yourself out there.",
      "rejected": "Its a simple job.",
      "advice": "You could take apart some furniture in town, or make them yourself.",
      "inquire": "Got the nails?",
      "success": "Thank you.  I should have some eggs in a week, once I finish the coop.  Come back and buy some!",
      "success_lie": "What good does this do us?",
      "failure": "It was a lost cause anyways…"
    },
    "end": {
      "effect": [
        { "npc_location_variable": { "context_val": "search_locale" } },
        { "math": [ "darryl_building_coop", "=", "1" ] },
<<<<<<< HEAD
        { "run_eocs": "godco_place_coop_new", "time_in_future": "168 hours" },
=======
        {
          "queue_eocs": "godco_place_coop_new",
          "time_in_future": "168 hours",
          "variables": { "search_locale": { "context_val": "search_locale" } }
        },
>>>>>>> a05e593b
        { "u_spawn_item": "icon", "count": 6 }
      ],
      "opinion": { "trust": 2, "value": 2 }
    },
    "fail": { "opinion": { "anger": 2 } }
  },
  {
    "id": "MISSION_GODCO_RUSSELL_TROPHY1",
    "type": "mission_definition",
    "name": { "str": "Trophy Hunt I" },
    "description": "Help Russell Connelly expand his trophy collection by gathering three hunks of slime glob.",
    "goal": "MGOAL_FIND_ITEM",
    "difficulty": 1,
    "value": 0,
    "start": {
      "assign_mission_target": { "om_terrain": "slimepit_down", "om_special": "Slime Pit", "reveal_radius": 3, "search_range": 280 }
    },
    "item": "slime_scrap",
    "count": 3,
    "origins": [ "ORIGIN_SECONDARY" ],
    "has_generic_rewards": false,
    "followup": "MISSION_GODCO_RUSSELL_TROPHY2",
    "dialogue": {
      "describe": "I need your help…",
      "offer": "I have the location for an alien crash site.  I want you to investigate and bring me anything you'd find interesting.",
      "accepted": "Good luck out there!",
      "rejected": "That's all right.  Not everyone is cut out for this.",
      "advice": "Worst case scenario you'll be covered in slime.  There's nothing to fear, I hope.",
      "inquire": "Any luck, survivor?",
      "success": "Good one!  Survivor, you have just passed my test.  I knew you could do it.  Your work shall be rewarded!",
      "success_lie": "You liar!",
      "failure": "You give up?  This country fell apart because no one could find a good man to rely on… might as well give up, I guess."
    },
    "end": { "effect": [ { "u_spawn_item": "icon", "count": 3 } ], "opinion": { "trust": 2, "value": 1 } },
    "fail": { "opinion": { "anger": 1 } }
  },
  {
    "id": "MISSION_GODCO_RUSSELL_TROPHY2",
    "type": "mission_definition",
    "name": { "str": "Trophy Hunt II" },
    "description": "Continue the quest for trophies by finding an unhatched spider egg.",
    "goal": "MGOAL_CONDITION",
    "difficulty": 1,
    "value": 0,
    "count": 1,
    "goal_condition": {
      "or": [
        { "u_has_items": { "item": "egg_spider_cellar", "count": 1 } },
        { "u_has_items": { "item": "egg_spider_jumping", "count": 1 } },
        { "u_has_items": { "item": "egg_spider_trapdoor", "count": 1 } },
        { "u_has_items": { "item": "egg_spider_web", "count": 1 } },
        { "u_has_items": { "item": "egg_spider_widow", "count": 1 } },
        { "u_has_items": { "item": "egg_spider_wolf", "count": 1 } }
      ]
    },
    "origins": [ "ORIGIN_SECONDARY" ],
    "has_generic_rewards": false,
    "followup": "MISSION_GODCO_RUSSELL_TROPHY3",
    "dialogue": {
      "describe": "I need your help…",
      "offer": "<the_cataclysm> didn't spare us humans.  Our former selves would look at us in disgust at the things we do for survival.  At least, that's what I was told.  I heard reports of arachnids deep in the woods.  I can't exactly pinpoint where their webs are, but I'm sure you'll figure it out once you're stuck in them.  I'd like me a spider egg!",
      "accepted": "Thanks, make sure you're ready for whatever beast is waiting for you.",
      "rejected": "That's all right.  Not everyone is cut out for this.",
      "advice": "Don't worry <name_g>, I wouldn't send you on a suicide mission, would I?",
      "inquire": "Managed to succeed, survivor?",
      "success": "Nice catch!  Friend, you've proven yourself to be an extraordinary survivor.  Maybe there's still hope for humanity.  I'll take that egg, thank you very much.  Here's your reward and some bullets for your effort.",
      "success_lie": "You liar!",
      "failure": "You give up?  This country fell apart because no one could find a good man to rely on… might as well give up, I guess."
    },
    "end": {
      "effect": [
        { "u_spawn_item": "270win_jsp", "count": 4 },
        { "u_spawn_item": "icon", "count": 5 },
        { "run_eocs": "EOC_MISSION_GODCO_TROPHY2_done" }
      ],
      "opinion": { "trust": 2, "value": 2 }
    },
    "fail": { "opinion": { "anger": 2 } }
  },
  {
    "id": "MISSION_GODCO_RUSSELL_TROPHY3",
    "type": "mission_definition",
    "name": { "str": "Trophy Hunt III" },
    "description": "Bring one last trophy to Russell Connelly.  Harvest a sting from a bee.",
    "goal": "MGOAL_FIND_ITEM",
    "difficulty": 3,
    "value": 0,
    "start": { "assign_mission_target": { "om_terrain": "hive", "om_special": "Bee Hive", "reveal_radius": 3, "search_range": 280 } },
    "item": "bee_sting",
    "count": 1,
    "origins": [ "ORIGIN_SECONDARY" ],
    "has_generic_rewards": false,
    "dialogue": {
      "describe": "I need your help…",
      "offer": "It feels like I'm doing this for revenge.  I have one last mission for you.  Ever seen those ginormous bee hives?  Well, I can tell you where the closest one is.  Just kill off one stray bee, harvest its stinger and bring it to me.",
      "accepted": "I wish you the best of luck, may God guide your path.",
      "rejected": "This passion of mine may just be getting to me…",
      "advice": "If I were you, I'd bring a gun and a butcher knife.  I don't think bug spray work anymore.",
      "inquire": "How is the hunt going, survivor?  Any luck?",
      "success": "Well, partner, this might just be the end of the road.  I hope you enjoyed it as much as I have.  In the meantime… here's your reward, a handful of icons, that's all I have left.  Spend them all, I think you've deserved it.",
      "success_lie": "You liar!",
      "failure": "You give up now?  This country fell apart because no one could find a good man to rely on… might as well give up, I guess."
    },
    "end": {
      "effect": [
        { "u_spawn_item": "270win_jsp", "count": 8 },
        { "u_spawn_item": "icon", "count": 8 },
        { "npc_add_effect": "hunt_godco_russell", "duration": "PERMANENT" }
      ],
      "opinion": { "trust": 1, "value": 1 }
    },
    "fail": { "opinion": { "anger": 1 } }
  },
  {
    "id": "MISSION_GODCO_ZACHARY_KILL_NIGHTMARE",
    "type": "mission_definition",
    "name": { "str": "End The Nightmare" },
    "goal": "MGOAL_KILL_MONSTER",
    "description": "Kill whatever's keeping Zachary up at night.",
    "difficulty": 5,
    "value": 0,
    "start": {
      "assign_mission_target": { "om_terrain": "forest", "reveal_radius": 1, "random": false, "search_range": 20, "min_distance": 5, "z": 0 },
      "update_mapgen": { "place_monster": [ { "monster": "mon_zombie_screecher", "x": 11, "y": 11, "target": true } ] }
    },
    "end": {
      "effect": [
        { "u_spawn_item": "icon", "count": 12 },
        { "u_add_var": "mission_meeting_zachary_willing_to_follow", "value": "yes" }
      ],
      "opinion": { "trust": 3, "value": 3 }
    },
    "fail": { "opinion": { "anger": 3 } },
    "origins": [ "ORIGIN_SECONDARY" ],
    "has_generic_rewards": false,
    "//": "Quest handled via external dialogue, player will never see this text.",
    "dialogue": {
      "describe": "Kill whatever's keeping Zachary up at night.",
      "offer": ".",
      "accepted": ".",
      "rejected": ".",
      "advice": ".",
      "inquire": "Any luck with that horror?",
      "success": "Oh thank you!  Now I can finally get a nights sleep.  Here, I've got some icons saved up, I want you to have them.",
      "success_lie": "I can still hear it, crying out in the night.",
      "failure": "I'm not gonna go and fix this <swear> mess."
    }
  },
  {
    "id": "MISSION_GODCO_GREENWOOD_1",
    "type": "mission_definition",
    "name": { "str": "Fungus Among Us" },
    "description": "Purge the cultists in exchange for <reward_count:icon> icons.",
    "goal": "MGOAL_KILL_MONSTER",
    "difficulty": 4,
    "value": 0,
    "start": {
      "assign_mission_target": { "om_terrain": "field", "reveal_radius": 1, "random": true, "search_range": 60, "min_distance": 20 },
      "update_mapgen": {
        "rows": [
          "     ..............     ",
          "  .........&&.........  ",
          " ......,,,&,,,,,,...... ",
          " ....,,,,,&,&,,,,,,.... ",
          " ...,,,,,&&__&,,,,,,... ",
          "...,,,,&&&___&___,,,,...",
          "...,,,&&____&_____,,&...",
          "..,,,,_&&&&&___&__&&,,..",
          "..&&,_&__&__&&&_&&_,,,..",
          "..,,&_&_&_______&__,,,..",
          "..,,_&_&&_______&__&&,..",
          "..,&&&_&___XX_&&&&&&,,..",
          ".&&,&__&___XX_&_&___,,..",
          "..&,&__&&_____&_&_&_,,..",
          "..&&&&__&&&&&&___&&,,,..",
          "..,&,&&_______&____,,,..",
          "..,&,,&____&&&___&&&,,..",
          "...&,,&&__&____&&_,,,...",
          "..&,,,,&&&_&&&&__,,,,...",
          " ...,,,,,&__&_,,,,,,... ",
          " ....,,,&&,,,&,,,,,.... ",
          " ......&,,,,,,&&,...... ",
          "  ..............&&....  ",
          "     ..............     "
        ],
        "terrain": {
          " ": [ [ "t_grass_dead", 4 ], "t_dirtmound", "t_grass", "t_fungus" ],
          ".": [ [ "t_grass_dead", 2 ], "t_fungus" ],
          ",": [ [ "t_grass_dead", 3 ], [ "t_fungus", 7 ], "t_fungus_mound" ],
          "_": [ [ "t_fungus", 25 ], "t_fungus_mound", [ "t_tree_fungal", 3 ], [ "t_tree_fungal_young", 2 ] ],
          "&": "t_fungus_mound",
          "X": "t_marloss"
        },
        "furniture": {
          " ": [
            [ "f_null", 18 ],
            [ "f_boulder_small", 3 ],
            [ "f_boulder_medium", 2 ],
            "f_boulder_large",
            [ "f_flower_fungal", 2 ],
            "f_fungal_mass"
          ],
          ".": [ [ "f_null", 18 ], [ "f_flower_fungal", 4 ], [ "f_fungal_mass", 3 ], "f_fungal_clump" ],
          ",": [ [ "f_null", 12 ], [ "f_fungal_mass", 2 ], "f_flower_fungal", "f_fungal_clump" ],
          "_": [ [ "f_null", 10 ], [ "f_fungal_mass", 2 ], "f_fungal_clump" ],
          "&": [ [ "f_fungal_tangle", 8 ], "f_fungal_clump", "f_fungal_mass" ]
        },
        "place_monster": [
          { "monster": "mon_marloss_zealot_m", "x": 10, "y": 10, "target": true },
          { "monster": "mon_marloss_zealot_f", "x": 11, "y": 11, "target": true },
          { "monster": "mon_marloss_zealot_m", "x": 12, "y": 12, "target": true },
          { "monster": "mon_marloss_zealot_f", "x": 13, "y": 13, "target": true }
        ]
      }
    },
    "end": { "effect": [ { "u_spawn_item": "icon", "count": 15 } ], "opinion": { "trust": 2, "value": 2 } },
    "fail": { "opinion": { "anger": 2 } },
    "origins": [ "ORIGIN_SECONDARY" ],
    "followup": "MISSION_GODCO_GREENWOOD_2",
    "dialogue": {
      "describe": "We need help…",
      "offer": "There's a weird fungus that started to invade ever since <the_cataclysm>, and several individuals in strange robes are cultivating it.  I've seen what it can do, so I need you to execute them and destroy all traces of these strange mushrooms.",
      "accepted": "God bless you!",
      "rejected": "That fungus is going to kill us all if it isn't stopped.",
      "advice": "Despite how fast it grows, it's highly vulnerable to fire.",
      "inquire": "Have you dealt with them?",
      "success": "Thank you.  I don't like killing people, but this time we had too.  Here, take this; its some of our internal money that we've started using.  You know those religious pamphlets shaped like bills people would leave?  These are some of those, couldn't stand 'em myself.",
      "success_lie": "What good does this do us?",
      "failure": "We'll have to try again, I suppose."
    }
  },
  {
    "id": "MISSION_GODCO_GREENWOOD_2",
    "type": "mission_definition",
    "name": { "str": "Relic Recovery" },
    "description": "Retrieve a religious relic for Greenwood in exchange for <reward_count:icon> icons.",
    "goal": "MGOAL_FIND_ITEM",
    "difficulty": 1,
    "value": 0,
    "item": "small_relic",
    "start": {
      "assign_mission_target": { "om_terrain": "cathedral_1_SE", "om_special": "cathedral", "reveal_radius": 1, "random": false, "search_range": 100 }
    },
    "origins": [ "ORIGIN_SECONDARY" ],
    "followup": "MISSION_GODCO_GREENWOOD_3",
    "dialogue": {
      "describe": "I need your help…",
      "offer": "I've been looking to spruce up this place with some iconography, and a small relic would do just that.  It'd help tremendously with morale around here, so I need you to find one for me.",
      "accepted": "Please bring it back as soon as possible.",
      "rejected": "It'd really help us…",
      "advice": "I know most cathedrals keep small relics, that's a good place to look.",
      "inquire": "Any luck?",
      "success": "Thank you, <name_g>.  Take these for your trouble.",
      "success_lie": "What good does this do us?",
      "failure": "I'll have to make my own, I guess…"
    },
    "end": { "effect": [ { "u_spawn_item": "icon", "count": 10 } ], "opinion": { "trust": 1, "value": 1 } },
    "fail": { "opinion": { "anger": 1 } }
  },
  {
    "id": "MISSION_GODCO_GREENWOOD_3",
    "type": "mission_definition",
    "name": { "str": "Bible Belt" },
    "description": "Find twenty King James Bibles for Greenwood in exchange for <reward_count:icon> icons.",
    "goal": "MGOAL_FIND_ITEM",
    "difficulty": 1,
    "value": 0,
    "item": "holybook_bible1",
    "count": 20,
    "start": {
      "assign_mission_target": { "om_terrain": "s_bookstore", "om_special": "s_bookstore", "reveal_radius": 1, "random": false, "search_range": 100 }
    },
    "origins": [ "ORIGIN_SECONDARY" ],
    "dialogue": {
      "describe": "I need your help…",
      "offer": "When we skipped town during <the_cataclysm>, most of us left our possessions behind.  We only have a few Bibles here for all of us, and they're starting to fall apart.  If you could get 20 more, in the King James version, I'd pay well for them.",
      "accepted": "May God bless you.",
      "rejected": "It'd really help us…",
      "advice": "A book store should have enough, I'll mark one for you.",
      "inquire": "Any luck?",
      "success": "May God bless you, <name_g>.",
      "success_lie": "What good does this do us?",
      "failure": "I'll have to make my own, I guess…"
    },
    "//": "5.50 (price of bibles) x 20 (count), with a 10% upcharge as a delivery fee. Divide by 2.50 to convert to icons.",
    "end": { "effect": [ { "u_spawn_item": "icon", "count": 48 } ], "opinion": { "trust": 1, "value": 1 } },
    "fail": { "opinion": { "anger": 1 } }
  },
  {
    "id": "MISSION_GODCO_JULIAN_PAPER",
    "type": "mission_definition",
    "name": { "str": "Remnants of Civilization" },
    "description": "Find ten rolls of toilet paper for Julian Ray.",
    "goal": "MGOAL_FIND_ITEM",
    "difficulty": 1,
    "value": 0,
    "item": "toilet_paper",
    "count": 10,
    "origins": [ "ORIGIN_SECONDARY" ],
    "followup": "MISSION_GODCO_JULIAN_RINGS",
    "has_generic_rewards": false,
    "dialogue": {
      "describe": "I have a job for you…",
      "offer": "As a matter of fact, yes you can.  You see, we're running low on toilet paper.  It's not something we can't live without, but it's luxury we can afford.  I can pay you handsomely if you find us ten rolls of toilet paper.",
      "accepted": "Well, that's great.  Good luck.",
      "rejected": "Changed your mind already?",
      "advice": "You remember what toilet paper is, right?",
      "inquire": "How's the search going?  Any luck?",
      "success": "Thank you.  Maybe you people aren't so bad after all.",
      "success_lie": "Could you give it to me then?",
      "failure": "It was a lost cause anyways…"
    },
    "end": { "effect": [ { "u_spawn_item": "icon", "count": 3 } ], "opinion": { "trust": 2, "value": 2 } },
    "fail": { "opinion": { "anger": 2 } }
  },
  {
    "id": "MISSION_GODCO_JULIAN_RINGS",
    "type": "mission_definition",
    "name": { "str": "The Honeymooners" },
    "description": "Get two wedding rings for Julian.",
    "goal": "MGOAL_FIND_ITEM",
    "item": "ring_wedding",
    "difficulty": 7,
    "count": 2,
    "value": 0,
    "end": { "effect": [ { "u_spawn_item": "icon", "count": 100 } ], "opinion": { "trust": 4, "value": 4 } },
    "fail": { "opinion": { "anger": 4 } },
    "origins": [ "ORIGIN_SECONDARY" ],
    "has_generic_rewards": false,
    "dialogue": {
      "describe": "Get two wedding rings.",
      "offer": "Olwen and I have been dating for a while now, and I was planning on asking her to marry me.  I never got the chance to buy our rings before <the_cataclysm>, but I think I'll surprise her with some in a few days.  If you could get me two of them, I'll pay a fair price: $250 in icons.",
      "accepted": "Thanks <name_g>, I'm counting on you.",
      "rejected": "I'd mean so much to the both of us, and there's a lot of money involved.",
      "advice": "A jewelry store should have a pair.  If not, I'd check a wedding venue.",
      "inquire": "Have you found the rings?",
      "success": "Here's the money, as per our terms.  I really do appreciate this.",
      "success_lie": "What good is this?",
      "failure": "I'll have to look for them myself…"
    }
  },
  {
    "id": "MISSION_GODCO_GEMMA_SUPPLEMENTS",
    "type": "mission_definition",
    "name": { "str": "Retrieve the fertility supplements" },
    "description": "Get Gemma's 25 fertility supplements.",
    "goal": "MGOAL_FIND_ITEM",
    "item": "fert_supplement",
    "count": 25,
    "difficulty": 1,
    "value": 0,
    "start": {
      "assign_mission_target": {
        "om_terrain": "s_pharm",
        "om_special": "s_pharm",
        "reveal_radius": 1,
        "random": false,
        "search_range": 1000,
        "min_distance": 3
      },
      "update_mapgen": { "place_items": [ { "item": "fertility_supplements", "x": 15, "y": 15 } ] }
    },
    "end": {
      "effect": [ { "u_spawn_item": "icon", "count": 10 }, { "npc_add_var": "mission_meeting_gemma_got_supplements", "value": "yes" } ],
      "opinion": { "trust": 2, "value": 2 }
    },
    "fail": { "opinion": { "anger": 2 } },
    "origins": [ "ORIGIN_SECONDARY" ],
    "has_generic_rewards": false,
    "dialogue": {
      "describe": "Get some supplements.",
      "offer": "To be honest, I'm not alright.  Have you met Darryl?  He's my husband, and we had a go at getting a baby recently.  The thing is, its not happening.  Now that we're in a safe spot, on our feet again, I want to try.  I'm trying to find some fertility supplements.  I ordered some before <the_cataclysm>, but I never got to pick them up.  If you'd go over and get them for me, I'd pay you.",
      "accepted": "Thank you.",
      "rejected": "This means so much to me.",
      "advice": "They should be near the counter, or on a shelf.",
      "inquire": "Have you found my pills?",
      "success": "Oh thank you!  Darryl will be so happy to hear about this!  Take there for your payment, it must've been hard for you.",
      "success_lie": "What good is this?",
      "failure": "How unfortunate…"
    }
  },
  {
    "id": "MISSION_GODCO_GEMMA_SEEDS",
    "type": "mission_definition",
    "name": { "str": "Find cactus seeds" },
    "description": "Find ten cactus seeds for Gemma.",
    "goal": "MGOAL_FIND_ITEM",
    "item": "seed_cactus",
    "count": 10,
    "difficulty": 1,
    "value": 0,
    "end": { "effect": [ { "u_spawn_item": "icon", "count": 5 } ], "opinion": { "trust": 1, "value": 1 } },
    "fail": { "opinion": { "anger": 1 } },
    "origins": [ "ORIGIN_SECONDARY" ],
    "has_generic_rewards": false,
    "dialogue": {
      "describe": "Get some cactus seeds.",
      "offer": "I'm wanting to try growing some new plants.  I've never tried growing cactus; if you could find some seeds for me, I'd pay you.",
      "accepted": "Thank you.",
      "rejected": "I suppose more local fauna could work.",
      "advice": "I'd try a gardening store or a home supply store would have some.",
      "inquire": "Have you found any cactus seeds?",
      "success": "I appreciate that, here's your money.  Parts of the cactus, such as the fruit, are edible.  I'll have to ask Simon if he can experiment with some of them.",
      "success_lie": "What good is this?",
      "failure": "How unfortunate…"
    }
  },
  {
    "id": "MISSION_GODCO_JANE_PILLS",
    "type": "mission_definition",
    "name": { "str": "Retrieve Thorazine" },
    "description": "Get 75 anti-psychotics for Jane.",
    "goal": "MGOAL_FIND_ITEM",
    "item": "thorazine",
    "count": 75,
    "difficulty": 3,
    "value": 0,
    "end": {
      "effect": [
        { "u_spawn_item": "icon", "count": 155 },
        { "npc_add_var": "mission_meeting_jane_willing_to_follow", "value": "yes" }
      ],
      "opinion": { "trust": 3, "value": 3 }
    },
    "fail": { "opinion": { "anger": 3 } },
    "origins": [ "ORIGIN_SECONDARY" ],
    "has_generic_rewards": false,
    "dialogue": {
      "describe": "Get some antipsychotics.",
      "offer": "I'm running out of antipsychotics, and Arturo is starting to see things again.  I'd pay for seventy-five antipsychotic pills, and be eternally grateful.",
      "accepted": "Thank you.  Arturo will be happy to get these.",
      "rejected": "Would you please reconsider?  Arturo's had some bad hallucinations before, he'll go crazy without them.",
      "advice": "The storage room of a pharmacy should have them.",
      "inquire": "Have you found the antipsychotics?",
      "success": "God bless you, <name_g>.  Arturo shouldn't have to worry about his hallucinations for a long time.",
      "success_lie": "What good is this?",
      "failure": "How unfortunate…"
    }
  },
  {
    "id": "MISSION_GODCO_CORRIE_MACHINE1",
    "type": "mission_definition",
    "name": { "str": "Renewable Energy" },
    "description": "Find a solar panel for Corrie.",
    "goal": "MGOAL_FIND_ITEM",
    "difficulty": 1,
    "value": 0,
    "item": "solar_panel",
    "count": 1,
    "origins": [ "ORIGIN_SECONDARY" ],
    "has_generic_rewards": false,
    "dialogue": {
      "describe": "I have a plan…",
      "offer": "Okay, great.  We're gonna create a charger and a generator all in one.  Here's the battle plan.  Zack could create the framework, you'll get me a solar panel, the rest I can craft or repurpose from the bus.  Helena's promised us a reward if this thing lives up to her standards.",
      "accepted": "With my brains and your brawn we'll make an excellent team.  A regular solar panel will do just fine.",
      "rejected": "No electricity for us then.",
      "advice": "All you need is a good wrench and a solar car.",
      "inquire": "Do you have the solar panel?",
      "success": "The great work is now complete.  Are you good with words, by the way?  I was thinking, maybe you should be the one to negotiate with Helena.  But whatever you do, don't accept their icons.  Our work is worth a lot more than their valueless currency.",
      "success_lie": "Thanks for trying…  I guess.",
      "failure": "No electricity for us then."
    },
    "end": {
      "effect": [
        { "u_add_var": "mission_completed_godco_corrie_machine", "value": "in-progress" },
        { "mapgen_update": "place_solar_farm", "om_terrain": "godco_1" }
      ],
      "opinion": { "trust": 1, "value": 1 }
    },
    "fail": { "opinion": { "anger": 1 } }
  },
  {
    "id": "MISSION_GODCO_FELICITY_1",
    "type": "mission_definition",
    "name": { "str": "Writers' Will" },
    "description": "Get 800 sheets of paper for Felicity Powell.",
    "goal": "MGOAL_FIND_ITEM",
    "item": "paper",
    "count": 800,
    "difficulty": 3,
    "value": 0,
    "end": { "effect": [ { "u_spawn_item": "icon", "count": 15 } ], "opinion": { "trust": 3, "value": 2 } },
    "fail": { "opinion": { "anger": 2 } },
    "origins": [ "ORIGIN_SECONDARY" ],
    "followup": "MISSION_GODCO_FELICITY_2",
    "has_generic_rewards": false,
    "dialogue": {
      "describe": "Get some paper.",
      "offer": "Since <the_cataclysm> happened, I've had a surprising amount of free time.  I want to start writing, but there's very little paper around here.  For the time being, eight hundred sheets should do; I'll pay if you can get it for me.",
      "accepted": "Thanks, you'll be the first to see my writing.",
      "rejected": "I can understand that.  The offer's still available if you reconsider.",
      "advice": "A bookstore or office supply should have tons of it.",
      "inquire": "Have you found the paper?",
      "success": "I appreciate it.  I'll get to work on my manuscript.",
      "success_lie": "What good is this?",
      "failure": "How unfortunate…"
    }
  },
  {
    "id": "MISSION_GODCO_FELICITY_2",
    "type": "mission_definition",
    "name": { "str": "Writers' Will II" },
    "description": "Get 30 pencils for Felicity Powell.",
    "goal": "MGOAL_FIND_ITEM",
    "item": "pencil",
    "count": 30,
    "difficulty": 1,
    "value": 0,
    "end": {
      "effect": [ { "u_spawn_item": "icon", "count": 4 }, { "math": [ "n_timer_trade_writing_manuscript", "=", "time('now')" ] } ],
      "opinion": { "trust": 1, "value": 1 }
    },
    "fail": { "opinion": { "anger": 1 } },
    "origins": [ "ORIGIN_SECONDARY" ],
    "has_generic_rewards": false,
    "dialogue": {
      "describe": "Get some pencils.",
      "offer": "I've been writing for a bit, and I've used up my pencils.  If you could get me thirty more, I'll give you some money.",
      "accepted": "I do appreciate it.",
      "rejected": "I can understand that.  The offer's available if you reconsider.",
      "advice": "An office building should have tons.",
      "inquire": "Have you found the pencils?",
      "success": "Thank you so much!  I'll get back to work on my manuscript, I should have it ready in a month or so.",
      "success_lie": "What good is this?",
      "failure": "How unfortunate…"
    }
  },
  {
    "id": "MISSION_GODCO_THERESA_1",
    "type": "mission_definition",
    "name": { "str": "Get some oxycodone" },
    "description": "Find seven oxycodone pills for Theresa.",
    "goal": "MGOAL_FIND_ITEM",
    "item": "oxycodone",
    "count": 7,
    "difficulty": 1,
    "value": 0,
    "end": {
      "effect": [
        { "u_spawn_item": "icon", "count": 25 },
        { "u_spawn_item": "cane" },
        { "u_spawn_item": "silver_ring" },
        { "u_spawn_item": "gold_necklace" },
        { "u_spawn_item": "glasses_reading" },
        { "u_spawn_item": "knitting_needles" },
        { "u_add_var": "general_completed_theresa_going_away", "value": "yes" }
      ],
      "opinion": { "trust": 4, "value": 4 }
    },
    "fail": { "opinion": { "anger": 6 } },
    "origins": [ "ORIGIN_SECONDARY" ],
    "has_generic_rewards": false,
    "dialogue": {
      "describe": "Get some pills.",
      "offer": "I've got an idea to solve my problem.  I'll pay you if you can find seven oxycodone pills for me; the ones they used to prescribe after a surgery.",
      "accepted": "Thank you, <granny_name_g>.  I'm glad the youngsters still help the elderly.",
      "rejected": "I can understand your hesitation <granny_name_g>.  I wouldn't worry about it too much.",
      "advice": "An old doctors office should have some.  They have those fancy autodocs upstairs.",
      "inquire": "Have you found my painkillers?",
      "success": "I want you to have these few things of mine, I won't be needing them anymore.  I think I'll take a walk in the woods, get some fresh air for these old bones…",
      "success_lie": "Deceitful rogue, you…",
      "failure": "How unfortunate…"
    }
  },
  {
    "id": "MISSION_GODCO_JEREMIAH_1",
    "type": "mission_definition",
    "name": { "str": "Dinner for Two" },
    "description": "Get a candle for Jeremiah.",
    "goal": "MGOAL_FIND_ITEM",
    "item": "candle",
    "difficulty": 1,
    "value": 0,
    "end": { "effect": [ { "u_spawn_item": "icon", "count": 1 } ], "opinion": { "trust": 2, "value": 3 } },
    "fail": { "opinion": { "anger": 3 } },
    "origins": [ "ORIGIN_SECONDARY" ],
    "has_generic_rewards": false,
    "dialogue": {
      "describe": "Get a candle.",
      "offer": "Have you met Chloe?  She's the girl with the butcher knife, came here with Sonia.  This may sound silly, but I want to ask her out on a date, have a picnic some time.  The only thing I need to get this plan to come together is a candle.  If you happen to find one, I'll pay you for it.",
      "accepted": "Thanks, <name_g>.",
      "rejected": "Please?  The dating scene isn't that big around here.",
      "advice": "Someone's house might have one.",
      "inquire": "Have you found the candle?",
      "success": "I appreciate it.",
      "success_lie": "What good is this?",
      "failure": "That's too bad…"
    }
  },
  {
    "id": "MISSION_GODCO_KATHERINE_1",
    "type": "mission_definition",
    "name": { "str": "Fishy Business" },
    "description": "Find three cans of tuna for Katherine.",
    "goal": "MGOAL_FIND_ITEM",
    "item": "can_tuna",
    "difficulty": 6,
    "value": 0,
    "end": { "effect": [ { "u_spawn_item": "icon", "count": 3 } ], "opinion": { "value": 1 } },
    "fail": { "opinion": { "anger": 1 } },
    "origins": [ "ORIGIN_SECONDARY" ],
    "has_generic_rewards": false,
    "dialogue": {
      "describe": "Get some tuna.",
      "offer": "I've had a craving for fish recently.  Could you find three cans of tuna for me?  I'll pay you for them.",
      "accepted": "Thank you.",
      "rejected": "Alright.  I'll do it myself.",
      "advice": "A house or grocery store should have some.",
      "inquire": "Have you found the fish?",
      "success": "Thank you, here's your payment.",
      "success_lie": "What good is this?",
      "failure": "That's too bad…"
    }
  },
  {
    "id": "MISSION_GODCO_KOSTAS_1",
    "type": "mission_definition",
    "name": { "str": "Natural Chemistry" },
    "description": "Get a chemistry set for Kostas.",
    "goal": "MGOAL_FIND_ITEM",
    "item": "chemistry_set",
    "difficulty": 3,
    "value": 0,
    "end": { "effect": [ { "u_spawn_item": "icon", "count": 20 } ], "opinion": { "trust": 2, "value": 1 } },
    "fail": { "opinion": { "anger": 1 } },
    "origins": [ "ORIGIN_SECONDARY" ],
    "followup": "MISSION_GODCO_KOSTAS_2",
    "has_generic_rewards": false,
    "dialogue": {
      "describe": "Get a chemistry set.",
      "offer": "I've decided to start making more concentrated remedies for more serious cases, but I don't have a way of refining any herbs to that degree.  I'd pay for a chemistry set.",
      "accepted": "Thanks, <name_g>.",
      "rejected": "We could all use the medicine, including you.",
      "advice": "A laboratory or pharmaceutical factory should have one.",
      "inquire": "Have you found the chemistry set?",
      "success": "Blessings be unto you.",
      "success_lie": "What good is this?",
      "failure": "That's too bad…"
    }
  },
  {
    "id": "MISSION_GODCO_KOSTAS_2",
    "type": "mission_definition",
    "name": { "str": "Pebble Pusher" },
    "description": "Get 814 pounds of pebbles (5,600 pebbles) for Kostas.",
    "//": "Enough pebbles for 28 planters.",
    "goal": "MGOAL_FIND_ITEM",
    "item": "pebble",
    "count": 5600,
    "difficulty": 5,
    "value": 0,
    "end": {
<<<<<<< HEAD
      "effect": [ { "u_spawn_item": "icon", "count": 90 }, { "run_eocs": "godco_place_herb_garden_new", "time_in_future": "72 hours" } ],
=======
      "effect": [
        { "u_spawn_item": "icon", "count": 90 },
        { "npc_location_variable": { "context_val": "search_locale" } },
        {
          "queue_eocs": "godco_place_herb_garden_new",
          "time_in_future": "72 hours",
          "variables": { "search_locale": { "context_val": "search_locale" } }
        }
      ],
>>>>>>> a05e593b
      "opinion": { "trust": 3, "value": 2 }
    },
    "fail": { "opinion": { "anger": 2 } },
    "origins": [ "ORIGIN_SECONDARY" ],
    "followup": "MISSION_GODCO_KOSTAS_3",
    "has_generic_rewards": false,
    "dialogue": {
      "describe": "Get 5,600 pebbles.",
      "offer": "Demand for my herbal medicine has gone up recently, and I'm struggling to get all of my ingredients sustainably.  I'm going to build some planters on the rooftop, but I lack the material to do so in full.  I'd compensate you fairly for 814 pounds of pebbles.",
      "accepted": "Thanks, <name_g>.",
      "rejected": "I understand that it seems formidable, but there is a good deal of money for you.",
      "advice": "An outdoor emporium should have some.  Of course, you could always dig them up from a lakeshore or driveway.",
      "inquire": "Do you have the pebbles?",
      "success": "Blessings be unto you.  I'll start on the garden right away.",
      "success_lie": "What good is this?",
      "failure": "That's too bad…"
    }
  },
  {
    "id": "MISSION_GODCO_KOSTAS_3",
    "type": "mission_definition",
    "name": { "str": "Out Of This World Cures" },
    "description": "Find a Marloss berry for Kostas.",
    "goal": "MGOAL_FIND_ITEM",
    "item": "marloss_berry",
    "difficulty": 6,
    "value": 10000,
    "origins": [ "ORIGIN_SECONDARY" ],
    "end": { "opinion": { "trust": 1, "value": 1 } },
    "fail": { "opinion": { "anger": 1 } },
    "has_generic_rewards": true,
    "dialogue": {
      "describe": "Get a Marloss berry.",
      "offer": "I'm wanting to experiment with some of the more…  otherworldly fauna that have appeared recently.  I saw these pink berries inside a fungal infestation the other day before I burned it with a Molotov.  If you could get me one, I can pay you with a discount on my medicine.",
      "accepted": "Thanks, <name_g>.",
      "rejected": "I understand that it seems formidable, but there is a good deal of money for you.",
      "advice": "I'd wear a hazmat suit while I'm in there.  Those spores are absolutely nasty for your health, if my observations of <zombies> nearby are any indication.",
      "inquire": "Do you have the berry?",
      "success": "I'll have to be careful with this thing, thanks for getting it for me.  Let's see what this can do…",
      "success_lie": "Did you eat the thing?  Please tell me your joking.",
      "failure": "That's too bad…"
    }
  },
  {
    "id": "MISSION_GODCO_TOM_1",
    "type": "mission_definition",
    "name": { "str": "Digital Revolution" },
    "description": "Get a e-ink tablet PC for Tom Powell.",
    "goal": "MGOAL_FIND_ITEM",
    "item": "eink_tablet_pc",
    "difficulty": 6,
    "value": 0,
    "end": { "effect": [ { "u_spawn_item": "icon", "count": 15 } ], "opinion": { "trust": 1, "value": 1 } },
    "fail": { "opinion": { "anger": 1 } },
    "origins": [ "ORIGIN_SECONDARY" ],
    "followup": "MISSION_GODCO_TOM_2",
    "has_generic_rewards": false,
    "dialogue": {
      "describe": "Get an e-ink tablet PC.",
      "offer": "I've assembled quite a collection of evidence in my research, and I want an easier way to organize it.  If you could get me one of those e-ink tablets, I could scan all my documents into an easily-preserved digital format.  There's some money for you, too.",
      "accepted": "Thank you, <name_g>.  The truth is ever closer!",
      "rejected": "Don't you want to know the truth behind <the_cataclysm>?",
      "advice": "I'd check an electronics store for one.",
      "inquire": "Have you found the tablet?",
      "success": "Here's the money I promised you.  I'll start organizing my collection.",
      "success_lie": "What good is this?",
      "failure": "That's too bad…"
    }
  },
  {
    "id": "MISSION_GODCO_TOM_2",
    "type": "mission_definition",
    "name": { "str": "Missing Persons" },
    "description": "Find 25 missing person posters for Tom Powell.",
    "goal": "MGOAL_FIND_ITEM",
    "item": "missing_poster_adult",
    "count": 25,
    "difficulty": 6,
    "value": 0,
    "end": { "effect": [ { "u_spawn_item": "icon", "count": 10 } ], "opinion": { "trust": 2, "value": 2 } },
    "fail": { "opinion": { "anger": 2 } },
    "origins": [ "ORIGIN_SECONDARY" ],
    "followup": "MISSION_GODCO_TOM_3",
    "has_generic_rewards": false,
    "dialogue": {
      "describe": "Get 25 missing posters.",
      "offer": "I want to take a look at some of the missing posters for any links.  If you could get me twenty-five of them, I could start my analysis.  Make sure to get posters for adults, I don't think any children could provide links.",
      "accepted": "Thank you, <name_g>.  The truth is ever closer!",
      "rejected": "Don't you want to know the truth behind <the_cataclysm>?",
      "advice": "There should be plenty on poster-boards around town.  A police station should have a lot.",
      "inquire": "Have you found the posters?",
      "success": "I wonder what the link could be.  Too much information?  Government conspiracy?  Aliens?  I'll have to find out.",
      "success_lie": "What good is this?",
      "failure": "That's too bad…"
    }
  },
  {
    "id": "MISSION_GODCO_TOM_3",
    "type": "mission_definition",
    "name": { "str": "Finding Files" },
    "description": "Find 200 files for Tom Powell.",
    "goal": "MGOAL_FIND_ITEM",
    "item": "file",
    "count": 200,
    "difficulty": 8,
    "value": 0,
    "end": { "effect": [ { "u_spawn_item": "icon", "count": 30 } ], "opinion": { "trust": 3, "value": 1 } },
    "fail": { "opinion": { "anger": 1 } },
    "origins": [ "ORIGIN_SECONDARY" ],
    "has_generic_rewards": false,
    "dialogue": {
      "describe": "Get 200 files.",
      "offer": "I've decided to broaden my horizons with my research, now I need more general documents for examination, get the big picture.  If you could get me two hundred files, on anything, I'll pay you for them.",
      "accepted": "Thank you, <name_g>.  The truth is ever closer!",
      "rejected": "Don't you want to know the truth behind <the_cataclysm>?",
      "advice": "Office buildings, police stations, any high-profile place should have what we want.",
      "inquire": "Have you found the files?",
      "success": "This should occupy my work for a while.  Thanks <name_g>, we'll discover the truth one of these days.",
      "success_lie": "What good is this?",
      "failure": "That's too bad…"
    }
  },
  {
    "id": "MISSION_GODCO_OLWEN_1",
    "type": "mission_definition",
    "name": { "str": "Mathematical Measures" },
    "description": "Find some MatheMAX for Olwen Powell.",
    "goal": "MGOAL_FIND_ITEM",
    "item": "software_math",
    "difficulty": 6,
    "value": 0,
    "end": { "effect": [ { "u_spawn_item": "icon", "count": 1 } ], "opinion": { "trust": 1, "value": 1 } },
    "fail": { "opinion": { "anger": 1 } },
    "origins": [ "ORIGIN_SECONDARY" ],
    "followup": "MISSION_GODCO_OLWEN_2",
    "has_generic_rewards": false,
    "dialogue": {
      "describe": "Get MatheMAX software.",
      "offer": "I've started working on a small project of mine which requires a great deal of computational input.  A piece of MatheMAX software would be a great help.",
      "accepted": "Thank you.",
      "rejected": "Doing this many calculations by hand isn't very fun, you know.",
      "advice": "I'd check one of the local schools for a USB stick with it.",
      "inquire": "Have you found the software?",
      "success": "This'll be quite useful in the future.  Thank you, <name_g>.",
      "success_lie": "What good is this?",
      "failure": "That's too bad…"
    }
  },
  {
    "id": "MISSION_GODCO_OLWEN_2",
    "type": "mission_definition",
    "name": { "str": "Radio-active" },
    "description": "Get six antennae for Olwen Powell.",
    "goal": "MGOAL_FIND_ITEM",
    "item": "antenna",
    "count": 6,
    "difficulty": 4,
    "value": 0,
    "end": {
      "effect": [
        { "u_spawn_item": "icon", "count": 6 },
        { "mapgen_update": "olwen_radio_adapter", "om_terrain": "godco_1_2" },
        { "u_add_var": "general_mission_godco_has_radio", "value": "yes" }
      ],
      "opinion": { "trust": 2, "value": 2 }
    },
    "fail": { "opinion": { "anger": 2 } },
    "origins": [ "ORIGIN_SECONDARY" ],
    "has_generic_rewards": false,
    "dialogue": {
      "describe": "Get six antennae.",
      "offer": "Corrie and I have been working on a way to get in touch with anyone who's still out there, and we've started rigging up an internet-to-radio broadcast.  The only thing we need are antennae, six of them specifically.",
      "accepted": "This could give us a prosperous future, <name_g>.",
      "rejected": "We've got to see how many people are out there.",
      "advice": "A radio tower should have some lying around in storage.",
      "inquire": "Have you found the antennae?",
      "success": "Now we can get in touch with a lot more people, see what's out there.  Thank you, <name_g>.",
      "success_lie": "What good is this?",
      "failure": "That's too bad…"
    }
  },
  {
    "id": "MISSION_GODCO_MARIA_1",
    "type": "mission_definition",
    "name": { "str": "Cotton Conundrum" },
    "description": "Find 300 cotton patches for Maria Serrano.",
    "goal": "MGOAL_FIND_ITEM",
    "item": "cotton_patchwork",
    "count": 300,
    "difficulty": 6,
    "value": 0,
    "end": { "effect": [ { "u_spawn_item": "icon", "count": 15 } ], "opinion": { "trust": 1, "value": 1 } },
    "fail": { "opinion": { "anger": 1 } },
    "origins": [ "ORIGIN_SECONDARY" ],
    "followup": "MISSION_GODCO_MARIA_2",
    "has_generic_rewards": false,
    "dialogue": {
      "describe": "Get 300 cotton patchworks.",
      "offer": "I'm starting to run low on cotton for my sewing.  I think three hundred cotton patches should hold me for a while; I'll pay you for them if you get me some.",
      "accepted": "Great stuff!",
      "rejected": "How am I supposed to tailor if I have nothing to tailor with?",
      "advice": "You could try cutting up some unneeded sweaters from a clothing store, or you could make some yourself.",
      "inquire": "Have you found the cotton?",
      "success": "Thank you, <name_g>.  This should do me for a while.",
      "success_lie": "What good is this?",
      "failure": "That's too bad…"
    }
  },
  {
    "id": "MISSION_GODCO_MARIA_2",
    "type": "mission_definition",
    "name": { "str": "Spinning Wheels" },
    "description": "Find an electric spinning wheel for Maria Serrano.",
    "goal": "MGOAL_FIND_ITEM",
    "item": "electric_spinwheel",
    "difficulty": 6,
    "value": 0,
    "end": { "effect": [ { "u_spawn_item": "icon", "count": 10 } ], "opinion": { "trust": 2, "value": 1 } },
    "fail": { "opinion": { "anger": 1 } },
    "origins": [ "ORIGIN_SECONDARY" ],
    "has_generic_rewards": false,
    "dialogue": {
      "describe": "Get an electric spinning wheel.",
      "offer": "I want to try making my own cloth, it's getting harder to find the quantities I need.  I'll buy an electric spinning wheel if you can find one, it'd vastly expedite the process.",
      "accepted": "Great stuff!",
      "rejected": "It'd really help me in getting your stuff to you faster.",
      "advice": "A textile museum should have one lying around.",
      "inquire": "Have you found the spinning wheel?",
      "success": "This is wonderful!  I'll really be able to put the pedal to the metal!",
      "success_lie": "What good is this?",
      "failure": "That's too bad…"
    }
  },
  {
    "id": "MISSION_GODCO_HELENA_1",
    "type": "mission_definition",
    "name": { "str": "Plumbing Maintenance" },
    "description": "Find 200 pipes for Helena Misinter.",
    "goal": "MGOAL_FIND_ITEM",
    "item": "pipe",
    "count": 200,
    "difficulty": 6,
    "value": 0,
    "end": { "effect": [ { "u_spawn_item": "icon", "count": 20 } ], "opinion": { "trust": 2, "value": 2 } },
    "fail": { "opinion": { "anger": 2 } },
    "followup": "MISSION_GODCO_HELENA_2",
    "origins": [ "ORIGIN_SECONDARY" ],
    "has_generic_rewards": false,
    "dialogue": {
      "describe": "Get 200 pipes.",
      "offer": "We were in the process of refurbishing the retreat when <the_cataclysm> interrupted us.  Some of the plumbing around here was troublesome, and we need to fix that.  200 pipes should be all we need to finish it.",
      "accepted": "May God protect you.",
      "rejected": "I'll find someone else, then.",
      "advice": "A public works or a craft shop should have some lying around.  If not, try a steel mill.",
      "inquire": "Have you found the pipes?",
      "success": "Thank you.",
      "success_lie": "What good is this?",
      "failure": "As expected of such a person…"
    }
  },
  {
    "id": "MISSION_GODCO_HELENA_2",
    "type": "mission_definition",
    "name": { "str": "Planning Planers" },
    "description": "Find two planers for Helena Misinter.",
    "goal": "MGOAL_FIND_ITEM",
    "item": "planer",
    "count": 2,
    "difficulty": 12,
    "value": 0,
    "end": {
      "effect": [
        { "mapgen_update": "helena_planer", "om_terrain": "godco_8" },
<<<<<<< HEAD
        { "run_eocs": "godco_place_wall_new", "time_in_future": "432 hours" },
=======
        { "npc_location_variable": { "context_val": "search_locale" } },
        {
          "queue_eocs": "godco_place_wall_new",
          "time_in_future": "432 hours",
          "variables": { "search_locale": { "context_val": "search_locale" } }
        },
>>>>>>> a05e593b
        { "u_spawn_item": "icon", "count": 40 }
      ],
      "opinion": { "trust": 2, "value": 1 }
    },
    "fail": { "opinion": { "anger": 1 } },
    "followup": "MISSION_GODCO_HELENA_3",
    "origins": [ "ORIGIN_SECONDARY" ],
    "has_generic_rewards": false,
    "dialogue": {
      "describe": "Get two planers.",
      "offer": "I'm looking to construct some fortifications around the church, should any of Satan's devils decide to run amok.  We have most of the material needed for such an undertaking, but processing our raw lumber is taking far too long.  I've heard a planer could do such in a fraction of the time; I'll pay for two of them.",
      "accepted": "May God protect you.",
      "rejected": "I'll find someone else, then.",
      "advice": "I'd poke around any industrial sites for some.",
      "inquire": "Have you found the planers?",
      "success": "Thank you.",
      "success_lie": "What good is this?",
      "failure": "As expected of such a person…"
    }
  },
  {
    "id": "MISSION_GODCO_HELENA_3",
    "type": "mission_definition",
    "name": { "str": "Purging Heresy" },
    "description": "Kill some bandits for Helena Misinter.",
    "goal": "MGOAL_ASSASSINATE",
    "difficulty": 13,
    "value": 0,
    "start": {
      "assign_mission_target": { "om_terrain": "church", "om_special": "church", "reveal_radius": 1, "random": true, "search_range": 50 },
      "update_mapgen": {
        "place_npcs": [
          { "class": "bandit", "x": 15, "y": 8, "target": true },
          { "class": "thug", "x": 12, "y": 10, "target": true },
          { "class": "bandit", "x": 9, "y": 13, "target": true },
          { "class": "bandit", "x": 8, "y": 15, "target": true },
          { "class": "thug", "x": 17, "y": 15, "target": true }
        ]
      }
    },
    "end": { "effect": [ { "u_spawn_item": "icon", "count": 35 } ], "opinion": { "trust": 3, "value": 2 } },
    "fail": { "opinion": { "anger": 4 } },
    "followup": "MISSION_GODCO_HELENA_4",
    "origins": [ "ORIGIN_SECONDARY" ],
    "has_generic_rewards": false,
    "dialogue": {
      "describe": "Purge the heretics.",
      "offer": "Blasphemy, heresy, the righteous judgment of God!  I have found the scum of Hell pillaging a church for valuables!  Even in <the_cataclysm>, I shall not stand for this.  I want you to go there and wipe those <swear> <name_b>s from the Earth.",
      "accepted": "Righteous judgment shall come!",
      "rejected": "Are you standing with them?",
      "advice": "Attack at night to surprise them.  Barring that, go in full force, guns blazing.  I wouldn't try to call a horde in, I don't want to ruin such a holy place.",
      "inquire": "Are the heretics purged?",
      "success": "Thank you.",
      "success_lie": "Why have you failed us?!",
      "failure": "As expected of such a person…"
    }
  },
  {
    "id": "MISSION_GODCO_HELENA_4",
    "type": "mission_definition",
    "name": { "str": "Preservation of Sustenance" },
    "description": "Find five canning pots for Helena Misinter.",
    "goal": "MGOAL_FIND_ITEM",
    "item": "pot_canning",
    "count": 5,
    "difficulty": 5,
    "value": 0,
    "end": {
      "effect": [
        { "math": [ "godco_has_canningpots", "=", "1" ] },
        { "u_spawn_item": "icon", "count": 80 },
        { "u_spawn_item": "pickled_egg", "count": 10, "container": "jar_glass_sealed" }
      ],
      "opinion": { "trust": 1, "value": 1 }
    },
    "fail": { "opinion": { "anger": 1 } },
    "origins": [ "ORIGIN_SECONDARY" ],
    "has_generic_rewards": false,
    "dialogue": {
      "describe": "Get five canning pots.",
      "offer": "While we are blessed with a bountiful stock, we need a way to preserve our newer food, mainly those potatoes Darryl's growing.  Fortunately, he brought a book on canning things.  We need five canning pots to get the setup going in full fashion.",
      "accepted": "May the Lord bless you.",
      "rejected": "I'll find someone else, then.",
      "advice": "An old factory might have one, or a hobby shop.",
      "inquire": "Have you found the canning pots?",
      "success": "Thank you.  You're welcome to some of our first batch, if you're interested.",
      "success_lie": "What good is this?",
      "failure": "As expected of such a person…"
    }
  },
  {
    "id": "MISSION_GODCO_HELENA_VISIT_MERCHANTS",
    "type": "mission_definition",
    "name": { "str": "Investigate the Center" },
    "description": "Go to the location Helena told you about and see who's there.",
    "goal": "MGOAL_CONDITION",
    "difficulty": 1,
    "goal_condition": { "compare_string": [ "yes", { "u_val": "general_meeting_u_met_Gavin" } ] },
    "value": 0,
    "start": "reveal_refugee_center",
    "end": {
      "effect": [
        { "math": [ "godco_met_merchants", "=", "0" ] },
        { "u_spawn_item": "icon", "count": 5 },
        { "u_assign_activity": "ACT_WAIT_NPC", "duration": "30 minutes" }
      ],
      "opinion": { "trust": 1, "value": 1 }
    },
    "fail": { "opinion": { "anger": 1 } },
    "origins": [ "ORIGIN_SECONDARY" ],
    "has_generic_rewards": false,
    "dialogue": {
      "describe": "See who's over there.",
      "offer": ".",
      "accepted": ".",
      "rejected": ".",
      "advice": ".",
      "inquire": "What have you found out?",
      "success": "This should be very useful to us.  Now we can truly begin our march of righteousness.",
      "success_lie": ".",
      "failure": "As expected of such a person…"
    }
  },
  {
    "id": "MISSION_INVESTIGATE_TRADER",
    "type": "mission_definition",
    "name": { "str": "Investigate the Trader" },
    "description": "Find some proof that the representative near the New England Community Church is crooked.",
    "goal": "MGOAL_CONDITION",
    "difficulty": 1,
    "goal_condition": { "math": [ "freemerch_godco_trader_investigated", "==", "1" ] },
    "value": 0,
    "origins": [ "ORIGIN_SECONDARY" ],
    "has_generic_rewards": false,
    "dialogue": {
      "describe": "Find some proof about that merchant.",
      "offer": ".",
      "accepted": ".",
      "rejected": ".",
      "advice": ".",
      "inquire": "What have you found out?",
      "success": "Thanks, we'll take the needed initiative.",
      "success_lie": ".",
      "failure": "Of course, you have no evidence."
    }
  },
  {
    "type": "item_group",
    "id": "fertility_supplements",
    "subtype": "collection",
    "container-item": "bottle_plastic_pill_supplement",
    "entries": [ { "item": "fert_supplement", "container-item": "null", "count": 25 } ]
  }
]<|MERGE_RESOLUTION|>--- conflicted
+++ resolved
@@ -180,19 +180,15 @@
       "failure": "Sorry, I had to find someone else since you didn't come through."
     },
     "end": {
-<<<<<<< HEAD
-      "effect": [ { "run_eocs": "godco_place_warehouse_new", "time_in_future": "336 hours" }, { "u_spawn_item": "icon", "count": 137 } ],
-=======
       "effect": [
         { "npc_location_variable": { "context_val": "search_locale" } },
         {
-          "queue_eocs": "godco_place_warehouse_new",
+          "run_eocs": "godco_place_warehouse_new",
           "time_in_future": "336 hours",
           "variables": { "search_locale": { "context_val": "search_locale" } }
         },
         { "u_spawn_item": "icon", "count": 137 }
       ],
->>>>>>> a05e593b
       "opinion": { "trust": 7, "value": 6, "anger": -3 }
     },
     "fail": { "opinion": { "anger": 3 } }
@@ -323,15 +319,11 @@
       "effect": [
         { "npc_location_variable": { "context_val": "search_locale" } },
         { "math": [ "darryl_building_coop", "=", "1" ] },
-<<<<<<< HEAD
-        { "run_eocs": "godco_place_coop_new", "time_in_future": "168 hours" },
-=======
         {
-          "queue_eocs": "godco_place_coop_new",
+          "run_eocs": "godco_place_coop_new",
           "time_in_future": "168 hours",
           "variables": { "search_locale": { "context_val": "search_locale" } }
         },
->>>>>>> a05e593b
         { "u_spawn_item": "icon", "count": 6 }
       ],
       "opinion": { "trust": 2, "value": 2 }
@@ -984,19 +976,15 @@
     "difficulty": 5,
     "value": 0,
     "end": {
-<<<<<<< HEAD
-      "effect": [ { "u_spawn_item": "icon", "count": 90 }, { "run_eocs": "godco_place_herb_garden_new", "time_in_future": "72 hours" } ],
-=======
       "effect": [
         { "u_spawn_item": "icon", "count": 90 },
         { "npc_location_variable": { "context_val": "search_locale" } },
         {
-          "queue_eocs": "godco_place_herb_garden_new",
+          "run_eocs": "godco_place_herb_garden_new",
           "time_in_future": "72 hours",
           "variables": { "search_locale": { "context_val": "search_locale" } }
         }
       ],
->>>>>>> a05e593b
       "opinion": { "trust": 3, "value": 2 }
     },
     "fail": { "opinion": { "anger": 2 } },
@@ -1270,16 +1258,12 @@
     "end": {
       "effect": [
         { "mapgen_update": "helena_planer", "om_terrain": "godco_8" },
-<<<<<<< HEAD
-        { "run_eocs": "godco_place_wall_new", "time_in_future": "432 hours" },
-=======
         { "npc_location_variable": { "context_val": "search_locale" } },
         {
-          "queue_eocs": "godco_place_wall_new",
+          "run_eocs": "godco_place_wall_new",
           "time_in_future": "432 hours",
           "variables": { "search_locale": { "context_val": "search_locale" } }
         },
->>>>>>> a05e593b
         { "u_spawn_item": "icon", "count": 40 }
       ],
       "opinion": { "trust": 2, "value": 1 }

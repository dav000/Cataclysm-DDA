--- conflicted
+++ resolved
@@ -15,13 +15,7 @@
     "type"       :    "bionic",
     "id"         :    "bio_power_storage_mkII",
     "name"       :    "Power Storage Mk. II",
-<<<<<<< HEAD
-    "description":    "Compact Bionics Module developed at DoubleTech Industries as a replacement for the highly sucessful CBM: Power Storage.  Increases you power capacity by 10 units."
-=======
-    "cost"       :    0,
-    "time"       :    0,
-    "description":    "Compact Bionics Module developed at DoubleTech Industries as a replacement for the highly successful CBM: Power Storage.  Increases you power capacity by 10 units."
->>>>>>> db082777
+    "description":    "Compact Bionics Module developed at DoubleTech Industries as a replacement for the highly successful CBM: Power Storage.  Increases your power capacity by 10 units."
 },
 {
     "type"       :    "bionic",
@@ -321,13 +315,7 @@
     "name"       :    "Sonic Resonator",
     "active"     :    true,
     "cost"       :    4,
-<<<<<<< HEAD
-    "description":    "Your entire body may resonate at very high power, creating a short-range shockwave.  While it will not to much damage to flexible creatures, stiff items such as walls, doors, and even robots will be severely damaged."
-=======
-    "time"       :    0,
-    "flags"      :    ["ACTIVE"],
-    "description":    "Your entire body may resonate at very high power, creating a short-range shockwave.  While it will not too much damage to flexible creatures, stiff items such as walls, doors, and even robots will be severely damaged."
->>>>>>> db082777
+    "description":    "Your entire body may resonate at very high power, creating a short-range shockwave.  While it will not do much damage to flexible creatures, stiff items such as walls, doors, and even robots will be severely damaged."
 },
 {
     "type"       :    "bionic",
@@ -425,12 +413,7 @@
     "active"     :    true,
     "cost"       :    1,
     "time"       :    3,
-<<<<<<< HEAD
-    "description":    "While activated, the muscles in your arms will be greatly enchanced, increasing your strength by 20."
-=======
-    "flags"      :    ["ACTIVE"],
     "description":    "While activated, the muscles in your arms will be greatly enhanced, increasing your strength by 20."
->>>>>>> db082777
 },
 {
     "type"       :    "bionic",
@@ -462,13 +445,7 @@
     "name"       :    "Fingerpick",
     "active"     :    true,
     "cost"       :    1,
-<<<<<<< HEAD
-    "description":    "One of your fingers has an electronic lockpick embedded in it.  This auto-matic system will quickly unlock all but the most advanced key locks without any skill required on the part of the user."
-=======
-    "time"       :    0,
-    "flags"      :    ["ACTIVE"],
     "description":    "One of your fingers has an electronic lockpick embedded in it.  This automatic system will quickly unlock all but the most advanced key locks without any skill required on the part of the user."
->>>>>>> db082777
 },
 {
     "type"       :    "bionic",
@@ -596,14 +573,6 @@
     "type"       :    "bionic",
     "id"         :    "bio_stiff",
     "name"       :    "Wire-induced Stiffness",
-<<<<<<< HEAD
-    "faulty"     :    true,
-    "description":    "Improperly installed wires cause a physical stiffness in most of your body, causing increased encumberance."
-=======
-    "cost"       :    0,
-    "time"       :    0,
-    "flags"      :    ["FAULTY"],
     "description":    "Improperly installed wires cause a physical stiffness in most of your body, causing increased encumbrance."
->>>>>>> db082777
 }
 ]
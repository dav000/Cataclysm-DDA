#include "item_location.h"

#include "game_constants.h"
#include "enums.h"
#include "debug.h"
#include "game.h"
#include "map.h"
#include "map_selector.h"
#include "character.h"
#include "player.h"
#include "vehicle.h"
#include "vehicle_selector.h"
#include "veh_type.h"
#include "itype.h"
#include "iuse_actor.h"
#include <climits>

class item_location::impl
{
        friend item_location;

    public:
        virtual ~impl() = default;
        virtual type where() const = 0;
        virtual tripoint position() const = 0;
        virtual std::string describe( const Character * ) const = 0;
        virtual int obtain( Character &ch, long qty ) = 0;
        virtual int obtain_cost( const Character &ch, long qty ) const = 0;
        virtual void remove_item() = 0;

    protected:
        item *what = nullptr;
};

class item_location::item_on_map : public item_location::impl
{
    private:
        map_cursor cur;

    public:
        item_on_map( const map_cursor &cur, item *which ) : cur( cur ) {
            if( !cur.has_item( *which ) ) {
                debugmsg( "Cannot locate item on map at %d,%d,%d", cur.x, cur.y, cur.z );
            } else {
                what = which;
            }
        }

        type where() const override {
            return type::map;
        }

        tripoint position() const override {
            return cur;
        }

        std::string describe( const Character *ch ) const override {
            std::string res = g->m.name( cur );
            if( ch ) {
                res += std::string( " " ) += direction_suffix( ch->pos(), cur );
            }
            return res;
        }

        int obtain( Character &ch, long qty ) override {
            if( !what ) {
                return INT_MIN;
            }

            ch.moves -= obtain_cost( ch, qty );

            item obj = what->split( qty );
            if( !obj.is_null() ) {
                return ch.get_item_position( &ch.i_add( obj ) );
            } else {
                int inv = ch.get_item_position( &ch.i_add( *what ) );
                remove_item();
                return inv;
            }
        }

        int obtain_cost( const Character &ch, long qty ) const override {
            if( !what ) {
                return 0;
            }

            item obj = *what;
            obj = obj.split( qty );
            if( obj.is_null() ) {
                obj = *what;
            }

            int mv = dynamic_cast<const player *>( &ch )->item_handling_cost( obj );
            mv *= square_dist( ch.pos(), cur ) + 1;
            mv *= MAP_HANDLING_FACTOR;

            //@ todo handle unpacking costs

            return mv;
        }

        void remove_item() override {
            if( what == nullptr ) {
                return;
            }
            item obj = cur.remove_item( *what );
            if( obj.is_null() ) {
                debugmsg( "Tried to remove an item from a map tile which doesn't contain it" );
            }
            what = nullptr;
        }
};

class item_location::item_on_person : public item_location::impl
{
    private:
        Character &who;

    public:
        item_on_person( Character &who, item *which ) : who( who ) {
            if( !who.has_item( *which ) ) {
                debugmsg( "Cannot locate item on character: %s", who.name.c_str() );
            } else {
                what = which;
            }
        }

        type where() const override {
            return type::character;
        }

        tripoint position() const override {
            return who.pos();
        }

        std::string describe( const Character *ch ) const override {
            if( !what ) {
                return std::string();
            }

            if( ch == &who ) {
                auto parents = who.parents( *what );
                if( !parents.empty() && who.is_worn( *parents.back() ) ) {
                    return parents.back()->type_name();

                } else if( who.is_worn( *what ) ) {
                    return _( "worn" );

                } else {
                    return _( "inventory" );
                }

            } else {
                return who.name;
            }
        }

        int obtain( Character &ch, long qty ) override {
            if( !what ) {
                return INT_MIN;
            }

            ch.moves -= obtain_cost( ch, qty );

            if( who.is_worn( *what ) ) {
                what->on_takeoff( dynamic_cast<player &>( who ) );
            }

            if( &ch.i_at( ch.get_item_position( what ) ) == what ) {
                // item already in target characters inventory at base of stack
                return ch.get_item_position( what );
            }

            item obj = what->split( qty );
            if( !obj.is_null() ) {
                return ch.get_item_position( &ch.i_add( obj ) );
            } else {
                int inv = ch.get_item_position( &ch.i_add( *what ) );
                remove_item();
                return inv;
            }
        }


        int obtain_cost( const Character &ch, long qty ) const override {
            if( !what ) {
                return 0;
            }

            int mv = 0;

            item obj = *what;
            obj = obj.split( qty );
            if( obj.is_null() ) {
                obj = *what;
            }

            auto parents = who.parents( *what );
            if( !parents.empty() && who.is_worn( *parents.back() ) ) {
                // if outermost parent item is worn status effects (eg. GRABBED) are not applied
                // holsters may also adjust the volume cost factor

                if( parents.back()->can_holster( obj, true ) ) {
                    auto ptr = dynamic_cast<const holster_actor *>
                               ( parents.back()->type->get_use( "holster" )->get_actor_ptr() );
                    mv += dynamic_cast<player &>( who ).item_handling_cost( obj, false, ptr->draw_cost );

                } else {
                    mv += dynamic_cast<player &>( who ).item_handling_cost( obj, false );
                }

            } else {
                // it is more expensive to obtain items from the inventory
                // @todo calculate cost for searching in inventory proportional to item volume
                mv += dynamic_cast<player &>( who ).item_handling_cost( obj );
                mv *= INVENTORY_HANDLING_FACTOR;
            }

            if( &ch != &who ) {
                // @todo implement movement cost for transfering item between characters
            }

            return mv;
        }

        void remove_item() override {
            if( what == nullptr ) {
                return;
            }
            item obj = who.remove_item( *what );
            if( obj.is_null() ) {
                debugmsg( "Tried to remove an item from a character who doesn't have it" );
            }
            what = nullptr;
        }
};

class item_location::item_on_vehicle : public item_location::impl
{
    private:
        vehicle_cursor cur;

    public:
        item_on_vehicle( const vehicle_cursor &cur, item *which ) : cur( cur ) {
            if( !( cur.has_item( *which ) || &cur.veh.parts[ cur.part ].base == which ) ) {
                debugmsg( "Cannot locate item on vehicle: %s", cur.veh.name.c_str() );
            } else {
                what = which;
            }
        }

        type where() const override {
            return type::vehicle;
        }

        tripoint position() const override {
            return cur.veh.global_part_pos3( cur.part );
        }

        std::string describe( const Character *ch ) const override {
            std::string res = cur.veh.parts[ cur.part ].name();
            if( ch ) {
                res += std::string( " " ) += direction_suffix( ch->pos(), cur.veh.global_part_pos3( cur.part ) );
            }
            return res;
        }

        int obtain( Character &ch, long qty ) override {
            if( !what ) {
                return INT_MIN;
            }

            ch.moves -= obtain_cost( ch, qty );

            item obj = what->split( qty );
            if( !obj.is_null() ) {
                return ch.get_item_position( &ch.i_add( obj ) );
            } else {
                int inv = ch.get_item_position( &ch.i_add( *what ) );
                remove_item();
                return inv;
            }
        }

        int obtain_cost( const Character &ch, long qty ) const override {
            if( !what ) {
                return 0;
            }

            item obj = *what;
            obj = obj.split( qty );
            if( obj.is_null() ) {
                obj = *what;
            }

            int mv = dynamic_cast<const player *>( &ch )->item_handling_cost( obj );
            mv *= square_dist( ch.pos(), cur.veh.global_part_pos3( cur.part ) ) + 1;
            mv *= VEHICLE_HANDLING_FACTOR;

            //@ todo handle unpacking costs

            return mv;
        }

        void remove_item() override {
            if( what == nullptr ) {
                return;
            } else if( &cur.veh.parts[ cur.part ].base == what ) {
                cur.veh.remove_part( cur.part );
            } else {
                cur.veh.remove_item( cur.part, what );
            }
<<<<<<< HEAD
=======
            item obj = cur.remove_item( *what );
            if( obj.is_null() ) {
                debugmsg( "Tried to remove an item from a vehicle which doesn't contain it" );
            }
>>>>>>> 55b6adcd
            what = nullptr;
        }
};

// use of std::unique_ptr<impl> forces these definitions within the implementation
item_location::item_location() = default;
item_location::item_location( item_location && ) = default;
item_location &item_location::operator=( item_location && ) = default;
item_location::~item_location() = default;

const item_location item_location::nowhere;

item_location::item_location( const map_cursor &mc, item *which )
    : ptr( new item_on_map( mc, which ) ) {}

item_location::item_location( Character &ch, item *which )
    : ptr( new item_on_person( ch, which ) ) {}

item_location::item_location( const vehicle_cursor &vc, item *which )
    : ptr( new item_on_vehicle( vc, which ) ) {}

bool item_location::operator==( const item_location &rhs ) const
{
    return ( ptr ? ptr->what : nullptr ) == ( rhs.ptr ? rhs.ptr->what : nullptr );
}

bool item_location::operator!=( const item_location &rhs ) const
{
    return ( ptr ? ptr->what : nullptr ) != ( rhs.ptr ? rhs.ptr->what : nullptr );
}

item_location::operator bool() const
{
    return ptr && ptr->what;
}

item &item_location::operator*()
{
    return *ptr->what;
}

const item &item_location::operator*() const
{
    return *ptr->what;
}

item *item_location::operator->()
{
    return ptr->what;
}

const item *item_location::operator->() const
{
    return ptr->what;
}

item_location::type item_location::where() const
{
    return ptr ? ptr->where() : type::invalid;
}

tripoint item_location::position() const
{
    return ptr ? ptr->position() : tripoint();
}

std::string item_location::describe( const Character *ch ) const
{
    return ptr ? ptr->describe( ch ) : std::string();
}

int item_location::obtain( Character &ch, long qty )
{
    return ptr ? ptr->obtain( ch, qty ) : INT_MIN;
}

int item_location::obtain_cost( const Character &ch, long qty ) const
{
    return ptr ? ptr->obtain_cost( ch, qty ) : 0;
}

void item_location::remove_item()
{
    if( ptr ) {
        ptr->remove_item();
    }
}

item *item_location::get_item()
{
    return ptr ? ptr->what : nullptr;
}

const item *item_location::get_item() const
{
    return ptr ? ptr->what : nullptr;
}<|MERGE_RESOLUTION|>--- conflicted
+++ resolved
@@ -305,18 +305,15 @@
         void remove_item() override {
             if( what == nullptr ) {
                 return;
-            } else if( &cur.veh.parts[ cur.part ].base == what ) {
+            }
+            if( &cur.veh.parts[ cur.part ].base == what ) {
                 cur.veh.remove_part( cur.part );
             } else {
-                cur.veh.remove_item( cur.part, what );
-            }
-<<<<<<< HEAD
-=======
-            item obj = cur.remove_item( *what );
-            if( obj.is_null() ) {
-                debugmsg( "Tried to remove an item from a vehicle which doesn't contain it" );
-            }
->>>>>>> 55b6adcd
+                item obj = cur.remove_item( *what );
+                if( obj.is_null() ) {
+                    debugmsg( "Tried to remove an item from a vehicle which doesn't contain it" );
+                }
+            }
             what = nullptr;
         }
 };

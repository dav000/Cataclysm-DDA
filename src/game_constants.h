--- conflicted
+++ resolved
@@ -101,7 +101,9 @@
 /** Effective lower bound to combat skill levels when CQB bionic is active */
 #define BIO_CQB_LEVEL 5
 
-<<<<<<< HEAD
+/** Minimum size of a horde to show up on the minimap.  */
+#define HORDE_VISIBILITY_SIZE 3
+
 /** Average annual temperature in F used for climate, weather and temperature calculation */
 /** Average New England temperature = 43F/6C rounded to int */
 #define AVERAGE_ANNUAL_TEMPERATURE 43
@@ -109,9 +111,5 @@
 /** Base starting spring temperature in F used for climate, weather and temperature calculation */
 /** New England base spring temperature = 65F/18C rounded to int */
 #define SPRING_TEMPERATURE 65
-=======
-/** Minimum size of a horde to show up on the minimap.  */
-#define HORDE_VISIBILITY_SIZE 3
->>>>>>> 8e1ea3d5
 
 #endif
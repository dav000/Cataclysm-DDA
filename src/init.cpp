--- conflicted
+++ resolved
@@ -198,13 +198,10 @@
         &faction::load_faction);
     type_function_map["npc"] = new StaticFunctionAccessor(
         &npc::load_npc);
-<<<<<<< HEAD
     type_function_map["talk_topic"] = new StaticFunctionAccessor(
         &load_talk_topic);
-=======
     type_function_map["epilogue"] = new StaticFunctionAccessor(
         &epilogue::load_epilogue);
->>>>>>> 3e1a93c3
 
 }
 

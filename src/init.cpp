--- conflicted
+++ resolved
@@ -108,12 +108,8 @@
     type_function_map["profession"] = new StaticFunctionAccessor(&profession::load_profession);
     type_function_map["skill"] = new StaticFunctionAccessor(&Skill::load_skill);
     type_function_map["dream"] = new StaticFunctionAccessor(&load_dream);
-<<<<<<< HEAD
     type_function_map["mutation_category"] = new StaticFunctionAccessor(&load_mutation_category);
-    type_function_map["mutation"] = new StaticFunctionAccessor(&load_mutation);
-=======
     type_function_map["mutation"] = new StaticFunctionAccessor(&mutation_branch::load);
->>>>>>> b8d8778f
     type_function_map["lab_note"] = new StaticFunctionAccessor(&computer::load_lab_note);
     type_function_map["hint"] = new StaticFunctionAccessor(&load_hint);
     type_function_map["furniture"] = new StaticFunctionAccessor(&load_furniture);
@@ -329,14 +325,9 @@
     // the overmap terrain + items and that gets loaded from json.
     g->mission_types.clear();
     item_controller->reset();
-<<<<<<< HEAD
     mutations_category.clear();
-    mutation_data.clear();
     mutation_category_traits.clear();
-    traits.clear();
-=======
     mutation_branch::reset_all();
->>>>>>> b8d8778f
     reset_bionics();
     clear_tutorial_messages();
     furnlist.clear();

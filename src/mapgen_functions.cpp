#include "mapgen.h"
#include "mapgen_functions.h"
#include "map_iterator.h"
#include "output.h"
#include "item_factory.h"
#include "line.h"
#include "mapgenformat.h"
#include "overmap.h"
#include "options.h"
#include "game.h"
#include "debug.h"
#include "scenario.h"
#include "translations.h"
#include "trap.h"
#include <array>
#include "vehicle_group.h"
#include "computer.h"
#include "mapdata.h"
#include "field.h"
#include <algorithm>
#include <iterator>

const mtype_id mon_ant_larva( "mon_ant_larva" );
const mtype_id mon_ant_queen( "mon_ant_queen" );
const mtype_id mon_bat( "mon_bat" );
const mtype_id mon_bee( "mon_bee" );
const mtype_id mon_beekeeper( "mon_beekeeper" );
const mtype_id mon_fungaloid_queen( "mon_fungaloid_queen" );
const mtype_id mon_fungaloid_seeder( "mon_fungaloid_seeder" );
const mtype_id mon_fungaloid_tower( "mon_fungaloid_tower" );
const mtype_id mon_jabberwock( "mon_jabberwock" );
const mtype_id mon_rat_king( "mon_rat_king" );
const mtype_id mon_sewer_rat( "mon_sewer_rat" );
const mtype_id mon_shia( "mon_shia" );
const mtype_id mon_spider_web( "mon_spider_web" );
const mtype_id mon_spider_widow_giant( "mon_spider_widow_giant" );
const mtype_id mon_spider_cellar_giant( "mon_spider_cellar_giant" );
const mtype_id mon_wasp( "mon_wasp" );
const mtype_id mon_zombie_jackson( "mon_zombie_jackson" );
const mtype_id mon_zombie( "mon_zombie" );

mapgendata::mapgendata( oter_id north, oter_id east, oter_id south, oter_id west,
                        oter_id northeast, oter_id southeast, oter_id southwest, oter_id northwest,
                        oter_id up, int z, const regional_settings *rsettings, map *mp ) :
    default_groundcover( t_null, 1, t_null )
{
    t_nesw[0] = north;
    t_nesw[1] = east;
    t_nesw[2] = south;
    t_nesw[3] = west;
    t_nesw[4] = northeast;
    t_nesw[5] = southeast;
    t_nesw[6] = southwest;
    t_nesw[7] = northwest;
    t_above = up;
    zlevel = z;
    n_fac = 0;
    e_fac = 0;
    s_fac = 0;
    w_fac = 0;
    ne_fac = 0;
    se_fac = 0;
    sw_fac = 0;
    nw_fac = 0;
    region = rsettings;
    m = mp;
    // making a copy so we can fudge values if desired
    default_groundcover.chance = region->default_groundcover.chance;
    default_groundcover.primary = region->default_groundcover.primary;
    default_groundcover.secondary = region->default_groundcover.secondary;

}

tripoint rotate_point( const tripoint &p, int rotations )
{
    if( p.x < 0 || p.x >= SEEX * 2 ||
        p.y < 0 || p.y >= SEEY * 2 ) {
        debugmsg( "Point out of range: %d,%d,%d", p.x, p.y, p.z );
        // Mapgen is vulnerable, don't supply invalid points, debugmsg is enough
        return tripoint( 0, 0, p.z );
    }

    rotations = rotations % 4;

    tripoint ret = p;
    switch( rotations ) {
        case 0:
            break;
        case 1:
            ret.x = p.y;
            ret.y = SEEX * 2 - 1 - p.x;
            break;
        case 2:
            ret.x = SEEX * 2 - 1 - p.x;
            ret.y = SEEY * 2 - 1 - p.y;
            break;
        case 3:
            ret.x = SEEY * 2 - 1 - p.y;
            ret.y = p.x;
            break;
    }

    return ret;
}

<<<<<<< HEAD
std::map<std::string, building_gen_pointer> mapgen_cfunction_map;

void init_mapgen_builtin_functions() {
    mapgen_cfunction_map.clear();
    mapgen_cfunction_map["null"]             = &mapgen_null;
    mapgen_cfunction_map["crater"]           = &mapgen_crater;
    mapgen_cfunction_map["field"]            = &mapgen_field;
    mapgen_cfunction_map["dirtlot"]          = &mapgen_dirtlot;
    mapgen_cfunction_map["forest"]           = &mapgen_forest_general;
    mapgen_cfunction_map["hive"]             = &mapgen_hive;
    mapgen_cfunction_map["spider_pit"]       = &mapgen_spider_pit;
    mapgen_cfunction_map["fungal_bloom"]     = &mapgen_fungal_bloom;
    mapgen_cfunction_map["fungal_tower"]     = &mapgen_fungal_tower;
    mapgen_cfunction_map["fungal_flowers"]   = &mapgen_fungal_flowers;
    mapgen_cfunction_map["road_straight"]    = &mapgen_road;
    mapgen_cfunction_map["road_curved"]      = &mapgen_road;
    mapgen_cfunction_map["road_end"]         = &mapgen_road;
    mapgen_cfunction_map["road_tee"]         = &mapgen_road;
    mapgen_cfunction_map["road_four_way"]    = &mapgen_road;
    mapgen_cfunction_map["field"]            = &mapgen_field;
    mapgen_cfunction_map["bridge"]           = &mapgen_bridge;
    mapgen_cfunction_map["highway"]          = &mapgen_highway;
    mapgen_cfunction_map["river_center"] = &mapgen_river_center;
    mapgen_cfunction_map["river_curved_not"] = &mapgen_river_curved_not;
    mapgen_cfunction_map["river_straight"]   = &mapgen_river_straight;
    mapgen_cfunction_map["river_curved"]     = &mapgen_river_curved;
    mapgen_cfunction_map["parking_lot"]      = &mapgen_parking_lot;
    mapgen_cfunction_map["s_gas"]      = &mapgen_gas_station;
    mapgen_cfunction_map["house_generic_boxy"]      = &mapgen_generic_house_boxy;
    mapgen_cfunction_map["house_generic_big_livingroom"]      = &mapgen_generic_house_big_livingroom;
    mapgen_cfunction_map["house_generic_center_hallway"]      = &mapgen_generic_house_center_hallway;
    mapgen_cfunction_map["s_pharm"]             = &mapgen_pharm;
    mapgen_cfunction_map["spider_pit"] = mapgen_spider_pit;
    mapgen_cfunction_map["s_sports"] = mapgen_s_sports;
    mapgen_cfunction_map["shelter"] = &mapgen_shelter;
    mapgen_cfunction_map["shelter_under"] = &mapgen_shelter_under;
    mapgen_cfunction_map["lmoe"] = &mapgen_lmoe;
    mapgen_cfunction_map["basement_generic_layout"] = &mapgen_basement_generic_layout; // empty, not bound
    mapgen_cfunction_map["basement_junk"] = &mapgen_basement_junk;
=======
building_gen_pointer get_mapgen_cfunction( const std::string &ident )
{
    static const std::map<std::string, building_gen_pointer> pointers = { {
    { "null",             &mapgen_null },
    { "crater",           &mapgen_crater },
    { "field",            &mapgen_field },
    { "dirtlot",          &mapgen_dirtlot },
    { "forest",           &mapgen_forest_general },
    { "hive",             &mapgen_hive },
    { "spider_pit",       &mapgen_spider_pit },
    { "fungal_bloom",     &mapgen_fungal_bloom },
    { "fungal_tower",     &mapgen_fungal_tower },
    { "fungal_flowers",   &mapgen_fungal_flowers },
    { "road_straight",    &mapgen_road },
    { "road_curved",      &mapgen_road },
    { "road_end",         &mapgen_road },
    { "road_tee",         &mapgen_road },
    { "road_four_way",    &mapgen_road },
    { "field",            &mapgen_field },
    { "bridge",           &mapgen_bridge },
    { "highway",          &mapgen_highway },
    { "river_center", &mapgen_river_center },
    { "river_curved_not", &mapgen_river_curved_not },
    { "river_straight",   &mapgen_river_straight },
    { "river_curved",     &mapgen_river_curved },
    { "parking_lot",      &mapgen_parking_lot },
    { "s_gas",      &mapgen_gas_station },
    { "house_generic_boxy",      &mapgen_generic_house_boxy },
    { "house_generic_big_livingroom",      &mapgen_generic_house_big_livingroom },
    { "house_generic_center_hallway",      &mapgen_generic_house_center_hallway },
    { "church_new_england",             &mapgen_church_new_england },
    { "church_gothic",             &mapgen_church_gothic },
    { "s_pharm",             &mapgen_pharm },
    { "spider_pit", mapgen_spider_pit },
    { "s_sports", mapgen_s_sports },
//    { "shelter", &mapgen_shelter },
    { "shelter_under", &mapgen_shelter_under },
    { "lmoe", &mapgen_lmoe },
    { "basement_generic_layout", &mapgen_basement_generic_layout }, // empty, not bound
    { "basement_junk", &mapgen_basement_junk },
>>>>>>> 5338cf9e
    /*
    { "basement_chemlab", &mapgen_basement_chemlab },
    { "basement_weed", &mapgen_basement_weed },
    { "basement_game", &mapgen_basement_game },
    */
<<<<<<< HEAD
    mapgen_cfunction_map["basement_spiders"] = &mapgen_basement_spiders;
    mapgen_cfunction_map["sub_station"] = &mapgen_sub_station;
//  mapgen_cfunction_map["s_garage"] = &mapgen_s_garage;
//    mapgen_cfunction_map["farm"] = &mapgen_farm;
//    mapgen_cfunction_map["farm_field"] = &mapgen_farm_field;
    mapgen_cfunction_map["police"] = &mapgen_police;
    mapgen_cfunction_map["bank"] = &mapgen_bank;
    mapgen_cfunction_map["pawn"] = &mapgen_pawn;
    mapgen_cfunction_map["mil_surplus"] = &mapgen_mil_surplus;
    mapgen_cfunction_map["cave"] = &mapgen_cave;
    mapgen_cfunction_map["cave_rat"] = &mapgen_cave_rat;
    mapgen_cfunction_map["cavern"] = &mapgen_cavern;
    mapgen_cfunction_map["open_air"] = &mapgen_open_air;
    mapgen_cfunction_map["rift"] = &mapgen_rift;
    mapgen_cfunction_map["hellmouth"] = &mapgen_hellmouth;
=======
    { "basement_spiders", &mapgen_basement_spiders },
    { "office_doctor", &mapgen_office_doctor },
    { "sub_station", &mapgen_sub_station },
//  { "s_garage", &mapgen_s_garage },
//    { "farm", &mapgen_farm },
//    { "farm_field", &mapgen_farm_field },
    { "police", &mapgen_police },
    { "bank", &mapgen_bank },
    { "pawn", &mapgen_pawn },
    { "mil_surplus", &mapgen_mil_surplus },
    { "cave", &mapgen_cave },
    { "cave_rat", &mapgen_cave_rat },
    { "cavern", &mapgen_cavern },
    { "open_air", &mapgen_open_air },
    { "rift", &mapgen_rift },
    { "hellmouth", &mapgen_hellmouth },
>>>>>>> 5338cf9e

    // New rock function - should be default, but isn't yet for compatibility reasons (old overmaps)
    { "empty_rock", &mapgen_rock },
    // Old rock behavior, for compatibility and near caverns and slime pits
    { "rock", &mapgen_rock_partial },

    { "subway_station", &mapgen_subway_station },

    { "subway_straight",    &mapgen_subway_straight },
    { "subway_curved",      &mapgen_subway_curved },
    // @todo Add a dedicated dead-end function. For now it copies the straight section above.
    { "subway_end",         &mapgen_subway_straight },
    { "subway_tee",         &mapgen_subway_tee },
    { "subway_four_way",    &mapgen_subway_four_way },

    { "sewer_straight",    &mapgen_sewer_straight },
    { "sewer_curved",      &mapgen_sewer_curved },
    // @todo Add a dedicated dead-end function. For now it copies the straight section above.
    { "sewer_end",         &mapgen_sewer_straight },
    { "sewer_tee",         &mapgen_sewer_tee },
    { "sewer_four_way",    &mapgen_sewer_four_way },

    { "ants_straight",    &mapgen_ants_straight },
    { "ants_curved",      &mapgen_ants_curved },
    // @todo Add a dedicated dead-end function. For now it copies the straight section above.
    { "ants_end",         &mapgen_ants_straight },
    { "ants_tee",         &mapgen_ants_tee },
    { "ants_four_way",    &mapgen_ants_four_way },
    { "ants_food", &mapgen_ants_food },
    { "ants_larvae", &mapgen_ants_larvae },
    { "ants_queen", &mapgen_ants_queen },
/* todo
    { "office_tower_1_entrance", &mapgen_office_tower_1_entrance },
    { "office_tower_1", &mapgen_office_tower_1 },
    { "office_tower_b_entrance", &mapgen_office_tower_b_entrance },
    { "office_tower_b", &mapgen_office_tower_b },

    { "megastore_entrance", &mapgen_megastore_entrance },
    { "megastore", &mapgen_megastore },
    { "hospital_entrance", &mapgen_hospital_entrance },
    { "hospital", &mapgen_hospital },
    { "public_works_entrance", &mapgen_public_works_entrance },
    { "public_works", &mapgen_public_works },
    { "prison_1", &mapgen_prison_1 },
    { "prison_2", &mapgen_prison_2 },
    { "prison_3", &mapgen_prison_3 },
    { "prison_4", &mapgen_prison_4 },
    { "prison_5", &mapgen_prison_5 },
    { "prison_6", &mapgen_prison_6 },
    { "prison_7", &mapgen_prison_7 },
    { "prison_8", &mapgen_prison_8 },
    { "prison_9", &mapgen_prison_9 },
    { "prison_b", &mapgen_prison_b },
    { "prison_b_entrance", &mapgen_prison_b_entrance },
    { "hotel_tower_1_1", &mapgen_hotel_tower_1_1 },
    { "hotel_tower_1_2", &mapgen_hotel_tower_1_2 },
    { "hotel_tower_1_3", &mapgen_hotel_tower_1_3 },
    { "hotel_tower_1_4", &mapgen_hotel_tower_1_4 },
    { "hotel_tower_1_5", &mapgen_hotel_tower_1_5 },
    { "hotel_tower_1_6", &mapgen_hotel_tower_1_6 },
    { "hotel_tower_1_7", &mapgen_hotel_tower_1_7 },
    { "hotel_tower_1_8", &mapgen_hotel_tower_1_8 },
    { "hotel_tower_1_9", &mapgen_hotel_tower_1_9 },
    { "hotel_tower_b_1", &mapgen_hotel_tower_b_1 },
    { "hotel_tower_b_2", &mapgen_hotel_tower_b_2 },
    { "hotel_tower_b_3", &mapgen_hotel_tower_b_3 },
    { "mansion_entrance", &mapgen_mansion_entrance },
    { "mansion", &mapgen_mansion },
    { "fema_entrance", &mapgen_fema_entrance },
    { "fema", &mapgen_fema },
    { "station_radio", &mapgen_station_radio },
    { "lab", &mapgen_lab },
    { "lab_stairs", &mapgen_lab_stairs },
    { "lab_core", &mapgen_lab_core },
    { "lab_finale", &mapgen_lab_finale },
    { "ice_lab", &mapgen_ice_lab },
    { "ice_lab_stairs", &mapgen_ice_lab_stairs },
    { "ice_lab_core", &mapgen_ice_lab_core },
    { "ice_lab_finale", &mapgen_ice_lab_finale },
    { "nuke_plant", &mapgen_nuke_plant },
    { "outpost", &mapgen_outpost },
    { "silo", &mapgen_silo },
    { "silo_finale", &mapgen_silo_finale },
    { "temple", &mapgen_temple },
    { "temple_stairs", &mapgen_temple_stairs },
    { "temple_finale", &mapgen_temple_finale },
    { "sewage_treatment", &mapgen_sewage_treatment },
    { "sewage_treatment_hub", &mapgen_sewage_treatment_hub },
    { "sewage_treatment_under", &mapgen_sewage_treatment_under },
    { "mine_entrance", &mapgen_mine_entrance },
    { "mine_shaft", &mapgen_mine_shaft },
    { "mine", &mapgen_mine },
    { "mine_down", &mapgen_mine_down },
    { "mine_finale", &mapgen_mine_finale },
    { "spiral_hub", &mapgen_spiral_hub },
    { "spiral", &mapgen_spiral },
    { "radio_tower", &mapgen_radio_tower },
    { "toxic_dump", &mapgen_toxic_dump },
    { "haz_sar_entrance", &mapgen_haz_sar_entrance },
    { "haz_sar", &mapgen_haz_sar },
    { "haz_sar_entrance_b1", &mapgen_haz_sar_entrance_b1 },
    { "haz_sar_b1", &mapgen_haz_sar_b1 },

    { "spider_pit_under", &mapgen_spider_pit_under },
    { "anthill", &mapgen_anthill },
    { "slimepit", &mapgen_slimepit },
    { "slimepit_down", &mapgen_slimepit_down },
    { "triffid_roots", &mapgen_triffid_roots },
    { "triffid_finale", &mapgen_triffid_finale },

*/
    { "tutorial", &mapgen_tutorial },
    } };
    const auto iter = pointers.find( ident );
    return iter == pointers.end() ? nullptr : iter->second;
}

void mapgendata::set_dir(int dir_in, int val)
{
    switch (dir_in) {
    case 0:
        n_fac = val;
        break;
    case 1:
        e_fac = val;
        break;
    case 2:
        s_fac = val;
        break;
    case 3:
        w_fac = val;
        break;
    case 4:
        ne_fac = val;
        break;
    case 5:
        se_fac = val;
        break;
    case 6:
        sw_fac = val;
        break;
    case 7:
        nw_fac = val;
        break;
    default:
        debugmsg("Invalid direction for mapgendata::set_dir. dir_in = %d", dir_in);
        break;
    }
}

void mapgendata::fill(int val)
{
    n_fac = val;
    e_fac = val;
    s_fac = val;
    w_fac = val;
    ne_fac = val;
    se_fac = val;
    sw_fac = val;
    nw_fac = val;
}

int& mapgendata::dir(int dir_in)
{
    switch (dir_in) {
    case 0:
        return n_fac;
        break;
    case 1:
        return e_fac;
        break;
    case 2:
        return s_fac;
        break;
    case 3:
        return w_fac;
        break;
    case 4:
        return ne_fac;
        break;
    case 5:
        return se_fac;
        break;
    case 6:
        return sw_fac;
        break;
    case 7:
        return nw_fac;
        break;
    default:
        debugmsg("Invalid direction for mapgendata::set_dir. dir_in = %d", dir_in);
        //return something just so the compiler doesn't freak out. Not really correct, though.
        return n_fac;
        break;
    }
}

ter_id grass_or_dirt()
{
 if (one_in(4))
  return t_grass;
 return t_dirt;
}

ter_id dirt_or_pile()
{
 if (one_in(4))
  return t_dirtmound;
 return t_dirt;
}

ter_id clay_or_sand()
{
 if (one_in(4))
  return t_sand;
 return t_clay;
}

void mapgendata::square_groundcover(const int x1, const int y1, const int x2, const int y2) {
    m->draw_square_ter( this->default_groundcover, x1, y1, x2, y2);
}
void mapgendata::fill_groundcover() {
    m->draw_fill_background( this->default_groundcover );
}
bool mapgendata::is_groundcover(const ter_id iid ) const {
    return this->default_groundcover.match( iid );
}

ter_id mapgendata::groundcover() {
    return this->default_groundcover.get();
}

void mapgen_rotate( map * m, oter_id terrain_type, bool north_is_down ) {
    const auto dir = terrain_type->get_dir();
    m->rotate( static_cast<int>( north_is_down ? om_direction::opposite( dir ) : dir ) );
}

#define autorotate(x) mapgen_rotate(m, terrain_type, x)
#define autorotate_down() mapgen_rotate(m, terrain_type, true)

/////////////////////////////////////////////////////////////////////////////////////////////////
///// builtin terrain-specific mapgen functions. big multi-overmap-tile terrains are located in
///// mapgen_functions_big.cpp

void mapgen_null(map *m, oter_id, mapgendata, int, float)
{
    debugmsg("Generating null terrain, please report this as a bug");
    for (int i = 0; i < SEEX * 2; i++) {
        for (int j = 0; j < SEEY * 2; j++) {
            m->ter_set(i, j, t_null);
            m->set_radiation(i, j, 0);
        }
    }
}

void mapgen_crater(map *m, oter_id, mapgendata dat, int, float)
{
    for(int i = 0; i < 4; i++) {
        if(dat.t_nesw[i] != "crater") {
            dat.set_dir(i, 6);
        }
    }

    for (int i = 0; i < SEEX * 2; i++) {
       for (int j = 0; j < SEEY * 2; j++) {
           if (rng(0, dat.w_fac) <= i && rng(0, dat.e_fac) <= SEEX * 2 - 1 - i &&
               rng(0, dat.n_fac) <= j && rng(0, dat.s_fac) <= SEEX * 2 - 1 - j ) {
               m->ter_set(i, j, t_dirt);
               m->make_rubble( tripoint( i,  j, m->get_abs_sub().z ), f_rubble_rock, true);
               m->set_radiation(i, j, rng(0, 4) * rng(0, 2));
           } else {
               m->ter_set(i, j, dat.groundcover());
               m->set_radiation(i, j, rng(0, 2) * rng(0, 2) * rng(0, 2));
            }
        }
    }
    m->place_items("wreckage", 83, 0, 0, SEEX * 2 - 1, SEEY * 2 - 1, true, 0);
}

// todo: make void map::ter_or_furn_set(const int x, const int y, const ter_furn_id & tfid);
void ter_or_furn_set( map * m, const int x, const int y, const ter_furn_id & tfid ) {
    if ( tfid.ter != t_null ) {
        m->ter_set(x, y, tfid.ter );
    } else if ( tfid.furn != f_null ) {
        m->furn_set(x, y, tfid.furn );
    }
}

/*
 * Default above ground non forested 'blank' area; typically a grassy field with a scattering of shrubs,
 *  but changes according to dat->region
 */
void mapgen_field(map *m, oter_id, mapgendata dat, int turn, float)
{
    // random area of increased vegetation. Or lava / toxic sludge / etc
    const bool boosted_vegetation = ( dat.region->field_coverage.boost_chance > rng( 0, 1000000 ) );
    const int & mpercent_bush = ( boosted_vegetation ?
       dat.region->field_coverage.boosted_mpercent_coverage :
       dat.region->field_coverage.mpercent_coverage
    );

    ter_furn_id altbush = dat.region->field_coverage.pick( true ); // one dominant plant type ( for boosted_vegetation == true )

    for (int i = 0; i < SEEX * 2; i++) {
        for (int j = 0; j < SEEY * 2; j++) {
            m->ter_set(i, j, dat.groundcover() ); // default is
            if ( mpercent_bush > rng(0, 1000000) ) { // yay, a shrub ( or tombstone )
                if ( boosted_vegetation && dat.region->field_coverage.boosted_other_mpercent > rng(0, 1000000) ) {
                    // already chose the lucky terrain/furniture/plant/rock/etc
                    ter_or_furn_set(m, i, j, altbush );
                } else {
                    // pick from weighted list
                    ter_or_furn_set(m, i, j, dat.region->field_coverage.pick( false ) );
                }
            }
        }
    }

    m->place_items("field", 60, 0, 0, SEEX * 2 - 1, SEEY * 2 - 1, true, turn); // fixme: take 'rock' out and add as regional biome setting
}

void mapgen_dirtlot(map *m, oter_id, mapgendata, int, float)
{
    for (int i = 0; i < SEEX * 2; i++) {
        for (int j = 0; j < SEEY * 2; j++) {
            m->ter_set(i, j, t_dirt);
            if (one_in(120)) {
                m->ter_set(i, j, t_pit_shallow);
            } else if (one_in(50)) {
                m->ter_set(i,j, t_grass);
            }
        }
    }
    int num_v = rng(0,1) * rng(0,2); // (0, 0, 0, 0, 1, 2) vehicles
    for(int v = 0; v < num_v; v++) {
        const tripoint vp( rng(0, 16) + 4, rng(0, 16) + 4, m->get_abs_sub().z );
        int theta = rng(0,3)*180 + one_in(3)*rng(0,89);
        if( !m->veh_at( vp ) ) {
            m->add_vehicle( vgroup_id("dirtlot"), vp, theta, -1, -1 );
        }
    }
}
// todo: more region_settings for forest biome
void mapgen_forest_general(map *m, oter_id terrain_type, mapgendata dat, int turn, float)
{
    if (terrain_type == "forest_thick") {
        dat.fill(8);
    } else if (terrain_type == "forest_water") {
        dat.fill(4);
    } else if (terrain_type == "forest") {
        dat.fill(0);
    }
    for (int i = 0; i < 4; i++) {
        if (dat.t_nesw[i] == "forest" || dat.t_nesw[i] == "forest_water") {
            dat.dir(i) += 14;
        } else if (dat.t_nesw[i] == "forest_thick") {
            dat.dir(i) += 18;
        }
    }
    for (int i = 0; i < SEEX * 2; i++) {
        for (int j = 0; j < SEEY * 2; j++) {
            int forest_chance = 0, num = 0;
            if (j < dat.n_fac) {
                forest_chance += dat.n_fac - j;
                num++;
            }
            if (SEEX * 2 - 1 - i < dat.e_fac) {
                forest_chance += dat.e_fac - (SEEX * 2 - 1 - i);
                num++;
            }
            if (SEEY * 2 - 1 - j < dat.s_fac) {
                forest_chance += dat.s_fac - (SEEY * 2 - 1 - j);
                num++;
            }
            if (i < dat.w_fac) {
                forest_chance += dat.w_fac - i;
                num++;
            }
            if (num > 0) {
                forest_chance /= num;
            }
            int rn = rng(0, forest_chance);
            if ((forest_chance > 0 && rn > 13) || one_in(100 - forest_chance)) {
                std::array<std::pair<int, ter_id>, 15> tree_chances = {{
                        // todo: JSONize this array!
                        // Ensure that these one_in chances
                        // (besides the last) don't add up to more than 1 in 1
                        // Reserve the last one (1 in 1) for simple trees that fill up the rest.
                        { 250, t_tree_apple },
                        { 300, t_tree_pear },
                        { 300, t_tree_cherry },
                        { 350, t_tree_apricot },
                        { 350, t_tree_peach },
                        { 350, t_tree_plum },
                        { 256, t_tree_birch },
                        { 256, t_tree_willow },
                        { 256, t_tree_maple },
                        { 128, t_tree_deadpine },
                        { 128, t_tree_hickory_dead },
                        { 32, t_tree_hickory },
                        { 16, t_tree_pine },
                        { 16, t_tree_blackjack },
                        { 1, t_tree },
                    }};
                double earlier_chances = 0;
                // Remember the earlier chances to calculate the sliding errors
                for (size_t c = 0; c < tree_chances.size(); c++){
                    if (tree_chances[c].first == 1) {
                        // If something has chances of 1, just put it in and go on.
                        m->ter_set(i, j, tree_chances[c].second );
                        break;
                    }
                    else if( earlier_chances != 1 &&
                             (one_in_improved((1/(1 - earlier_chances))*tree_chances[c].first)) ){
                        // (1/(1 - earlier_chances)) is the sliding error. fixed here
                        m->ter_set(i, j, tree_chances[c].second );
                        break;
                    }
                    else {
                        earlier_chances += 1 / double(tree_chances[c].first);
                    }
                }
            } else if ((forest_chance > 0 && rn > 10) || one_in(100 - forest_chance)) {
                m->ter_set(i, j, t_tree_young);
            } else if ((forest_chance > 0 && rn >  9) || one_in(100 - forest_chance)) {
                if (one_in(250)) {
                    m->ter_set(i, j, t_shrub_blueberry);
                } else {
                    m->ter_set(i, j, t_underbrush);
                }
            } else {
                m->ter_set(i, j, dat.groundcover());
            }
        }
    }
    m->place_items("forest", 60, 0, 0, SEEX * 2 - 1, SEEY * 2 - 1, true, turn); // fixme: region settings

    if (terrain_type == "forest_water") {
        // Reset *_fac to handle where to place water
        for (int i = 0; i < 8; i++) {
            if (dat.t_nesw[i] == "forest_water") {
                dat.set_dir(i, 2);
            } else if (is_ot_type("river", dat.t_nesw[i])) {
                dat.set_dir(i, 3);
            } else if (dat.t_nesw[i] == "forest" || dat.t_nesw[i] == "forest_thick") {
                dat.set_dir(i, 1);
            } else {
                dat.set_dir(i, 0);
            }
        }
        int x = SEEX / 2 + rng(0, SEEX), y = SEEY / 2 + rng(0, SEEY);
        for (int i = 0; i < 20; i++) {
            if (x >= 0 && x < SEEX * 2 && y >= 0 && y < SEEY * 2) {
                if (m->ter(x, y) == t_swater_sh) {
                    m->ter_set(x, y, t_swater_dp);
                } else if ( dat.is_groundcover( m->ter(x, y) ) ||
                         m->ter(x, y) == t_underbrush) {
                    m->ter_set(x, y, t_swater_sh);
                }
                if (m->ter(x, y) == t_water_sh) {
                    m->ter_set(x, y, t_water_dp);
                } else if ( dat.is_groundcover( m->ter(x, y) ) ||
                         m->ter(x, y) == t_underbrush) {
                    m->ter_set(x, y, t_water_sh);
                }
            } else {
                i = 20;
            }
            x += rng(-2, 2);
            y += rng(-2, 2);
            if (x < 0 || x >= SEEX * 2) {
                x = SEEX / 2 + rng(0, SEEX);
            }
            if (y < 0 || y >= SEEY * 2) {
                y = SEEY / 2 + rng(0, SEEY);
            }
            int factor = dat.n_fac + (dat.ne_fac / 2) + (dat.nw_fac / 2);
            for (int j = 0; j < factor; j++) {
                int wx = rng(0, SEEX * 2 -1), wy = rng(0, SEEY - 1);
                if (dat.is_groundcover( m->ter(wx, wy) ) ||
                    m->ter(wx, wy) == t_underbrush) {
                    m->ter_set(wx, wy, t_swater_sh);
                }
            }
            factor = dat.e_fac + (dat.ne_fac / 2) + (dat.se_fac / 2);
            for (int j = 0; j < factor; j++) {
                int wx = rng(SEEX, SEEX * 2 - 1), wy = rng(0, SEEY * 2 - 1);
                if (dat.is_groundcover( m->ter(wx, wy) ) ||
                      m->ter(wx, wy) == t_underbrush) {
                    m->ter_set(wx, wy, t_water_sh);
                }
            }
            factor = dat.s_fac + (dat.se_fac / 2) + (dat.sw_fac / 2);
            for (int j = 0; j < factor; j++) {
                int wx = rng(0, SEEX * 2 - 1), wy = rng(SEEY, SEEY * 2 - 1);
                if (dat.is_groundcover( m->ter(wx, wy) ) ||
                      m->ter(wx, wy) == t_underbrush) {
                    m->ter_set(wx, wy, t_swater_sh);
                }
            }
            factor = dat.s_fac + (dat.se_fac / 2) + (dat.ne_fac / 2);
            for (int j = 0; j < factor; j++) {
                int wx = rng(0, SEEX * 2 - 1), wy = rng(SEEY, SEEY * 2 - 1);
                if (m->ter(wx, wy) == t_water_sh) {
                    m->furn_set(wx, wy, f_cattails);
                }
            }
            factor = dat.s_fac + (dat.se_fac / 2) + (dat.sw_fac / 2);
            for (int j = 0; j < factor; j++) {
                int wx = rng(0, SEEX * 2 - 1), wy = rng(SEEY, SEEY * 2 - 1);
                if (m->ter(wx, wy) == t_water_sh) {
                    m->furn_set(wx, wy, f_cattails);
                }
            }
            factor = dat.w_fac + (dat.nw_fac / 2) + (dat.sw_fac / 2);
            for (int j = 0; j < factor; j++) {
                int wx = rng(0, SEEX - 1), wy = rng(0, SEEY * 2 - 1);
                if (dat.is_groundcover( m->ter(wx, wy) ) ||
                      m->ter(wx, wy) == t_underbrush) {
                    m->ter_set(wx, wy, t_water_sh);
                }
            }
        }
        int rn = rng(0, 2) * rng(0, 1) + rng(0, 1);// Good chance of 0
        for (int i = 0; i < rn; i++) {
            x = rng(0, SEEX * 2 - 1);
            y = rng(0, SEEY * 2 - 1);
            madd_trap( m, x, y, tr_sinkhole);
            if (m->ter(x, y) != t_swater_sh && m->ter(x, y) != t_water_sh) {
                m->ter_set(x, y, dat.groundcover());
            }
        }
    }

    //1-2 per overmap, very bad day for low level characters
    if (one_in(10000)) {
        m->add_spawn(mon_jabberwock, 1, SEEX, SEEY); // fixme add to monster_group?
    }

    //Very rare easter egg, ~1 per 10 overmaps
    if (one_in(1000000)) {
        m->add_spawn(mon_shia, 1, SEEX, SEEY);
    }


    // One in 100 forests has a spider living in it :o
    if (one_in(100)) {
        for (int i = 0; i < SEEX * 2; i++) {
            for (int j = 0; j < SEEX * 2; j++) {
                if ((dat.is_groundcover( m->ter(i, j) ) ||
                     m->ter(i, j) == t_underbrush) && !one_in(3)) {
                    madd_field( m, i, j, fd_web, rng(1, 3));
                }
            }
        }
        m->ter_set( 12, 12, t_dirt );
        m->furn_set(12, 12, f_egg_sackws);
        m->remove_field({12, 12, m->get_abs_sub().z}, fd_web);
        m->add_spawn(mon_spider_web, rng(1, 2), SEEX, SEEY);
    }
}

void mapgen_hive(map *m, oter_id, mapgendata dat, int turn, float)
{
    // Start with a basic forest pattern
    for (int i = 0; i < SEEX * 2; i++) {
        for (int j = 0; j < SEEY * 2; j++) {
            int rn = rng(0, 14);
            if (rn > 13) {
                m->ter_set(i, j, t_tree);
            } else if (rn > 11) {
                m->ter_set(i, j, t_tree_young);
            } else if (rn > 10) {
                m->ter_set(i, j, t_underbrush);
            } else {
                m->ter_set(i, j, dat.groundcover());
            }
        }
    }

    // j and i loop through appropriate hive-cell center squares
    const bool is_center = dat.t_nesw[0] == "hive" && dat.t_nesw[1] == "hive" &&
                           dat.t_nesw[2] == "hive" && dat.t_nesw[3] == "hive";
    for (int j = 5; j < SEEY * 2 - 5; j += 6) {
        for (int i = (j == 5 || j == 17 ? 3 : 6); i < SEEX * 2 - 5; i += 6) {
            if (!one_in(8)) {
                // Caps are always there
                m->ter_set(i    , j - 5, t_wax);
                m->ter_set(i    , j + 5, t_wax);
                for (int k = -2; k <= 2; k++) {
                    for (int l = -1; l <= 1; l++) {
                        m->ter_set(i + k, j + l, t_floor_wax);
                    }
                }
                m->add_spawn(mon_bee, 2, i, j);
                m->add_spawn(mon_beekeeper, 1, i, j);
                m->ter_set(i    , j - 3, t_floor_wax);
                m->ter_set(i    , j + 3, t_floor_wax);
                m->ter_set(i - 1, j - 2, t_floor_wax);
                m->ter_set(i    , j - 2, t_floor_wax);
                m->ter_set(i + 1, j - 2, t_floor_wax);
                m->ter_set(i - 1, j + 2, t_floor_wax);
                m->ter_set(i    , j + 2, t_floor_wax);
                m->ter_set(i + 1, j + 2, t_floor_wax);

                // Up to two of these get skipped; an entrance to the cell
                int skip1 = rng(0, 23);
                int skip2 = rng(0, 23);

                m->ter_set(i - 1, j - 4, t_wax);
                m->ter_set(i    , j - 4, t_wax);
                m->ter_set(i + 1, j - 4, t_wax);
                m->ter_set(i - 2, j - 3, t_wax);
                m->ter_set(i - 1, j - 3, t_wax);
                m->ter_set(i + 1, j - 3, t_wax);
                m->ter_set(i + 2, j - 3, t_wax);
                m->ter_set(i - 3, j - 2, t_wax);
                m->ter_set(i - 2, j - 2, t_wax);
                m->ter_set(i + 2, j - 2, t_wax);
                m->ter_set(i + 3, j - 2, t_wax);
                m->ter_set(i - 3, j - 1, t_wax);
                m->ter_set(i - 3, j    , t_wax);
                m->ter_set(i - 3, j - 1, t_wax);
                m->ter_set(i - 3, j + 1, t_wax);
                m->ter_set(i - 3, j    , t_wax);
                m->ter_set(i - 3, j + 1, t_wax);
                m->ter_set(i - 2, j + 3, t_wax);
                m->ter_set(i - 1, j + 3, t_wax);
                m->ter_set(i + 1, j + 3, t_wax);
                m->ter_set(i + 2, j + 3, t_wax);
                m->ter_set(i - 1, j + 4, t_wax);
                m->ter_set(i    , j + 4, t_wax);
                m->ter_set(i + 1, j + 4, t_wax);

                if (skip1 ==  0 || skip2 ==  0)
                    m->ter_set(i - 1, j - 4, t_floor_wax);
                if (skip1 ==  1 || skip2 ==  1)
                    m->ter_set(i    , j - 4, t_floor_wax);
                if (skip1 ==  2 || skip2 ==  2)
                    m->ter_set(i + 1, j - 4, t_floor_wax);
                if (skip1 ==  3 || skip2 ==  3)
                    m->ter_set(i - 2, j - 3, t_floor_wax);
                if (skip1 ==  4 || skip2 ==  4)
                    m->ter_set(i - 1, j - 3, t_floor_wax);
                if (skip1 ==  5 || skip2 ==  5)
                    m->ter_set(i + 1, j - 3, t_floor_wax);
                if (skip1 ==  6 || skip2 ==  6)
                    m->ter_set(i + 2, j - 3, t_floor_wax);
                if (skip1 ==  7 || skip2 ==  7)
                    m->ter_set(i - 3, j - 2, t_floor_wax);
                if (skip1 ==  8 || skip2 ==  8)
                    m->ter_set(i - 2, j - 2, t_floor_wax);
                if (skip1 ==  9 || skip2 ==  9)
                    m->ter_set(i + 2, j - 2, t_floor_wax);
                if (skip1 == 10 || skip2 == 10)
                    m->ter_set(i + 3, j - 2, t_floor_wax);
                if (skip1 == 11 || skip2 == 11)
                    m->ter_set(i - 3, j - 1, t_floor_wax);
                if (skip1 == 12 || skip2 == 12)
                    m->ter_set(i - 3, j    , t_floor_wax);
                if (skip1 == 13 || skip2 == 13)
                    m->ter_set(i - 3, j - 1, t_floor_wax);
                if (skip1 == 14 || skip2 == 14)
                    m->ter_set(i - 3, j + 1, t_floor_wax);
                if (skip1 == 15 || skip2 == 15)
                    m->ter_set(i - 3, j    , t_floor_wax);
                if (skip1 == 16 || skip2 == 16)
                    m->ter_set(i - 3, j + 1, t_floor_wax);
                if (skip1 == 17 || skip2 == 17)
                    m->ter_set(i - 2, j + 3, t_floor_wax);
                if (skip1 == 18 || skip2 == 18)
                    m->ter_set(i - 1, j + 3, t_floor_wax);
                if (skip1 == 19 || skip2 == 19)
                    m->ter_set(i + 1, j + 3, t_floor_wax);
                if (skip1 == 20 || skip2 == 20)
                    m->ter_set(i + 2, j + 3, t_floor_wax);
                if (skip1 == 21 || skip2 == 21)
                    m->ter_set(i - 1, j + 4, t_floor_wax);
                if (skip1 == 22 || skip2 == 22)
                    m->ter_set(i    , j + 4, t_floor_wax);
                if (skip1 == 23 || skip2 == 23)
                    m->ter_set(i + 1, j + 4, t_floor_wax);

                if( is_center ) {
                    m->place_items("hive_center", 90, i - 2, j - 2, i + 2, j + 2, false, turn);
                } else {
                    m->place_items("hive", 80, i - 2, j - 2, i + 2, j + 2, false, turn);
                }
            }
        }
    }

    if( is_center ) {
        m->place_npc( SEEX, SEEY, string_id<npc_template>( "apis" ) );
    }
}

void mapgen_spider_pit(map *m, oter_id, mapgendata dat, int turn, float)
{
    // First generate a forest
    dat.fill(4);
    for (int i = 0; i < 4; i++) {
        if (dat.t_nesw[i] == "forest" || dat.t_nesw[i] == "forest_water") {
            dat.dir(i) += 14;
        } else if (dat.t_nesw[i] == "forest_thick") {
            dat.dir(i) += 18;
        }
    }
    for (int i = 0; i < SEEX * 2; i++) {
        for (int j = 0; j < SEEY * 2; j++) {
            int forest_chance = 0, num = 0;
            if (j < dat.n_fac) {
                forest_chance += dat.n_fac - j;
                num++;
            }
            if (SEEX * 2 - 1 - i < dat.e_fac) {
                forest_chance += dat.e_fac - (SEEX * 2 - 1 - i);
                num++;
            }
            if (SEEY * 2 - 1 - j < dat.s_fac) {
                forest_chance += dat.s_fac - (SEEX * 2 - 1 - j);
                num++;
            }
            if (i < dat.w_fac) {
                forest_chance += dat.w_fac - i;
                num++;
            }
            if (num > 0) {
                forest_chance /= num;
            }
            int rn = rng(0, forest_chance);
            if ((forest_chance > 0 && rn > 13) || one_in(100 - forest_chance)) {
                m->ter_set(i, j, t_tree);
            } else if ((forest_chance > 0 && rn > 10) || one_in(100 - forest_chance)) {
                m->ter_set(i, j, t_tree_young);
            } else if ((forest_chance > 0 && rn >  9) || one_in(100 - forest_chance)) {
                m->ter_set(i, j, t_underbrush);
            } else {
                m->ter_set(i, j, dat.groundcover());
            }
        }
    }
    m->place_items("forest", 60, 0, 0, SEEX * 2 - 1, SEEY * 2 - 1, true, turn);
    // Next, place webs and sinkholes
    for (int i = 0; i < 4; i++) {
        int x = rng(3, SEEX * 2 - 4), y = rng(3, SEEY * 2 - 4);
        if (i == 0)
            m->ter_set(x, y, t_slope_down);
        else {
            m->ter_set(x, y, dat.groundcover());
            madd_trap( m, x, y, tr_sinkhole);
        }
        for (int x1 = x - 3; x1 <= x + 3; x1++) {
            for (int y1 = y - 3; y1 <= y + 3; y1++) {
                madd_field( m, x1, y1, fd_web, rng(2, 3));
                if (m->ter(x1, y1) != t_slope_down)
                    m->ter_set(x1, y1, t_dirt);
            }
        }
    }
}

void mapgen_fungal_bloom(map *m, oter_id, mapgendata dat, int, float)
{
    (void)dat;
    for (int i = 0; i < SEEX * 2; i++) {
        for (int j = 0; j < SEEY * 2; j++) {
            if (one_in(rl_dist(i, j, 12, 12) * 4)) {
                m->ter_set(i, j, t_marloss);
            } else if (one_in(10)) {
                if (one_in(3)) {
                    m->ter_set(i, j, t_tree_fungal);
                } else {
                    m->ter_set(i, j, t_tree_fungal_young);
                }

            } else if (one_in(5)) {
                m->ter_set(i, j, t_shrub_fungal);
            } else if (one_in(10)) {
                m->ter_set(i, j, t_fungus_mound);
            } else {
                m->ter_set(i, j, t_fungus);
            }
        }
    }
    square(m, t_fungus, SEEX - 2, SEEY - 2, SEEX + 2, SEEY + 2);
    m->add_spawn(mon_fungaloid_queen, 1, 12, 12);
}

void mapgen_fungal_tower(map *m, oter_id, mapgendata dat, int, float)
{
    (void)dat;
    for (int i = 0; i < SEEX * 2; i++) {
        for (int j = 0; j < SEEY * 2; j++) {
            if (one_in(8)) {
                if (one_in(3)) {
                    m->ter_set(i, j, t_tree_fungal);
                } else {
                    m->ter_set(i, j, t_tree_fungal_young);
                }

            } else if (one_in(10)) {
                m->ter_set(i, j, t_fungus_mound);
            } else {
                m->ter_set(i, j, t_fungus);
            }
        }
    }
    square(m, t_fungus, SEEX - 2, SEEY - 2, SEEX + 2, SEEY + 2);
    m->add_spawn(mon_fungaloid_tower, 1, 12, 12);
}

void mapgen_fungal_flowers(map *m, oter_id, mapgendata dat, int, float)
{
    (void)dat;
    for (int i = 0; i < SEEX * 2; i++) {
        for (int j = 0; j < SEEY * 2; j++) {
            if (one_in(rl_dist(i, j, 12, 12) * 6)) {
                m->ter_set(i, j, t_fungus);
                m->furn_set(i, j, f_flower_marloss);
            } else if (one_in(10)) {
                if (one_in(3)) {
                    m->ter_set(i, j, t_fungus_mound);
                } else {
                    m->ter_set(i, j, t_tree_fungal_young);
                }

            } else if (one_in(5)) {
                m->ter_set(i, j, t_fungus);
                m->furn_set(i, j, f_flower_fungal);
            } else if (one_in(10)) {
                m->ter_set(i, j, t_shrub_fungal);
            } else {
                m->ter_set(i, j, t_fungus);
            }
        }
    }
    square(m, t_fungus, SEEX - 2, SEEY - 2, SEEX + 2, SEEY + 2);
    m->add_spawn(mon_fungaloid_seeder, 1, 12, 12);
}

int terrain_type_to_nesw_array( oter_id terrain_type, bool array[4] ) {
    // count and mark which directions the road goes
    const auto &oter( *terrain_type );
    int num_dirs = 0;
    for( const auto dir : om_direction::all ) {
        num_dirs += ( array[static_cast<int>( dir )] = oter.has_connection( dir ) );
    }
    return num_dirs;
}

// perform dist counterclockwise rotations on a nesw or neswx array
template<typename T>
void nesw_array_rotate( T *array, size_t len, size_t dist ) {
    if( len == 4 ) {
        while( dist-- ) {
            T temp = array[0];
            array[0] = array[1];
            array[1] = array[2];
            array[2] = array[3];
            array[3] = temp;
        }
    } else {
        while( dist-- ) {
            // N E S W NE SE SW NW
            T temp = array[0];
            array[0] = array[4];
            array[4] = array[1];
            array[1] = array[5];
            array[5] = array[2];
            array[2] = array[6];
            array[6] = array[3];
            array[3] = array[7];
            array[7] = temp;
        }
    }
}

// take x/y coords in a map and rotate them counterclockwise around the center
void coord_rotate_cw( int &x, int &y, int rot ) {
    for( ; rot--; ) {
        int temp = y;
        y = x;
        x = ( SEEY * 2 - 1 ) - temp;
    }
}

bool compare_neswx( bool *a1, std::initializer_list<int> a2 ) {
    return std::equal( std::begin( a2 ), std::end( a2 ), a1 );
}

// mapgen_road replaces previous mapgen_road_straight _end _curved _tee _four_way
void mapgen_road( map *m, oter_id terrain_type, mapgendata dat, int turn, float density )
{
    // start by filling the whole map with grass/dirt/etc
    dat.fill_groundcover();

    // which and how many neighbors have sidewalks?
    bool sidewalks_neswx[8] = {};
    int neighbor_sidewalks = 0;
    for( int dir = 0; dir < 8; dir++ ) { // N E S W NE SE SW NW
        sidewalks_neswx[dir] = dat.t_nesw[dir]->has_flag( has_sidewalk );
        neighbor_sidewalks += sidewalks_neswx[dir];
    }

    // which of the cardinal directions get roads?
    bool roads_nesw[4] = {};
    int num_dirs = terrain_type_to_nesw_array( terrain_type, roads_nesw );
    // if this is a dead end, extend past the middle of the tile
    int dead_end_extension = ( num_dirs == 1 ? 8 : 0 );

    // which way should our roads curve, based on neighbor roads?
    int curvedir_nesw[4] = {};
    for( int dir = 0; dir < 4; dir++ ) { // N E S W
        if( roads_nesw[dir] == false || dat.t_nesw[dir]->get_type_id().str() != "road" ) {
            continue;
        }

        // n_* contain details about the neighbor being considered
        bool n_roads_nesw[4] = {};
        //TODO figure out how to call this function without creating a new oter_id object
        int n_num_dirs = terrain_type_to_nesw_array( dat.t_nesw[dir], n_roads_nesw );
        // if 2-way neighbor has a road facing us
        if( n_num_dirs == 2 && n_roads_nesw[( dir + 2 ) % 4] ) {
            // curve towards the direction the neighbor turns
            if( n_roads_nesw[( dir - 1 + 4 ) % 4] ) {
                curvedir_nesw[dir]--;    // our road curves counterclockwise
            }
            if( n_roads_nesw[( dir + 1 ) % 4] ) {
                curvedir_nesw[dir]++;    // our road curves clockwise
            }
        }
    }

    // calculate how far to rotate the map so we can work with just one orientation
    // also keep track of diagonal roads and plazas
    int rot = 0;
    bool diag = false;
    int plaza_dir = -1;
    bool fourways_neswx[8] = {};
    //TODO reduce amount of logical/conditional constructs here
    //TODO make plazas include adjacent tees
    switch ( num_dirs ) {
        case 4: // 4-way intersection
            for( int dir = 0; dir < 8; dir++ ) {
                fourways_neswx[dir] = ( dat.t_nesw[dir].id() == "road_nesw" ||
                                        dat.t_nesw[dir].id() == "road_nesw_manhole" );
            }
            // is this the middle, or which side or corner, of a plaza?
            plaza_dir = compare_neswx( fourways_neswx, {1, 1, 1, 1, 1, 1, 1, 1} ) ? 8 :
                        compare_neswx( fourways_neswx, {0, 1, 1, 0, 0, 1, 0, 0} ) ? 7 :
                        compare_neswx( fourways_neswx, {1, 1, 0, 0, 1, 0, 0, 0} ) ? 6 :
                        compare_neswx( fourways_neswx, {1, 0, 0, 1, 0, 0, 0, 1} ) ? 5 :
                        compare_neswx( fourways_neswx, {0, 0, 1, 1, 0, 0, 1, 0} ) ? 4 :
                        compare_neswx( fourways_neswx, {1, 1, 1, 0, 1, 1, 0, 0} ) ? 3 :
                        compare_neswx( fourways_neswx, {1, 1, 0, 1, 1, 0, 0, 1} ) ? 2 :
                        compare_neswx( fourways_neswx, {1, 0, 1, 1, 0, 0, 1, 1} ) ? 1 :
                        compare_neswx( fourways_neswx, {0, 1, 1, 1, 0, 1, 1, 0} ) ? 0 :
                        -1;
            if( plaza_dir > -1 ) { rot = plaza_dir % 4; }
            break;
        case 3: // tee
            if( !roads_nesw[0] ) { rot = 2; break; } // E/S/W, rotate 180 degrees
            if( !roads_nesw[1] ) { rot = 3; break; } // N/S/W, rotate 270 degrees
            if( !roads_nesw[3] ) { rot = 1; break; } // N/E/S, rotate  90 degrees
            break;                                  // N/E/W, don't rotate
        case 2: // straight or diagonal
            if( roads_nesw[1] && roads_nesw[3] ) { rot = 1; break; }            // E/W, rotate  90 degrees
            if( roads_nesw[1] && roads_nesw[2] ) { rot = 1; diag = true; break; } // E/S, rotate  90 degrees
            if( roads_nesw[2] && roads_nesw[3] ) { rot = 2; diag = true; break; } // S/W, rotate 180 degrees
            if( roads_nesw[3] && roads_nesw[0] ) { rot = 3; diag = true; break; } // W/N, rotate 270 degrees
            if( roads_nesw[0] && roads_nesw[1] ) {          diag = true; break; } // N/E, don't rotate
            break;                                                               // N/S, don't rotate
        case 1: // dead end
            if( roads_nesw[1] ) { rot = 1; break; } // E, rotate  90 degrees
            if( roads_nesw[2] ) { rot = 2; break; } // S, rotate 180 degrees
            if( roads_nesw[3] ) { rot = 3; break; } // W, rotate 270 degrees
            break;                               // N, don't rotate
    }

    // rotate the arrays left by rot steps
    nesw_array_rotate<bool>( sidewalks_neswx, 8, rot * 2 );
    nesw_array_rotate<bool>( roads_nesw,      4, rot );
    nesw_array_rotate<int> ( curvedir_nesw,   4, rot );

    // now we have only these shapes: '   |   '-   -'-   -|-

    if( diag ) { // diagonal roads get drawn differently from all other types
        // draw sidewalks if a S/SW/W neighbor has_sidewalk
        if( sidewalks_neswx[4] || sidewalks_neswx[5] || sidewalks_neswx[6] ) {
            for( int y = 0; y < SEEY * 2; y++ ) {
                for( int x = 0; x < SEEX * 2; x++ ) {
                    if( x > y - 4 && ( x < 4 || y > SEEY * 2 - 5 || y >= x ) ) {
                        m->ter_set( x, y, t_sidewalk );
                    }
                }
            }
        }
        // draw diagonal road
        for( int y = 0; y < SEEY * 2; y++ ) {
            for( int x = 0; x < SEEX * 2; x++ ) {
                if( x > y && // definitely only draw in the upper right half of the map
                     ( ( x > 3 && y < ( SEEY * 2 - 4 ) ) || // middle, for both corners and diagonals
                       ( x < 4 && curvedir_nesw[0] < 0 ) || // diagonal heading northwest
                       ( y > ( SEEY * 2 - 5 ) && curvedir_nesw[1] > 0 ) ) ) { // diagonal heading southeast
                    if( ( x + rot / 2 ) % 4 && ( x - y == SEEX - 1 + ( 1 - ( rot / 2 ) ) || x - y == SEEX + ( 1 - ( rot / 2 ) ) ) ) {
                        m->ter_set( x, y, t_pavement_y );
                    } else {
                        m->ter_set( x, y, t_pavement );
                    }
                }
            }
        }
    } else { // normal road drawing
        bool cul_de_sac = false;
        // dead ends become cul de sacs, 1/3 of the time, if a neighbor has_sidewalk
        if( num_dirs == 1 && one_in( 3 ) && neighbor_sidewalks ) {
            cul_de_sac = true;
            fill_background( m, t_sidewalk );
        }

        // draw normal sidewalks
        for( int dir = 0; dir < 4; dir++ ) {
            if( roads_nesw[dir] ) {
                // sidewalk west of north road, etc
                if( sidewalks_neswx[ ( dir + 3 ) % 4     ] ||  // has_sidewalk west?
                    sidewalks_neswx[ ( dir + 3 ) % 4 + 4 ] ||  // has_sidewalk northwest?
                    sidewalks_neswx[   dir               ] ) { // has_sidewalk north?
                    int x1 = 0, y1 = 0, x2 = 3, y2 = SEEY - 1 + dead_end_extension;
                    coord_rotate_cw( x1, y1, dir );
                    coord_rotate_cw( x2, y2, dir );
                    square( m, t_sidewalk, x1, y1, x2, y2 );
                }
                // sidewalk east of north road, etc
                if( sidewalks_neswx[ ( dir + 1 ) % 4 ] ||  // has_sidewalk east?
                    sidewalks_neswx[   dir + 4       ] ||  // has_sidewalk northeast?
                    sidewalks_neswx[   dir           ] ) { // has_sidewalk north?
                    int x1 = SEEX * 2 - 5, y1 = 0, x2 = SEEX * 2 - 1, y2 = SEEY - 1 + dead_end_extension;
                    coord_rotate_cw( x1, y1, dir );
                    coord_rotate_cw( x2, y2, dir );
                    square( m, t_sidewalk, x1, y1, x2, y2 );
                }
            }
        }

        //draw dead end sidewalk
        if( dead_end_extension > 0 && sidewalks_neswx[ 2 ] ) {
            square( m, t_sidewalk, 0, SEEY + dead_end_extension, SEEX * 2 - 1, SEEY + dead_end_extension + 4 );
        }

        // draw 16-wide pavement from the middle to the edge in each road direction
        // also corner pieces to curve towards diagonal neighbors
        for( int dir = 0; dir < 4; dir++ ) {
            if( roads_nesw[dir] ) {
                int x1 = 4, y1 = 0, x2 = SEEX * 2 - 1 - 4, y2 = SEEY - 1 + dead_end_extension;
                coord_rotate_cw( x1, y1, dir );
                coord_rotate_cw( x2, y2, dir );
                square( m, t_pavement, x1, y1, x2, y2 );
                if( curvedir_nesw[dir] != 0 ) {
                    for( int x = 1; x < 4; x++ ) {
                        for( int y = 0; y < x; y++ ) {
                            int ty = y, tx = ( curvedir_nesw[dir] == -1 ? x : SEEX * 2 - 1 - x );
                            coord_rotate_cw( tx, ty, dir );
                            m->ter_set( tx, ty, t_pavement );
                        }
                    }
                }
            }
        }

        // draw yellow dots on the pavement
        for( int dir = 0; dir < 4; dir++ ) {
            if( roads_nesw[dir] ) {
                int max_y = SEEY;
                if ( num_dirs == 4 || ( num_dirs == 3 && dir == 0 ) ) {
                    max_y = 4; // dots don't extend into some intersections
                }
                for( int x = SEEX - 1; x <= SEEX; x++ ) {
                    for( int y = 0; y < max_y; y++ ) {
                        if( ( y + ( ( dir + rot ) / 2 % 2 ) ) % 4 ) {
                            int xn = x, yn = y;
                            coord_rotate_cw( xn, yn, dir );
                            m->ter_set( xn, yn, t_pavement_y );
                        }
                    }
                }
            }
        }

        // draw round pavement for cul de sac late, to overdraw the yellow dots
        if( cul_de_sac ) {
            circle( m, t_pavement, double( SEEX ) - 0.5, double( SEEY ) - 0.5, 11.0 );
        }

        // overwrite part of intersection with rotary/plaza
        if( plaza_dir > -1 ) {
            if( plaza_dir == 8 ) { // plaza center
                fill_background( m, t_sidewalk );
                //TODO something interesting here
            } else if( plaza_dir < 4 ) { // plaza side
                square( m, t_pavement, 0, SEEY - 10, SEEX * 2 - 1, SEEY - 1 );
                square( m, t_sidewalk, 0, SEEY - 2 , SEEX * 2 - 1, SEEY * 2 - 1 );
                if( one_in( 3 ) ) {
                    line( m, t_tree_young, 1, SEEY, SEEX * 2 - 2, SEEY );
                }
                if( one_in( 3 ) ) {
                    line_furn( m, f_bench, 2, SEEY + 2, 5, SEEY + 2 );
                    line_furn( m, f_bench, 10, SEEY + 2, 13, SEEY + 2 );
                    line_furn( m, f_bench, 18, SEEY + 2, 21, SEEY + 2 );
                }
            } else { // plaza corner
                circle( m, t_pavement, 0, SEEY * 2 - 1, 21 );
                circle( m, t_sidewalk, 0, SEEY * 2 - 1, 13 );
                if( one_in( 3 ) ) {
                    circle( m, t_tree_young, 0, SEEY * 2 - 1, 11 );
                    circle( m, t_sidewalk,   0, SEEY * 2 - 1, 10 );
                }
                if( one_in( 3 ) ) {
                    circle( m, t_water_sh, 4, SEEY * 2 - 5, 3 );
                }
            }
        }
    }

    // spawn some vehicles
    if( plaza_dir != 8 ) {
        vspawn_id( neighbor_sidewalks ? "default_city" : "default_country" ).obj().apply(
            *m,
            num_dirs == 4 ? "road_four_way" :
            num_dirs == 3 ? "road_tee"      :
            num_dirs == 1 ? "road_end"      :
            diag          ? "road_curved"   :
            "road_straight"
        );
    }

    // spawn some monsters
    if( neighbor_sidewalks ) {
        m->place_spawns( mongroup_id( "GROUP_ZOMBIE" ), 2, 0, 0, SEEX * 2 - 1, SEEX * 2 - 1, density );
        // 1 per 10 overmaps
        if( one_in( 10000 ) ) {
            m->add_spawn( mon_zombie_jackson, 1, SEEX, SEEY );
        }
    }

    // add some items
    bool plaza = ( plaza_dir > -1 );
    m->place_items( plaza ? "trash" : "road", 5, 0, 0, SEEX * 2 - 1, SEEX * 2 - 1, plaza,
                    plaza ? 0 : turn );

    // add a manhole if appropriate
    if( terrain_type == "road_nesw_manhole" ) {
        m->ter_set( rng( 6, SEEX * 2 - 6 ), rng( 6, SEEX * 2 - 6 ), t_manhole_cover );
    }

    // finally, un-rotate the map
    m->rotate( rot );

}
///////////////////

//    } else if (terrain_type == "subway_station") {
void mapgen_subway_station(map *m, oter_id, mapgendata dat, int, float)
{
        if (is_ot_type("subway", dat.north()) && connects_to(dat.north(), 2)) {
            dat.set_dir(0, 1); //n_fac = 1;
        }
        if (is_ot_type("subway", dat.east()) && connects_to(dat.east(), 3)) {
            dat.set_dir(0, 1);
            //e_fac = 1;
        }
        if (is_ot_type("subway", dat.south()) && connects_to(dat.south(), 0)) {
            dat.set_dir(0, 1);
            //s_fac = 1;
        }
        if (is_ot_type("subway", dat.west()) && connects_to(dat.west(), 1)) {
            dat.set_dir(0, 1);
            //w_fac = 1;
        }

        for (int i = 0; i < SEEX * 2; i++) {
            for (int j = 0; j < SEEY * 2; j++) {
                if ((i < 4 && (dat.w_fac == 0 || j < 4 || j > SEEY * 2 - 5)) ||
                    (j < 4 && (dat.n_fac == 0 || i < 4 || i > SEEX * 2 - 5)) ||
                    (i > SEEX * 2 - 5 && (dat.e_fac == 0 || j < 4 || j > SEEY * 2 - 5)) ||
                    (j > SEEY * 2 - 5 && (dat.s_fac == 0 || i < 4 || i > SEEX * 2 - 5))) {
                    m->ter_set(i, j, t_rock_floor);
                } else {
                    m->ter_set(i, j, t_rock_floor);
                }
            }
        }
        m->ter_set(2,            2           , t_stairs_up);
        m->ter_set(SEEX * 2 - 3, 2           , t_stairs_up);
        m->ter_set(2,            SEEY * 2 - 3, t_stairs_up);
        m->ter_set(SEEX * 2 - 3, SEEY * 2 - 3, t_stairs_up);
        if (m->ter(2, SEEY) == t_floor) {
            m->ter_set(2, SEEY, t_stairs_up);
        }
        if (m->ter(SEEX * 2 - 3, SEEY) == t_floor) {
            m->ter_set(SEEX * 2 - 3, SEEY, t_stairs_up);
        }
        if (m->ter(SEEX, 2) == t_floor) {
            m->ter_set(SEEX, 2, t_stairs_up);
        }
        if (m->ter(SEEX, SEEY * 2 - 3) == t_floor) {
            m->ter_set(SEEX, SEEY * 2 - 3, t_stairs_up);
        }
}

void mapgen_subway_straight(map *m, oter_id terrain_type, mapgendata dat, int, float)
{
        if (terrain_type == "subway_ns") {
            dat.w_fac = (dat.west()  == "cavern" ? 0 : 4);
            dat.e_fac = (dat.east()  == "cavern" ? SEEX * 2 : SEEX * 2 - 5);
        } else {
            dat.w_fac = (dat.north() == "cavern" ? 0 : 4);
            dat.e_fac = (dat.south() == "cavern" ? SEEX * 2 : SEEX * 2 - 5);
        }
        for (int i = 0; i < SEEX * 2; i++) {
            for (int j = 0; j < SEEY * 2; j++) {
                if (i < dat.w_fac || i > dat.e_fac) {
                    m->ter_set(i, j, t_rock);
                } else if (one_in(90)) {
                    m->ter_set(i, j, t_rock_floor);
                    m->make_rubble( tripoint( i,  j, m->get_abs_sub().z ), f_rubble_rock, true);
                } else {
                    m->ter_set(i, j, t_rock_floor);
                }
            }
        }
        if (is_ot_type("sub_station", dat.t_above)) {
            m->ter_set(SEEX * 2 - 5, rng(SEEY - 5, SEEY + 4), t_stairs_up);
        }
        m->place_items("subway", 30, 4, 0, SEEX * 2 - 5, SEEY * 2 - 1, true, 0);
        if (terrain_type == "subway_ew") {
            m->rotate(1);
        }
}

void mapgen_subway_curved(map *m, oter_id terrain_type, mapgendata dat, int, float)
{
        for (int i = 0; i < SEEX * 2; i++) {
            for (int j = 0; j < SEEY * 2; j++) {
                if ((i >= SEEX * 2 - 4 && j < 4) || i < 4 || j >= SEEY * 2 - 4) {
                    m->ter_set(i, j, t_rock);
                } else if (one_in(30)) {
                    m->ter_set(i, j, t_rock_floor);
                    m->make_rubble( tripoint( i,  j, m->get_abs_sub().z ), f_rubble_rock, true);
                } else {
                    m->ter_set(i, j, t_rock_floor);
                }
            }
        }
        if( is_ot_type( "sub_station", dat.t_above ) ) {
            m->ter_set(SEEX * 2 - 5, rng(SEEY - 5, SEEY + 4), t_stairs_up);
        }
        m->place_items("subway", 30, 0, 0, SEEX * 2 - 1, SEEY * 2 - 1, true, 0);
        if (terrain_type == "subway_es") {
            m->rotate(1);
        }
        if (terrain_type == "subway_sw") {
            m->rotate(2);
        }
        if (terrain_type == "subway_wn") {
            m->rotate(3);
        }
}

void mapgen_subway_tee(map *m, oter_id terrain_type, mapgendata dat, int, float)
{
        for (int i = 0; i < SEEX * 2; i++) {
            for (int j = 0; j < SEEY * 2; j++) {
                if (i < 4 || (i >= SEEX * 2 - 4 && (j < 4 || j >= SEEY * 2 - 4))) {
                    m->ter_set(i, j, t_rock);
                } else if (one_in(30)) {
                    m->ter_set(i, j, t_rock_floor);
                    m->make_rubble( tripoint( i,  j, m->get_abs_sub().z ), f_rubble_rock, true);
                } else {
                    m->ter_set(i, j, t_rock_floor);
                }
            }
        }
        if( is_ot_type( "sub_station", dat.t_above ) ) {
            m->ter_set(4, rng(SEEY - 5, SEEY + 4), t_stairs_up);
        }
        m->place_items("subway", 35, 0, 0, SEEX * 2 - 1, SEEY * 2 - 1, true, 0);
        if (terrain_type == "subway_esw") {
            m->rotate(1);
        }
        if (terrain_type == "subway_nsw") {
            m->rotate(2);
        }
        if (terrain_type == "subway_new") {
            m->rotate(3);
        }
}

void mapgen_subway_four_way(map *m, oter_id, mapgendata dat, int, float)
{

        for (int i = 0; i < SEEX * 2; i++) {
            for (int j = 0; j < SEEY * 2; j++) {
                if ((i < 4 || i >= SEEX * 2 - 4) &&
                    (j < 4 || j >= SEEY * 2 - 4)) {
                    m->ter_set(i, j, t_rock);
                } else if (one_in(30)) {
                    m->ter_set(i, j, t_rock_floor);
                    m->make_rubble( tripoint( i,  j, m->get_abs_sub().z ), f_rubble_rock, true);
                } else {
                    m->ter_set(i, j, t_rock_floor);
                }
            }
        }

        if (is_ot_type("sub_station", dat.t_above)) {
            m->ter_set(4 + rng(0, 1) * (SEEX * 2 - 9), 4 + rng(0, 1) * (SEEY * 2 - 9), t_stairs_up);
        }
        m->place_items("subway", 40, 0, 0, SEEX * 2 - 1, SEEY * 2 - 1, true, 0);
}

void mapgen_sewer_straight(map *m, oter_id terrain_type, mapgendata dat, int, float)
{
    (void)dat;
        for (int i = 0; i < SEEX * 2; i++) {
            for (int j = 0; j < SEEY * 2; j++) {
                if (i < SEEX - 2 || i > SEEX + 1) {
                    m->ter_set(i, j, t_rock);
                } else {
                    m->ter_set(i, j, t_sewage);
                }
            }
        }
        m->place_items("sewer", 10, 0, 0, SEEX * 2 - 1, SEEY * 2 - 1, true, 0);
        if (terrain_type == "sewer_ew") {
            m->rotate(1);
        }
}

void mapgen_sewer_curved(map *m, oter_id terrain_type, mapgendata dat, int, float)
{
    (void)dat;
        for (int i = 0; i < SEEX * 2; i++) {
            for (int j = 0; j < SEEY * 2; j++) {
                if ((i > SEEX + 1 && j < SEEY - 2) || i < SEEX - 2 || j > SEEY + 1) {
                    m->ter_set(i, j, t_rock);
                } else {
                    m->ter_set(i, j, t_sewage);
                }
            }
        }
        m->place_items("sewer", 18, 0, 0, SEEX * 2 - 1, SEEY * 2 - 1, true, 0);
        if (terrain_type == "sewer_es") {
            m->rotate(1);
        }
        if (terrain_type == "sewer_sw") {
            m->rotate(2);
        }
        if (terrain_type == "sewer_wn") {
            m->rotate(3);
        }
}

void mapgen_sewer_tee(map *m, oter_id terrain_type, mapgendata dat, int, float)
{
    (void)dat;
        for (int i = 0; i < SEEX * 2; i++) {
            for (int j = 0; j < SEEY * 2; j++) {
                if (i < SEEX - 2 || (i > SEEX + 1 && (j < SEEY - 2 || j > SEEY + 1))) {
                    m->ter_set(i, j, t_rock);
                } else {
                    m->ter_set(i, j, t_sewage);
                }
            }
        }
        m->place_items("sewer", 23, 0, 0, SEEX * 2 - 1, SEEY * 2 - 1, true, 0);
        if (terrain_type == "sewer_esw") {
            m->rotate(1);
        }
        if (terrain_type == "sewer_nsw") {
            m->rotate(2);
        }
        if (terrain_type == "sewer_new") {
            m->rotate(3);
        }
}

void mapgen_sewer_four_way(map *m, oter_id, mapgendata dat, int, float)
{
    (void)dat;
        int rn = rng(0, 3);
        for (int i = 0; i < SEEX * 2; i++) {
            for (int j = 0; j < SEEY * 2; j++) {
                if ((i < SEEX - 2 || i > SEEX + 1) && (j < SEEY - 2 || j > SEEY + 1)) {
                    m->ter_set(i, j, t_rock);
                } else {
                    m->ter_set(i, j, t_sewage);
                }
                if (rn == 0 && (trig_dist(i, j, SEEX - 1, SEEY - 1) <= 6 ||
                                trig_dist(i, j, SEEX - 1, SEEY    ) <= 6 ||
                                trig_dist(i, j, SEEX,     SEEY - 1) <= 6 ||
                                trig_dist(i, j, SEEX,     SEEY    ) <= 6   )) {
                    m->ter_set(i, j, t_sewage);
                }
                if (rn == 0 && (i == SEEX - 1 || i == SEEX) && (j == SEEY - 1 || j == SEEY)) {
                    m->ter_set(i, j, t_grate);
                }
            }
        }
        m->place_items("sewer", 28, 0, 0, SEEX * 2 - 1, SEEY * 2 - 1, true, 0);
}

///////////////////
void mapgen_bridge(map *m, oter_id terrain_type, mapgendata dat, int turn, float)
{
    const auto is_river = [&]( const om_direction::type dir ) {
        return dat.t_nesw[static_cast<int>(om_direction::add(dir, terrain_type->get_dir()))]->is_river();
    };

    const bool river_west = is_river(om_direction::type::west);
    const bool river_east = is_river(om_direction::type::east);

    for (int i = 0; i < SEEX * 2; i++) {
        for (int j = 0; j < SEEY * 2; j++) {
            if (i < 2) {
                m->ter_set(i, j, river_west ? t_water_dp : grass_or_dirt());
            } else if (i >= SEEX * 2 - 2) {
                m->ter_set(i, j, river_east ? t_water_dp : grass_or_dirt());
            } else if (i == 2 || i == SEEX * 2 - 3) {
                m->ter_set(i, j, t_guardrail_bg_dp);
            } else if (i == 3 || i == SEEX * 2 - 4) {
                m->ter_set(i, j, t_sidewalk_bg_dp);
            } else {
                if ((i == SEEX - 1 || i == SEEX) && j % 4 != 0) {
                    m->ter_set(i, j, t_pavement_y_bg_dp);
                } else {
                    m->ter_set(i, j, t_pavement_bg_dp);
                }
            }
        }
    }

    // spawn regular road out of fuel vehicles
    VehicleSpawn::apply(vspawn_id("default_bridge"), *m, "bridge");

    m->rotate( static_cast<int>( terrain_type->get_dir() ) );
    m->place_items("road", 5, 0, 0, SEEX * 2 - 1, SEEX * 2 - 1, false, turn);
}

void mapgen_highway(map *m, oter_id terrain_type, mapgendata dat, int turn, float)
{
    for (int i = 0; i < SEEX * 2; i++) {
        for (int j = 0; j < SEEY * 2; j++) {
            if (i < 3 || i >= SEEX * 2 - 3) {
                m->ter_set(i, j, dat.groundcover());
            } else if (i == 3 || i == SEEX * 2 - 4) {
                m->ter_set(i, j, t_railing_v);
            } else {
                if ((i == SEEX - 1 || i == SEEX) && j % 4 != 0) {
                    m->ter_set(i, j, t_pavement_y);
                } else {
                    m->ter_set(i, j, t_pavement);
                }
            }
        }
    }

    // spawn regular road out of fuel vehicles
    VehicleSpawn::apply(vspawn_id("default_highway"), *m, "highway");

    if (terrain_type == "hiway_ew") {
        m->rotate(1);
    }
    m->place_items("road", 8, 0, 0, SEEX * 2 - 1, SEEX * 2 - 1, false, turn);
}

void mapgen_river_center(map *m, oter_id, mapgendata dat, int, float)
{
    (void)dat;
    fill_background(m, t_water_dp);
}

void mapgen_river_curved_not(map *m, oter_id terrain_type, mapgendata dat, int, float)
{
    (void)dat;
    fill_background(m, t_water_dp);
    // this is not_ne, so deep on all sides except ne corner, which is shallow
    // shallow is 20,0, 23,4
    int north_edge = rng(16, 18);
    int east_edge = rng(4, 8);

    for(int x = north_edge; x < 24; x++){
        for(int y = 0; y < east_edge; y++){
            int circle_edge = ((24 - x) * (24 - x)) + (y * y);
            if(circle_edge <= 8){
                m->ter_set(x, y, grass_or_dirt());
            }
            if(circle_edge == 9 && one_in(100)){
                m->ter_set(x, y, clay_or_sand());
            }
            else if(circle_edge <= 36){
                m->ter_set(x, y, t_water_sh);
            }
        }
    }

    if (terrain_type == "river_c_not_se") {
        m->rotate(1);
    }
    if (terrain_type == "river_c_not_sw") {
        m->rotate(2);
    }
    if (terrain_type == "river_c_not_nw") {
        m->rotate(3);
    }
}

void mapgen_river_straight(map *m, oter_id terrain_type, mapgendata dat, int, float)
{
    (void)dat;
    fill_background(m, t_water_dp);

    for(int x = 0; x <= 24; x++){
        int ground_edge = rng(1,3);
        int shallow_edge = rng(4,6);
        line(m, grass_or_dirt(), x, 0, x, ground_edge);
        if(one_in(100)) {
            m->ter_set(x, ++ground_edge, clay_or_sand());
        }
        line(m, t_water_sh, x, ++ground_edge, x, shallow_edge);
    }

    if (terrain_type == "river_east") {
        m->rotate(1);
    }
    if (terrain_type == "river_south") {
        m->rotate(2);
    }
    if (terrain_type == "river_west") {
        m->rotate(3);
    }
}

void mapgen_river_curved(map *m, oter_id terrain_type, mapgendata dat, int, float)
{
    (void)dat;
    fill_background(m, t_water_dp);
    // NE corner deep, other corners are shallow.  do 2 passes: one x, one y
    for(int x = 0; x < 24; x++){
        int ground_edge = rng(1,3);
        int shallow_edge = rng(4,6);
        line(m, grass_or_dirt(), x, 0, x, ground_edge);
        if(one_in(100)) {
            m->ter_set(x, ++ground_edge, clay_or_sand());
        }
        line(m, t_water_sh, x, ++ground_edge, x, shallow_edge);
    }
    for(int y = 0; y < 24; y++){
        int ground_edge = rng(19,21);
        int shallow_edge = rng(16,18);
        line(m, grass_or_dirt(), ground_edge, y, 23, y);
        if(one_in(100)) {
            m->ter_set(--ground_edge, y, clay_or_sand());
        }
        line(m, t_water_sh, shallow_edge, y, --ground_edge, y);
    }

    if (terrain_type == "river_se") {
        m->rotate(1);
    }
    if (terrain_type == "river_sw") {
        m->rotate(2);
    }
    if (terrain_type == "river_nw") {
        m->rotate(3);
    }
}

void mapgen_parking_lot(map *m, oter_id, mapgendata dat, int turn, float)
{
    for (int i = 0; i < SEEX * 2; i++) {
        for (int j = 0; j < SEEY * 2; j++) {
            if ((j == 5 || j == 9 || j == 13 || j == 17 || j == 21) &&
                 ((i > 1 && i < 8) || (i > 14 && i < SEEX * 2 - 2)))
                m->ter_set(i, j, t_pavement_y);
            else if ((j < 2 && i > 7 && i < 17) || (j >= 2 && j < SEEY * 2 - 2 && i > 1 &&
                      i < SEEX * 2 - 2))
                m->ter_set(i, j, t_pavement);
            else
                m->ter_set(i, j, dat.groundcover());
        }
    }

    VehicleSpawn::apply(vspawn_id("default_parkinglot"), *m, "parkinglot");

    m->place_items("road", 8, 0, 0, SEEX * 2 - 1, SEEY * 2 - 1, false, turn);
    for (int i = 1; i < 4; i++) {
        const std::string &id = dat.t_nesw[i].id().str();
        if( id.size() > 5 && id.find( "road_" ) == 0 ) {
            m->rotate(i);
        }
    }
}

void mapgen_gas_station(map *m, oter_id terrain_type, mapgendata dat, int, float density)
{
    int top_w = rng(5, 14);
    int bottom_w = SEEY * 2 - rng(1, 2);
    int middle_w = rng(top_w + 5, bottom_w - 3);
    if (middle_w < bottom_w - 5) {
        middle_w = bottom_w - 5;
    }
    int left_w = rng(0, 3);
    int right_w = SEEX * 2 - rng(1, 4);
    int center_w = rng(left_w + 4, right_w - 5);
    int pump_count = rng(3, 6);
    for (int i = 0; i < SEEX * 2; i++) {
        for (int j = 0; j < SEEX * 2; j++) {
            if (j < top_w && (top_w - j) % 5 == 0 && i > left_w && i < right_w &&
                 (i - (1 + left_w)) % pump_count == 0) {
                m->place_gas_pump(i, j, rng(1000, 10000));
            } else if ((j < 2 && i > 7 && i < 16) || (j < top_w && i > left_w && i < right_w)) {
                m->ter_set(i, j, t_pavement);
            } else if (j == top_w && (i == left_w + 6 || i == left_w + 7 || i == right_w - 7 ||
                      i == right_w - 6)) {
                m->ter_set(i, j, t_window);
            } else if (((j == top_w || j == bottom_w) && i >= left_w && i <= right_w) ||
                      (j == middle_w && (i >= center_w && i < right_w))) {
                m->ter_set(i, j, t_wall);
            } else if (((i == left_w || i == right_w) && j > top_w && j < bottom_w) ||
                      (j > middle_w && j < bottom_w && (i == center_w || i == right_w - 2))) {
                m->ter_set(i, j, t_wall);
            } else if (i == left_w + 1 && j > top_w && j < bottom_w) {
                m->set(i, j, t_floor, f_glass_fridge);
            } else if (i > left_w + 2 && i < left_w + 12 && i < center_w && i % 2 == 1 &&
                      j > top_w + 1 && j < middle_w - 1) {
                m->set(i, j, t_floor, f_rack);
            } else if ((i == right_w - 5 && j > top_w + 1 && j < top_w + 5) ||
                      (j == top_w + 4 && i > right_w - 5 && i < right_w)) {
                m->set(i, j, t_floor, f_counter);
            } else if (i > left_w && i < right_w && j > top_w && j < bottom_w) {
                m->ter_set(i, j, t_floor);
            } else {
                m->ter_set(i, j, dat.groundcover());
            }
        }
    }
    //vending
    bool drinks = rng(0,1);
    std::string type;
    std::string type2;
    if (drinks) {
        type = "vending_drink";
        type2 = "vending_food";
    } else {
        type2 = "vending_drink";
        type = "vending_food";
    }
    int vset = rng(1,5), vset2 = rng(1,5);
    if(rng(0,1)) {
        vset += left_w;
    } else {
        vset = right_w - vset;
    }
    m->place_vending(vset, top_w-1, type);
    if(rng(0,1))
    {
        if(rng(0,1)) {
            vset2 += left_w;
        } else {
            vset2 = right_w - vset2;
        }
        if (vset2 != vset) {
            m->place_vending(vset2, top_w-1, type);
        }
    }
    if (vset2 != vset-1) {
        if(rng(0,1)) {
            //ATM
            m->ter_set(vset - 1, top_w-1, t_atm);
        } else {
            //charging rack
            m->furn_set(vset - 1, top_w-1, f_rack);
            m->place_items("gas_charging_rack", 100, vset - 1, top_w-1, vset - 1, top_w-1, false, 0);
        }
    }
    //
    m->ter_set(center_w, rng(middle_w + 1, bottom_w - 1), t_door_c);
    m->ter_set(right_w - 1, middle_w, t_door_c);
    m->ter_set(right_w - 1, bottom_w - 1, t_floor);
    m->place_toilet(right_w - 1, bottom_w - 1);
    m->ter_set(rng(10, 13), top_w, t_door_c);
    if (one_in(5)) {
        m->ter_set(rng(left_w + 1, center_w - 1), bottom_w, (one_in(4) ? t_door_c : t_door_locked));
    }
    for (int i = left_w + (left_w % 2 == 0 ? 3 : 4); i < center_w && i < left_w + 12; i += 2) {
        if (!one_in(3)) {
            m->place_items("snacks", 74, i, top_w + 2, i, middle_w - 2, false, 0);
        } else {
            m->place_items("magazines", 74, i, top_w + 2, i, middle_w - 2, false, 0);
        }
    }
    m->place_items("fridgesnacks", 82, left_w + 1, top_w + 1, left_w + 1, bottom_w - 1, false, 0);
    m->place_items("road",  12, 0,      0,  SEEX*2 - 1, top_w - 1, false, 0);
    m->place_items("behindcounter", 70, right_w - 4, top_w + 1, right_w - 1, top_w + 2, false, 0);
    m->place_items("softdrugs", 12, right_w - 1, bottom_w - 2, right_w - 1, bottom_w - 2, false, 0);
    if (terrain_type == "s_gas_east") {
        m->rotate(1);
    }
    if (terrain_type == "s_gas_south") {
        m->rotate(2);
    }
    if (terrain_type == "s_gas_west") {
        m->rotate(3);
    }
    m->place_spawns( mongroup_id( "GROUP_ZOMBIE" ), 2, 0, 0, SEEX * 2 - 1, SEEX * 2 - 1, density);
}
////////////////////


void house_room(map *m, room_type type, int x1, int y1, int x2, int y2, mapgendata & dat)
{
    int pos_x1 = 0;
    int pos_y1 = 0;

    if (type == room_backyard) { //processing it separately
        m->furn_set(x1 + 2, y1, f_chair);
        m->furn_set(x1 + 2, y1 + 1, f_table);
        for (int i = x1; i <= x2; i++) {
            for (int j = y1; j <= y2; j++) {
                if ((i == x1) || (i == x2)) {
                    m->ter_set(i, j, t_fence_v);
                } else if (j == y2) {
                    m->ter_set(i, j, t_fence_h);
                } else {
                    m->ter_set( i, j, t_grass);
                    if (one_in(35) && !m->has_furn(i ,j)) {
                        m->ter_set(i, j, t_tree_young);
                    } else if (one_in(35) && !m->has_furn(i ,j)) {
                        m->ter_set(i, j, t_tree);
                    } else if (one_in(25)) {
                        m->ter_set(i, j, t_dirt);
                    }
                }
            }
        }
        m->ter_set((x1 + x2) / 2, y2, t_fencegate_c);
        return;
    }

    for (int i = x1; i <= x2; i++) {
        for (int j = y1; j <= y2; j++) {
            if (dat.is_groundcover( m->ter(i, j) ) ||
//m->ter(i, j) == t_grass || m->ter(i, j) == t_dirt ||
                m->ter(i, j) == t_floor) {
                if (j == y1 || j == y2) {
                    m->ter_set(i, j, t_wall);
                } else if (i == x1 || i == x2) {
                    m->ter_set(i, j, t_wall);
                } else {
                    m->ter_set(i, j, t_floor);
                }
            }
        }
    }
    for (int i = y1 + 1; i <= y2 - 1; i++) {
        m->ter_set(x1, i, t_wall);
        m->ter_set(x2, i, t_wall);
    }

    items_location placed = "none";
    int chance = 0, rn;
    switch (type) {
    case room_study:
        placed = "livingroom";
        chance = 40;
        break;
    case room_living:
        placed = "livingroom";
        chance = 83;
        //choose random wall
        switch (rng(1, 4)) { //some bookshelves
        case 1:
            pos_x1 = x1 + 2;
            pos_y1 = y1 + 1;
            m->furn_set(x1 + 2, y2 - 1, f_desk);
            while (pos_x1 < x2) {
                pos_x1 += 1;
                if (m->ter(pos_x1, pos_y1) == t_wall) {
                    break;
                }
                m->furn_set(pos_x1, pos_y1, f_bookcase);
                pos_x1 += 1;
                if (m->ter(pos_x1, pos_y1) == t_wall) {
                    break;
                }
                m->furn_set(pos_x1, pos_y1, f_bookcase);
                pos_x1 += 2;
            }
            break;
        case 2:
            pos_x1 = x2 - 2;
            pos_y1 = y1 + 1;
            m->furn_set(x1 + 2, y2 - 1, f_desk);
            while (pos_x1 > x1) {
                pos_x1 -= 1;
                if (m->ter(pos_x1, pos_y1) == t_wall) {
                    break;
                }
                m->furn_set(pos_x1, pos_y1, f_bookcase);
                pos_x1 -= 1;
                if (m->ter(pos_x1, pos_y1) == t_wall) {
                    break;
                }
                m->furn_set(pos_x1, pos_y1, f_bookcase);
                pos_x1 -= 2;
            }
            break;
        case 3:
            pos_x1 = x1 + 2;
            pos_y1 = y2 - 1;
            m->furn_set(x1 + 2, y2 - 1, f_desk);
            while (pos_x1 < x2) {
                pos_x1 += 1;
                if (m->ter(pos_x1, pos_y1) == t_wall) {
                    break;
                }
                m->furn_set(pos_x1, pos_y1, f_bookcase);
                pos_x1 += 1;
                if (m->ter(pos_x1, pos_y1) == t_wall) {
                    break;
                }
                m->furn_set(pos_x1, pos_y1, f_bookcase);
                pos_x1 += 2;
            }
            break;
        case 4:
            pos_x1 = x2 - 2;
            pos_y1 = y2 - 1;
            m->furn_set(x1 + 2, y2 - 1, f_desk);
            while (pos_x1 > x1) {
                pos_x1 -= 1;
                if (m->ter(pos_x1, pos_y1) == t_wall) {
                    break;
                }
                m->furn_set(pos_x1, pos_y1, f_bookcase);
                pos_x1 -= 1;
                if (m->ter(pos_x1, pos_y1) == t_wall) {
                    break;
                }
                m->furn_set(pos_x1, pos_y1, f_bookcase);
                pos_x1 -= 2;
            }
            break;
            m->furn_set(rng(x1 + 2, x2 - 2), rng(y1 + 1, y2 - 1), f_armchair);
        }


        break;
    case room_kitchen: {
        placed = "kitchen";
        chance = 75;
        m->place_items("cleaning",  58, x1 + 1, y1 + 1, x2 - 1, y2 - 2, false, 0);
        m->place_items("home_hw",   40, x1 + 1, y1 + 1, x2 - 1, y2 - 2, false, 0);
        int oven_x = -1, oven_y = -1, cupboard_x = -1, cupboard_y = -1;

        switch (rng(1, 4)) { //fridge, sink, oven and some cupboards near them
        case 1:
            m->furn_set(x1 + 2, y1 + 1, f_fridge);
            m->place_items("fridge", 82, x1 + 2, y1 + 1, x1 + 2, y1 + 1, false, 0);
            m->furn_set(x1 + 1, y1 + 1, f_sink);
            if (x1 + 4 < x2) {
                oven_x     = x1 + 3;
                cupboard_x = x1 + 4;
                oven_y = cupboard_y = y1 + 1;
            }

            break;
        case 2:
            m->furn_set(x2 - 2, y1 + 1, f_fridge);
            m->place_items("fridge", 82, x2 - 2, y1 + 1, x2 - 2, y1 + 1, false, 0);
            m->furn_set(x2 - 1, y1 + 1, f_sink);
            if (x2 - 4 > x1) {
                oven_x     = x2 - 3;
                cupboard_x = x2 - 4;
                oven_y = cupboard_y = y1 + 1;
            }
            break;
        case 3:
            m->furn_set(x1 + 2, y2 - 1, f_fridge);
            m->place_items("fridge", 82, x1 + 2, y2 - 1, x1 + 2, y2 - 1, false, 0);
            m->furn_set(x1 + 1, y2 - 1, f_sink);
            if (x1 + 4 < x2) {
                oven_x     = x1 + 3;
                cupboard_x = x1 + 4;
                oven_y = cupboard_y = y2 - 1;
            }
            break;
        case 4:
            m->furn_set(x2 - 2, y2 - 1, f_fridge);
            m->place_items("fridge", 82, x2 - 2, y2 - 1, x2 - 2, y2 - 1, false, 0);
            m->furn_set(x2 - 1, y2 - 1, f_sink);
            if (x2 - 4 > x1) {
                oven_x     = x2 - 3;
                cupboard_x = x2 - 4;
                oven_y = cupboard_y = y2 - 1;
            }
            break;
        }

        // oven and it's contents
        if ( oven_x != -1 && oven_y != -1 ) {
            m->furn_set(oven_x, oven_y, f_oven);
            m->place_items("oven",       70, oven_x, oven_y, oven_x, oven_y, false, 0);
        }

        // cupboard and it's contents
        if ( cupboard_x != -1 && cupboard_y != -1 ) {
            m->furn_set(cupboard_x, cupboard_y, f_cupboard);
            m->place_items("cleaning",   30, cupboard_x, cupboard_y, cupboard_x, cupboard_y, false, 0);
            m->place_items("home_hw",    30, cupboard_x, cupboard_y, cupboard_x, cupboard_y, false, 0);
            m->place_items("cannedfood", 30, cupboard_x, cupboard_y, cupboard_x, cupboard_y, false, 0);
            m->place_items("pasta",      30, cupboard_x, cupboard_y, cupboard_x, cupboard_y, false, 0);
        }

        if (one_in(2)) { //dining table in the kitchen
            square_furn(m, f_table, int((x1 + x2) / 2) - 1, int((y1 + y2) / 2) - 1, int((x1 + x2) / 2),
                        int((y1 + y2) / 2) );
            m->place_items("dining", 20, int((x1 + x2) / 2) - 1, int((y1 + y2) / 2) - 1,
                           int((x1 + x2) / 2), int((y1 + y2) / 2), false, 0);
        }
        if (one_in(2)) {
            for (int i = 0; i <= 2; i++) {
                pos_x1 = rng(x1 + 2, x2 - 2);
                pos_y1 = rng(y1 + 1, y2 - 1);
                if (m->ter(pos_x1, pos_y1) == t_floor && !(m->furn(pos_x1, pos_y1) == f_cupboard ||
                    m->furn(pos_x1, pos_y1) == f_oven || m->furn(pos_x1, pos_y1) == f_sink ||
                    m->furn(pos_x1, pos_y1) == f_fridge)) {
                    m->furn_set(pos_x1, pos_y1, f_chair);
                }
            }
        }

    }
    break;
    case room_bedroom:
        placed = "bedroom";
        chance = 78;
        if (one_in(14)) {
            m->place_items("homeguns", 58, x1 + 1, y1 + 1, x2 - 1, y2 - 1, false, 0);
        }
        if (one_in(10)) {
            m->place_items("home_hw",  40, x1 + 1, y1 + 1, x2 - 1, y2 - 1, false, 0);
        }
        switch (rng(1, 5)) {
        case 1:
            m->furn_set(x1 + 1, y1 + 2, f_bed);
            m->furn_set(x1 + 1, y1 + 3, f_bed);
            m->place_items("bed", 60, x1 + 1, y1 + 2, x1 + 1, y1 + 2, false, 0);
            m->place_items("bed", 60, x1 + 1, y1 + 3, x1 + 1, y1 + 3, false, 0);
            break;
        case 2:
            m->furn_set(x1 + 2, y2 - 1, f_bed);
            m->furn_set(x1 + 3, y2 - 1, f_bed);
            m->place_items("bed", 60, x1 + 2, y2 - 1, x1 + 2, y2 - 1, false, 0);
            m->place_items("bed", 60, x1 + 2, y2 - 1, x1 + 2, y2 - 1, false, 0);
            break;
        case 3:
            m->furn_set(x2 - 1, y2 - 3, f_bed);
            m->furn_set(x2 - 1, y2 - 2, f_bed);
            m->place_items("bed", 60, x2 - 1, y2 - 3, x2 - 1, y2 - 3, false, 0);
            m->place_items("bed", 60, x2 - 1, y2 - 2, x2 - 1, y2 - 2, false, 0);
            break;
        case 4:
            m->furn_set(x2 - 3, y1 + 1, f_bed);
            m->furn_set(x2 - 2, y1 + 1, f_bed);
            m->place_items("bed", 60, x2 - 3, y1 + 1, x2 - 3, y1 + 1, false, 0);
            m->place_items("bed", 60, x2 - 2, y1 + 1, x2 - 2, y1 + 1, false, 0);
            break;
        case 5:
            m->furn_set(int((x1 + x2) / 2)    , y2 - 1, f_bed);
            m->furn_set(int((x1 + x2) / 2) + 1, y2 - 1, f_bed);
            m->furn_set(int((x1 + x2) / 2)    , y2 - 2, f_bed);
            m->furn_set(int((x1 + x2) / 2) + 1, y2 - 2, f_bed);
            m->place_items("bed", 60, int((x1 + x2) / 2), y2 - 1, int((x1 + x2) / 2), y2 - 1, false, 0);
            m->place_items("bed", 60, int((x1 + x2) / 2) + 1, y2 - 1, int((x1 + x2) / 2) + 1, y2 - 1, false, 0);
            m->place_items("bed", 60, int((x1 + x2) / 2), y2 - 2, int((x1 + x2) / 2), y2 - 2, false, 0);
            m->place_items("bed", 60, int((x1 + x2) / 2) + 1, y2 - 2, int((x1 + x2) / 2) + 1, y2 - 2, false, 0);
            break;
        }
        switch (rng(1, 4)) {
        case 1:
            m->furn_set(x1 + 2, y1 + 1, f_dresser);
            m->place_items("dresser", 80, x1 + 2, y1 + 1, x1 + 2, y1 + 1, false, 0);
            break;
        case 2:
            m->furn_set(x2 - 2, y2 - 1, f_dresser);
            m->place_items("dresser", 80, x2 - 2, y2 - 1, x2 - 2, y2 - 1, false, 0);
            break;
        case 3:
            rn = int((x1 + x2) / 2);
            m->furn_set(rn, y1 + 1, f_dresser);
            m->place_items("dresser", 80, rn, y1 + 1, rn, y1 + 1, false, 0);
            break;
        case 4:
            rn = int((y1 + y2) / 2);
            m->furn_set(x1 + 1, rn, f_dresser);
            m->place_items("dresser", 80, x1 + 1, rn, x1 + 1, rn, false, 0);
            break;
        }
        break;
    case room_bathroom:
        m->place_toilet(x2 - 1, y2 - 1);
        m->place_items("harddrugs", 18, x1 + 1, y1 + 1, x2 - 1, y2 - 2, false, 0);
        m->place_items("cleaning",  48, x1 + 1, y1 + 1, x2 - 1, y2 - 2, false, 0);
        placed = "softdrugs";
        chance = 72;
        m->furn_set(x2 - 1, y2 - 2, f_bathtub);
        if (one_in(3) && !(m->ter(x2 - 1, y2 - 3) == t_wall)) {
            m->furn_set(x2 - 1, y2 - 3, f_bathtub);
        }
        if (!((m->furn(x1 + 1, y2 - 2) == f_toilet) || (m->furn(x1 + 1, y2 - 2) == f_bathtub))) {
            m->furn_set(x1 + 1, y2 - 2, f_sink);
        }
        if (one_in(4)) {
            for (int x = x1 + 1; x <= x2 - 1; x++) {
                for (int y = y1 + 1; y <= y2 - 1; y++) {
                    m->ter_set(x, y, t_linoleum_white);
                }
            }
        } else if (one_in(4)) {
            for (int x = x1 + 1; x <= x2 - 1; x++) {
                for (int y = y1 + 1; y <= y2 - 1; y++) {
                    m->ter_set(x, y, t_linoleum_gray);
                }
            }
        }
        break;
    default:
        break;
    }
    m->place_items(placed, chance, x1 + 1, y1 + 1, x2 - 1, y2 - 1, false, 0);
}


void mapgen_generic_house_boxy(map *m, oter_id terrain_type, mapgendata dat, int turn, float density) {
    mapgen_generic_house(m, terrain_type, dat, turn, density, 1);
}

void mapgen_generic_house_big_livingroom(map *m, oter_id terrain_type, mapgendata dat, int turn, float density) {
    mapgen_generic_house(m, terrain_type, dat, turn, density, 2);
}

void mapgen_generic_house_center_hallway(map *m, oter_id terrain_type, mapgendata dat, int turn, float density) {
    mapgen_generic_house(m, terrain_type, dat, turn, density, 3);
}

void mapgen_generic_house(map *m, oter_id terrain_type, mapgendata dat, int turn, float density, int variant)
{
    int rn = 0;
    int lw = 0;
    int rw = 0;
    int mw = 0;
    int tw = 0;
    int bw = 0;
    int cw = 0;
    int actual_house_height = 0;
    int bw_old = 0;

    int x = 0;
    int y = 0;
    lw = rng(0, 4);  // West external wall
    mw = lw + rng(7, 10);  // Middle wall between bedroom & kitchen/bath
    rw = SEEX * 2 - rng(1, 5); // East external wall
    tw = rng(1, 6);  // North external wall
    bw = SEEX * 2 - rng(2, 5); // South external wall
    cw = tw + rng(4, 7);  // Middle wall between living room & kitchen/bed
    actual_house_height = bw - rng(4,
                                   6); //reserving some space for backyard. Actual south external wall.
    bw_old = bw;

    for (int i = 0; i < SEEX * 2; i++) {
        for (int j = 0; j < SEEY * 2; j++) {
            if (i > lw && i < rw && j > tw && j < bw) {
                m->ter_set(i, j, t_floor);
            } else {
                m->ter_set(i, j, dat.groundcover());
            }
            if (i >= lw && i <= rw && (j == tw || j == bw)) { //placing north and south walls
                m->ter_set(i, j, t_wall);
            }
            if ((i == lw || i == rw) && j > tw &&
                j < bw /*actual_house_height*/) { //placing west (lw) and east walls
                m->ter_set(i, j, t_wall);
            }
        }
    }
    switch(variant) {
    case 1: // Quadrants, essentially
        mw = rng(lw + 5, rw - 5);
        cw = tw + rng(4, 7);
        house_room(m, room_living, mw, tw, rw, cw, dat );
        house_room(m, room_kitchen, lw, tw, mw, cw, dat);
        m->ter_set(mw, rng(tw + 2, cw - 2), (one_in(3) ? t_door_c : t_floor));
        rn = rng(lw + 1, mw - 2);
        m->ter_set(rn    , tw, t_window_domestic);
        m->ter_set(rn + 1, tw, t_window_domestic);
        rn = rng(mw + 1, rw - 2);
        m->ter_set(rn    , tw, t_window_domestic);
        m->ter_set(rn + 1, tw, t_window_domestic);
        rn = rng(lw + 3, rw - 3); // Bottom part mw
        if (rn <= lw + 5) {
            // Bedroom on right, bathroom on left
            house_room(m, room_bedroom, rn, cw, rw, bw, dat);

            // Put door between bedroom and living
            m->ter_set(rng(rw - 1, rn > mw ? rn + 1 : mw + 1), cw, t_door_c);

            if (bw - cw >= 10 && rn - lw >= 6) {
                // All fits, placing bathroom and 2nd bedroom
                house_room(m, room_bathroom, lw, bw - 5, rn, bw, dat);
                house_room(m, room_bedroom, lw, cw, rn, bw - 5, dat);

                // Put door between bathroom and bedroom
                m->ter_set(rn, rng(bw - 4, bw - 1), t_door_c);

                if (one_in(3)) {
                    // Put door between 2nd bedroom and 1st bedroom
                    m->ter_set(rn, rng(cw + 1, bw - 6), t_door_c);
                } else {
                    // ...Otherwise, between 2nd bedroom and kitchen
                    m->ter_set(rng(lw + 1, rn > mw ? mw - 1 : rn - 1), cw, t_door_c);
                }
            } else if (bw - cw > 4) {
                // Too big for a bathroom, not big enough for 2nd bedroom
                // Make it a bathroom anyway, but give the excess space back to
                // the kitchen.
                house_room(m, room_bathroom, lw, bw - 4, rn, bw, dat);
                for (int i = lw + 1; i < mw && i < rn; i++) {
                    m->ter_set(i, cw, t_floor);
                }

                // Put door between excess space and bathroom
                m->ter_set(rng(lw + 1, rn - 1), bw - 4, t_door_c);

                // Put door between excess space and bedroom
                m->ter_set(rn, rng(cw + 1, bw - 5), t_door_c);
            } else {
                // Small enough to be a bathroom; make it one.
                house_room(m, room_bathroom, lw, cw, rn, bw, dat);

                if (one_in(5)) {
                    // Put door between bathroom and kitchen with low chance
                    m->ter_set(rng(lw + 1, rn > mw ? mw - 1 : rn - 1), cw, t_door_c);
                } else {
                    // ...Otherwise, between bathroom and bedroom
                    m->ter_set(rn, rng(cw + 1, bw - 1), t_door_c);
                }
            }
            // Point on bedroom wall, for window
            rn = rng(rn + 2, rw - 2);
        } else {
            // Bedroom on left, bathroom on right
            house_room(m, room_bedroom, lw, cw, rn, bw, dat);

            // Put door between bedroom and kitchen
            m->ter_set(rng(lw + 1, rn > mw ? mw - 1 : rn - 1), cw, t_door_c);

            if (bw - cw >= 10 && rw - rn >= 6) {
                // All fits, placing bathroom and 2nd bedroom
                house_room(m, room_bathroom, rn, bw - 5, rw, bw, dat);
                house_room(m, room_bedroom, rn, cw, rw, bw - 5, dat);

                // Put door between bathroom and bedroom
                m->ter_set(rn, rng(bw - 4, bw - 1), t_door_c);

                if (one_in(3)) {
                    // Put door between 2nd bedroom and 1st bedroom
                    m->ter_set(rn, rng(cw + 1, bw - 6), t_door_c);
                } else {
                    // ...Otherwise, between 2nd bedroom and living
                    m->ter_set(rng(rw - 1, rn > mw ? rn + 1 : mw + 1), cw, t_door_c);
                }
            } else if (bw - cw > 4) {
                // Too big for a bathroom, not big enough for 2nd bedroom
                // Make it a bathroom anyway, but give the excess space back to
                // the living.
                house_room(m, room_bathroom, rn, bw - 4, rw, bw, dat);
                for (int i = rw - 1; i > rn && i > mw; i--) {
                    m->ter_set(i, cw, t_floor);
                }

                // Put door between excess space and bathroom
                m->ter_set(rng(rw - 1, rn + 1), bw - 4, t_door_c);

                // Put door between excess space and bedroom
                m->ter_set(rn, rng(cw + 1, bw - 5), t_door_c);
            } else {
                // Small enough to be a bathroom; make it one.
                house_room(m, room_bathroom, rn, cw, rw, bw, dat);

                if (one_in(5)) {
                    // Put door between bathroom and living with low chance
                    m->ter_set(rng(rw - 1, rn > mw ? rn + 1 : mw + 1), cw, t_door_c);
                } else {
                    // ...Otherwise, between bathroom and bedroom
                    m->ter_set(rn, rng(cw + 1, bw - 1), t_door_c);
                }
            }
            // Point on bedroom wall, for window
            rn = rng(lw + 2, rn - 2);
        }
        m->ter_set(rn    , bw, t_window_domestic);
        m->ter_set(rn + 1, bw, t_window_domestic);
        if (!one_in(3) && rw < SEEX * 2 - 1) { // Potential side windows
            rn = rng(tw + 2, bw - 6);
            m->ter_set(rw, rn    , t_window_domestic);
            m->ter_set(rw, rn + 4, t_window_domestic);
        }
        if (!one_in(3) && lw > 0) { // Potential side windows
            rn = rng(tw + 2, bw - 6);
            m->ter_set(lw, rn    , t_window_domestic);
            m->ter_set(lw, rn + 4, t_window_domestic);
        }
        if (one_in(2)) { // Placement of the main door
            m->ter_set(rng(lw + 2, mw - 1), tw, (one_in(6) ? (one_in(6) ? t_door_c : t_door_c_peep) : (one_in(6) ? t_door_locked : t_door_locked_peep)));
            if (one_in(5)) { // Placement of side door
                m->ter_set(rw, rng(tw + 2, cw - 2), (one_in(6) ? t_door_c : t_door_locked));
            }
        } else {
            m->ter_set(rng(mw + 1, rw - 2), tw, (one_in(6) ? (one_in(6) ? t_door_c : t_door_c_peep) : (one_in(6) ? t_door_locked : t_door_locked_peep)));
            if (one_in(5)) {
                m->ter_set(lw, rng(tw + 2, cw - 2), (one_in(6) ? t_door_c : t_door_locked));
            }
        }
        break;

    case 2: // Old-style; simple;
        //Modified by Jovan in 28 Aug 2013
        //Long narrow living room in front, big kitchen and HUGE bedroom
        bw = SEEX * 2 - 2;
        cw = tw + rng(3, 6);
        mw = rng(lw + 7, rw - 4);
        //int actual_house_height=bw-rng(4,6);
        //in some rare cases some rooms (especially kitchen and living room) may get rather small
        if ((tw <= 3) && ( abs((actual_house_height - 3) - cw) >= 3 ) ) {
            //everything is fine
            house_room(m, room_backyard, lw, actual_house_height + 1, rw, bw, dat);
            //door from bedroom to backyard
            m->ter_set((lw + mw) / 2, actual_house_height, t_door_c);
        } else { //using old layout
            actual_house_height = bw_old;
        }
        // Plop down the rooms
        house_room(m, room_living, lw, tw, rw, cw, dat);
        house_room(m, room_kitchen, mw, cw, rw, actual_house_height - 3, dat);
        house_room(m, room_bedroom, lw, cw, mw, actual_house_height, dat); //making bedroom smaller
        house_room(m, room_bathroom, mw, actual_house_height - 3, rw, actual_house_height, dat);

        // Space between kitchen & living room:
        rn = rng(mw + 1, rw - 3);
        m->ter_set(rn    , cw, t_floor);
        m->ter_set(rn + 1, cw, t_floor);
        // Front windows
        rn = rng(2, 5);
        m->ter_set(lw + rn    , tw, t_window_domestic);
        m->ter_set(lw + rn + 1, tw, t_window_domestic);
        m->ter_set(rw - rn    , tw, t_window_domestic);
        m->ter_set(rw - rn + 1, tw, t_window_domestic);
        // Front door
        m->ter_set(rng(lw + 4, rw - 4), tw, (one_in(6) ? t_door_c : t_door_locked));
        if (one_in(3)) { // Kitchen windows
            rn = rng(cw + 1, actual_house_height - 5);
            m->ter_set(rw, rn    , t_window_domestic);
            m->ter_set(rw, rn + 1, t_window_domestic);
        }
        if (one_in(3)) { // Bedroom windows
            rn = rng(cw + 1, actual_house_height - 2);
            m->ter_set(lw, rn    , t_window_domestic);
            m->ter_set(lw, rn + 1, t_window_domestic);
        }
        // Door to bedroom
        if (one_in(4)) {
            m->ter_set(rng(lw + 1, mw - 1), cw, t_door_c);
        } else {
            m->ter_set(mw, rng(cw + 3, actual_house_height - 4), t_door_c);
        }
        // Door to bathrom
        if (one_in(4)) {
            m->ter_set(mw, actual_house_height - 1, t_door_c);
        } else {
            m->ter_set(rng(mw + 2, rw - 2), actual_house_height - 3, t_door_c);
        }
        // Back windows
        rn = rng(lw + 1, mw - 2);
        m->ter_set(rn    , actual_house_height, t_window_domestic);
        m->ter_set(rn + 1, actual_house_height, t_window_domestic);
        rn = rng(mw + 1, rw - 1);
        m->ter_set(rn, actual_house_height, t_window_domestic);
        break;

    case 3: // Long center hallway, kitchen, living room and office
        mw = int((lw + rw) / 2);
        cw = bw - rng(5, 7);
        // Hallway doors and windows
        m->ter_set(mw    , tw, (one_in(6) ? t_door_c : t_door_locked));
        if (one_in(4)) {
            m->ter_set(mw - 1, tw, t_window_domestic);
            m->ter_set(mw + 1, tw, t_window_domestic);
        }
        for (int i = tw + 1; i < cw; i++) { // Hallway walls
            m->ter_set(mw - 2, i, t_wall);
            m->ter_set(mw + 2, i, t_wall);
        }
        if (one_in(2)) { // Front rooms are kitchen or living room
            house_room(m, room_living, lw, tw, mw - 2, cw, dat);
            house_room(m, room_kitchen, mw + 2, tw, rw, cw, dat);
        } else {
            house_room(m, room_kitchen, lw, tw, mw - 2, cw, dat);
            house_room(m, room_living, mw + 2, tw, rw, cw, dat);
        }
        // Front windows
        rn = rng(lw + 1, mw - 4);
        m->ter_set(rn    , tw, t_window_domestic);
        m->ter_set(rn + 1, tw, t_window_domestic);
        rn = rng(mw + 3, rw - 2);
        m->ter_set(rn    , tw, t_window_domestic);
        m->ter_set(rn + 1, tw, t_window_domestic);
        if (one_in(3) && lw > 0) { // Side windows?
            rn = rng(tw + 1, cw - 2);
            m->ter_set(lw, rn    , t_window_domestic);
            m->ter_set(lw, rn + 1, t_window_domestic);
        }
        if (one_in(3) && rw < SEEX * 2 - 1) { // Side windows?
            rn = rng(tw + 1, cw - 2);
            m->ter_set(rw, rn    , t_window_domestic);
            m->ter_set(rw, rn + 1, t_window_domestic);
        }
        if (one_in(2)) { // Bottom rooms are bedroom or bathroom
            //bathroom to the left (eastern wall), study to the right
            //house_room(m, room_bedroom, lw, cw, rw - 3, bw, dat);
            house_room(m, room_bedroom, mw - 2, cw, rw - 3, bw, dat);
            house_room(m, room_bathroom, rw - 3, cw, rw, bw, dat);
            house_room(m, room_study, lw, cw, mw - 2, bw, dat);
            //===Study Room Furniture==
            m->ter_set(mw - 2, (bw + cw) / 2, t_door_o);
            m->furn_set(lw + 1, cw + 1, f_chair);
            m->furn_set(lw + 1, cw + 2, f_table);
            m->ter_set(lw + 1, cw + 3, t_console_broken);
            m->furn_set(lw + 3, bw - 1, f_bookcase);
            m->place_items("magazines", 30,  lw + 3,  bw - 1, lw + 3,  bw - 1, false, 0);
            m->place_items("novels", 40,  lw + 3,  bw - 1, lw + 3,  bw - 1, false, 0);
            m->place_items("alcohol", 20,  lw + 3,  bw - 1, lw + 3,  bw - 1, false, 0);
            m->place_items("manuals", 30,  lw + 3,  bw - 1, lw + 3,  bw - 1, false, 0);
            //=========================
            m->ter_set(rng(lw + 2, mw - 3), cw, t_door_c);
            if (one_in(4)) {
                m->ter_set(rng(rw - 2, rw - 1), cw, t_door_c);
            } else {
                m->ter_set(rw - 3, rng(cw + 2, bw - 2), t_door_c);
            }
            rn = rng(mw, rw - 5); //bedroom windows
            m->ter_set(rn    , bw, t_window_domestic);
            m->ter_set(rn + 1, bw, t_window_domestic);
            m->ter_set(rng(lw + 2, mw - 3), bw, t_window_domestic); //study window

            if (one_in(4)) {
                m->ter_set(rng(rw - 2, rw - 1), bw, t_window_domestic);
            } else {
                m->ter(rw, rng(cw + 1, bw - 1));
            }
        } else { //bathroom to the right
            house_room(m, room_bathroom, lw, cw, lw + 3, bw, dat);
            //house_room(m, room_bedroom, lw + 3, cw, rw, bw, dat);
            house_room(m, room_bedroom, lw + 3, cw, mw + 2, bw, dat);
            house_room(m, room_study, mw + 2, cw, rw, bw, dat);
            //===Study Room Furniture==
            m->ter_set(mw + 2, (bw + cw) / 2, t_door_c);
            m->furn_set(rw - 1, cw + 1, f_chair);
            m->furn_set(rw - 1, cw + 2, f_table);
            m->ter_set(rw - 1, cw + 3, t_console_broken);
            m->furn_set(rw - 3, bw - 1, f_bookcase);
            m->place_items("magazines", 40,  rw - 3,  bw - 1, rw - 3,  bw - 1, false, 0);
            m->place_items("novels", 40,  rw - 3,  bw - 1, rw - 3,  bw - 1, false, 0);
            m->place_items("alcohol", 20,  rw - 3,  bw - 1, rw - 3,  bw - 1, false, 0);
            m->place_items("manuals", 20,  rw - 3,  bw - 1, rw - 3,  bw - 1, false, 0);
            //=========================

            if (one_in(4)) {
                m->ter_set(rng(lw + 1, lw + 2), cw, t_door_c);
            } else {
                m->ter_set(lw + 3, rng(cw + 2, bw - 2), t_door_c);
            }
            rn = rng(lw + 4, mw); //bedroom windows
            m->ter_set(rn    , bw, t_window_domestic);
            m->ter_set(rn + 1, bw, t_window_domestic);
            m->ter_set(rng(mw + 3, rw - 1), bw, t_window_domestic); //study window
            if (one_in(4)) {
                m->ter_set(rng(lw + 1, lw + 2), bw, t_window_domestic);
            } else {
                m->ter(lw, rng(cw + 1, bw - 1));
            }
        }
        // Doors off the sides of the hallway
        m->ter_set(mw - 2, rng(tw + 3, cw - 3), t_door_c);
        m->ter_set(mw + 2, rng(tw + 3, cw - 3), t_door_c);
        m->ter_set(mw, cw, t_door_c);
        break;
    } // Done with the various house structures
    //////
    if (rng(2, 7) < tw) { // Big front yard has a chance for a fence
        for (int i = lw; i <= rw; i++) {
            m->ter_set(i, 0, t_fence_h);
        }
        for (int i = 1; i < tw; i++) {
            m->ter_set(lw, i, t_fence_v);
            m->ter_set(rw, i, t_fence_v);
        }
        int hole = rng(SEEX - 3, SEEX + 2);
        m->ter_set(hole, 0, t_dirt);
        m->ter_set(hole + 1, 0, t_dirt);
        if (one_in(tw)) {
            m->ter_set(hole - 1, 1, t_tree_young);
            m->ter_set(hole + 2, 1, t_tree_young);
        }
    }

    // For rotation
    const bool has_basement = terrain_type->get_type_id().str() == "house_base";
    if( has_basement ) {
        const bool force = get_option<bool>( "ALIGN_STAIRS" );
        // Find the basement's stairs first
        const tripoint abs_sub_here = m->get_abs_sub();
        tinymap basement;
        basement.load( abs_sub_here.x, abs_sub_here.y, abs_sub_here.z - 1, false );
        std::vector<tripoint> upstairs;
        const tripoint from( 0, 0, abs_sub_here.z - 1 );
        const tripoint to( SEEX * 2, SEEY * 2, abs_sub_here.z - 1 );
        for( const tripoint &p : m->points_in_rectangle( from, to ) ) {
            if( basement.has_flag( TFLAG_GOES_UP, p ) ) {
                upstairs.emplace_back( p );
            }
        }

        bool placed_any = false;
        for( const tripoint &p : upstairs ) {
            static const tripoint up = tripoint( 0, 0, 1 );
            const tripoint here = om_direction::rotate( p + up, terrain_type->get_dir() );
            // @todo Less ugly check
            // If aligning isn't forced, allow only floors. Otherwise allow all non-walls
            const ter_t &ter_here = m->ter( here ).obj();
            if( ( force && ter_here.movecost > 0 ) ||
                ( ter_here.has_flag( "INDOORS" ) && ter_here.has_flag( "FLAT" ) ) ) {
                m->ter_set( here, t_stairs_down );
                placed_any = true;
            }

            // Try to push away furniture
            const furn_id furn_here = m->furn( here );
            if( furn_here != f_null ) {
                for( const tripoint &push_point : m->points_in_radius( here, 1 ) ) {
                    if( m->furn( push_point ) == f_null ) {
                        m->furn_set( push_point, furn_here );
                        break;
                    }
                }

                m->furn_set( here, f_null );
            }
        }

        // If not forcing alignment and didn't place any stairs, allow legacy stair placement
        // Note: any, not all - legacy stairs wouldn't deal well with multiple random stairs
        if( !placed_any && !force ) {
            // Legacy stair spawning code - allows teleports
            int attempts = 100;
            int stairs_height = actual_house_height - 1;
            do {
                rn = rng( lw + 1, rw - 1 );
                // After 50 failed attempts, relax the placement limitations a bit
                // Otherwise it will most likely fail the next 50 too
                if( attempts < 50 ) {
                    stairs_height = rng( 1, SEEY );
                }
                attempts--;
                if( m->ter( rn, stairs_height ) == t_floor && !m->has_furn( rn, stairs_height ) ) {
                    m->ter_set( rn, stairs_height, t_stairs_down );
                    break;
                }
            } while( attempts > 0 );
        }
    }

    if (one_in(100)) { // todo: region data // Houses have a 1 in 100 chance of wasps!
        for (int i = 0; i < SEEX * 2; i++) {
            for (int j = 0; j < SEEY * 2; j++) {
                if (m->ter(i, j) == t_door_c || m->ter(i, j) == t_door_locked) {
                    m->ter_set(i, j, t_door_frame);
                }
                if (m->ter(i, j) == t_window_domestic && !one_in(3)) {
                    m->ter_set(i, j, t_window_frame);
                }
                if (m->ter(i, j) == t_wall && one_in(8)) {
                    m->ter_set(i, j, t_paper);
                }
            }
        }
        int num_pods = rng(8, 12);
        for (int i = 0; i < num_pods; i++) {
            int podx = rng(1, SEEX * 2 - 2), pody = rng(1, SEEY * 2 - 2);
            int nonx = 0, nony = 0;
            while (nonx == 0 && nony == 0) {
                nonx = rng(-1, 1);
                nony = rng(-1, 1);
            }
            for (int x = -1; x <= 1; x++) {
                for (int y = -1; y <= 1; y++) {
                    if ((x != nonx || y != nony) && (x != 0 || y != 0)) {
                        m->ter_set(podx + x, pody + y, t_paper);
                    }
                }
            }
            m->add_spawn(mon_wasp, 1, podx, pody);
        }
        m->place_items("rare", 70, 0, 0, SEEX * 2 - 1, SEEY * 2 - 1, false, turn);

    } else if (one_in(150)) { // todo; region_data // No wasps; black widows?
        auto spider_type = mon_spider_widow_giant;
        auto egg_type = f_egg_sackbw;
    if( one_in(2) ) {
        spider_type = mon_spider_cellar_giant;
        egg_type = f_egg_sackcs;
        }
        for (int i = 0; i < SEEX * 2; i++) {
            for (int j = 0; j < SEEY * 2; j++) {
                if (m->ter(i, j) == t_floor) {
                    if (one_in(15)) {
                        m->add_spawn(spider_type, rng(1, 2), i, j);
                        for (int x = i - 1; x <= i + 1; x++) {
                            for (int y = j - 1; y <= j + 1; y++) {
                                if (m->ter(x, y) == t_floor) {
                                    madd_field( m, x, y, fd_web, rng(2, 3));
                                    if (one_in(4)){
                                     m->furn_set(i, j, egg_type);
                                     m->remove_field({i, j, m->get_abs_sub().z}, fd_web);
                                    }
                                }
                            }
                        }
                    } else if (m->passable(i, j) && one_in(5)) {
                        madd_field( m, x, y, fd_web, 1);
                    }
                }
            }
        }
        m->place_items("rare", 60, 0, 0, SEEX * 2 - 1, SEEY * 2 - 1, false, turn);

    } else { // Just boring old zombies
        m->place_spawns( mongroup_id( "GROUP_ZOMBIE" ), 2, 0, 0, SEEX * 2 - 1, SEEX * 2 - 1, density);
    }

    m->rotate( static_cast<int>( terrain_type->get_dir() ) );
}


//////////////////////////////
void mapgen_pharm(map *m, oter_id terrain_type, mapgendata dat, int, float density) {

    int lw = 0;
    int rw = 0;
    int mw = 0;
    int tw = 0;
    int bw = 0;
    int cw = 0;


        tw = rng(0, 4);
        bw = SEEY * 2 - rng(1, 5);
        mw = bw - rng(3, 4); // Top of the storage room
        lw = rng(0, 4);
        rw = SEEX * 2 - rng(1, 5);
        cw = rng(13, rw - 5); // Left side of the storage room
        for (int i = 0; i < SEEX * 2; i++) {
            for (int j = 0; j < SEEY * 2; j++) {
                if (j == tw && ((i > lw + 2 && i < lw + 6) || (i > rw - 6 && i < rw - 2))) {
                    m->ter_set(i, j, t_window);
                } else if ((j == tw && (i == lw + 8 || i == lw + 9)) ||
                           (i == cw && j == mw + 1)) {
                    m->ter_set(i, j, t_door_c);
                } else if (((j == tw || j == bw) && i >= lw && i <= rw) ||
                           (j == mw && i >= cw && i < rw)) {
                    m->ter_set(i, j, t_wall);
                } else if (((i == lw || i == rw) && j > tw && j < bw) ||
                           (i == cw && j > mw && j < bw)) {
                    m->ter_set(i, j, t_wall);
                } else if (((i == lw + 8 || i == lw + 9 || i == rw - 4 || i == rw - 3) &&
                            j > tw + 3 && j < mw - 2) ||
                           (j == bw - 1 && i > lw + 1 && i < cw - 1)) {
                    m->set(i, j, t_floor, f_rack);
                } else if ((i == lw + 1 && j > tw + 8 && j < mw - 1) ||
                           (j == mw - 1 && i > cw + 1 && i < rw)) {
                    m->set(i, j, t_floor, f_glass_fridge);
                } else if ((j == mw     && i > lw + 1 && i < cw) ||
                           (j == tw + 6 && i > lw + 1 && i < lw + 6) ||
                           (i == lw + 5 && j > tw     && j < tw + 7)) {
                    m->set(i, j, t_floor, f_counter);
                } else if (i > lw && i < rw && j > tw && j < bw) {
                    m->ter_set(i, j, t_floor);
                } else {
                    m->ter_set(i, j, dat.groundcover());
                }
            }
        }

        {
            int num_carts = rng(0, 5);
            for( int i = 0; i < num_carts; i++ ) {
                m->add_vehicle( vproto_id( "shopping_cart" ), rng(lw, cw), rng(tw, mw), 90);
            }
        }

        if (one_in(3)) {
            m->place_items("snacks", 74, lw + 8, tw + 4, lw + 8, mw - 3, false, 0);
        } else if (one_in(4)) {
            m->place_items("cleaning", 74, lw + 8, tw + 4, lw + 8, mw - 3, false, 0);
        } else {
            m->place_items("magazines", 74, lw + 8, tw + 4, lw + 8, mw - 3, false, 0);
        }
        if (one_in(5)) {
            m->place_items("softdrugs", 84, lw + 9, tw + 4, lw + 9, mw - 3, false, 0);
        } else if (one_in(4)) {
            m->place_items("cleaning", 74, lw + 9, tw + 4, lw + 9, mw - 3, false, 0);
        } else {
            m->place_items("snacks", 74, lw + 9, tw + 4, lw + 9, mw - 3, false, 0);
        }
        if (one_in(5)) {
            m->place_items("softdrugs", 84, rw - 4, tw + 4, rw - 4, mw - 3, false, 0);
        } else {
            m->place_items("snacks", 74, rw - 4, tw + 4, rw - 4, mw - 3, false, 0);
        }
        if (one_in(3)) {
            m->place_items("snacks", 70, rw - 3, tw + 4, rw - 3, mw - 3, false, 0);
        } else {
            m->place_items("softdrugs", 80, rw - 3, tw + 4, rw - 3, mw - 3, false, 0);
        }
        m->place_items("fridgesnacks", 74, lw + 1, tw + 9, lw + 1, mw - 2, false, 0);
        m->place_items("fridgesnacks", 74, cw + 2, mw - 1, rw - 1, mw - 1, false, 0);
        m->place_items("harddrugs", 88, lw + 2, bw - 1, cw - 2, bw - 1, false, 0);
        m->place_items("behindcounter", 78, lw + 1, tw + 1, lw + 4, tw + 5, false, 0);
        autorotate(false);
        m->place_spawns( mongroup_id( "GROUP_PHARM" ), 2, 0, 0, SEEX * 2 - 1, SEEX * 2 - 1, density);

}

void mapgen_s_sports(map *m, oter_id terrain_type, mapgendata dat, int, float density) {
//    } else if (is_ot_type("s_sports", terrain_type)) {
  int rn = 0;
    int lw = 0;
    int rw = 0;
    int tw = 0;
    int bw = 0;
    int cw = 0;


        lw = rng(0, 3);
        rw = SEEX * 2 - 1 - rng(0, 3);
        tw = rng(3, 10);
        bw = SEEY * 2 - 1 - rng(0, 3);
        cw = bw - rng(3, 5);
        for (int i = 0; i < SEEX * 2; i++) {
            for (int j = 0; j < SEEY * 2; j++) {
                if (((j == tw || j == bw) && i >= lw && i <= rw) ||
                    (j == cw && i > lw && i < rw)) {
                    m->ter_set(i, j, t_wall);
                } else if ((i == lw || i == rw) && j > tw && j < bw) {
                    m->ter_set(i, j, t_wall);
                } else if ((j == cw - 1 && i > lw && i < rw - 4) ||
                           (j < cw - 3 && j > tw && (i == lw + 1 || i == rw - 1))) {
                    m->set(i, j, t_floor, f_rack);
                } else if (j == cw - 3 && i > lw && i < rw - 4) {
                    m->set(i, j, t_floor, f_counter);
                } else if (j > tw && j < bw && i > lw && i < rw) {
                    m->ter_set(i, j, t_floor);
                } else if (tw >= 6 && j >= tw - 6 && j < tw && i >= lw && i <= rw) {
                    if ((i - lw) % 4 == 0) {
                        m->ter_set(i, j, t_pavement_y);
                    } else {
                        m->ter_set(i, j, t_pavement);
                    }
                } else {
                    m->ter_set(i, j, dat.groundcover());
                }
            }
        }
        rn = rng(tw + 2, cw - 6);
        for (int i = lw + 3; i <= rw - 5; i += 4) {
            if (cw - 6 > tw + 1) {
                m->furn_set(i    , rn + 1, f_rack);
                m->furn_set(i    , rn    , f_rack);
                m->furn_set(i + 1, rn + 1, f_rack);
                m->furn_set(i + 1, rn    , f_rack);
                m->place_items("camping", 86, i, rn, i + 1, rn + 1, false, 0);
            } else if (cw - 5 > tw + 1) {
                m->furn_set(i    , cw - 5, f_rack);
                m->furn_set(i + 1, cw - 5, f_rack);
                m->place_items("camping", 80, i, cw - 5, i + 1, cw - 5, false, 0);
            }
        }
        m->ter_set(rw - rng(2, 3), cw, t_door_c);
        rn = rng(2, 4);
        for (int i = lw + 2; i <= lw + 2 + rn; i++) {
            m->ter_set(i, tw, t_window);
        }
        for (int i = rw - 2; i >= rw - 2 - rn; i--) {
            m->ter_set(i, tw, t_window);
        }
        m->ter_set(rng(lw + 3 + rn, rw - 3 - rn), tw, t_door_c);
        if (one_in(4)) {
            m->ter_set(rng(lw + 2, rw - 2), bw, t_door_locked);
        }
        m->place_items("allsporting", 90, lw + 1, cw - 1, rw - 5, cw - 1, false, 0);
        m->place_items("sports", 82, lw + 1, tw + 1, lw + 1, cw - 4, false, 0);
        m->place_items("sports", 82, rw - 1, tw + 1, rw - 1, cw - 4, false, 0);
        if (!one_in(4)) {
            m->place_items("allsporting", 92, lw + 1, cw + 1, rw - 1, bw - 1, false, 0);
        }
        autorotate(false);
        m->place_spawns( mongroup_id( "GROUP_ZOMBIE" ), 2, 0, 0, SEEX * 2 - 1, SEEX * 2 - 1, density);
}


void mapgen_shelter_under(map *m, oter_id, mapgendata dat, int, float) {
//    } else if (terrain_type == "shelter_under") {

(void)dat;
        // Make the whole area rock, then plop an open area in the center.
        square(m, t_rock, 0, 0, SEEX * 2 - 1, SEEY * 2 - 1);
        square(m, t_rock_floor, 6, 6, SEEX * 2 - 8, SEEY * 2 - 8);
        // Create an anteroom with the stairs and some locked doors.
        m->ter_set(SEEX - 1, SEEY * 2 - 7, t_door_locked);
        m->ter_set(SEEX    , SEEY * 2 - 7, t_door_locked);
        m->ter_set(SEEX - 1, SEEY * 2 - 6, t_rock_floor);
        m->ter_set(SEEX    , SEEY * 2 - 6, t_rock_floor);
        m->ter_set(SEEX - 1, SEEY * 2 - 5, t_stairs_up);
        m->ter_set(SEEX    , SEEY * 2 - 5, t_stairs_up);
        if( one_in(10) ) {
            // Scatter around lots of items and some zombies.
            for( int x = 0; x < 10; ++x ) {
                m->place_items("shelter", 90, 6, 6, SEEX * 2 - 8, SEEY * 2 - 8, false, 0);
            }
            m->place_spawns( mongroup_id( "GROUP_ZOMBIE" ), 1, 6, 6, SEEX * 2 - 8, SEEX * 2 - 8, 0.2);
        } else {
            // Scatter around some items.
            m->place_items("shelter", 80, 6, 6, SEEX * 2 - 8, SEEY * 2 - 8, false, 0);
        }
}


void mapgen_lmoe(map *m, oter_id, mapgendata dat, int, float) {
//    } else if (terrain_type == "lmoe") {

        // Init to grass & dirt;
        dat.fill_groundcover();
        square(m, t_shrub, 7, 6, 16, 12);
        square(m, t_rock, 10, 9, 13, 12);
        square(m, t_rock_floor, 11, 10, 12, 11);
        line(m, t_stairs_down, 11, 10, 12, 10);
        m->ter_set(11, 12, t_door_metal_c);
        line(m, t_tree, 9, 8, 14, 8);
        line(m, t_tree, 9, 8, 9, 12);
        line(m, t_tree, 14, 8, 14, 12);
        square(m, t_shrub, 13, 13, 15, 14);
        square(m, t_shrub, 8, 13, 10, 14);
        m->ter_set(10, 6, t_tree_young);
        m->ter_set(14, 6, t_tree_young);
        line(m, t_tree_young, 9, 7, 10, 7);
        m->ter_set(12, 7, t_tree_young);
        m->ter_set(14, 7, t_tree_young);
        m->ter_set(8, 9, t_tree_young);
        line(m, t_tree_young, 7, 11, 8, 11);
        line(m, t_tree_young, 15, 10, 15, 11);
        m->ter_set(16, 12, t_tree_young);
        m->ter_set(9, 13, t_tree_young);
        m->ter_set(12, 13, t_tree_young);
        m->ter_set(16, 12, t_tree_young);
        line(m, t_tree_young, 14, 13, 15, 13);
        m->ter_set(10, 14, t_tree_young);
        m->ter_set(13, 14, t_tree_young);
}



///////////////////////////////////////////////////////////
void mapgen_basement_generic_layout(map *m, oter_id, mapgendata, int, float)
{
    const ter_id t_rock_smooth( "t_rock_smooth" );
    const int up = 0;
    const int left = 0;
    const int down = SEEY * 2 - 5;
    const int right = SEEX * 2 - 1;
    square( m, t_rock, left, down, right, SEEY * 2 - 1 );
    square( m, t_rock_floor, 1, 1, right - 1, down - 1 );
    line( m, t_rock_smooth, left, up, right, up );
    line( m, t_rock_smooth, left, down, right, down );
    line( m, t_rock_smooth, left, up, left, down );
    line( m, t_rock_smooth, right, up, right, down );
    m->ter_set( SEEX - 1, down - 1, t_stairs_up );
    m->ter_set( SEEX    , down - 1, t_stairs_up );
    line( m, t_rock_smooth, SEEX - 2, down - 1, SEEX - 2, down - 3 );
    line( m, t_rock_smooth, SEEX + 1, down - 1, SEEX + 1, down - 3 );
    line( m, t_door_locked, SEEX - 1, down - 3, SEEX, down - 3 );

    // Rotate randomly, now that other basements are more generic
    m->rotate( rng( 0, 3 ) );
}

namespace furn_space {
bool clear( const map &m, const tripoint &from, const tripoint &to )
{
    for( const auto &p : m.points_in_rectangle( from, to ) ) {
        if( m.ter( p ).obj().movecost == 0 ) {
            return false;
        }
    }

    return true;
}

point best_expand( const map &m, const tripoint &from, int maxx, int maxy )
{
    if( clear( m, from, from + point( maxx, maxy ) ) ) {
        // Common case
        return point( maxx, maxy );
    }

    // Brute force all the combinations for the one with biggest area
    int best_area = 0;
    point best;
    for( int x = 0; x <= maxx; x++ ) {
        for( int y = 0; y <= maxy; y++ ) {
            int area = x * y;
            if( area <= best_area ) {
                continue;
            }

            if( clear( m, from, from + point( x, y ) ) ) {
                best_area = area;
                best = point( x, y );
            }
        }
    }

    return best;
}
}

void mapgen_basement_junk(map *m, oter_id terrain_type, mapgendata dat, int turn, float density)
{
    // Junk!
    mapgen_basement_generic_layout(m, terrain_type, dat, turn, density);
    //makes a square of randomly thrown around furniture and places stuff.
    const int z = m->get_abs_sub().z;
    for( const auto &p : m->points_in_rectangle( tripoint( 1, 1, z ), tripoint( 22, 22, z ) ) ) {
        if( m->ter( p ).obj().movecost == 0 ) {
            // Wall, skip
            continue;
        }

        if( one_in( 1600 ) ) {
            m->furn_set( p, furn_str_id( "f_gun_safe_el" ) );
            if( one_in( 2 ) ) {
                m->spawn_item( p, "9mm", 2 );
                m->spawn_item( p, "usp_9mm" );
                m->spawn_item( p, "suppressor" );
                m->spawn_item( p, "cash_card", 2 );
            } else {
                m->place_items( "ammo", 96,  p.x,  p.y, p.x,  p.y, false, 0 );
                m->place_items( "guns_survival", 90,  p.x,  p.y, p.x,  p.y, false, 0 );
            }
        }
        if( one_in( 20 ) ){
            int rn = rng( 1, 8 );
            if( rn == 1 ){
                m->furn_set( p, f_dresser );
                m->place_items( "dresser", 30,  p.x,  p.y, p.x,  p.y, false, 0 );
                m->place_items( "trash_forest", 60,  p.x,  p.y, p.x,  p.y, false, 0 );
            } else if( rn == 2 ){
                m->furn_set( p, f_chair );
            } else if( rn == 3 ){
                m->furn_set( p, f_cupboard );
                m->place_items( "trash", 60,  p.x,  p.y, p.x,  p.y, false, 0 );
                m->place_items( "dining", 40,  p.x,  p.y, p.x,  p.y, false, 0 );
            } else if( rn == 4 ){
                tripoint rs = p + furn_space::best_expand( *m, p, rng( 0, 4 ), 0 );
                square_furn( m, f_bookcase, p.x, p.y, rs.x, rs.y );
                m->place_items( "novels", 60,  p.x,  p.y, rs.x, rs.y, false, 0 );
                m->place_items( "magazines", 20,  p.x,  p.y, rs.x, rs.y, false, 0 );
            } else if( rn == 5 ){
                tripoint rs = p + furn_space::best_expand( *m, p, 0, rng( 0, 4 ) );
                square_furn( m, f_bookcase, p.x, p.y, rs.x, rs.y );
                m->place_items( "novels", 60,  p.x,  p.y, rs.x, rs.y, false, 0 );
                m->place_items( "magazines", 20,  p.x,  p.y, rs.x, rs.y, false, 0 );
            } else if( rn == 6 ){
                tripoint rs = p + furn_space::best_expand( *m, p, rng( 0, 2 ), 0 );
                square_furn( m, f_locker, p.x, p.y, rs.x, rs.y );
                m->place_items( "trash", 60, p.x, p.y, rs.x, rs.y, false, 0 );
                m->place_items( "home_hw", 20, p.x, p.y, rs.x, rs.y, false, 0 );
            } else if( rn == 7 ){
                tripoint rs = p + furn_space::best_expand( *m, p, 0, rng( 0, 2 ) );
                square_furn( m, f_locker, p.x, p.y, rs.x, rs.y );
                m->place_items( "trash", 60, p.x,  p.y, rs.x, rs.y, false, 0 );
                m->place_items( "home_hw", 20, p.x, p.y, rs.x, rs.y, false, 0 );
            } else {
                tripoint rs = p + furn_space::best_expand( *m, p, rng( 0, 2 ), rng( 0, 2 ) );
                square_furn( m, f_table, p.x, p.y, rs.x, rs.y );
            }
        }
    }

    m->place_items( "bedroom", 60, 1, 1, SEEX * 2 - 2, SEEY * 2 - 2, false, 0 );
    m->place_items( "home_hw", 80, 1, 1, SEEX * 2 - 2, SEEY * 2 - 2, false, 0 );
    m->place_items( "homeguns", 10, 1, 1, SEEX * 2 - 2, SEEY * 2 - 2, false, 0 );
    // Chance of zombies in the basement
    m->place_spawns( mongroup_id( "GROUP_ZOMBIE" ), 2, 1, 1, SEEX * 2 - 2, SEEY * 2 - 2, density );
}

void mapgen_basement_spiders(map *m, oter_id terrain_type, mapgendata dat, int turn, float density)
{
    // Oh no! A spider nest!
    mapgen_basement_junk(m, terrain_type, dat, turn, density);
    auto spider_type = mon_spider_widow_giant;
    auto egg_type = f_egg_sackbw;
    if( one_in(2) ) {
        spider_type = mon_spider_cellar_giant;
        egg_type = f_egg_sackcs;
    }
    for (int i = 1; i < 22; i++) {
        for (int j = 1; j < 22; j++) {
            if( m->ter( i, j ).obj().movecost == 0 ) {
                // Wall, skip
                continue;
            }

            if( !one_in( 3 ) ) {
                madd_field( m, i, j, fd_web, rng(1, 3));
            }
            if( one_in( 30 ) && m->passable( i, j ) ) {
                m->furn_set( i, j, egg_type );
                m->add_spawn( spider_type, rng( 1, 2 ), i, j ); //hope you like'em spiders
                m->remove_field( { i, j, m->get_abs_sub().z }, fd_web );
            }
        }
    }
    m->place_items("rare", 70, 1, 1, SEEX * 2 - 1, SEEY * 2 - 5, false, turn);
}
///////////////////////////////////////////////////////////////////////////////////////////////////////////////////////
/////////////////////////////
void mapgen_office_tower_1_entrance(map *m, oter_id terrain_type, mapgendata dat, int turn, float density)
{
    (void)m; (void)terrain_type; (void)dat; (void)turn; (void)density; // STUB
/*

*/
}


void mapgen_office_tower_1(map *m, oter_id terrain_type, mapgendata dat, int turn, float density)
{
    (void)m; (void)terrain_type; (void)dat; (void)turn; (void)density; // STUB
/*

*/
}


void mapgen_office_tower_b_entrance(map *m, oter_id terrain_type, mapgendata dat, int turn, float density)
{
    (void)m; (void)terrain_type; (void)dat; (void)turn; (void)density; // STUB
/*

*/
}


void mapgen_office_tower_b(map *m, oter_id terrain_type, mapgendata dat, int turn, float density)
{
    (void)m; (void)terrain_type; (void)dat; (void)turn; (void)density; // STUB
/*

*/
}


void mapgen_sub_station(map *m, oter_id terrain_type, mapgendata dat, int, float)
{
    (void)dat;
        for (int i = 0; i < SEEX * 2; i++) {
            for (int j = 0; j < SEEY * 2; j++) {
                if (j < 9 || j > 12 || i < 4 || i > 19) {
                    m->ter_set(i, j, t_pavement);
                } else if (j < 12 && j > 8 && (i == 4 || i == 19)) {
                    m->ter_set(i, j, t_wall);
                } else if (i > 3 && i < 20 && j == 12) {
                    m->ter_set(i, j, t_wall);
                } else {
                    m->ter_set(i, j, t_floor);
                }
            }
        }
        //vending
        bool drinks = rng(0,1);
        std::string type;
        std::string type2;
        if (drinks) {
            type = "vending_drink";
            type2 = "vending_food";
        } else {
            type2 = "vending_drink";
            type = "vending_food";
        }
        int vset = rng(0,17);
        if (vset < 3) m->place_vending(5, vset+9, type);
        else if (vset < 15) m->place_vending(5 + (vset - 3), 11, type);
        else m->place_vending(18, 11 - (vset - 15), type);
        if(one_in(3))
        {
            int vset2 = rng(0,16);
            if(vset2 >= vset) vset2++;
            if (vset2 < 3) m->place_vending(5, vset2+9, type2);
            else if (vset2 < 15) m->place_vending(5 + (vset2 - 3), 11, type2);
            else m->place_vending(18, 11 - (vset2 - 15), type2);
        }
        //
        m->ter_set(16, 10, t_stairs_down);
        autorotate(false);

}


void mapgen_police(map *m, oter_id terrain_type, mapgendata dat, int, float density)
{

(void)dat;
//    } else if (is_ot_type("police", terrain_type)) {

        for (int i = 0; i < SEEX * 2; i++) {
            for (int j = 0; j < SEEY * 2; j++) {
                if ((j ==  7 && i != 17 && i != 18) ||
                    (j == 12 && i !=  0 && i != 17 && i != 18 && i != SEEX * 2 - 1) ||
                    (j == 14 && ((i > 0 && i < 6) || i == 9 || i == 13 || i == 17)) ||
                    (j == 15 && i > 17  && i < SEEX * 2 - 1) ||
                    (j == 17 && i >  0  && i < 17) ||
                    (j == 20)) {
                    m->ter_set(i, j, t_wall);
                } else if (((i == 0 || i == SEEX * 2 - 1) && j > 7 && j < 20) ||
                           ((i == 5 || i == 10 || i == 16 || i == 19) && j > 7 && j < 12) ||
                           ((i == 5 || i ==  9 || i == 13) && j > 14 && j < 17) ||
                           (i == 17 && j > 14 && j < 20)) {
                    m->ter_set(i, j, t_wall);
                } else if (j == 14 && i > 5 && i < 17 && i % 2 == 0) {
                    m->ter_set(i, j, t_bars);
                } else if ((i > 1 && i < 4 && j > 8 && j < 11) ||
                           (j == 17 && i > 17 && i < 21)) {
                    m->set(i, j, t_floor, f_counter);
                } else if ((i == 20 && j > 7 && j < 12) || (j == 8 && i > 19 && i < 23) ||
                           (j == 15 && i > 0 && i < 5)) {
                    m->set(i, j, t_floor, f_locker);
                } else if (j < 7) {
                    m->ter_set(i, j, t_pavement);
                } else if (j > 20) {
                    m->ter_set(i, j, t_sidewalk);
                } else {
                    m->ter_set(i, j, t_floor);
                }
            }
        }
        m->ter_set(17, 7, t_door_locked);
        m->ter_set(18, 7, t_door_locked);
        m->ter_set(rng( 1,  4), 12, t_door_c);
        m->ter_set(rng( 6,  9), 12, t_door_c);
        m->ter_set(rng(11, 15), 12, t_door_c);
        m->ter_set(21, 12, t_door_metal_locked);
        computer * tmpcomp = m->add_computer( tripoint( 22, 13, m->get_abs_sub().z ), _("PolCom OS v1.47"), 3);
        tmpcomp->add_option(_("Open Supply Room"), COMPACT_OPEN, 3);
        tmpcomp->add_failure(COMPFAIL_SHUTDOWN);
        tmpcomp->add_failure(COMPFAIL_ALARM);
        tmpcomp->add_failure(COMPFAIL_MANHACKS);
        m->ter_set( 7, 14, t_door_c);
        m->ter_set(11, 14, t_door_c);
        m->ter_set(15, 14, t_door_c);
        m->ter_set(rng(20, 22), 15, t_door_c);
        m->ter_set(2, 17, t_door_metal_locked);
        tmpcomp = m->add_computer( tripoint( 22, 13, m->get_abs_sub().z ), _("PolCom OS v1.47"), 3);
        tmpcomp->add_option(_("Open Evidence Locker"), COMPACT_OPEN, 3);
        tmpcomp->add_failure(COMPFAIL_SHUTDOWN);
        tmpcomp->add_failure(COMPFAIL_ALARM);
        tmpcomp->add_failure(COMPFAIL_MANHACKS);
        m->ter_set(17, 18, t_door_c);
        for (int i = 18; i < SEEX * 2 - 1; i++) {
            m->ter_set(i, 20, t_window);
        }
        if (one_in(3)) {
            for (int j = 16; j < 20; j++) {
                m->ter_set(SEEX * 2 - 1, j, t_window);
            }
        }
        int rn = rng(18, 21);
        if (one_in(4)) {
            m->ter_set(rn    , 20, t_door_c);
            m->ter_set(rn + 1, 20, t_door_c);
        } else {
            m->ter_set(rn    , 20, t_door_locked);
            m->ter_set(rn + 1, 20, t_door_locked);
        }
        rn = rng(1, 5);
        m->ter_set(rn, 20, t_window);
        m->ter_set(rn + 1, 20, t_window);
        rn = rng(10, 14);
        m->ter_set(rn, 20, t_window);
        m->ter_set(rn + 1, 20, t_window);
        if (one_in(2)) {
            for (int i = 6; i < 10; i++) {
                m->furn_set(i, 8, f_counter);
            }
        }
        if (one_in(3)) {
            for (int j = 8; j < 12; j++) {
                m->furn_set(6, j, f_counter);
            }
        }
        if (one_in(3)) {
            for (int j = 8; j < 12; j++) {
                m->furn_set(9, j, f_counter);
            }
        }

        m->place_items("kitchen",      40,  6,  8,  9, 11,    false, 0);
        m->place_items("cop_armory",  70, 20,  8, 22,  8,    false, 0);
        m->place_items("cop_gear",  70, 20,  8, 20, 11,    false, 0);
        m->place_items("cop_evidence", 60,  1, 15,  4, 15,    false, 0);

        for (int i = 0; i <= 23; i++) {
            for (int j = 0; j <= 23; j++) {
                if (m->ter(i, j) == t_floor && one_in(80)) {
                    m->spawn_item(i, j, "badge_deputy");
                }
            }
        }
        autorotate_down();

        m->place_spawns( mongroup_id( "GROUP_POLICE" ), 2, 0, 0, SEEX * 2 - 1, SEEX * 2 - 1, density);


}


void mapgen_bank(map *m, oter_id terrain_type, mapgendata dat, int, float)
{
    dat.fill_groundcover();
    // Basic floorplan
    square(m, t_floor, 1,  1, 22, 22);
    line(m, t_wall,  1,  1, 22,  1);
    line(m, t_wall,  2,  5,  5,  5);
    line(m, t_wall, 16,  5, 19,  5);
    line(m, t_wall,  2,  9, 19,  9);
    line(m, t_wall, 12, 12, 21, 12);
    line(m, t_wall,  2, 14,  6, 14);
    line(m, t_wall, 13, 16, 21, 16);
    line(m, t_wall,  1, 22, 22, 22);
    line(m, t_wall,  1,  2,  1, 21);
    line(m, t_wall, 22,  2, 22, 21);
    line(m, t_wall,  7, 10,  7, 21);
    line(m, t_wall, 12, 12, 12, 21);
    line(m, t_wall, 19, 13, 19, 15);
    line(m, t_wall, 16,  6, 16,  8);
    line(m, t_wall, 19,  6, 19,  8);
    line(m, t_wall_metal,  2, 15,  6, 15);
    line(m, t_wall_metal,  2, 21,  6, 21);
    line(m, t_wall_metal,  2, 16,  2, 20);
    line(m, t_wall_metal,  6, 16,  6, 20);
    //Fixed doors
    line(m, t_door_glass_c, 9, 1, 10, 1);
    m->ter_set( 19,  6, t_door_c);
    m->ter_set( 12, 17, t_door_c);
    m->ter_set( 17, 12, t_door_c);
    square(m, t_door_metal_locked, 6, 19, 7, 20);
    if (one_in(3)) {
        line(m, t_door_locked_interior, 20, 9, 21, 9);
    } else {
        line(m, t_door_c, 20, 9, 21, 9);
    }
    if (one_in(4)) {
        m->ter_set( 7, 10, t_door_locked_interior);
    } else {
        m->ter_set( 7, 10, t_door_c);
    }
    //Lobby
    line(m, t_atm,  2,  2,  2,  3);
    if (one_in(2)) {
        line_furn(m, f_chair, 13, 2, 15, 2);
        m->furn_set(14, 2, f_table);
    }
    if (one_in(2)) {
        line_furn(m, f_chair, 17, 2, 19, 2);
        m->furn_set(18, 2, f_table);
    }
    if (one_in(2)) {
        m->furn_set(21, 2, f_indoor_plant);
    }
    //Windows or glass wall front?
    int tmp = 0;
    if (!one_in(3)) {
        line(m, t_wall_glass_alarm, 1, 1, 8, 1);
        line(m, t_wall_glass_alarm, 11, 1, 22, 1);
    } else {
        m->ter_set( rng(4,7),  1, t_window_alarm);
        m->ter_set( rng(12,16),  1, t_window_alarm);
        m->ter_set( rng(17,20),  1, t_window_alarm);
        tmp = 1;
    }
    //Windows or glass wall side?
    if (tmp != 1 && one_in(3)) {
        line(m, t_wall_glass_alarm, 22, 1, 22, 8);
        if (one_in(2)) {
            line(m, t_wall_glass_alarm, 22, 1, 22, 11);
        }
    } else {
        m->ter_set( 22, rng(3,5), t_window_alarm);
        m->ter_set( 22, rng(6,8), t_window_alarm);
    }
    //Teller counters, 1 in 2 chance to have windows
    if (one_in(2)) {
        m->furn_set(  7,  5, f_counter);
        m->ter_set(   8,  5, t_window);
        m->furn_set(  9,  5, f_counter);
        m->ter_set(  10,  5, t_window);
        m->furn_set( 11,  5, f_counter);
        m->ter_set(  12,  5, t_window);
        m->furn_set( 13,  5, f_counter);
        m->ter_set(  14,  5, t_window);
        m->furn_set( 15,  5, f_counter);
    } else {
        line_furn(m, f_counter,  7,  5, 15, 5);
    }
    //Back wall teller space counter
    tmp = rng(9, 11);
    line_furn(m, f_counter,  rng(2,4),  8,  tmp,  8);
    m->furn_set( tmp + 1, 8, f_indoor_plant);
    //Teller doors
    m->ter_set(rng(2,4), 5, t_door_locked_interior);
    m->ter_set(rng(13,15), 9, t_door_c);
    //Bathroom
    m->furn_set( 17, 6, f_sink);
    m->place_toilet( 17, 8);
    //Storage
    if (one_in(2)){
        if (!one_in(4)) {
            m->ter_set( 20, 12, t_door_c);
        } else {
            m->ter_set( 20, 12, t_door_locked_interior);
        }
        line_furn(m, f_counter, 21, 13, 21, 15);
        m->furn_set( 20, 15, f_counter);
    } else {
        if (!one_in(4)) {
            m->ter_set( 21, 12, t_door_c);
        } else {
            m->ter_set( 21, 12, t_door_locked_interior);
        }
        line_furn(m, f_counter, 20, 13, 20, 15);
        m->furn_set( 21, 15, f_counter);
    }
    //Interview office
    if (one_in(2)) {
        m->ter_set( 13, 12, t_door_c);
    } else {
        m->ter_set( 14, 12, t_door_c);
    }
    if (one_in(2)) {
        m->furn_set( 18, 13, f_indoor_plant);
    }
    line_furn(m, f_desk, 16, 14, 16, 15);
    line_furn(m, f_chair, 15, 14, 15, 15);
    m->furn_set( 17, 15, f_chair);
    //Executive office
    if (!one_in(3)) {
        m->furn_set( 2, 13, f_indoor_plant);
    }
    line_furn(m, f_desk, 3, 12, 5, 12);
    m->furn_set(4, 13, f_chair);
    if (one_in(2)) {
        m->ter_set( 1, 11, t_window_alarm);
    } else {
        m->ter_set( 1, 10, t_window_alarm);
        m->ter_set( 1, 12, t_window_alarm);
    }
    //Conference room
    line_furn(m, f_chair, 15, 18, 15, 20);
    line_furn(m, f_chair, 17, 18, 17, 20);
    line_furn(m, f_chair, 19, 18, 19, 20);
    line_furn(m, f_table, 15, 19, 19, 19);
    m->furn_set( 20, 19, f_chair);
    //Conference windows or glass walls?
    if (one_in(4)) {
        line(m, t_wall_glass_alarm, 13, 22, 22, 22);
        line(m, t_wall_glass_alarm, 22, 17, 22, 21);
    } else {
        m->ter_set( rng(13,17), 22, t_window_alarm);
        m->ter_set( rng(17,21), 22, t_window_alarm);
        m->ter_set( 22, rng(18,20), t_window_alarm);
    }
    //Vault
    line_furn(m, f_safe_l, 3, 16, 5, 16);
    line_furn(m, f_table, 3, 19, 3, 20);
    if (one_in(3)){
        line(m, t_bars, 8, 18, 11, 18);
        line(m, t_door_metal_locked, 9, 18, 10, 18);
    }
    computer * tmpcomp = m->add_computer( tripoint( 8, 21, m->get_abs_sub().z ), _("Consolidated Computerized Bank of the Treasury"), 3);
    tmpcomp->add_option(_("Open Vault"), COMPACT_OPEN, 3);
    tmpcomp->add_failure(COMPFAIL_SHUTDOWN);
    tmpcomp->add_failure(COMPFAIL_ALARM);

    m->place_items("office",    30,  4,  8,  9,  8, false, 0);
    m->place_items("office",    30,  3, 12,  5, 12, false, 0);
    m->place_items("office",    70, 16, 14, 16, 15, false, 0);
    m->place_items("vault",     50,  3, 19,  3, 20, false, 0);
    m->place_items("vault",     90,  3, 16,  5, 16, false, 0);

    autorotate(false);
}

void mapgen_pawn(map *m, oter_id terrain_type, mapgendata dat, int, float)
{

//    } else if (is_ot_type("pawn", terrain_type)) {

        // Init to plain grass/dirt
        dat.fill_groundcover();

        int tw = rng(0, 10);
        int bw = SEEY * 2 - rng(1, 2) - rng(0, 1) * rng(0, 1);
        int lw = rng(0, 4);
        int rw = SEEX * 2 - rng(1, 5);
        if (tw >= 6) { // Big enough for its own parking lot
            square(m, t_pavement, 0, 0, SEEX * 2 - 1, tw - 1);
            for (int i = rng(0, 1); i < SEEX * 2; i += 4) {
                line(m, t_pavement_y, i, 1, i, tw - 1);
            }
        }
        // Floor and walls
        square(m, t_floor, lw, tw, rw, bw);
        line(m, t_wall, lw, tw, rw, tw);
        line(m, t_wall, lw, bw, rw, bw);
        line(m, t_wall, lw, tw + 1, lw, bw - 1);
        line(m, t_wall, rw, tw + 1, rw, bw - 1);
        // Doors and windows--almost certainly alarmed
        if (one_in(15)) {
            line(m, t_window, lw + 2, tw, lw + 5, tw);
            line(m, t_window, rw - 5, tw, rw - 2, tw);
            line(m, t_door_locked, SEEX, tw, SEEX + 1, tw);
        } else {
            line(m, t_window_alarm, lw + 2, tw, lw + 5, tw);
            line(m, t_window_alarm, rw - 5, tw, rw - 2, tw);
            line(m, t_door_locked_alarm, SEEX, tw, SEEX + 1, tw);
        }
        // Some display racks by the left and right walls
        line_furn(m, f_rack, lw + 1, tw + 1, lw + 1, bw - 1);
        m->place_items("pawn", 86, lw + 1, tw + 1, lw + 1, bw - 1, false, 0);
        line_furn(m, f_rack, rw - 1, tw + 1, rw - 1, bw - 1);
        m->place_items("pawn", 86, rw - 1, tw + 1, rw - 1, bw - 1, false, 0);
        // Some display counters
        line_furn(m, f_counter, lw + 4, tw + 2, lw + 4, bw - 3);
        m->place_items("pawn", 80, lw + 4, tw + 2, lw + 4, bw - 3, false, 0);
        line_furn(m, f_counter, rw - 4, tw + 2, rw - 4, bw - 3);
        m->place_items("pawn", 80, rw - 4, tw + 2, rw - 4, bw - 3, false, 0);
        // More display counters, if there's room for them
        if (rw - lw >= 18 && one_in(rw - lw - 17)) {
            for (int j = tw + rng(3, 5); j <= bw - 3; j += 3) {
                line_furn(m, f_counter, lw + 6, j, rw - 6, j);
                m->place_items("pawn", 75, lw + 6, j, rw - 6, j, false, 0);
            }
        }
        // Finally, place an office sometimes
        if (!one_in(5)) {
            if (one_in(2)) { // Office on the left side
                int office_top = bw - rng(3, 5), office_right = lw + rng(4, 7);
                // Clear out any items in that area!  And reset to floor.
                for (int i = lw + 1; i <= office_right; i++) {
                    for (int j = office_top; j <= bw - 1; j++) {
                        m->i_clear(i, j);
                        m->ter_set(i, j, t_floor);
                        m->furn_set( i, j, f_null );
                    }
                }
                line(m, t_wall, lw + 1, office_top, office_right, office_top);
                line(m, t_wall, office_right, office_top + 1, office_right, bw - 1);
                m->ter_set(office_right, rng(office_top + 1, bw - 1), t_door_locked);
                if (one_in(4)) { // Back door
                    m->ter_set(rng(lw + 1, office_right - 1), bw, t_door_locked_alarm);
                }
                // Finally, add some stuff in there
                m->place_items("office", 70, lw + 1, office_top + 1, office_right - 1, bw - 1,
                            false, 0);
                m->place_items("homeguns", 50, lw + 1, office_top + 1, office_right - 1,
                            bw - 1, false, 0);
                m->place_items("harddrugs", 20, lw + 1, office_top + 1, office_right - 1,
                            bw - 1, false, 0);
            } else { // Office on the right side
                int office_top = bw - rng(3, 5), office_left = rw - rng(4, 7);
                for (int i = office_left; i <= rw - 1; i++) {
                    for (int j = office_top; j <= bw - 1; j++) {
                        m->i_clear(i, j);
                        m->ter_set(i, j, t_floor);
                        m->furn_set( i, j, f_null );
                    }
                }
                line(m, t_wall, office_left, office_top, rw - 1, office_top);
                line(m, t_wall, office_left, office_top + 1, office_left, bw - 1);
                m->ter_set(office_left, rng(office_top + 1, bw - 1), t_door_locked);
                if (one_in(4)) { // Back door
                    m->ter_set(rng(office_left + 1, rw - 1), bw, t_door_locked_alarm);
                }
                m->place_items("office", 70, office_left + 1, office_top + 1, rw - 1, bw - 1,
                            false, 0);
                m->place_items("homeguns", 50, office_left + 1, office_top + 1, rw - 1,
                            bw - 1, false, 0);
                m->place_items("harddrugs", 20, office_left + 1, office_top + 1, rw - 1,
                            bw - 1, false, 0);
            }
        }
        autorotate(false);

}


void mapgen_mil_surplus(map *m, oter_id terrain_type, mapgendata dat, int, float)
{

//    } else if (is_ot_type("mil_surplus", terrain_type)) {

        // Init to plain grass/dirt
        dat.fill_groundcover();
        int lw = rng(0, 2);
        int rw = SEEX * 2 - rng(1, 3);
        int tw = rng(0, 4);
        int bw = SEEY * 2 - rng(3, 8);
        square(m, t_floor, lw, tw, rw, bw);
        line(m, t_wall, lw, tw, rw, tw);
        line(m, t_wall, lw, bw, rw, bw);
        line(m, t_wall, lw, tw + 1, lw, bw - 1);
        line(m, t_wall, rw, tw + 1, rw, bw - 1);
        int rn = rng(4, 7);
        line(m, t_window, lw + 2, tw, lw + rn, tw);
        line(m, t_window, rw - rn, tw, rw - 2, tw);
        line(m, t_door_c, SEEX, tw, SEEX + 1, tw);
        if (one_in(2)) { // counter on left
            line_furn(m, f_counter, lw + 2, tw + 1, lw + 2, tw + rng(3, 4));
        } else { // counter on right
            line_furn(m, f_counter, rw - 2, tw + 1, rw - 2, tw + rng(3, 4));
        }
        for (int i = lw + 1; i <= SEEX; i += 2) {
            line_furn(m, f_rack, i, tw + 5, i, bw - 2);
            items_location loc;
            if (one_in(3)) {
                loc = "mil_armor";
            } else if (one_in(3)) {
                loc = "mil_surplus";
            } else {
                loc = "mil_food_nodrugs";
            }
            m->place_items(loc, 70, i, tw + 5, i, bw - 2, false, 0);
        }
        for (int i = rw - 1; i >= SEEX + 1; i -= 2) {
            line_furn(m, f_rack, i, tw + 5, i, bw - 2);
            items_location loc;
            if (one_in(3)) {
                loc = "mil_armor";
            } else if (one_in(3)) {
                loc = "mil_surplus";
            } else {
                loc = "mil_food_nodrugs";
            }
            m->place_items(loc, 70, i, tw + 5, i, bw - 2, false, 0);
        }
        autorotate(false);
}


void mapgen_megastore_entrance(map *m, oter_id terrain_type, mapgendata dat, int turn, float density)
{
    (void)m; (void)terrain_type; (void)dat; (void)turn; (void)density; // STUB
/*

*/
}


void mapgen_megastore(map *m, oter_id terrain_type, mapgendata dat, int turn, float density)
{
    (void)m; (void)terrain_type; (void)dat; (void)turn; (void)density; // STUB
/*

*/
}


void mapgen_hospital_entrance(map *m, oter_id terrain_type, mapgendata dat, int turn, float density)
{
    (void)m; (void)terrain_type; (void)dat; (void)turn; (void)density; // STUB
/*

*/
}


void mapgen_hospital(map *m, oter_id terrain_type, mapgendata dat, int turn, float density)
{
    (void)m; (void)terrain_type; (void)dat; (void)turn; (void)density; // STUB
/*

*/
}


void mapgen_prison_1(map *m, oter_id terrain_type, mapgendata dat, int turn, float density)
{
    (void)m; (void)terrain_type; (void)dat; (void)turn; (void)density; // STUB
/*

*/
}


void mapgen_prison_2(map *m, oter_id terrain_type, mapgendata dat, int turn, float density)
{
    (void)m; (void)terrain_type; (void)dat; (void)turn; (void)density; // STUB
/*

*/
}


void mapgen_prison_3(map *m, oter_id terrain_type, mapgendata dat, int turn, float density)
{
    (void)m; (void)terrain_type; (void)dat; (void)turn; (void)density; // STUB
/*

*/
}


void mapgen_prison_4(map *m, oter_id terrain_type, mapgendata dat, int turn, float density)
{
    (void)m; (void)terrain_type; (void)dat; (void)turn; (void)density; // STUB
/*

*/
}


void mapgen_prison_5(map *m, oter_id terrain_type, mapgendata dat, int turn, float density)
{
    (void)m; (void)terrain_type; (void)dat; (void)turn; (void)density; // STUB
/*

*/
}


void mapgen_prison_6(map *m, oter_id terrain_type, mapgendata dat, int turn, float density)
{
    (void)m; (void)terrain_type; (void)dat; (void)turn; (void)density; // STUB
/*

*/
}


void mapgen_prison_7(map *m, oter_id terrain_type, mapgendata dat, int turn, float density)
{
    (void)m; (void)terrain_type; (void)dat; (void)turn; (void)density; // STUB
/*

*/
}


void mapgen_prison_8(map *m, oter_id terrain_type, mapgendata dat, int turn, float density)
{
    (void)m; (void)terrain_type; (void)dat; (void)turn; (void)density; // STUB
/*

*/
}


void mapgen_prison_9(map *m, oter_id terrain_type, mapgendata dat, int turn, float density)
{
    (void)m; (void)terrain_type; (void)dat; (void)turn; (void)density; // STUB
/*

*/
}


void mapgen_prison_b(map *m, oter_id terrain_type, mapgendata dat, int turn, float density)
{
    (void)m; (void)terrain_type; (void)dat; (void)turn; (void)density; // STUB
/*

*/
}


void mapgen_prison_b_entrance(map *m, oter_id terrain_type, mapgendata dat, int turn, float density)
{
    (void)m; (void)terrain_type; (void)dat; (void)turn; (void)density; // STUB
/*

*/
}


void mapgen_hotel_tower_1_1(map *m, oter_id terrain_type, mapgendata dat, int turn, float density)
{
    (void)m; (void)terrain_type; (void)dat; (void)turn; (void)density; // STUB
/*

*/
}


void mapgen_hotel_tower_1_2(map *m, oter_id terrain_type, mapgendata dat, int turn, float density)
{
    (void)m; (void)terrain_type; (void)dat; (void)turn; (void)density; // STUB
/*

*/
}


void mapgen_hotel_tower_1_3(map *m, oter_id terrain_type, mapgendata dat, int turn, float density)
{
    (void)m; (void)terrain_type; (void)dat; (void)turn; (void)density; // STUB
/*

*/
}


void mapgen_hotel_tower_1_4(map *m, oter_id terrain_type, mapgendata dat, int turn, float density)
{
    (void)m; (void)terrain_type; (void)dat; (void)turn; (void)density; // STUB
/*

*/
}


void mapgen_hotel_tower_1_5(map *m, oter_id terrain_type, mapgendata dat, int turn, float density)
{
    (void)m; (void)terrain_type; (void)dat; (void)turn; (void)density; // STUB
/*

*/
}


void mapgen_hotel_tower_1_6(map *m, oter_id terrain_type, mapgendata dat, int turn, float density)
{
    (void)m; (void)terrain_type; (void)dat; (void)turn; (void)density; // STUB
/*

*/
}


void mapgen_hotel_tower_1_7(map *m, oter_id terrain_type, mapgendata dat, int turn, float density)
{
    (void)m; (void)terrain_type; (void)dat; (void)turn; (void)density; // STUB
/*

*/
}


void mapgen_hotel_tower_1_8(map *m, oter_id terrain_type, mapgendata dat, int turn, float density)
{
    (void)m; (void)terrain_type; (void)dat; (void)turn; (void)density; // STUB
/*

*/
}


void mapgen_hotel_tower_1_9(map *m, oter_id terrain_type, mapgendata dat, int turn, float density)
{
    (void)m; (void)terrain_type; (void)dat; (void)turn; (void)density; // STUB
/*

*/
}


void mapgen_hotel_tower_b_1(map *m, oter_id terrain_type, mapgendata dat, int turn, float density)
{
    (void)m; (void)terrain_type; (void)dat; (void)turn; (void)density; // STUB
/*

*/
}


void mapgen_hotel_tower_b_2(map *m, oter_id terrain_type, mapgendata dat, int turn, float density)
{
    (void)m; (void)terrain_type; (void)dat; (void)turn; (void)density; // STUB
/*

*/
}


void mapgen_hotel_tower_b_3(map *m, oter_id terrain_type, mapgendata dat, int turn, float density)
{
    (void)m; (void)terrain_type; (void)dat; (void)turn; (void)density; // STUB
/*

*/
}


void mapgen_mansion_entrance(map *m, oter_id terrain_type, mapgendata dat, int turn, float density)
{
    (void)m; (void)terrain_type; (void)dat; (void)turn; (void)density; // STUB
/*

*/
}


void mapgen_mansion(map *m, oter_id terrain_type, mapgendata dat, int turn, float density)
{
    (void)m; (void)terrain_type; (void)dat; (void)turn; (void)density; // STUB
/*

*/
}


void mapgen_fema_entrance(map *m, oter_id terrain_type, mapgendata dat, int turn, float density)
{
    (void)m; (void)terrain_type; (void)dat; (void)turn; (void)density; // STUB
/*

*/
}


void mapgen_fema(map *m, oter_id terrain_type, mapgendata dat, int turn, float density)
{
    (void)m; (void)terrain_type; (void)dat; (void)turn; (void)density; // STUB
/*

*/
}


void mapgen_station_radio(map *m, oter_id terrain_type, mapgendata dat, int turn, float density)
{
    (void)m; (void)terrain_type; (void)dat; (void)turn; (void)density; // STUB
/*

*/
}


void mapgen_lab(map *m, oter_id terrain_type, mapgendata dat, int turn, float density)
{
    (void)m; (void)terrain_type; (void)dat; (void)turn; (void)density; // STUB
/*

*/
}


void mapgen_lab_stairs(map *m, oter_id terrain_type, mapgendata dat, int turn, float density)
{
    (void)m; (void)terrain_type; (void)dat; (void)turn; (void)density; // STUB
/*

*/
}


void mapgen_lab_core(map *m, oter_id terrain_type, mapgendata dat, int turn, float density)
{
    (void)m; (void)terrain_type; (void)dat; (void)turn; (void)density; // STUB
/*

*/
}


void mapgen_lab_finale(map *m, oter_id terrain_type, mapgendata dat, int turn, float density)
{
    (void)m; (void)terrain_type; (void)dat; (void)turn; (void)density; // STUB
/*

*/
}


void mapgen_ice_lab(map *m, oter_id terrain_type, mapgendata dat, int turn, float density)
{
    (void)m; (void)terrain_type; (void)dat; (void)turn; (void)density; // STUB
/*

*/
}


void mapgen_ice_lab_stairs(map *m, oter_id terrain_type, mapgendata dat, int turn, float density)
{
    (void)m; (void)terrain_type; (void)dat; (void)turn; (void)density; // STUB
/*

*/
}


void mapgen_ice_lab_core(map *m, oter_id terrain_type, mapgendata dat, int turn, float density)
{
    (void)m; (void)terrain_type; (void)dat; (void)turn; (void)density; // STUB
/*

*/
}


void mapgen_ice_lab_finale(map *m, oter_id terrain_type, mapgendata dat, int turn, float density)
{
    (void)m; (void)terrain_type; (void)dat; (void)turn; (void)density; // STUB
/*

*/
}


void mapgen_nuke_plant_entrance(map *m, oter_id terrain_type, mapgendata dat, int turn, float density)
{
    (void)m; (void)terrain_type; (void)dat; (void)turn; (void)density; // STUB
/*

*/
}


void mapgen_nuke_plant(map *m, oter_id terrain_type, mapgendata dat, int turn, float density)
{
    (void)m; (void)terrain_type; (void)dat; (void)turn; (void)density; // STUB
/*

*/
}


void mapgen_outpost(map *m, oter_id terrain_type, mapgendata dat, int turn, float density)
{
    (void)m; (void)terrain_type; (void)dat; (void)turn; (void)density; // STUB
/*

*/
}


void mapgen_silo(map *m, oter_id terrain_type, mapgendata dat, int turn, float density)
{
    (void)m; (void)terrain_type; (void)dat; (void)turn; (void)density; // STUB
/*

*/
}


void mapgen_silo_finale(map *m, oter_id terrain_type, mapgendata dat, int turn, float density)
{
    (void)m; (void)terrain_type; (void)dat; (void)turn; (void)density; // STUB
/*

*/
}


void mapgen_temple(map *m, oter_id terrain_type, mapgendata dat, int turn, float density)
{
    (void)m; (void)terrain_type; (void)dat; (void)turn; (void)density; // STUB
/*

*/
}


void mapgen_temple_stairs(map *m, oter_id terrain_type, mapgendata dat, int turn, float density)
{
    (void)m; (void)terrain_type; (void)dat; (void)turn; (void)density; // STUB
/*

*/
}


void mapgen_temple_core(map *m, oter_id terrain_type, mapgendata dat, int turn, float density)
{
    (void)m; (void)terrain_type; (void)dat; (void)turn; (void)density; // STUB
/*

*/
}


void mapgen_temple_finale(map *m, oter_id terrain_type, mapgendata dat, int turn, float density)
{
    (void)m; (void)terrain_type; (void)dat; (void)turn; (void)density; // STUB
/*

*/
}


void mapgen_sewage_treatment(map *m, oter_id terrain_type, mapgendata dat, int turn, float density)
{
    (void)m; (void)terrain_type; (void)dat; (void)turn; (void)density; // STUB
/*

*/
}


void mapgen_sewage_treatment_hub(map *m, oter_id terrain_type, mapgendata dat, int turn, float density)
{
    (void)m; (void)terrain_type; (void)dat; (void)turn; (void)density; // STUB
/*

*/
}


void mapgen_sewage_treatment_under(map *m, oter_id terrain_type, mapgendata dat, int turn, float density)
{
    (void)m; (void)terrain_type; (void)dat; (void)turn; (void)density; // STUB
/*

*/
}


void mapgen_mine_entrance(map *m, oter_id terrain_type, mapgendata dat, int turn, float density)
{
    (void)m; (void)terrain_type; (void)dat; (void)turn; (void)density; // STUB
/*

*/
}


void mapgen_mine_shaft(map *m, oter_id terrain_type, mapgendata dat, int turn, float density)
{
    (void)m; (void)terrain_type; (void)dat; (void)turn; (void)density; // STUB
/*

*/
}


void mapgen_mine(map *m, oter_id terrain_type, mapgendata dat, int turn, float density)
{
    (void)m; (void)terrain_type; (void)dat; (void)turn; (void)density; // STUB
/*

*/
}


void mapgen_mine_down(map *m, oter_id terrain_type, mapgendata dat, int turn, float density)
{
    (void)m; (void)terrain_type; (void)dat; (void)turn; (void)density; // STUB
/*

*/
}


void mapgen_mine_finale(map *m, oter_id terrain_type, mapgendata dat, int turn, float density)
{
    (void)m; (void)terrain_type; (void)dat; (void)turn; (void)density; // STUB
/*

*/
}


void mapgen_spiral_hub(map *m, oter_id terrain_type, mapgendata dat, int turn, float density)
{
    (void)m; (void)terrain_type; (void)dat; (void)turn; (void)density; // STUB
/*

*/
}


void mapgen_spiral(map *m, oter_id terrain_type, mapgendata dat, int turn, float density)
{
    (void)m; (void)terrain_type; (void)dat; (void)turn; (void)density; // STUB
/*

*/
}


void mapgen_radio_tower(map *m, oter_id terrain_type, mapgendata dat, int turn, float density)
{
    (void)m; (void)terrain_type; (void)dat; (void)turn; (void)density; // STUB
/*

*/
}


void mapgen_toxic_dump(map *m, oter_id terrain_type, mapgendata dat, int turn, float density)
{
    (void)m; (void)terrain_type; (void)dat; (void)turn; (void)density; // STUB
/*

*/
}


void mapgen_haz_sar_entrance(map *m, oter_id terrain_type, mapgendata dat, int turn, float density)
{
    (void)m; (void)terrain_type; (void)dat; (void)turn; (void)density; // STUB
/*

*/
}


void mapgen_haz_sar(map *m, oter_id terrain_type, mapgendata dat, int turn, float density)
{
    (void)m; (void)terrain_type; (void)dat; (void)turn; (void)density; // STUB
/*

*/
}


void mapgen_haz_sar_entrance_b1(map *m, oter_id terrain_type, mapgendata dat, int turn, float density)
{
    (void)m; (void)terrain_type; (void)dat; (void)turn; (void)density; // STUB
/*

*/
}


void mapgen_haz_sar_b1(map *m, oter_id terrain_type, mapgendata dat, int turn, float density)
{
    (void)m; (void)terrain_type; (void)dat; (void)turn; (void)density; // STUB
/*

*/
}


void mapgen_cave(map *m, oter_id, mapgendata dat, int turn, float density)
{
        if (dat.above() == "cave") {
            // We're underground! // FIXME; y u no use zlevel
            for (int i = 0; i < SEEX * 2; i++) {
                for (int j = 0; j < SEEY * 2; j++) {
                    bool floorHere = (rng(0, 6) < i || SEEX * 2 - rng(1, 7) > i ||
                                      rng(0, 6) < j || SEEY * 2 - rng(1, 7) > j );
                    if (floorHere) {
                        m->ter_set(i, j, t_rock_floor);
                    } else {
                        m->ter_set(i, j, t_rock);
                    }
                }
            }
            square(m, t_slope_up, SEEX - 1, SEEY - 1, SEEX, SEEY);
            switch(rng(1, 10)) {
            case 1:
                // natural refuse, chance of minerals
                m->place_items("cave_minerals", 50, 0, 0, SEEX * 2 - 1, SEEY * 2 - 1, true, 0);
                m->place_items("monparts", 80, 0, 0, SEEX * 2 - 1, SEEY * 2 - 1, true, 0);
                break;
            case 2:
                // trash, minerals less likely
                m->place_items("cave_minerals", 25, 0, 0, SEEX * 2 - 1, SEEY * 2 - 1, true, 0);
                m->place_items("trash", 70, 0, 0, SEEX * 2 - 1, SEEY * 2 - 1, true, 0);
                break;
            case 3:
                // bat corpses
                m->place_items("cave_minerals", 50, 0, 0, SEEX * 2 - 1, SEEY * 2 - 1, true, 0);
                for (int i = rng(1, 12); i > 0; i--) {
                    m->add_item_or_charges(rng(1, SEEX * 2 - 1), rng(1, SEEY * 2 - 1), item::make_corpse( mon_bat ) );
                }
                break;
            case 4:
                // ant food, chance of 80
                m->place_items("cave_minerals", 25, 0, 0, SEEX * 2 - 1, SEEY * 2 - 1, true, 0);
                m->place_items("ant_food", 85, 0, 0, SEEX * 2 - 1, SEEY * 2 - 1, true, 0);
                break;
            case 5: {
                // hermitage
                int origx = rng(SEEX - 1, SEEX),
                    origy = rng(SEEY - 1, SEEY),
                    hermx = rng(SEEX - 6, SEEX + 5),
                    hermy = rng(SEEX - 6, SEEY + 5);
                std::vector<point> bloodline = line_to(origx, origy, hermx, hermy, 0);
                for (auto &ii : bloodline) {
                    madd_field( m, ii.x, ii.y, fd_blood, 2);
                }
                m->add_item_or_charges(hermx, hermy, item::make_corpse() );
                // This seems verbose.  Maybe a function to spawn from a list of item groups?
                m->place_items("stash_food", 50, hermx - 1, hermy - 1, hermx + 1, hermy + 1, true, 0);
                m->place_items("gear_survival", 50, hermx - 1, hermy - 1, hermx + 1, hermy + 1, true, 0);
                m->place_items("survival_armor", 50, hermx - 1, hermy - 1, hermx + 1, hermy + 1, true, 0);
                m->place_items("weapons", 40, hermx - 1, hermy - 1, hermx + 1, hermy + 1, true, 0);
                m->place_items("magazines", 40, hermx - 1, hermy - 1, hermx + 1, hermy + 1, true, 0);
                m->place_items("rare", 30, hermx - 1, hermy - 1, hermx + 1, hermy + 1, true, 0);
                break;
            }
            default:
                // nothing except maybe minerals, default occurs half the time
                m->place_items("cave_minerals", 50, 0, 0, SEEX * 2 - 1, SEEY * 2 - 1, true, 0);
                break;
            }
            m->place_spawns( mongroup_id( "GROUP_CAVE" ), 2, 6, 6, 18, 18, 1.0);
        } else { // We're above ground!
            // First, draw a forest
/*
            draw_map(oter_id("forest"), dat.north(), dat.east(), dat.south(), dat.west(), dat.neast(), dat.seast(), dat.nwest(), dat.swest(),
                     dat.above(), turn, g, density, dat.zlevel);
*/
            mapgen_forest_general(m, oter_str_id("forest").id(), dat, turn, density);
            // Clear the center with some rocks
            square(m, t_rock, SEEX - 6, SEEY - 6, SEEX + 5, SEEY + 5);
            int pathx, pathy;
            if (one_in(2)) {
                pathx = rng(SEEX - 6, SEEX + 5);
                pathy = (one_in(2) ? SEEY - 8 : SEEY + 7);
            } else {
                pathx = (one_in(2) ? SEEX - 8 : SEEX + 7);
                pathy = rng(SEEY - 6, SEEY + 5);
            }
            std::vector<point> pathline = line_to(pathx, pathy, SEEX - 1, SEEY - 1, 0);
            for (auto &ii : pathline) {
                square(m, t_dirt, ii.x, ii.y,
                       ii.x + 1, ii.y + 1);
            }
            while (!one_in(8)) {
                m->ter_set(rng(SEEX - 6, SEEX + 5), rng(SEEY - 6, SEEY + 5), t_dirt);
            }
            square(m, t_slope_down, SEEX - 1, SEEY - 1, SEEX, SEEY);
        }





}


void mapgen_cave_rat(map *m, oter_id, mapgendata dat, int, float)
{

        fill_background(m, t_rock);

        if (dat.above() == "cave_rat") { // Finale
            rough_circle(m, t_rock_floor, SEEX, SEEY, 8);
            square(m, t_rock_floor, SEEX - 1, SEEY, SEEX, SEEY * 2 - 2);
            line(m, t_slope_up, SEEX - 1, SEEY * 2 - 3, SEEX, SEEY * 2 - 2);
            for (int i = SEEX - 4; i <= SEEX + 4; i++) {
                for (int j = SEEY - 4; j <= SEEY + 4; j++) {
                    if ((i <= SEEX - 2 || i >= SEEX + 2) && (j <= SEEY - 2 || j >= SEEY + 2)) {
                        m->add_spawn(mon_sewer_rat, 1, i, j);
                    }
                }
            }
            m->add_spawn(mon_rat_king, 1, SEEX, SEEY);
            m->place_items("rare", 75, SEEX - 4, SEEY - 4, SEEX + 4, SEEY + 4, true, 0);
        } else { // Level 1
            int cavex = SEEX, cavey = SEEY * 2 - 3;
            int stairsx = SEEX - 1, stairsy = 1; // Default stairs location--may change
            int centerx = 0;
            do {
                cavex += rng(-1, 1);
                cavey -= rng(0, 1);
                for (int cx = cavex - 1; cx <= cavex + 1; cx++) {
                    for (int cy = cavey - 1; cy <= cavey + 1; cy++) {
                        m->ter_set(cx, cy, t_rock_floor);
                        if (one_in(10)) {
                            madd_field( m, cx, cy, fd_blood, rng(1, 3));
                        }
                        if (one_in(20)) {
                            m->add_spawn(mon_sewer_rat, 1, cx, cy);
                        }
                    }
                }
                if (cavey == SEEY - 1) {
                    centerx = cavex;
                }
            } while (cavey > 2);
            // Now draw some extra passages!
            do {
                int tox = (one_in(2) ? 2 : SEEX * 2 - 3), toy = rng(2, SEEY * 2 - 3);
                std::vector<point> path = line_to(centerx, SEEY - 1, tox, toy, 0);
                for (auto &i : path) {
                    for (int cx = i.x - 1; cx <= i.x + 1; cx++) {
                        for (int cy = i.y - 1; cy <= i.y + 1; cy++) {
                            m->ter_set(cx, cy, t_rock_floor);
                            if (one_in(10)) {
                                madd_field( m, cx, cy, fd_blood, rng(1, 3));
                            }
                            if (one_in(20)) {
                                m->add_spawn(mon_sewer_rat, 1, cx, cy);
                            }
                        }
                    }
                }
                if (one_in(2)) {
                    stairsx = tox;
                    stairsy = toy;
                }
            } while (one_in(2));
            // Finally, draw the stairs up and down.
            m->ter_set(SEEX - 1, SEEX * 2 - 2, t_slope_up);
            m->ter_set(SEEX    , SEEX * 2 - 2, t_slope_up);
            m->ter_set(stairsx, stairsy, t_slope_down);
        }
}


void mapgen_spider_pit_under(map *m, oter_id terrain_type, mapgendata dat, int turn, float density)
{
    (void)m; (void)terrain_type; (void)dat; (void)turn; (void)density; // STUB
/*

*/
}


void mapgen_anthill(map *m, oter_id terrain_type, mapgendata dat, int turn, float density)
{
    (void)m; (void)terrain_type; (void)dat; (void)turn; (void)density; // STUB
/*

*/
}


void mapgen_slimepit(map *m, oter_id terrain_type, mapgendata dat, int turn, float density)
{
    (void)m; (void)terrain_type; (void)dat; (void)turn; (void)density; // STUB
/*

*/
}


void mapgen_slimepit_down(map *m, oter_id terrain_type, mapgendata dat, int turn, float density)
{
    (void)m; (void)terrain_type; (void)dat; (void)turn; (void)density; // STUB
/*

*/
}


void mapgen_triffid_grove(map *m, oter_id terrain_type, mapgendata dat, int turn, float density)
{
    (void)m; (void)terrain_type; (void)dat; (void)turn; (void)density; // STUB
/*

*/
}


void mapgen_triffid_roots(map *m, oter_id terrain_type, mapgendata dat, int turn, float density)
{
    (void)m; (void)terrain_type; (void)dat; (void)turn; (void)density; // STUB
/*

*/
}


void mapgen_triffid_finale(map *m, oter_id terrain_type, mapgendata dat, int turn, float density)
{
    (void)m; (void)terrain_type; (void)dat; (void)turn; (void)density; // STUB
/*

*/
}


void mapgen_cavern(map *m, oter_id, mapgendata dat, int, float)
{

    for (int i = 0; i < 4; i++) { // don't look at me like that, this was messed up before I touched it :P - AD ( FIXME )
       dat.set_dir(i,
             (dat.t_nesw[i] == "cavern" || dat.t_nesw[i] == "subway_ns" ||
                       dat.t_nesw[i] == "subway_ew" ? 0 : 3)
        );
    }
    dat.e_fac = SEEX * 2 - 1 - dat.e_fac;
    dat.s_fac = SEEY * 2 - 1 - dat.s_fac;

    for (int i = 0; i < SEEX * 2; i++) {
        for (int j = 0; j < SEEY * 2; j++) {
            if ((j < dat.n_fac || j > dat.s_fac || i < dat.w_fac || i > dat.e_fac) &&
                (!one_in(3) || j == 0 || j == SEEY * 2 - 1 || i == 0 || i == SEEX * 2 - 1)) {
                m->ter_set(i, j, t_rock);
            } else {
                m->ter_set(i, j, t_rock_floor);
            }
        }
    }

    int rn = rng(0, 2) * rng(0, 3) + rng(0, 1); // Number of pillars
    for (int n = 0; n < rn; n++) {
        int px = rng(5, SEEX * 2 - 6);
        int py = rng(5, SEEY * 2 - 6);
        for (int i = px - 1; i <= px + 1; i++) {
            for (int j = py - 1; j <= py + 1; j++) {
                m->ter_set(i, j, t_rock);
            }
        }
    }

    if (connects_to(dat.north(), 2)) {
        for (int i = SEEX - 2; i <= SEEX + 3; i++) {
            for (int j = 0; j <= SEEY; j++) {
                m->ter_set(i, j, t_rock_floor);
            }
        }
    }
    if (connects_to(dat.east(), 3)) {
        for (int i = SEEX; i <= SEEX * 2 - 1; i++) {
            for (int j = SEEY - 2; j <= SEEY + 3; j++) {
                m->ter_set(i, j, t_rock_floor);
            }
        }
    }
    if (connects_to(dat.south(), 0)) {
        for (int i = SEEX - 2; i <= SEEX + 3; i++) {
            for (int j = SEEY; j <= SEEY * 2 - 1; j++) {
                m->ter_set(i, j, t_rock_floor);
            }
        }
    }
    if (connects_to(dat.west(), 1)) {
        for (int i = 0; i <= SEEX; i++) {
            for (int j = SEEY - 2; j <= SEEY + 3; j++) {
                m->ter_set(i, j, t_rock_floor);
            }
        }
    }
    m->place_items("cavern", 60, 0, 0, SEEX * 2 - 1, SEEY * 2 - 1, false, 0);
    if (one_in(6)) { // Miner remains
        int x, y;
        do {
            x = rng(0, SEEX * 2 - 1);
            y = rng(0, SEEY * 2 - 1);
        } while (m->impassable(x, y));
        if (!one_in(3)) {
            m->spawn_item(x, y, "jackhammer");
        }
        if (one_in(3)) {
            m->spawn_item(x, y, "mask_dust");
        }
        if (one_in(2)) {
            m->spawn_item(x, y, "hat_hard");
        }
        while (!one_in(3)) {
            for( int i = 0; i < 3; ++i ) {
                m->put_items_from_loc( "cannedfood", tripoint( x, y, m->get_abs_sub().z ), 0 );
            }
        }
    }



}

void mapgen_rock_partial(map *m, oter_id, mapgendata dat, int, float)
{
    fill_background( m, t_rock );
    for( int i = 0; i < 4; i++ ) {
        if( dat.t_nesw[i] == "cavern" || dat.t_nesw[i] == "slimepit" ||
            dat.t_nesw[i] == "slimepit_down" ) {
            dat.dir(i) = 6;
        } else {
            dat.dir(i) = 0;
        }
    }

    for( int i = 0; i < SEEX * 2; i++ ) {
        for( int j = 0; j < SEEY * 2; j++ ) {
            if( rng(0, dat.n_fac) > j || rng(0, dat.s_fac) > SEEY * 2 - 1 - j ||
                rng(0, dat.w_fac) > i || rng(0, dat.e_fac) > SEEX * 2 - 1 - i ) {
                m->ter_set(i, j, t_rock_floor);
            }
        }
    }
}

void mapgen_rock(map *m, oter_id, mapgendata, int, float)
{
    fill_background( m, t_rock );
}


void mapgen_open_air(map *m, oter_id, mapgendata, int, float){
    fill_background( m, t_open_air );
}


void mapgen_rift(map *m, oter_id, mapgendata dat, int, float)
{

    if (dat.north() != "rift" && dat.north() != "hellmouth") {
        if (connects_to(dat.north(), 2)) {
            dat.n_fac = rng(-6, -2);
        } else {
            dat.n_fac = rng(2, 6);
        }
    }
    if (dat.east() != "rift" && dat.east() != "hellmouth") {
        if (connects_to(dat.east(), 3)) {
            dat.e_fac = rng(-6, -2);
        } else {
            dat.e_fac = rng(2, 6);
        }
    }
    if (dat.south() != "rift" && dat.south() != "hellmouth") {
        if (connects_to(dat.south(), 0)) {
            dat.s_fac = rng(-6, -2);
        } else {
            dat.s_fac = rng(2, 6);
        }
    }
    if (dat.west() != "rift" && dat.west() != "hellmouth") {
        if (connects_to(dat.west(), 1)) {
            dat.w_fac = rng(-6, -2);
        } else {
            dat.w_fac = rng(2, 6);
        }
    }
    // Negative *_fac values indicate rock floor connection, otherwise solid rock
    // Of course, if we connect to a rift, *_fac = 0, and thus lava extends all the
    //  way.
    for (int i = 0; i < SEEX * 2; i++) {
        for (int j = 0; j < SEEY * 2; j++) {
            if ((dat.n_fac < 0 && j < dat.n_fac * -1) || (dat.s_fac < 0 && j >= SEEY * 2 - dat.s_fac) ||
                (dat.w_fac < 0 && i < dat.w_fac * -1) || (dat.e_fac < 0 && i >= SEEX * 2 - dat.e_fac)  ) {
                m->ter_set(i, j, t_rock_floor);
            } else if (j < dat.n_fac || j >= SEEY * 2 - dat.s_fac ||
                       i < dat.w_fac || i >= SEEX * 2 - dat.e_fac   ) {
                m->ter_set(i, j, t_rock);
            } else {
                m->ter_set(i, j, t_lava);
            }
        }
    }



}


void mapgen_hellmouth(map *m, oter_id, mapgendata dat, int, float)
{
    // what is this, doom?
    // .. seriously, though...
    for (int i = 0; i < 4; i++) {
        if (dat.t_nesw[i] != "rift" && dat.t_nesw[i] != "hellmouth") {
            dat.dir(i) = 6;
        }
    }

    for (int i = 0; i < SEEX * 2; i++) {
        for (int j = 0; j < SEEY * 2; j++) {
            if (j < dat.n_fac || j >= SEEY * 2 - dat.s_fac || i < dat.w_fac || i >= SEEX * 2 - dat.e_fac ||
                (i >= 6 && i < SEEX * 2 - 6 && j >= 6 && j < SEEY * 2 - 6)) {
                m->ter_set(i, j, t_rock_floor);
            } else {
                m->ter_set(i, j, t_lava);
            }
            if (i >= SEEX - 1 && i <= SEEX && j >= SEEY - 1 && j <= SEEY) {
                m->ter_set(i, j, t_slope_down);
            }
        }
    }
    switch (rng(0, 4)) { // Randomly chosen "altar" design
        case 0:
            for (int i = 7; i <= 16; i += 3) {
                m->ter_set(i, 6, t_rock);
                m->ter_set(i, 17, t_rock);
                m->ter_set(6, i, t_rock);
                m->ter_set(17, i, t_rock);
                if (i > 7 && i < 16) {
                    m->ter_set(i, 10, t_rock);
                    m->ter_set(i, 13, t_rock);
                } else {
                    m->ter_set(i - 1, 6 , t_rock);
                    m->ter_set(i - 1, 10, t_rock);
                    m->ter_set(i - 1, 13, t_rock);
                    m->ter_set(i - 1, 17, t_rock);
                }
            }
            break;
        case 1:
            for (int i = 6; i < 11; i++) {
                m->ter_set(i, i, t_lava);
                m->ter_set(SEEX * 2 - 1 - i, i, t_lava);
                m->ter_set(i, SEEY * 2 - 1 - i, t_lava);
                m->ter_set(SEEX * 2 - 1 - i, SEEY * 2 - 1 - i, t_lava);
                if (i < 10) {
                    m->ter_set(i + 1, i, t_lava);
                    m->ter_set(SEEX * 2 - i, i, t_lava);
                    m->ter_set(i + 1, SEEY * 2 - 1 - i, t_lava);
                    m->ter_set(SEEX * 2 - i, SEEY * 2 - 1 - i, t_lava);

                    m->ter_set(i, i + 1, t_lava);
                    m->ter_set(SEEX * 2 - 1 - i, i + 1, t_lava);
                    m->ter_set(i, SEEY * 2 - i, t_lava);
                    m->ter_set(SEEX * 2 - 1 - i, SEEY * 2 - i, t_lava);
                }
                if (i < 9) {
                    m->ter_set(i + 2, i, t_rock);
                    m->ter_set(SEEX * 2 - i + 1, i, t_rock);
                    m->ter_set(i + 2, SEEY * 2 - 1 - i, t_rock);
                    m->ter_set(SEEX * 2 - i + 1, SEEY * 2 - 1 - i, t_rock);

                    m->ter_set(i, i + 2, t_rock);
                    m->ter_set(SEEX * 2 - 1 - i, i + 2, t_rock);
                    m->ter_set(i, SEEY * 2 - i + 1, t_rock);
                    m->ter_set(SEEX * 2 - 1 - i, SEEY * 2 - i + 1, t_rock);
                }
            }
            break;
        case 2:
            for (int i = 7; i < 17; i++) {
                m->ter_set(i, 6, t_rock);
                m->ter_set(6, i, t_rock);
                m->ter_set(i, 17, t_rock);
                m->ter_set(17, i, t_rock);
                if (i != 7 && i != 16 && i != 11 && i != 12) {
                    m->ter_set(i, 8, t_rock);
                    m->ter_set(8, i, t_rock);
                    m->ter_set(i, 15, t_rock);
                    m->ter_set(15, i, t_rock);
                }
                if (i == 11 || i == 12) {
                    m->ter_set(i, 10, t_rock);
                    m->ter_set(10, i, t_rock);
                    m->ter_set(i, 13, t_rock);
                    m->ter_set(13, i, t_rock);
                }
            }
            break;
        case 3:
            for (int i = 6; i < 11; i++) {
                for (int j = 6; j < 11; j++) {
                    m->ter_set(i, j, t_lava);
                    m->ter_set(SEEX * 2 - 1 - i, j, t_lava);
                    m->ter_set(i, SEEY * 2 - 1 - j, t_lava);
                    m->ter_set(SEEX * 2 - 1 - i, SEEY * 2 - 1 - j, t_lava);
                }
            }
            break;
    }


}


void mapgen_ants_curved(map *m, oter_id terrain_type, mapgendata dat, int, float)
{
    (void)dat;
    int x = SEEX;
    int y = 1;
    int rn = 0;
    // First, set it all to rock
    fill_background(m, t_rock);

    for (int i = SEEX - 2; i <= SEEX + 3; i++) {
        m->ter_set(i, 0, t_rock_floor);
        m->ter_set(i, 1, t_rock_floor);
        m->ter_set(i, 2, t_rock_floor);
        m->ter_set(SEEX * 2 - 1, i, t_rock_floor);
        m->ter_set(SEEX * 2 - 2, i, t_rock_floor);
        m->ter_set(SEEX * 2 - 3, i, t_rock_floor);
    }
    do {
        for (int i = x - 2; i <= x + 3; i++) {
            for (int j = y - 2; j <= y + 3; j++) {
                if (i > 0 && i < SEEX * 2 - 1 && j > 0 && j < SEEY * 2 - 1) {
                    m->ter_set(i, j, t_rock_floor);
                }
            }
        }
        if (rn < SEEX) {
            x += rng(-1, 1);
            y++;
        } else {
            x++;
            if (!one_in(x - SEEX)) {
                y += rng(-1, 1);
            } else if (y < SEEY) {
                y++;
            } else if (y > SEEY) {
                y--;
            }
        }
        rn++;
    } while (x < SEEX * 2 - 1 || y != SEEY);
    for (int i = x - 2; i <= x + 3; i++) {
        for (int j = y - 2; j <= y + 3; j++) {
            if (i > 0 && i < SEEX * 2 - 1 && j > 0 && j < SEEY * 2 - 1) {
                m->ter_set(i, j, t_rock_floor);
            }
        }
    }
    if (terrain_type == "ants_es") {
        m->rotate(1);
    }
    if (terrain_type == "ants_sw") {
        m->rotate(2);
    }
    if (terrain_type == "ants_wn") {
        m->rotate(3);
    }


}

void mapgen_ants_four_way(map *m, oter_id, mapgendata dat, int, float)
{
    (void)dat;
    fill_background(m, t_rock);
    int x = SEEX;
    for (int j = 0; j < SEEY * 2; j++) {
        for (int i = x - 2; i <= x + 3; i++) {
            if (i >= 1 && i < SEEX * 2 - 1) {
                m->ter_set(i, j, t_rock_floor);
            }
        }
        x += rng(-1, 1);
        while (abs(SEEX - x) > SEEY * 2 - j - 1) {
            if (x < SEEX) {
                x++;
            }
            if (x > SEEX) {
                x--;
            }
        }
    }

    int y = SEEY;
    for (int i = 0; i < SEEX * 2; i++) {
        for (int j = y - 2; j <= y + 3; j++) {
            if (j >= 1 && j < SEEY * 2 - 1) {
                m->ter_set(i, j, t_rock_floor);
            }
        }
        y += rng(-1, 1);
        while (abs(SEEY - y) > SEEX * 2 - i - 1) {
            if (y < SEEY) {
                y++;
            }
            if (y > SEEY) {
                y--;
            }
        }
    }

}

void mapgen_ants_straight(map *m, oter_id terrain_type, mapgendata dat, int, float)
{
    (void)dat;
    int x = SEEX;
    fill_background(m, t_rock);
    for (int j = 0; j < SEEY * 2; j++) {
        for (int i = x - 2; i <= x + 3; i++) {
            if (i >= 1 && i < SEEX * 2 - 1) {
                m->ter_set(i, j, t_rock_floor);
            }
        }
        x += rng(-1, 1);
        while (abs(SEEX - x) > SEEX * 2 - j - 1) {
            if (x < SEEX) {
                x++;
            }
            if (x > SEEX) {
                x--;
            }
        }
    }
    if (terrain_type == "ants_ew") {
        m->rotate(1);
    }

}

void mapgen_ants_tee(map *m, oter_id terrain_type, mapgendata dat, int, float)
{
    (void)dat;
    fill_background(m, t_rock);
    int x = SEEX;
    for (int j = 0; j < SEEY * 2; j++) {
        for (int i = x - 2; i <= x + 3; i++) {
            if (i >= 1 && i < SEEX * 2 - 1) {
                m->ter_set(i, j, t_rock_floor);
            }
        }
        x += rng(-1, 1);
        while (abs(SEEX - x) > SEEY * 2 - j - 1) {
            if (x < SEEX) {
                x++;
            }
            if (x > SEEX) {
                x--;
            }
        }
    }
    int y = SEEY;
    for (int i = SEEX; i < SEEX * 2; i++) {
        for (int j = y - 2; j <= y + 3; j++) {
            if (j >= 1 && j < SEEY * 2 - 1) {
                m->ter_set(i, j, t_rock_floor);
            }
        }
        y += rng(-1, 1);
        while (abs(SEEY - y) > SEEX * 2 - 1 - i) {
            if (y < SEEY) {
                y++;
            }
            if (y > SEEY) {
                y--;
            }
        }
    }
    if (terrain_type == "ants_new") {
        m->rotate(3);
    }
    if (terrain_type == "ants_nsw") {
        m->rotate(2);
    }
    if (terrain_type == "ants_esw") {
        m->rotate(1);
    }

}


void mapgen_ants_generic(map *m, oter_id terrain_type, mapgendata dat, int, float)
{

    for (int i = 0; i < SEEX * 2; i++) {
        for (int j = 0; j < SEEY * 2; j++) {
            if (i < SEEX - 4 || i > SEEX + 5 || j < SEEY - 4 || j > SEEY + 5) {
                m->ter_set(i, j, t_rock);
            } else {
                m->ter_set(i, j, t_rock_floor);
            }
        }
    }
    int rn = rng(10, 20);
    int x = 0;
    int y = 0;
    for (int n = 0; n < rn; n++) {
        int cw = rng(1, 8);
        do {
            x = rng(1 + cw, SEEX * 2 - 2 - cw);
            y = rng(1 + cw, SEEY * 2 - 2 - cw);
        } while (m->ter(x, y) == t_rock);
        for (int i = x - cw; i <= x + cw; i++) {
            for (int j = y - cw; j <= y + cw; j++) {
                if (trig_dist(x, y, i, j) <= cw) {
                    m->ter_set(i, j, t_rock_floor);
                }
            }
        }
    }
    if (connects_to(dat.north(), 2)) {
        for (int i = SEEX - 2; i <= SEEX + 3; i++) {
            for (int j = 0; j <= SEEY; j++) {
                m->ter_set(i, j, t_rock_floor);
            }
        }
    }
    if (connects_to(dat.east(), 3)) {
        for (int i = SEEX; i <= SEEX * 2 - 1; i++) {
            for (int j = SEEY - 2; j <= SEEY + 3; j++) {
                m->ter_set(i, j, t_rock_floor);
            }
        }
    }
    if (connects_to(dat.south(), 0)) {
        for (int i = SEEX - 2; i <= SEEX + 3; i++) {
            for (int j = SEEY; j <= SEEY * 2 - 1; j++) {
                m->ter_set(i, j, t_rock_floor);
            }
        }
    }
    if (connects_to(dat.west(), 1)) {
        for (int i = 0; i <= SEEX; i++) {
            for (int j = SEEY - 2; j <= SEEY + 3; j++) {
                m->ter_set(i, j, t_rock_floor);
            }
        }
    }
    if (terrain_type == "ants_food") {
        m->place_items("ant_food", 92, 0, 0, SEEX * 2 - 1, SEEY * 2 - 1, true, 0);
    } else {
        m->place_items("ant_egg",  98, 0, 0, SEEX * 2 - 1, SEEY * 2 - 1, true, 0);
    }
    if (terrain_type == "ants_queen") {
        m->add_spawn(mon_ant_queen, 1, SEEX, SEEY);
    } else if (terrain_type == "ants_larvae") {
        m->add_spawn(mon_ant_larva, 10, SEEX, SEEY);
    }


}


void mapgen_ants_food(map *m, oter_id terrain_type, mapgendata dat, int turn, float density)
{
    mapgen_ants_generic(m, terrain_type, dat, turn, density);
    m->place_items("ant_food", 92, 0, 0, SEEX * 2 - 1, SEEY * 2 - 1, true, 0);
}


void mapgen_ants_larvae(map *m, oter_id terrain_type, mapgendata dat, int turn, float density)
{
    mapgen_ants_generic(m, terrain_type, dat, turn, density);
    m->place_items("ant_egg",  98, 0, 0, SEEX * 2 - 1, SEEY * 2 - 1, true, 0);
    m->add_spawn(mon_ant_larva, 10, SEEX, SEEY);
}


void mapgen_ants_queen(map *m, oter_id terrain_type, mapgendata dat, int turn, float density)
{
    mapgen_ants_generic(m, terrain_type, dat, turn, density);
    m->place_items("ant_egg",  98, 0, 0, SEEX * 2 - 1, SEEY * 2 - 1, true, 0);
    m->add_spawn(mon_ant_queen, 1, SEEX, SEEY);

}


void mapgen_tutorial(map *m, oter_id terrain_type, mapgendata dat, int turn, float density)
{
    (void) density; // Not used, no normally generated zombies here
    (void) terrain_type; // Not used, should always be "tutorial"
    (void) turn; // Not used for tutorial
    for (int i = 0; i < SEEX * 2; i++) {
        for (int j = 0; j < SEEY * 2; j++) {
            if (j == 0 || j == SEEY * 2 - 1) {
                m->ter_set(i, j, t_wall);
            } else if (i == 0 || i == SEEX * 2 - 1) {
                m->ter_set(i, j, t_wall);
            } else if (j == SEEY) {
                if (i % 4 == 2) {
                    m->ter_set(i, j, t_door_c);
                } else if (i % 5 == 3) {
                    m->ter_set(i, j, t_window_domestic);
                } else {
                    m->ter_set(i, j, t_wall);
                }
            } else {
                m->ter_set(i, j, t_floor);
            }
        }
    }
    m->furn_set(7, SEEY * 2 - 4, f_rack);
    m->place_gas_pump(SEEX * 2 - 2, SEEY * 2 - 4, rng(500, 1000));
    if( dat.zlevel < 0 ) {
        m->ter_set(SEEX - 2, SEEY + 2, t_stairs_up);
        m->ter_set(2, 2, t_water_sh);
        m->ter_set(2, 3, t_water_sh);
        m->ter_set(3, 2, t_water_sh);
        m->ter_set(3, 3, t_water_sh);
    } else {
        m->spawn_item(           5, SEEY + 1, "helmet_bike");
        m->spawn_item(           4, SEEY + 1, "backpack");
        m->spawn_item(           3, SEEY + 1, "pants_cargo");
        m->spawn_item(           7, SEEY * 2 - 4, "machete");
        m->spawn_item(           7, SEEY * 2 - 4, "9mm");
        m->spawn_item(           7, SEEY * 2 - 4, "9mmP");
        m->spawn_item(           7, SEEY * 2 - 4, "uzi");
        m->spawn_item(           7, SEEY * 2 - 4, "uzimag");
        m->spawn_item(SEEX * 2 - 2, SEEY + 5, "bubblewrap");
        m->spawn_item(SEEX * 2 - 2, SEEY + 6, "grenade");
        m->spawn_item(SEEX * 2 - 3, SEEY + 6, "flashlight");
        m->spawn_item(SEEX * 2 - 2, SEEY + 7, "cig");
        m->spawn_item(SEEX * 2 - 2, SEEY + 7, "codeine");
        m->spawn_item(SEEX * 2 - 3, SEEY + 7, "water");
        m->ter_set(SEEX - 2, SEEY + 2, t_stairs_down);
    }
}

void madd_trap( map *m, int x, int y, trap_id t )
{
    tripoint actual_location( x, y, m->get_abs_sub().z );
    m->add_trap( actual_location, t );
}

void mremove_trap( map *m, int x, int y )
{
    tripoint actual_location( x, y, m->get_abs_sub().z );
    m->remove_trap( actual_location );
}

void mtrap_set( map *m, int x, int y, trap_id t )
{
    tripoint actual_location( x, y, m->get_abs_sub().z );
    m->trap_set( actual_location, t );
}

void madd_field( map *m, int x, int y, field_id t, int density )
{
    tripoint actual_location( x, y, m->get_abs_sub().z );
    m->add_field( actual_location, t, density, 0 );
}<|MERGE_RESOLUTION|>--- conflicted
+++ resolved
@@ -103,47 +103,6 @@
     return ret;
 }
 
-<<<<<<< HEAD
-std::map<std::string, building_gen_pointer> mapgen_cfunction_map;
-
-void init_mapgen_builtin_functions() {
-    mapgen_cfunction_map.clear();
-    mapgen_cfunction_map["null"]             = &mapgen_null;
-    mapgen_cfunction_map["crater"]           = &mapgen_crater;
-    mapgen_cfunction_map["field"]            = &mapgen_field;
-    mapgen_cfunction_map["dirtlot"]          = &mapgen_dirtlot;
-    mapgen_cfunction_map["forest"]           = &mapgen_forest_general;
-    mapgen_cfunction_map["hive"]             = &mapgen_hive;
-    mapgen_cfunction_map["spider_pit"]       = &mapgen_spider_pit;
-    mapgen_cfunction_map["fungal_bloom"]     = &mapgen_fungal_bloom;
-    mapgen_cfunction_map["fungal_tower"]     = &mapgen_fungal_tower;
-    mapgen_cfunction_map["fungal_flowers"]   = &mapgen_fungal_flowers;
-    mapgen_cfunction_map["road_straight"]    = &mapgen_road;
-    mapgen_cfunction_map["road_curved"]      = &mapgen_road;
-    mapgen_cfunction_map["road_end"]         = &mapgen_road;
-    mapgen_cfunction_map["road_tee"]         = &mapgen_road;
-    mapgen_cfunction_map["road_four_way"]    = &mapgen_road;
-    mapgen_cfunction_map["field"]            = &mapgen_field;
-    mapgen_cfunction_map["bridge"]           = &mapgen_bridge;
-    mapgen_cfunction_map["highway"]          = &mapgen_highway;
-    mapgen_cfunction_map["river_center"] = &mapgen_river_center;
-    mapgen_cfunction_map["river_curved_not"] = &mapgen_river_curved_not;
-    mapgen_cfunction_map["river_straight"]   = &mapgen_river_straight;
-    mapgen_cfunction_map["river_curved"]     = &mapgen_river_curved;
-    mapgen_cfunction_map["parking_lot"]      = &mapgen_parking_lot;
-    mapgen_cfunction_map["s_gas"]      = &mapgen_gas_station;
-    mapgen_cfunction_map["house_generic_boxy"]      = &mapgen_generic_house_boxy;
-    mapgen_cfunction_map["house_generic_big_livingroom"]      = &mapgen_generic_house_big_livingroom;
-    mapgen_cfunction_map["house_generic_center_hallway"]      = &mapgen_generic_house_center_hallway;
-    mapgen_cfunction_map["s_pharm"]             = &mapgen_pharm;
-    mapgen_cfunction_map["spider_pit"] = mapgen_spider_pit;
-    mapgen_cfunction_map["s_sports"] = mapgen_s_sports;
-    mapgen_cfunction_map["shelter"] = &mapgen_shelter;
-    mapgen_cfunction_map["shelter_under"] = &mapgen_shelter_under;
-    mapgen_cfunction_map["lmoe"] = &mapgen_lmoe;
-    mapgen_cfunction_map["basement_generic_layout"] = &mapgen_basement_generic_layout; // empty, not bound
-    mapgen_cfunction_map["basement_junk"] = &mapgen_basement_junk;
-=======
 building_gen_pointer get_mapgen_cfunction( const std::string &ident )
 {
     static const std::map<std::string, building_gen_pointer> pointers = { {
@@ -174,8 +133,8 @@
     { "house_generic_boxy",      &mapgen_generic_house_boxy },
     { "house_generic_big_livingroom",      &mapgen_generic_house_big_livingroom },
     { "house_generic_center_hallway",      &mapgen_generic_house_center_hallway },
-    { "church_new_england",             &mapgen_church_new_england },
-    { "church_gothic",             &mapgen_church_gothic },
+//    { "church_new_england",             &mapgen_church_new_england },
+//    { "church_gothic",             &mapgen_church_gothic },
     { "s_pharm",             &mapgen_pharm },
     { "spider_pit", mapgen_spider_pit },
     { "s_sports", mapgen_s_sports },
@@ -184,31 +143,13 @@
     { "lmoe", &mapgen_lmoe },
     { "basement_generic_layout", &mapgen_basement_generic_layout }, // empty, not bound
     { "basement_junk", &mapgen_basement_junk },
->>>>>>> 5338cf9e
     /*
     { "basement_chemlab", &mapgen_basement_chemlab },
     { "basement_weed", &mapgen_basement_weed },
     { "basement_game", &mapgen_basement_game },
     */
-<<<<<<< HEAD
-    mapgen_cfunction_map["basement_spiders"] = &mapgen_basement_spiders;
-    mapgen_cfunction_map["sub_station"] = &mapgen_sub_station;
-//  mapgen_cfunction_map["s_garage"] = &mapgen_s_garage;
-//    mapgen_cfunction_map["farm"] = &mapgen_farm;
-//    mapgen_cfunction_map["farm_field"] = &mapgen_farm_field;
-    mapgen_cfunction_map["police"] = &mapgen_police;
-    mapgen_cfunction_map["bank"] = &mapgen_bank;
-    mapgen_cfunction_map["pawn"] = &mapgen_pawn;
-    mapgen_cfunction_map["mil_surplus"] = &mapgen_mil_surplus;
-    mapgen_cfunction_map["cave"] = &mapgen_cave;
-    mapgen_cfunction_map["cave_rat"] = &mapgen_cave_rat;
-    mapgen_cfunction_map["cavern"] = &mapgen_cavern;
-    mapgen_cfunction_map["open_air"] = &mapgen_open_air;
-    mapgen_cfunction_map["rift"] = &mapgen_rift;
-    mapgen_cfunction_map["hellmouth"] = &mapgen_hellmouth;
-=======
     { "basement_spiders", &mapgen_basement_spiders },
-    { "office_doctor", &mapgen_office_doctor },
+//    { "office_doctor", &mapgen_office_doctor },
     { "sub_station", &mapgen_sub_station },
 //  { "s_garage", &mapgen_s_garage },
 //    { "farm", &mapgen_farm },
@@ -223,8 +164,6 @@
     { "open_air", &mapgen_open_air },
     { "rift", &mapgen_rift },
     { "hellmouth", &mapgen_hellmouth },
->>>>>>> 5338cf9e
-
     // New rock function - should be default, but isn't yet for compatibility reasons (old overmaps)
     { "empty_rock", &mapgen_rock },
     // Old rock behavior, for compatibility and near caverns and slime pits

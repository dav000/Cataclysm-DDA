--- conflicted
+++ resolved
@@ -152,11 +152,8 @@
  void calc_rot();
  int brewing_time();
  bool ready_to_revive(); // used for corpses
-<<<<<<< HEAD
  void detonate(point p) const;
-=======
  bool can_revive();      // test if item is a corpse and can be revived
->>>>>>> ce6c8652
 // light emission, determined by type->light_emission (LIGHT_???) tag (circular),
 // overridden by light.* struct (shaped)
  bool getlight(float & luminance, int & width, int & direction, bool calculate_dimming = true) const;

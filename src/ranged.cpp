--- conflicted
+++ resolved
@@ -184,8 +184,11 @@
 
         // Compact layout
         bool compact;
-        // Tiny layout - when extremely whort on space
+        // Tiny layout - when extremely short on space
         bool tiny;
+        // Narrow layout - to keep in theme with
+        // "compact" and "labels-narrow" sidebar styles.
+        bool narrow;
         // Window
         catacurses::window w_target;
         // Input context
@@ -1115,166 +1118,6 @@
     return dealt_attack;
 }
 
-<<<<<<< HEAD
-=======
-static std::string print_recoil( const player &p )
-{
-    if( p.weapon.is_gun() ) {
-        const int val = p.recoil_total();
-        const int min_recoil = p.effective_dispersion( p.weapon.sight_dispersion() );
-        const int recoil_range = MAX_RECOIL - min_recoil;
-        std::string level;
-        if( val >= min_recoil + ( recoil_range * 2 / 3 ) ) {
-            level = pgettext( "amount of backward momentum", "<color_red>High</color>" );
-        } else if( val >= min_recoil + ( recoil_range / 2 ) ) {
-            level = pgettext( "amount of backward momentum", "<color_yellow>Medium</color>" );
-        } else if( val >= min_recoil + ( recoil_range / 4 ) ) {
-            level = pgettext( "amount of backward momentum", "<color_light_green>Low</color>" );
-        } else {
-            level = pgettext( "amount of backward momentum", "<color_cyan>None</color>" );
-        }
-        return string_format( _( "Recoil: %s" ), level );
-    }
-    return std::string();
-}
-
-// Draws the static portions of the targeting menu,
-// returns the number of lines used to draw instructions.
-static int draw_targeting_window( const catacurses::window &w_target, const std::string &name,
-                                  target_mode mode, input_context &ctxt,
-                                  const std::vector<aim_type> &aim_types, bool tiny,
-                                  bool grey_out_firing_controls = false )
-{
-    draw_border( w_target );
-    // Draw the "title" of the window.
-    mvwprintz( w_target, point( 2, 0 ), c_white, "< " );
-    std::string title;
-    std::string panel_type = panel_manager::get_manager().get_current_layout_id();
-
-    switch( mode ) {
-        case TARGET_MODE_FIRE:
-        case TARGET_MODE_TURRET_MANUAL:
-            title = string_format( _( "Firing %s" ), name );
-            break;
-
-        case TARGET_MODE_THROW:
-            title = string_format( _( "Throwing %s" ), name );
-            break;
-
-        case TARGET_MODE_THROW_BLIND:
-            title = string_format( _( "Blind throwing %s" ), name );
-            break;
-
-        default:
-            title = _( "Set target" );
-    }
-
-    trim_and_print( w_target, point( 4, 0 ), getmaxx( w_target ) - 7, c_red, title );
-    wprintz( w_target, c_white, " >" );
-
-    // Draw the help contents at the bottom of the window, leaving room for monster description
-    // and aiming status to be drawn dynamically.
-    // The - 2 accounts for the window border.
-    // If tiny is set we're critically low on space, let the final line overwrite the border.
-    int text_y = getmaxy( w_target ) - ( tiny ? 1 : 2 );
-    if( is_mouse_enabled() ) {
-        // Reserve a line for mouse instructions.
-        --text_y;
-    }
-
-    // Reserve lines for aiming and firing instructions.
-    if( mode == TARGET_MODE_FIRE ) {
-        text_y -= ( 3 + aim_types.size() );
-    } else {
-        text_y -= 2;
-    }
-
-    // The -1 is the -2 from above, but adjusted since this is a total, not an index.
-    int lines_used = getmaxy( w_target ) - 1 - text_y;
-
-    if( panel_type == "compact" || panel_type == "labels-narrow" ) {
-        std::string display_type = get_option<std::string>( "ACCURACY_DISPLAY" );
-        if( ( panel_type == "compact" || panel_type == "labels-narrow" ) && display_type != "numbers" ) {
-            int text_y = getmaxy( w_target ) - 1;
-            int lines_used = getmaxy( w_target ) - 1 - text_y;
-            const std::string aimhelp = _( "< [?] show help >" );
-            mvwprintz( w_target, point( 1, text_y ), c_white, aimhelp );
-            return lines_used;
-        }
-    } else {
-        mvwprintz( w_target, point( 1, text_y++ ), c_white,
-                   _( "Move cursor to target with directional keys" ) );
-    }
-
-    const auto front_or = [&]( const std::string & s, const char fallback ) {
-        const auto keys = ctxt.keys_bound_to( s );
-        return keys.empty() ? fallback : keys.front();
-    };
-
-    nc_color fire_color = grey_out_firing_controls ? c_light_gray : c_white;
-
-    std::string label_fire;
-    if( mode == TARGET_MODE_THROW || mode == TARGET_MODE_THROW_BLIND ) {
-        label_fire = to_translation( "[Hotkey] to throw", "to throw" ).translated();
-    } else if( mode == TARGET_MODE_REACH ) {
-        label_fire = to_translation( "[Hotkey] to attack", "to attack" ).translated();
-    } else if( mode == TARGET_MODE_SPELL ) {
-        label_fire = to_translation( "[Hotkey] to cast the spell", "to cast" ).translated();
-    } else {
-        label_fire = to_translation( "[Hotkey] to fire", "to fire" ).translated();
-    }
-
-    auto label_cycle = string_format( _( "[%s] Cycle targets;" ), ctxt.get_desc( "NEXT_TARGET", 1 ) );
-    int text_x = utf8_width( label_cycle ) + 2; // '2' for border + space at the end
-    mvwprintz( w_target, point( 1, text_y ), c_white, label_cycle );
-    mvwprintz( w_target, point( text_x, text_y++ ), fire_color, "[%c] %s.", front_or( "FIRE", ' ' ),
-               label_fire );
-
-    mvwprintz( w_target, point( 1, text_y++ ), c_white,
-               _( "[%c] target self; [%c] toggle snap-to-target" ),
-               front_or( "CENTER", ' ' ), front_or( "TOGGLE_SNAP_TO_TARGET", ' ' ) );
-
-    if( mode == TARGET_MODE_FIRE ) {
-        mvwprintz( w_target, point( 1, text_y++ ), fire_color, _( "[%c] to steady your aim.  (10 moves)" ),
-                   front_or( "AIM", ' ' ) );
-        std::string aim_and_fire;
-        for( const auto &e : aim_types ) {
-            if( e.has_threshold ) {
-                aim_and_fire += string_format( "[%s] ", front_or( e.action, ' ' ) );
-            }
-        }
-        mvwprintz( w_target, point( 1, text_y++ ), fire_color, _( "%sto aim and fire" ), aim_and_fire );
-        mvwprintz( w_target, point( 1, text_y++ ), c_white, _( "[%c] to switch aiming modes." ),
-                   front_or( "SWITCH_AIM", ' ' ) );
-    }
-
-    if( mode == TARGET_MODE_FIRE || mode == TARGET_MODE_TURRET_MANUAL ) {
-        mvwprintz( w_target, point( 1, text_y++ ), c_white, _( "[%c] to switch firing modes." ),
-                   front_or( "SWITCH_MODE", ' ' ) );
-        mvwprintz( w_target, point( 1, text_y++ ), c_white, _( "[%c] to reload/switch ammo." ),
-                   front_or( "SWITCH_AMMO", ' ' ) );
-    }
-
-    if( is_mouse_enabled() ) {
-        const char *label_mouse = "Mouse: LMB: Target, Wheel: Cycle,";
-        int text_x = utf8_width( label_mouse ) + 2; // '2' for border + space at the end
-        mvwprintz( w_target, point( 1, text_y ), c_white, label_mouse );
-        mvwprintz( w_target, point( text_x, text_y ), fire_color, _( "RMB: Fire" ) );
-    }
-    return lines_used;
-}
-
-static int find_target( const std::vector<Creature *> &t, const tripoint &tpos )
-{
-    for( size_t i = 0; i < t.size(); ++i ) {
-        if( t[i]->pos() == tpos ) {
-            return static_cast<int>( i );
-        }
-    }
-    return -1;
-}
-
->>>>>>> 5926e6e9
 static void do_aim( player &p, const item &relevant, const double min_recoil )
 {
     const double aim_amount = p.aim_per_move( relevant, p.recoil );
@@ -1717,21 +1560,10 @@
 
 void make_gun_sound_effect( const player &p, bool burst, item *weapon )
 {
-<<<<<<< HEAD
     const auto data = weapon->gun_noise( burst );
     if( data.volume > 0 ) {
         sounds::sound( p.pos(), data.volume, sounds::sound_t::combat,
                        data.sound.empty() ? _( "Bang!" ) : data.sound );
-=======
-    // TODO: this should return a reference to a static vector which is cleared on each call.
-    static const std::vector<tripoint> empty_result{};
-    std::vector<tripoint> ret;
-    std::string panel_type = panel_manager::get_manager().get_current_layout_id();
-
-    int sight_dispersion = 0;
-    if( relevant ) {
-        sight_dispersion = pc.effective_dispersion( relevant->sight_dispersion() );
->>>>>>> 5926e6e9
     }
 }
 
@@ -1768,15 +1600,6 @@
     } else if( ammo_current() == "bolt" ) {
         return { noise, _( "thonk!" ) };
     }
-<<<<<<< HEAD
-=======
-    // Call accuracy display type to exclude "Numbers" style
-    std::string display_type = get_option<std::string>( "ACCURACY_DISPLAY" );
-    if( ( panel_type == "compact" || panel_type == "labels-narrow" ) && display_type != "numbers" ) {
-        width = 34;
-    }
-    catacurses::window w_target = catacurses::newwin( height, width, point( TERMX - width, top ) );
->>>>>>> 5926e6e9
 
     auto fx = ammo_effects();
 
@@ -1855,87 +1678,12 @@
     dispersion_sources dispersion( weapon_dispersion );
     dispersion.add_range( ranged_dex_mod() );
 
-<<<<<<< HEAD
     dispersion.add_range( ( encumb( bp_arm_l ) + encumb( bp_arm_r ) ) / 5.0 );
 
     if( is_driving( *this ) ) {
         // get volume of gun (or for auxiliary gunmods the parent gun)
         const item *parent = has_item( obj ) ? find_parent( obj ) : nullptr;
         const int vol = ( parent ? parent->volume() : obj.volume() ) / 250_ml;
-=======
-    bool redraw = true;
-    const tripoint old_offset = pc.view_offset;
-    do {
-        ret = g->m.find_clear_path( src, dst );
-
-        // This chunk of code handles shifting the aim point around
-        // at maximum range when using circular distance.
-        // The range > 1 check ensures that you can always at least hit adjacent squares.
-        if( trigdist && range > 1 && std::round( trig_dist( src, dst ) ) > range ) {
-            bool cont = true;
-            tripoint cp = dst;
-            for( size_t i = 0; i < ret.size() && cont; i++ ) {
-                if( std::round( trig_dist( src, ret[i] ) ) > range ) {
-                    ret.resize( i );
-                    cont = false;
-                } else {
-                    cp = ret[i];
-                }
-            }
-            dst = cp;
-        }
-        tripoint center;
-        if( snap_to_target ) {
-            center = dst;
-        } else {
-            center = pc.pos() + pc.view_offset;
-        }
-        if( redraw ) {
-            // Clear the target window.
-            for( int i = 1; i <= getmaxy( w_target ) - num_instruction_lines - 2; i++ ) {
-                // Clear width excluding borders.
-                for( int j = 1; j <= getmaxx( w_target ) - 2; j++ ) {
-                    mvwputch( w_target, point( j, i ), c_white, ' ' );
-                }
-            }
-            g->draw_ter( center, true );
-            int line_number = 1;
-            Creature *critter = g->critter_at( dst, true );
-            const int relative_elevation = dst.z - pc.pos().z;
-            if( dst != src ) {
-                // Only draw those tiles which are on current z-level
-                auto ret_this_zlevel = ret;
-                ret_this_zlevel.erase( std::remove_if( ret_this_zlevel.begin(), ret_this_zlevel.end(),
-                [&center]( const tripoint & pt ) {
-                    return pt.z != center.z;
-                } ), ret_this_zlevel.end() );
-                // Only draw a highlighted trajectory if we can see the endpoint.
-                // Provides feedback to the player, and avoids leaking information
-                // about tiles they can't see.
-                g->draw_line( dst, center, ret_this_zlevel );
-
-                // Print to target window
-                if( ( panel_type == "compact" || panel_type == "labels-narrow" )
-                    && display_type != "numbers" ) {
-                    mvwprintw( w_target, point( 1, line_number++ ), _( "Range: %d/%d Elevation: %d" ),
-                               rl_dist( src, dst ), range, relative_elevation );
-                    mvwprintw( w_target, point( 1, line_number++ ), _( "Targets: %d" ), t.size() );
-                } else {
-                    mvwprintw( w_target, point( 1, line_number++ ), _( "Range: %d Elevation: %d "
-                               "Targets: %d" ), range, relative_elevation, t.size() );
-                }
-            } else {
-                if( ( panel_type == "compact" || panel_type == "labels-narrow" )
-                    && display_type != "numbers" ) {
-                    mvwprintw( w_target, point( 1, line_number++ ), _( "Range: %d/%d Elevation: %d" ),
-                               rl_dist( src, dst ), range, relative_elevation );
-                    mvwprintw( w_target, point( 1, line_number++ ), _( "Targets: %d" ), t.size() );
-                } else {
-                    mvwprintw( w_target, point( 1, line_number++ ), _( "Range: %d Elevation: %d "
-                               "Targets: %d" ), range, relative_elevation, t.size() );
-                }
-            }
->>>>>>> 5926e6e9
 
         /** @EFFECT_DRIVING reduces the inaccuracy penalty when using guns whilst driving */
         dispersion.add_range( std::max( vol - get_skill_level( skill_driving ), 1 ) * 20 );
@@ -2262,22 +2010,36 @@
 
 void target_ui::init_window_and_input( player &pc )
 {
-    compact = TERMY < 41;
-    bool use_whole_sidebar = TERMY < 32;
-    tiny = TERMY < 28;
+    // TODO: make 'narrow' layout work for 'numbers' display type
+    std::string display_type = get_option<std::string>( "ACCURACY_DISPLAY" );
+    std::string panel_type = panel_manager::get_manager().get_current_layout_id();
+    narrow = ( panel_type == "compact" || panel_type == "labels-narrow" ) && display_type != "numbers";
+
     int top = 0;
-    int width = 55;
+    int width;
     int height;
-    if( use_whole_sidebar ) {
-        // If we're extremely short on space, use the whole sidebar.
-        height = TERMY;
-    } else if( compact ) {
-        // Cover up more low-value ui elements if we're tight on space.
-        height = 28;
+    if( narrow ) {
+        // Narrow style excludes the list of controls;
+        // we can have small window size and don't suffer from it.
+        width = 34;
+        height = 24;
     } else {
-        // Go all out
-        height = 32;
-    }
+        width = 55;
+        compact = TERMY < 41;
+        tiny = TERMY < 28;
+        bool use_whole_sidebar = TERMY < 32;
+        if( use_whole_sidebar ) {
+            // If we're extremely short on space, use the whole sidebar.
+            height = TERMY;
+        } else if( compact ) {
+            // Cover up more low-value ui elements if we're tight on space.
+            height = 28;
+        } else {
+            // Go all out
+            height = 32;
+        }
+    }
+
     w_target = catacurses::newwin( height, width, point( TERMX - width, top ) );
 
     ctxt = input_context( "TARGET" );
@@ -2896,7 +2658,9 @@
         }
     }
 
-    draw_controls_list( text_y );
+    if( !narrow ) {
+        draw_controls_list( text_y );
+    }
 
     wrefresh( w_target );
 }
@@ -2940,7 +2704,7 @@
 {
     int text_y = getmaxy( w_target ) - 1;
     int width = getmaxx( w_target );
-    const std::string label_help = _( "[?] show all controls" );
+    const std::string label_help = narrow ? _( "[?] show help" ) : _( "[?] show all controls" );
     int label_width = std::min( utf8_width( label_help ), width - 6 ); // 6 for borders and "< " + " >"
     int text_x = width - label_width - 6;
     mvwprintz( w_target, point( text_x + 1, text_y ), c_white, "< " );
@@ -3037,7 +2801,6 @@
 
 void target_ui::panel_cursor_info( int &text_y )
 {
-    int dz = dst.z - src.z;
     std::string label_range;
     if( src == dst ) {
         label_range = string_format( "Range: %d", range );
@@ -3046,13 +2809,30 @@
     }
     if( status == Status::OutOfRange && mode != TargetMode::Turrets ) {
         // Since each turret has its own range, highlighting cursor
-        // range with red is misleading
+        // range with red would be misleading
         label_range = colorize( label_range, c_red );
     }
-    label_range = string_format( _( "%s Elevation: %d Targets: %d" ), label_range, dz,
-                                 targets.size() );
-    nc_color clr = c_light_gray;
-    print_colored_text( w_target, point( 1, text_y++ ), clr, clr, label_range );
+
+    std::vector<std::string> labels;
+    labels.push_back( label_range );
+    if( allow_zlevel_shift ) {
+        labels.push_back( string_format( _( "Elevation: %d" ), dst.z - src.z ) );
+    }
+    labels.push_back( string_format( _( "Targets: %d" ), targets.size() ) );
+
+    nc_color col = c_light_gray;
+    int width = getmaxx( w_target );
+    int text_x = 1;
+    for( const std::string &s : labels ) {
+        int x_left = width - text_x - 1;
+        int len = utf8_width( s, true );
+        if( len > x_left ) {
+            text_x = 1;
+            text_y++;
+        }
+        print_colored_text( w_target, point( text_x, text_y ), col, col, s );
+        text_x += len + 1; // 1 for space
+    }
 }
 
 void target_ui::panel_gun_info( int &text_y )

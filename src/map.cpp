--- conflicted
+++ resolved
@@ -1941,7 +1941,6 @@
             // Add crushed pinning effect once effect processing is updated
         }
     }
-<<<<<<< HEAD
 
     //The index of the monster at (x,y), or -1 if there isn't one
     int mon = g->mon_at(x, y);
@@ -1951,50 +1950,6 @@
         monhit->deal_damage(nullptr, bp_torso, damage_instance(DT_BASH, rng(0,25)));
         
         // Add crushed pinning effect once effect processing is updated
-=======
-   }
-  }
-  ter_set(x, y, t_rubble);
-    } else if( t == t_door_c || t == t_door_b || t == t_door_locked
-            || t == t_door_boarded || t == t_door_boarded_damaged
-            || t == t_rdoor_boarded || t == t_rdoor_boarded_damaged ) {
-  ter_set(x, y, t_door_frame);
-  for (int i = x - 2; i <= x + 2; i++) {
-   for (int j = y - 2; j <= y + 2; j++) {
-       if(move_cost(i, j) == 0) continue;
-       if (one_in(6)) spawn_item(i, j, "2x4");
-       if (one_in(6)) spawn_item(i, j, "nail", 0, 3);
-   }
-  }
-    } else if( t == t_pavement || t == t_pavement_y || t == t_sidewalk ) {
-  for (int i = x - 2; i <= x + 2; i++) {
-   for (int j = y - 2; j <= y + 2; j++) {
-    if (move_cost(i, j) > 0 && one_in(5))
-     spawn_item(i, j, "rock");
-    ter_set(x, y, t_rubble);
-   }
-  }
-    } else if( t == t_floor ) {
- g->sound(x, y, 20, _("SMASH!!"));
-  for (int i = x - 2; i <= x + 2; i++) {
-   for (int j = y - 2; j <= y + 2; j++) {
-       if(move_cost(i, j) == 0) continue;
-       if (one_in(5)) { spawn_item(i, j, "splinter"); }
-       if (one_in(6)) { spawn_item(i, j, "nail", 0, 3); }
-       if (one_in(100)) { spawn_item(x, y, "cu_pipe"); }
-   }
-  }
-  ter_set(x, y, t_rubble);
-  for (int i = x - 1; i <= x + 1; i++) {
-   for (int j = y - 1; j <= y + 1; j++) {
-    if (one_in(2)) {
-      if (!has_flag("NOITEM", x, y)) {
-       if (!(field_at(i, j).findField(fd_rubble))) {
-        add_field(i, j, fd_rubble, rng(1,3));
-        field_effect(i, j);
-       }
-      }
->>>>>>> bd720467
     }
     
     vehicle *veh = veh_at(x, y, veh_part);

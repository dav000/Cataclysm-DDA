--- conflicted
+++ resolved
@@ -1301,30 +1301,13 @@
                                   components_to_string().c_str() ) ) );
     } else {
         const recipe *dis_recipe = get_disassemble_recipe( typeId() );
-<<<<<<< HEAD
         if( dis_recipe != nullptr && !dis_recipe->requirements().is_empty() ) {
-            std::ostringstream buffer;
-            bool first_component = true;
-            const auto &dis_req = dis_recipe->requirements().disassembly_requirements();
-
-            for( const auto &it : dis_req.get_components() ) {
-                if( first_component ) {
-                    first_component = false;
-                } else {
-                    buffer << _( ", " );
-                }
-                buffer << it.front().to_string();
-            }
-
-=======
-        if( dis_recipe != nullptr && dis_recipe->requirements ) {
             const auto &dis_req = dis_recipe->requirements->disassembly_requirements();
             const auto components = dis_req.get_components();
             const std::string components_list = enumerate_as_string( components.begin(), components.end(),
             []( const std::vector<item_comp> &comps ) {
                 return comps.front().to_string();
             } );
->>>>>>> 0f2cc369
             const std::string dis_time = calendar::print_duration( dis_recipe->time / 100 );
 
             insert_separation_line();

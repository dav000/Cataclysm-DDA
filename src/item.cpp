--- conflicted
+++ resolved
@@ -4272,24 +4272,10 @@
         return ( node->is_magazine() || node->is_container() || node->is_gun() || node->is_tool() ) ? VisitResponse::SKIP : VisitResponse::NEXT;
     });
 
-<<<<<<< HEAD
     // next check for items on adjacent map tiles
     u.nearby( 1 ).visit_items( [&ammo_list,&filter]( const item *node, const item *, const tripoint *pos ) {
         if( filter( node ) ) {
-            ammo_list.emplace_back( item_location::on_map( *pos, node ) );
-=======
-    for( const auto &pos : closest_tripoints_first( 1, u.pos() ) ) {
-        // next check for items on adjacent map tiles
-        if( g->m.accessible_items( u.pos(), pos, 1 ) ) {
-            for( auto& e : g->m.i_at( pos ) ) {
-                e.visit_items( [&ammo_list,&filter,&pos]( const item *node, const item * ) {
-                    if( filter( node ) ) {
-                        ammo_list.emplace_back( pos, node );
-                    }
-                    return ( node->is_magazine() || node->is_container() || node->is_gun() || node->is_tool() ) ? VisitResponse::SKIP : VisitResponse::NEXT;
-                });
-            }
->>>>>>> 9242ca6c
+            ammo_list.emplace_back( *pos, node );
         }
         return ( node->is_magazine() || node->is_container() || node->is_gun() || node->is_tool() ) ? VisitResponse::SKIP : VisitResponse::NEXT;
     } );

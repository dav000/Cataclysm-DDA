#include "item.h"
#include "player.h"
#include "output.h"
#include "skill.h"
#include "game.h"
#include "cursesdef.h"
#include "text_snippets.h"
#include "material.h"
#include "item_factory.h"
#include "options.h"
#include "uistate.h"

#include <cmath> // floor
#include <sstream>
#include <algorithm>

// mfb(n) converts a flag to its appropriate position in covers's bitfield
#ifndef mfb
#define mfb(n) static_cast <unsigned long> (1 << (n))
#endif

#ifdef _MSC_VER
// MSVC doesn't have ssize_t, so use int instead
#define ssize_t int
#endif

std::string default_technique_name(technique_id tech);

light_emission nolight={0,0,0};

item::item()
{
    init();
}

item::item(itype* it, unsigned int turn, bool rand)
{
    init();
    if (it == NULL)
        return;
    type = it;
    bday = turn;
    corpse = it->corpse;
    name = it->name;
    if (it->is_gun()) {
        charges = 0;
    } else if (it->is_ammo()) {
        it_ammo* ammo = dynamic_cast<it_ammo*>(it);
        charges = ammo->count;
    } else if (it->is_food()) {
        it_comest* comest = dynamic_cast<it_comest*>(it);
        if (comest->charges == 1 && !made_of(LIQUID)) {
            charges = -1;
        } else {
            if (rand && comest->rand_charges.size() > 1) {
                int charge_roll = rng(1, comest->rand_charges.size() - 1);
                charges = rng(comest->rand_charges[charge_roll - 1], comest->rand_charges[charge_roll]);
            } else {
                charges = comest->charges;
            }
        }
    } else if (it->is_tool()) {
        it_tool* tool = dynamic_cast<it_tool*>(it);
        if (tool->max_charges == 0) {
            charges = -1;
        } else {
            if (rand && tool->rand_charges.size() > 1) {
                int charge_roll = rng(1, tool->rand_charges.size() - 1);
                charges = rng(tool->rand_charges[charge_roll - 1], tool->rand_charges[charge_roll]);
            } else {
                charges = tool->def_charges;
            }
            if (tool->ammo != "NULL") {
                curammo = dynamic_cast<it_ammo*>(item_controller->find_template(default_ammo(tool->ammo)));
            }
        }
    } else if (it->is_book()) {
        it_book* book = dynamic_cast<it_book*>(it);
        charges = book->chapters;
    } else if ((it->is_gunmod() && it->id == "spare_mag") || it->item_tags.count("MODE_AUX")) {
        charges = 0;
    } else
        charges = -1;
    if(it->is_var_veh_part()) {
        it_var_veh_part* varcarpart = dynamic_cast<it_var_veh_part*>(it);
        bigness= rng( varcarpart->min_bigness, varcarpart->max_bigness);
    }
// Should be a flag, but we're out at the moment
    if( it->is_stationary() )
    {
        note = SNIPPET.assign( (dynamic_cast<it_stationary*>(it))->category );
    }
}

item::item(itype *it, unsigned int turn, char let, bool rand)
{
    init();
    if(!it) {
        type = nullitem();
        debugmsg("Instantiating an item from itype, with NULL itype! Returning null item");
    } else {
        type = it;
        bday = turn;
        name = it->name;
        if (it->is_gun()) {
            charges = 0;
        } else if (it->is_ammo()) {
            it_ammo* ammo = dynamic_cast<it_ammo*>(it);
            charges = ammo->count;
        } else if (it->is_food()) {
            it_comest* comest = dynamic_cast<it_comest*>(it);
            if (comest->charges == 1 && !made_of(LIQUID)) {
                charges = -1;
            } else {
                if (rand && comest->rand_charges.size() > 1) {
                    int charge_roll = rng(1, comest->rand_charges.size() - 1);
                    charges = rng(comest->rand_charges[charge_roll - 1], comest->rand_charges[charge_roll]);
                } else {
                    charges = comest->charges;
                }
            }
        } else if (it->is_tool()) {
            it_tool* tool = dynamic_cast<it_tool*>(it);
            if (tool->max_charges == 0)
                charges = -1;
            else {
                if (rand && tool->rand_charges.size() > 1) {
                    int charge_roll = rng(1, tool->rand_charges.size() - 1);
                    charges = rng(tool->rand_charges[charge_roll - 1], tool->rand_charges[charge_roll]);
                } else {
                    charges = tool->def_charges;
                }
                if (tool->ammo != "NULL") {
                    curammo = dynamic_cast<it_ammo*>(item_controller->find_template(default_ammo(tool->ammo)));
                }
            }
        } else if (it->is_gunmod() && it->id == "spare_mag") {
            charges = 0;
        } else {
            charges = -1;
        }
        if(it->is_var_veh_part()) {
            it_var_veh_part* engine = dynamic_cast<it_var_veh_part*>(it);
            bigness= rng( engine->min_bigness, engine->max_bigness);
        }
        curammo = NULL;
        corpse = it->corpse;
        owned = -1;
        invlet = let;
        mission_id = -1;
        player_id = -1;
        // Should be a flag, but we're out at the moment
        if( it->is_stationary() )
        {
            note = SNIPPET.assign( (dynamic_cast<it_stationary*>(it))->category );
        }
    }
}

void item::make_corpse(itype* it, mtype* mt, unsigned int turn)
{
    init();
    active = mt->has_flag(MF_REVIVES)? true : false;
    if(!it)
        type = nullitem();
    else
        type = it;
    corpse = mt;
    bday = turn;
}

itype * item::nullitem_m = new itype();
itype * item::nullitem()
{
    return nullitem_m;
}

item::item(std::string itemdata)
{
    load_info(itemdata);
}

item::item(JsonObject &jo)
{
    deserialize(jo);
}

item::~item()
{
}

void item::init() {
    name = "";
    charges = -1;
    bday = 0;
    invlet = 0;
    damage = 0;
    burnt = 0;
    poison = 0;
    mode = "NULL";
    item_counter = 0;
    type = nullitem();
    curammo = NULL;
    corpse = NULL;
    active = false;
    owned = -1;
    mission_id = -1;
    player_id = -1;
    light = nolight;
    fridge = 0;
    rot = 0;
    last_rot_check = 0;
}

void item::make(itype* it)
{
    if(!it)
        type = nullitem();
    else
        type = it;
    contents.clear();
}

void item::clear()
{
    // should we be clearing contents, as well?
    // Seems risky to - there aren't any reported content-clearing bugs
    // init(); // this should not go here either, or make() should not use it...
    item_tags.clear();
    item_vars.clear();
}

bool item::is_null() const
{
    static const std::string s_null("null"); // used alot, no need to repeat
    return (this == NULL || type == NULL || type->id == s_null);
}

item item::in_its_container(std::map<std::string, itype*> *itypes)
{
    if (is_software()) {
        item ret( (*itypes)["usb_drive"], 0);
        ret.contents.push_back(*this);
        ret.invlet = invlet;
        return ret;
    }
    if (is_food() && (dynamic_cast<it_comest*>(type))->container != "null") {
        it_comest *food = dynamic_cast<it_comest*>(type);
        item ret((*itypes)[food->container], bday);

        if (dynamic_cast<it_comest*>(type)->container == "can_food")
            food->spoils = 0;

        if (made_of(LIQUID))
        {
            it_container* container = dynamic_cast<it_container*>(ret.type);
            charges = container->contains * food->charges;
        }
        ret.contents.push_back(*this);
        ret.invlet = invlet;
        return ret;
    } else if (is_ammo() && (dynamic_cast<it_ammo*>(type))->container != "null") {
        it_ammo *ammo = dynamic_cast<it_ammo*>(type);
        item ret((*itypes)[ammo->container], bday);

        if (made_of(LIQUID))
        {
            it_container* container = dynamic_cast<it_container*>(ret.type);
            charges = container->contains * ammo->count;
        }
        ret.contents.push_back(*this);
        ret.invlet = invlet;
        return ret;
    } else
        return *this;
}

bool item::invlet_is_okay()
{
    return (inv_chars.find(invlet) != std::string::npos);
}

bool item::stacks_with(item rhs)
{
    bool stacks = (type   == rhs.type   && damage  == rhs.damage  &&
    active == rhs.active && charges == rhs.charges &&
    item_tags == rhs.item_tags &&
    item_vars == rhs.item_vars &&
    contents.size() == rhs.contents.size() &&
    (!goes_bad() || bday == rhs.bday));

    if ((corpse == NULL && rhs.corpse != NULL) ||
    (corpse != NULL && rhs.corpse == NULL)   )
        return false;

    if (corpse != NULL && rhs.corpse != NULL &&
    corpse->id != rhs.corpse->id)
        return false;

    if (contents.size() != rhs.contents.size())
        return false;

    if(is_var_veh_part())
        if(bigness != rhs.bigness)
            return false;

    for (size_t i = 0; i < contents.size() && stacks; i++) {
        stacks &= contents[i].stacks_with(rhs.contents[i]);
    }

    return stacks;
}

void item::put_in(item payload)
{
    contents.push_back(payload);
}
const char ivaresc=001;


/*
 * Old 1 line string output retained for mapbuffer
 */
std::string item::save_info() const
{
    // doing this manually so as not to recurse
    std::stringstream s;
    JsonOut jsout(s);
    serialize(jsout, false);
    return s.str();
}

bool itag2ivar( std::string &item_tag, std::map<std::string, std::string> &item_vars ) {
    size_t pos = item_tag.find('=');
    if(item_tag.at(0) == ivaresc && pos != std::string::npos && pos >= 2 ) {
        std::string var_name, val_decoded;
        int svarlen, svarsep;
        svarsep = item_tag.find('=');
        svarlen = item_tag.size();
        val_decoded = "";
        var_name = item_tag.substr(1, svarsep - 1); // will assume sanity here for now
        for(int s = svarsep + 1; s < svarlen; s++ ) { // cheap and temporary, afaik stringstream IFS = [\r\n\t ];
            if(item_tag[s] == ivaresc && s < svarlen - 2 ) {
                if ( item_tag[s + 1] == '0' && item_tag[s + 2] == 'A' ) {
                    s += 2;
                    val_decoded.append(1, '\n');
                } else if ( item_tag[s + 1] == '0' && item_tag[s + 2] == 'D' ) {
                    s += 2;
                    val_decoded.append(1, '\r');
                } else if ( item_tag[s + 1] == '0' && item_tag[s + 2] == '6' ) {
                    s += 2;
                    val_decoded.append(1, '\t');
                } else if ( item_tag[s + 1] == '2' && item_tag[s + 2] == '0' ) {
                    s += 2;
                    val_decoded.append(1, ' ');
                } else {
                    val_decoded.append(1, item_tag[s]); // hhrrrmmmmm should be passing \a?
                }
            } else {
                val_decoded.append(1, item_tag[s]);
            }
        }
        item_vars[var_name]=val_decoded;
        return true;
    } else {
        return false;
    }
}


void item::load_info(std::string data)
{
    std::stringstream dump;
    dump << data;
    char check=dump.peek();
    if ( check == ' ' ) {
        // sigh..
        check=data[1];
    }
    if ( check == '{' ) {
        JsonIn jsin(dump);
        try {
            deserialize(jsin);
        } catch (std::string jsonerr) {
            debugmsg("Bad item json\n%s", jsonerr.c_str() );
        }
        return;
    } else {
        load_legacy(dump);
    }
}


std::string item::info(bool showtext)
{
    std::vector<iteminfo> dummy;
    return info(showtext, &dummy);
}

std::string item::info(bool showtext, std::vector<iteminfo> *dump, bool debug)
{
 std::stringstream temp1, temp2;
 if ( g != NULL && debug == false &&
   ( g->debugmon == true || g->u.has_artifact_with(AEP_SUPER_CLAIRVOYANCE) )
 ) debug=true;
 if( !is_null() )
 {
  dump->push_back(iteminfo("BASE", _("Volume: "), "", volume(), true, "", false, true));
  dump->push_back(iteminfo("BASE", _("   Weight: "), string_format(_("<num> %s"),
                           OPTIONS["USE_METRIC_WEIGHTS"].getValue() == "lbs" ? _("lbs") : _("kg")),
                           g->u.convert_weight(weight()), false, "", true, true));
  dump->push_back(iteminfo("BASE", _("Bash: "), "", damage_bash(), true, "", false));
  if (has_flag("SPEAR")) {
    dump->push_back(iteminfo("BASE", _(" Pierce: "), "", damage_cut(), true, "", false));
  }
  else if (has_flag("STAB")) {
    dump->push_back(iteminfo("BASE", _(" Stab: "), "", damage_cut(), true, "", false));
  }
  else {
    dump->push_back(iteminfo("BASE", _(" Cut: "), "", damage_cut(), true, "", false));
  }
  dump->push_back(iteminfo("BASE", _(" To-hit bonus: "), ((type->m_to_hit > 0) ? "+" : ""), type->m_to_hit, true, ""));
  dump->push_back(iteminfo("BASE", _("Moves per attack: "), "", attack_time(), true, "", true, true));
  dump->push_back(iteminfo("BASE", _("Price: "), "<num>", (double)price() / 100, false, "$", true, true));

  if (get_material(1) != "null") {
      std::string material_string = material_type::find_material(get_material(1))->name();
      if (get_material(2) != "null") {
          material_string += ", ";
          material_string += material_type::find_material(get_material(2))->name();
      }
      dump->push_back(iteminfo("BASE", _("Material: ") + material_string));
  }

  if ( debug == true ) {
    if( g != NULL ) {
      dump->push_back(iteminfo("BASE", _("age: "), "",  (int(g->turn) - bday) / (10 * 60), true, "", true, true));
      int maxrot = 0;
      item * food = NULL;
      if( goes_bad() ) {
        food = this;
        maxrot = dynamic_cast<it_comest*>(type)->spoils * 600;
      } else if(is_food_container()) {
        food = &contents[0];
        if ( food->goes_bad() ) {
            maxrot =dynamic_cast<it_comest*>(food->type)->spoils * 600;
        }
      }
      if ( food != NULL && maxrot != 0 ) {
        dump->push_back(iteminfo("BASE", _("bday rot: "), "",  (int(g->turn) - food->bday), true, "", true, true));
        dump->push_back(iteminfo("BASE", _("temp rot: "), "",  (int)food->rot, true, "", true, true));
        dump->push_back(iteminfo("BASE", _(" max rot: "), "",  (int)maxrot, true, "", true, true));
        dump->push_back(iteminfo("BASE", _("  fridge: "), "",  (int)food->fridge, true, "", true, true));
        dump->push_back(iteminfo("BASE", _("last rot: "), "",  (int)food->last_rot_check, true, "", true, true));
      }

    }
    dump->push_back(iteminfo("BASE", _("burn: "), "",  burnt, true, "", true, true));
  }
 }

 if (is_food()) {
  it_comest* food = dynamic_cast<it_comest*>(type);

  dump->push_back(iteminfo("FOOD", _("Nutrition: "), "", food->nutr));
  dump->push_back(iteminfo("FOOD", _("Quench: "), "", food->quench));
  dump->push_back(iteminfo("FOOD", _("Enjoyability: "), "", food->fun));
  dump->push_back(iteminfo("FOOD", _("Portions: "), "", abs(int(charges))));
  if (corpse != NULL &&
    ( debug == true ||
      ( g != NULL &&
        ( g->u.has_bionic("bio_scent_vision") || g->u.has_trait("CARNIVORE") || g->u.has_artifact_with(AEP_SUPER_CLAIRVOYANCE) )
      )
    )
  ) {
    dump->push_back(iteminfo("FOOD", _("Smells like: ") + corpse->name));
  }
 } else if (is_food_container()) {
 // added charge display for debugging
  it_comest* food = dynamic_cast<it_comest*>(contents[0].type);

  dump->push_back(iteminfo("FOOD", _("Nutrition: "), "", food->nutr));
  dump->push_back(iteminfo("FOOD", _("Quench: "), "", food->quench));
  dump->push_back(iteminfo("FOOD", _("Enjoyability: "), "", food->fun));
  dump->push_back(iteminfo("FOOD", _("Portions: "), "", abs(int(contents[0].charges))));

 } else if (is_ammo()) {
  // added charge display for debugging
  it_ammo* ammo = dynamic_cast<it_ammo*>(type);

  if (ammo->type != "NULL") {
    dump->push_back(iteminfo("AMMO", _("Type: "), ammo_name(ammo->type)));
  }
  dump->push_back(iteminfo("AMMO", _("Damage: "), "", ammo->damage));
  dump->push_back(iteminfo("AMMO", _("Armor-pierce: "), "", ammo->pierce));
  dump->push_back(iteminfo("AMMO", _("Range: "), "", ammo->range));
  dump->push_back(iteminfo("AMMO", _("Dispersion: "), "", ammo->dispersion, true, "", true, true));
  dump->push_back(iteminfo("AMMO", _("Recoil: "), "", ammo->recoil, true, "", true, true));
  dump->push_back(iteminfo("AMMO", _("Count: "), "", ammo->count));

 } else if (is_ammo_container()) {
  it_ammo* ammo = dynamic_cast<it_ammo*>(contents[0].type);

  dump->push_back(iteminfo("AMMO", _("Type: "), ammo_name(ammo->type)));
  dump->push_back(iteminfo("AMMO", _("Damage: "), "", ammo->damage));
  dump->push_back(iteminfo("AMMO", _("Armor-pierce: "), "", ammo->pierce));
  dump->push_back(iteminfo("AMMO", _("Range: "), "", ammo->range));
  dump->push_back(iteminfo("AMMO", _("Dispersion: "), "", ammo->dispersion, true, "", true, true));
  dump->push_back(iteminfo("AMMO", _("Recoil: "), "", ammo->recoil, true, "", true, true));
  dump->push_back(iteminfo("AMMO", _("Count: "), "", contents[0].charges));

 } else if (is_gun()) {
  it_gun* gun = dynamic_cast<it_gun*>(type);
  int ammo_dam = 0, ammo_range = 0, ammo_recoil = 0, ammo_pierce = 0;
  bool has_ammo = (curammo != NULL && charges > 0);
  if (has_ammo) {
   ammo_dam = curammo->damage;
   ammo_range = curammo->range;
   ammo_recoil = curammo->recoil;
   ammo_pierce = curammo->pierce;
  }

  dump->push_back(iteminfo("GUN", _("Skill used: "), gun->skill_used->name()));
  dump->push_back(iteminfo("GUN", _("Ammunition: "), string_format(_("<num> rounds of %s"), ammo_name(ammo_type()).c_str()), clip_size(), true));

  //damage of gun
  dump->push_back(iteminfo("GUN", _("Damage: "), "", gun_damage(false), true, "", !has_ammo, false));
  if (has_ammo) {
      temp1.str("");
      temp1 << (ammo_dam >= 0 ? "+" : "" );//ammo_damage and sum_of_damage don't need to translate
      dump->push_back(iteminfo("GUN", "ammo_damage", "", ammo_dam, true, temp1.str(), false, false, false));
      dump->push_back(iteminfo("GUN", "sum_of_damage", _(" = <num>"), gun_damage(), true, "", true, false, false));
  }

  //armor-pierce of gun
  dump->push_back(iteminfo("GUN", _("Armor-pierce: "), "", gun_pierce(false), true, "", !has_ammo, false));
  if (has_ammo) {
      temp1.str("");
      temp1 << (ammo_pierce >= 0 ? "+" : "" );//ammo_armor_pierce and sum_of_armor_pierce don't need to translate
      dump->push_back(iteminfo("GUN", "ammo_armor_pierce", "", ammo_pierce, true, temp1.str(), false, false, false));
      dump->push_back(iteminfo("GUN", "sum_of_armor_pierce", _(" = <num>"), gun_pierce(), true, "", true, false, false));
  }

  //range of gun
  dump->push_back(iteminfo("GUN", _("Range: "), "", gun->range, true, "", !has_ammo, false));
  if (has_ammo) {
      temp1.str("");
      temp1 << (ammo_range >= 0 ? "+" : "" );//ammo_range and sum_of_rangev don't need to translate
      dump->push_back(iteminfo("GUN", "ammo_range", "", ammo_range, true, temp1.str(), false, false, false));
      dump->push_back(iteminfo("GUN", "sum_of_range", _(" = <num>"), range(NULL), true, "", true, false, false));
  }

  dump->push_back(iteminfo("GUN", _("Dispersion: "), "", dispersion(), true, "", true, true));

  //recoil of gun
  dump->push_back(iteminfo("GUN", _("Recoil: "), "", recoil(false), true, "", !has_ammo, true));
  if (has_ammo) {
      temp1.str("");
      temp1 << (ammo_recoil >= 0 ? "+" : "" );//ammo_recoil and sum_of_recoil don't need to translate
      dump->push_back(iteminfo("GUN", "ammo_recoil", "", ammo_recoil, true, temp1.str(), false, true, false));
      dump->push_back(iteminfo("GUN", "sum_of_recoil", _(" = <num>"), recoil(), true, "", true, true, false));
  }

  dump->push_back(iteminfo("GUN", _("Reload time: "), ((has_flag("RELOAD_ONE")) ? _("<num> per round") : ""), gun->reload_time, true, "", true, true));

  if (burst_size() == 0) {
    if (gun->skill_used == Skill::skill("pistol") && has_flag("RELOAD_ONE")) {
        dump->push_back(iteminfo("GUN", _("Revolver.")));
    } else {
        dump->push_back(iteminfo("GUN", _("Semi-automatic.")));
    }
  } else {
    dump->push_back(iteminfo("GUN", _("Burst size: "), "", burst_size()));
  }

  if (!gun->valid_mod_locations.empty()) {
      temp1.str("");
      temp1 << _("Mod Locations:") << "\n";
      int iternum = 0;
      for( std::map<std::string,int>::iterator i=gun->valid_mod_locations.begin(); i!=gun->valid_mod_locations.end(); i++) {
          if (iternum != 0) {
              temp1 << "; ";
          }
          const int free_slots = (*i).second - get_free_mod_locations((*i).first);
          temp1 << free_slots << "/" << (*i).second << " " << _((*i).first.c_str());
          bool first_mods = true;
          for (size_t mn = 0; mn < contents.size(); mn++) {
              it_gunmod* mod = dynamic_cast<it_gunmod*>(contents[mn].type);
              if (mod->location == (*i).first) {//if mod for this location
                  if (first_mods) {
                      temp1 << ": ";
                      first_mods = false;
                  }else{
                      temp1 << ", ";
                  }
                  temp1 << contents[mn].tname();
              }
          }
          iternum++;
      }
      temp1 << ".";
      dump->push_back(iteminfo("DESCRIPTION", temp1.str()));
  }

 } else if (is_gunmod()) {
  it_gunmod* mod = dynamic_cast<it_gunmod*>(type);

  if (mod->dispersion != 0)
   dump->push_back(iteminfo("GUNMOD", _("Dispersion: "), "", mod->dispersion, true, ((mod->dispersion > 0) ? "+" : "")));
  if (mod->damage != 0)
   dump->push_back(iteminfo("GUNMOD", _("Damage: "), "", mod->damage, true, ((mod->damage > 0) ? "+" : "")));
  if (mod->clip != 0)
   dump->push_back(iteminfo("GUNMOD", _("Magazine: "), "<num>%", mod->clip, true, ((mod->clip > 0) ? "+" : "")));
  if (mod->recoil != 0)
   dump->push_back(iteminfo("GUNMOD", _("Recoil: "), "", mod->recoil, true, ((mod->recoil > 0) ? "+" : ""), true, true));
  if (mod->burst != 0)
   dump->push_back(iteminfo("GUNMOD", _("Burst: "), "", mod->burst, true, (mod->burst > 0 ? "+" : "")));

  if (mod->newtype != "NULL") {
      dump->push_back(iteminfo("GUNMOD", _("Ammo: ") + ammo_name(mod->newtype)));
  }

  temp1.str("");
  temp1 << _("Used on: ");
  bool first = true;
  if (mod->used_on_pistol){
      temp1 << _("Pistols");
      first = false;
  }
  if (mod->used_on_shotgun) {
      if (!first) temp1 << ", ";
      temp1 << _("Shotguns");
      first = false;
  }
  if (mod->used_on_smg){
      if (!first) temp1 << ", ";
      temp1 << _("SMGs");
      first = false;
  }
  if (mod->used_on_rifle){
      if (!first) temp1 << ", ";
      temp1 << _("Rifles");
      first = false;
  }

  temp2.str("");
  temp2 << _("Location: ");
  temp2 << _(mod->location.c_str());

  dump->push_back(iteminfo("GUNMOD", temp1.str()));
  dump->push_back(iteminfo("GUNMOD", temp2.str()));

 } else if (is_armor()) {
  it_armor* armor = dynamic_cast<it_armor*>(type);

  temp1.str("");
  temp1 << _("Covers: ");
  if (armor->covers & mfb(bp_head))
   temp1 << _("The head. ");
  if (armor->covers & mfb(bp_eyes))
   temp1 << _("The eyes. ");
  if (armor->covers & mfb(bp_mouth))
   temp1 << _("The mouth. ");
  if (armor->covers & mfb(bp_torso))
   temp1 << _("The torso. ");
  if (armor->covers & mfb(bp_arms))
   temp1 << _("The arms. ");
  if (armor->covers & mfb(bp_hands))
   temp1 << _("The hands. ");
  if (armor->covers & mfb(bp_legs))
   temp1 << _("The legs. ");
  if (armor->covers & mfb(bp_feet))
   temp1 << _("The feet. ");

  dump->push_back(iteminfo("ARMOR", temp1.str()));
  dump->push_back(iteminfo("ARMOR", _("Coverage: "), "<num>%  ", armor->coverage, true, "", false));
  dump->push_back(iteminfo("ARMOR", _("Warmth: "), "", armor->warmth));
    if (has_flag("FIT")) {
        dump->push_back(iteminfo("ARMOR", _("Encumberment: "), _("<num> (fits)"),
                                 std::max(0, armor->encumber - 1), true, "", true, true));
    } else {
        dump->push_back(iteminfo("ARMOR", _("Encumberment: "), "", armor->encumber, true, "", true, true));
    }
  dump->push_back(iteminfo("ARMOR", _("Protection: Bash: "), "", bash_resist(), true, "", false));
  dump->push_back(iteminfo("ARMOR", _("   Cut: "), "", cut_resist(), true, "", true));
  dump->push_back(iteminfo("ARMOR", _("Environmental protection: "), "", armor->env_resist));
  dump->push_back(iteminfo("ARMOR", _("Storage: "), "", armor->storage));

} else if (is_book()) {

  dump->push_back(iteminfo("DESCRIPTION", "--"));
  it_book* book = dynamic_cast<it_book*>(type);
  if (!book->type)
   dump->push_back(iteminfo("BOOK", _("Just for fun.")));
  else {
    dump->push_back(iteminfo("BOOK", "", string_format(_("Can bring your %s skill to <num>"),
                             book->type->name().c_str()), book->level));

   if (book->req == 0)
    dump->push_back(iteminfo("BOOK", _("It can be understood by beginners.")));
   else
    dump->push_back(iteminfo("BOOK", "", string_format(_("Requires %s level <num> to understand."), book->type->name().c_str()), book->req, true, "", true, true));
  }

  dump->push_back(iteminfo("BOOK", "", _("Requires intelligence of <num> to easily read."), book->intel, true, "", true, true));
  if (book->fun != 0)
   dump->push_back(iteminfo("BOOK", "", _("Reading this book affects your morale by <num>"), book->fun, true, (book->fun > 0 ? "+" : "")));

  dump->push_back(iteminfo("BOOK", "", _("This book takes <num> minutes to read."), book->time, true, "", true, true));

  if (!(book->recipes.empty())) {
   std::string recipes = "";
   size_t index = 1;
   for (std::map<recipe*, int>::iterator iter = book->recipes.begin(); iter != book->recipes.end(); ++iter, ++index) {
     if(g->u.knows_recipe(iter->first)) recipes += "<color_ltgray>";
     recipes += itypes.at(iter->first->result)->name;
     if(g->u.knows_recipe(iter->first)) recipes += "</color>";
     if(index == book->recipes.size() - 1)
       recipes += ", and "; // oxford comma 4 lyfe
     else if(index != book->recipes.size())
       recipes += ", ";
   }
   std::string recipe_line = string_format(_("This book contains %d crafting recipes: %s"), book->recipes.size(), recipes.c_str());
   dump->push_back(iteminfo("DESCRIPTION", "--"));
   dump->push_back(iteminfo("DESCRIPTION", recipe_line.c_str()));
  }

 } else if (is_tool()) {
  it_tool* tool = dynamic_cast<it_tool*>(type);

  if ((tool->max_charges)!=0) {
   if (has_flag("DOUBLE_AMMO")) {
    dump->push_back(iteminfo("TOOL", "", ((tool->ammo == "NULL")?_("Maximum <num> charges (doubled)."):string_format(_("Maximum <num> charges (doubled) of %s."), ammo_name(tool->ammo).c_str())), tool->max_charges*2));
   } else if (has_flag("RECHARGE")) {
    dump->push_back(iteminfo("TOOL", "", ((tool->ammo == "NULL")?_("Maximum <num> charges (rechargeable)."):string_format(_("Maximum <num> charges (rechargeable) of %s."), ammo_name(tool->ammo).c_str())), tool->max_charges));
   } else if (has_flag("DOUBLE_AMMO") && has_flag("RECHARGE")) {
    dump->push_back(iteminfo("TOOL", "", ((tool->ammo == "NULL")?_("Maximum <num> charges (rechargeable) (doubled)."):string_format(_("Maximum <num> charges (rechargeable) (doubled) of %s."), ammo_name(tool->ammo).c_str())), tool->max_charges*2));
   } else if (has_flag("ATOMIC_AMMO")) {
    dump->push_back(iteminfo("TOOL", "", ((tool->ammo == "NULL")?_("Maximum <num> charges."):string_format(_("Maximum <num> charges of %s."), ammo_name("plutonium").c_str())), tool->max_charges*100));
   } else {
    dump->push_back(iteminfo("TOOL", "", ((tool->ammo == "NULL")?_("Maximum <num> charges."):string_format(_("Maximum <num> charges of %s."), ammo_name(tool->ammo).c_str())), tool->max_charges));
   }
  }
 }

    if (!components.empty()) {
        typedef std::map<std::string, int> t_count_map;
        t_count_map counts;
        for(t_item_vector::const_iterator a = components.begin(); a != components.end(); ++a) {
            const std::string name = const_cast<item&>(*a).display_name();
            if (counts.count(name) > 0) {
                counts[name]++;
            } else {
                counts[name] = 1;
            }
        }
        std::ostringstream buffer;
        buffer << _("Made from: ");
        for(t_count_map::const_iterator a = counts.begin(); a != counts.end(); ++a) {
            if (a != counts.begin()) {
                buffer << _(", ");
            }
            if (a->second != 1) {
                buffer << string_format(_("%d x %s"), a->second, a->first.c_str());
            } else {
                buffer << a->first;
            }
        }
        dump->push_back(iteminfo("DESCRIPTION", buffer.str()));
    }

 if ( !type->qualities.empty()){
    for(std::map<std::string, int>::const_iterator quality = type->qualities.begin();
        quality != type->qualities.end(); ++quality){
<<<<<<< HEAD
        dump->push_back(iteminfo("QUALITIES", "", string_format(_("Has %s quality of level %d."),
                                 qualities[quality->first].name.c_str(), quality->second)));
=======
        dump->push_back(iteminfo("QUALITIES", "", string_format(_("Has level %d %s quality."),
                                 quality->second,
                                 qualities[quality->first].name.c_str())));
>>>>>>> 24436382
    }
 }

 if ( showtext && !is_null() ) {
    dump->push_back(iteminfo("DESCRIPTION", "--"));
    if (is_stationary()) {
       // Just use the dynamic description
        dump->push_back( iteminfo("DESCRIPTION", SNIPPET.get(note)) );
    } else {
       dump->push_back(iteminfo("DESCRIPTION", type->description));
    }

    if (is_armor() && has_flag("FIT"))
    {
        dump->push_back(iteminfo("DESCRIPTION", "--"));
        dump->push_back(iteminfo("DESCRIPTION", _("This piece of clothing fits you perfectly.")));
    }
    if (is_armor() && has_flag("SKINTIGHT"))
    {
        dump->push_back(iteminfo("DESCRIPTION", "--"));
        dump->push_back(iteminfo("DESCRIPTION", _("This piece of clothing lies close to the skin and layers easily.")));
    }
    if (is_armor() && has_flag("POCKETS"))
    {
        dump->push_back(iteminfo("DESCRIPTION", "--"));
        dump->push_back(iteminfo("DESCRIPTION", _("This piece of clothing has pockets to warm your hands.")));
    }
    if (is_armor() && has_flag("HOOD"))
    {
        dump->push_back(iteminfo("DESCRIPTION", "--"));
        dump->push_back(iteminfo("DESCRIPTION", _("This piece of clothing has a hood to keep your head warm.")));
    }
    if (is_armor() && has_flag("RAINPROOF"))
    {
        dump->push_back(iteminfo("DESCRIPTION", "--"));
        dump->push_back(iteminfo("DESCRIPTION", _("This piece of clothing is designed to keep you dry in the rain.")));
    }
    if (is_armor() && has_flag("WATER_FRIENDLY"))
    {
        dump->push_back(iteminfo("DESCRIPTION", "--"));
        dump->push_back(iteminfo("DESCRIPTION", _("This piece of clothing performs well even when soaking wet. This can feel good.")));
    }
    if (is_armor() && has_flag("WATERPROOF"))
    {
        dump->push_back(iteminfo("DESCRIPTION", "--"));
        dump->push_back(iteminfo("DESCRIPTION", _("This piece of clothing won't let water through.  Unless you jump in the river or something like that.")));
    }
    if (is_armor() && has_flag("STURDY"))
    {
        dump->push_back(iteminfo("DESCRIPTION", "--"));
        dump->push_back(iteminfo("DESCRIPTION", _("This piece of clothing is designed to protect you from harm and withstand a lot of abuse.")));
    }
    if (is_armor() && has_flag("SWIM_GOGGLES"))
    {
        dump->push_back(iteminfo("DESCRIPTION", "--"));
        dump->push_back(iteminfo("DESCRIPTION", _("This piece of clothing allows you to see much further under water.")));
    }
    if (is_armor() && type->id == "rad_badge")
    {
        size_t i;
        for( i = 1; i < sizeof(rad_dosage_thresholds)/sizeof(rad_dosage_thresholds[0]); i++ )
        {
            if( irridation < rad_dosage_thresholds[i] )
            {
                break;
            }
        }
        dump->push_back(iteminfo("DESCRIPTION", string_format(_("The film strip on the badge is %s."), rad_threshold_colors[i - 1].c_str())));
    }
    if (is_tool() && has_flag("DOUBLE_AMMO"))
    {
        dump->push_back(iteminfo("DESCRIPTION", _("This tool has double the normal maximum charges.")));
    }
    if (is_tool() && has_flag("ATOMIC_AMMO"))
    {
        dump->push_back(iteminfo("DESCRIPTION", _("This tool has been modified to run off plutonium cells instead of batteries.")));
    }
    if (is_tool() && has_flag("RECHARGE"))
    {
        dump->push_back(iteminfo("DESCRIPTION", _("This tool has been modified to use a rechargeable power cell and is not compatible with standard batteries.")));
    }

    if (has_flag("LEAK_DAM") && has_flag("RADIOACTIVE") && damage > 0)
    {
        dump->push_back(iteminfo("DESCRIPTION", _("The casing of this item has cracked, revealing an ominous green glow.")));
    }

    if (has_flag("LEAK_ALWAYS") && has_flag("RADIOACTIVE"))
    {
        dump->push_back(iteminfo("DESCRIPTION", _("This object is surrounded by a sickly green glow.")));
    }

    if (is_food() && has_flag("HIDDEN_POISON") && g->u.skillLevel("survival").level() >= 3) {
        dump->push_back(iteminfo("DESCRIPTION", _("On closer inspection, this appears to be poisonous.")));
    }

    if (is_food() && has_flag("HIDDEN_HALLU") && g->u.skillLevel("survival").level() >= 5) {
        dump->push_back(iteminfo("DESCRIPTION", _("On closer inspection, this appears to be hallucinogenic.")));
    }

    if ((is_food() && has_flag("BREW")) || (is_food_container() && contents[0].has_flag("BREW"))) {
        int btime = ( is_food_container() ) ? contents[0].brewing_time() : brewing_time();
        if (btime <= 28800)
            dump->push_back(iteminfo("DESCRIPTION", string_format(_("Once set in a vat, this will ferment in around %d hours."), btime/600)));
        else {
            btime = 0.5+btime / 7200; //Round down to 12-hour intervals
            if (btime % 2 == 1)
                dump->push_back(iteminfo("DESCRIPTION", string_format(_("Once set in a vat, this will ferment in around %d and a half days."), btime/2)));
            else
                dump->push_back(iteminfo("DESCRIPTION", string_format(_("Once set in a vat, this will ferment in around %d days."), btime/2)));
        }
    }

    if (typeId() == "flask_yeast") {
        int cult_time = brewing_time();
        dump->push_back(iteminfo("DESCRIPTION", string_format(_("It will take %d hours to culture after it's sealed."), cult_time/600)));
    }

    if ((is_food() && goes_bad()) || (is_food_container() && contents[0].goes_bad())) {
        if(rotten() || (is_food_container() && contents[0].rotten())) {
            if(g->u.has_bionic("bio_digestion")) {
                dump->push_back(iteminfo("DESCRIPTION", _("This food has started to rot, but your bionic digestion can tolerate it.")));
            } else if(g->u.has_trait("SAPROVORE")) {
                dump->push_back(iteminfo("DESCRIPTION", _("This food has started to rot, but you can tolerate it.")));
            } else {
                dump->push_back(iteminfo("DESCRIPTION", _("This food has started to rot. Eating it would be a very bad idea.")));
            }
        } else {
            dump->push_back(iteminfo("DESCRIPTION", _("This food is perishable, and will eventually rot.")));
        }

    }
    std::map<std::string, std::string>::const_iterator item_note = item_vars.find("item_note");
    std::map<std::string, std::string>::const_iterator item_note_type = item_vars.find("item_note_type");

    if ( item_note != item_vars.end() ) {
        dump->push_back(iteminfo("DESCRIPTION", "\n" ));
        std::string ntext = "";
        if ( item_note_type != item_vars.end() ) {
            ntext += string_format(_("%1$s on the %2$s is: "),
                item_note_type->second.c_str(), type->name.c_str()
            );
        } else {
            ntext += _("Note: ");
        }
        dump->push_back(iteminfo("DESCRIPTION", ntext + item_note->second ));
    }
    if (!contents.empty()) {
        if (is_gun()) {//Mods description
            for (size_t i = 0; i < contents.size(); i++) {
                it_gunmod* mod = dynamic_cast<it_gunmod*>(contents[i].type);
                temp1.str("");
                temp1 << " " << contents[i].tname() << " (" << _(mod->location.c_str()) << ")";
                dump->push_back(iteminfo("DESCRIPTION", temp1.str()));
                dump->push_back(iteminfo("DESCRIPTION", contents[i].type->description));
            }
        } else {
            dump->push_back(iteminfo("DESCRIPTION", contents[0].type->description));
        }
    }
 }

 temp1.str("");
 std::vector<iteminfo>& vecData = *dump; // vector is not copied here
 for (size_t i = 0; i < vecData.size(); i++) {
  if (vecData[i].sType == "DESCRIPTION")
   temp1 << "\n";

  if (vecData[i].bDrawName) {
    temp1 << vecData[i].sName;
  }
  size_t pos = vecData[i].sFmt.find("<num>");
  std::string sPost = "";
  if(pos != std::string::npos)
  {
      temp1 << vecData[i].sFmt.substr(0, pos);
      sPost = vecData[i].sFmt.substr(pos+5);
  }
  else
  {
      temp1 << vecData[i].sFmt.c_str(); //string_format(vecData[i].sFmt.c_str(), vecData[i].iValue)
  }
  if (vecData[i].sValue != "-999")
      temp1 << vecData[i].sPlus << vecData[i].sValue;
  temp1 << sPost;
  temp1 << ((vecData[i].bNewLine) ? "\n" : "");
 }

 return temp1.str();
}

int item::get_free_mod_locations(const std::string &location) const
{
    if(!is_gun()) {
        return 0;
    }
    const it_gun *gt = dynamic_cast<const it_gun*>(type);
    std::map<std::string, int>::const_iterator loc =
        gt->valid_mod_locations.find(location);
    if(loc == gt->valid_mod_locations.end()) {
        return 0;
    }
    int result = loc->second;
    for(std::vector<item>::const_iterator a = contents.begin(); a != contents.end(); ++a) {
        const it_gunmod *mod = dynamic_cast<const it_gunmod*>(a->type);
        if(mod != NULL && mod->location == location) {
            result--;
        }
    }
    return result;
}

char item::symbol() const
{
    if( is_null() )
        return ' ';
    return type->sym;
}

nc_color item::color(player *u) const
{
    nc_color ret = c_ltgray;

    if(has_flag("WET"))
        ret = c_cyan;
    else if (active && !is_food() && !is_food_container()) // Active items show up as yellow
        ret = c_yellow;
    else if (is_gun()) { // Guns are green if you are carrying ammo for them
        ammotype amtype = ammo_type();
        if (u->has_ammo(amtype).size() > 0)
            ret = c_green;
    } else if (is_ammo()) { // Likewise, ammo is green if you have guns that use it
        ammotype amtype = ammo_type();
        if (u->weapon.is_gun() && u->weapon.ammo_type() == amtype)
            ret = c_green;
        else {
            if (u->inv.has_gun_for_ammo(amtype)) {
                ret = c_green;
            }
        }
    } else if (is_book()) {
        it_book* tmp = dynamic_cast<it_book*>(type);
        if (tmp->type && tmp->intel <= u->int_cur + u->skillLevel(tmp->type) &&
                (tmp->intel == 0 || !u->has_trait("ILLITERATE")) &&
                (u->skillLevel(tmp->type) >= (int)tmp->req) &&
                (u->skillLevel(tmp->type) < (int)tmp->level))
            ret = c_ltblue;
        else if (!u->studied_all_recipes(tmp) && !u->has_trait("ILLITERATE"))
          ret = c_yellow;
    }
    return ret;
}

nc_color item::color_in_inventory()
{
    // This should be relevant only for the player,
    // npcs don't care about the color
    return color(&g->u);
}

/* @param with_prefix determines whether to return for more of its object, such as
* the extent of damage and burning (was created to sort by name without prefix
* in additional inventory)
* @return name of item
*/
std::string item::tname( bool with_prefix )
{
    std::stringstream ret;

// MATERIALS-TODO: put this in json
    std::string damtext = "";
    if (damage != 0 && !is_null() && with_prefix) {
        if (damage == -1)  {
          if (is_gun())  {
            damtext = rm_prefix(_("<dam_adj>accurized "));
          } else {
              damtext = rm_prefix(_("<dam_adj>reinforced "));
            }
        } else {
            if (type->id == "corpse") {
                if (damage == 1) damtext = rm_prefix(_("<dam_adj>bruised "));
                if (damage == 2) damtext = rm_prefix(_("<dam_adj>damaged "));
                if (damage == 3) damtext = rm_prefix(_("<dam_adj>mangled "));
                if (damage == 4) damtext = rm_prefix(_("<dam_adj>pulped "));
            } else {
                damtext = rmp_format("%s ", type->dmg_adj(damage).c_str());
            }
            }
    }

    std::string vehtext = "";
    if (is_var_veh_part()) {
        if(type->bigness_aspect == BIGNESS_ENGINE_DISPLACEMENT) {
            ret.str("");
            ret.precision(4);
            ret << (float)bigness/100;
            //~ liters, e.g. 3.21-Liter V8 engine
            vehtext = rmp_format(_("<veh_adj>%s-Liter "), ret.str().c_str());
        }
        else if(type->bigness_aspect == BIGNESS_WHEEL_DIAMETER) {
            //~ inches, e.g. 20" wheel
            vehtext = rmp_format(_("<veh_adj>%d\" "), bigness);
        }
    }

    std::string burntext = "";
    if (with_prefix) {
        if (volume() >= 4 && burnt >= volume() * 2) {
            burntext = rm_prefix(_("<burnt_adj>badly burnt "));
        } else if (burnt > 0) {
            burntext = rm_prefix(_("<burnt_adj>burnt "));
        }
    }

    std::string maintext = "";
    if (corpse != NULL && typeId() == "corpse" ) {
        if (name != "") {
            maintext = rmp_format(_("<item_name>%s corpse of %s"), corpse->name.c_str(), name.c_str());
        } else {
            maintext = rmp_format(_("<item_name>%s corpse"), corpse->name.c_str());
        }
    } else if (typeId() == "blood") {
        if (corpse == NULL || corpse->id == "mon_null")
            maintext = rm_prefix(_("<item_name>human blood"));
        else
            maintext = rmp_format(_("<item_name>%s blood"), corpse->name.c_str());
    }
    else if (is_gun() && !contents.empty() ) {
        ret.str("");
        ret << type->name;
        for (size_t i = 0; i < contents.size(); i++) {
            ret << "+";
        }
        maintext = ret.str();
    } else if (contents.size() == 1) {
        maintext = rmp_format((contents[0].made_of(LIQUID) || contents[0].is_food())?
                              _("<item_name>%s of %s"):("<item_name>%s with %s"),
                              type->name.c_str(), contents[0].tname().c_str());
    }
    else if (!contents.empty()) {
        maintext = rmp_format(_("<item_name>%s, full"), type->name.c_str());
    } else {
        maintext = type->name;
    }

    item* food = NULL;
    it_comest* food_type = NULL;
    std::string tagtext = "";
    std::string toolmodtext = "";
    ret.str("");
    if (is_food())
    {
        food = this;
        food_type = dynamic_cast<it_comest*>(type);

        if (food_type->spoils != 0)
        {
            if(food->rotten()) {
                ret << _(" (rotten)");
            } else if ( rot < 100 ) {
                ret << _(" (fresh)");
            }
        }
        if (food->has_flag("HOT"))
            ret << _(" (hot)");
    }

    if (has_flag("FIT")) {
        ret << _(" (fits)");
    }

    if (has_flag("RECHARGE")) {
        ret << _(" (rechargeable)");
    }

    if (has_flag("ATOMIC_AMMO")) {
        toolmodtext = _("atomic ");
    }

    if (owned > 0)
        ret << _(" (owned)");

    if(has_flag("WET"))
       ret << _(" (wet)");

    tagtext = ret.str();

    ret.str("");

    ret << damtext << vehtext << burntext << toolmodtext << maintext << tagtext;

    static const std::string const_str_item_note("item_note");
    if( item_vars.find(const_str_item_note) != item_vars.end() ) {
        return "*" + ret.str() + "*";
    } else {
        return ret.str();
    }
}

std::string item::display_name()
{
    if (charges > 0) {
        return string_format("%s (%d)", tname().c_str(), charges);
    } else if (contents.size() == 1 && contents[0].charges > 0) {
        return string_format("%s (%d)", tname().c_str(), contents[0].charges);
    } else {
        return tname();
    }
}

nc_color item::color() const
{
    if( is_null() )
        return c_black;
    if ( corpse != NULL && typeId() == "corpse" ) {
        return corpse->color;
    }
    return type->color;
}

int item::price() const
{
    if( is_null() ) {
        return 0;
    }

    int ret = type->price;
    for (size_t i = 0; i < contents.size(); i++) {
        ret += contents[i].price();
    }
    return ret;
}

// MATERIALS-TODO: add a density field to materials.json
int item::weight() const
{
    if (corpse != NULL && typeId() == "corpse" ) {
        int ret = 0;
        switch (corpse->size) {
            case MS_TINY:   ret =   1000;  break;
            case MS_SMALL:  ret =  40750;  break;
            case MS_MEDIUM: ret =  81500;  break;
            case MS_LARGE:  ret = 120000;  break;
            case MS_HUGE:   ret = 200000;  break;
        }
        if (made_of("veggy")) {
            ret /= 3;
        } else if (made_of("iron") || made_of("steel") || made_of("stone")) {
            ret *= 7;
        }
        return ret;
    }

    if( is_null() ) {
        return 0;
    }

    int ret = type->weight;

    if (count_by_charges()) {
        ret *= charges;
    } else if (type->is_gun() && charges >= 1) {
        ret += curammo->weight * charges;
    } else if (type->is_tool() && charges >= 1 && ammo_type() != "NULL") {
        if (typeId() == "adv_UPS_off" || typeId() == "adv_UPS_on" || has_flag("ATOMIC_AMMO") ||
            typeId() == "rm13_armor" || typeId() == "rm13_armor_on") {
            ret += item_controller->find_template(default_ammo(this->ammo_type()))->weight * charges / 500;
        } else {
            ret += item_controller->find_template(default_ammo(this->ammo_type()))->weight * charges;
        }
    }
    for (size_t i = 0; i < contents.size(); i++) {
        if (contents[i].is_gunmod() && contents[i].charges >= 1) {
            ret += contents[i].weight();
            ret += contents[i].curammo->weight * contents[i].charges;
        } else if (contents[i].charges <= 0) {
            ret += contents[i].weight();
        } else {
            if (contents[i].count_by_charges()) {
                ret += contents[i].weight();
            } else {
                ret += contents[i].weight() * contents[i].charges;
            }
        }
    }

// tool mods also add about a pound of weight
    if (has_flag("ATOMIC_AMMO")) {
        ret += 250;
    }

    return ret;
}

/*
 * precise_unit_volume: Returns the volume, multiplied by 1000.
 * 1: -except- ammo, since the game treats the volume of count_by_charge items as 1/stack_size of the volume defined in .json
 * 2: Ammo is also not totalled.
 * 3: gun mods -are- added to the total, since a modded gun is not a splittable thing, in an inventory sense
 * This allows one to obtain the volume of something consistent with game rules, with a precision that is lost
 * when a 2 volume bullet is divided by ???? and returned as an int.
 */
int item::precise_unit_volume() const
{
   return volume(true, true);
}

/*
 * note, the game currently has an undefined number of different scales of volume: items that are count_by_charges, and
 * everything else:
 *    everything else: volume = type->volume
 *   count_by_charges: volume = type->volume / stack_size
 * Also, this function will multiply count_by_charges items by the amount of charges before dividing by ???.
 * If you need more precision, precise_value = true will return a multiple of 1000
 * If you want to handle counting up charges elsewhere, unit value = true will skip that part,
 *   except for guns.
 * Default values are unit_value=false, precise_value=false
 */
int item::volume(bool unit_value, bool precise_value ) const
{
    int ret = 0;
    if (corpse != NULL && typeId() == "corpse" ) {
        switch (corpse->size) {
            case MS_TINY:
                ret = 2;
                break;
            case MS_SMALL:
                ret = 40;
                break;
            case MS_MEDIUM:
                ret = 75;
                break;
            case MS_LARGE:
                ret = 160;
                break;
            case MS_HUGE:
                ret = 600;
                break;
        }
        if ( precise_value == true ) {
            ret *= 1000;
        }
        return ret;
    }

    if( is_null()) {
        return 0;
    }

    ret = type->volume;

    if ( precise_value == true ) {
        ret *= 1000;
    }

    if (count_by_charges()) {
        if ( unit_value == false ) {
            ret *= charges;
        }
        ret /= max_charges();
    }

    if (is_gun()) {
        for (size_t i = 0; i < contents.size(); i++) {
            ret += contents[i].volume( false, precise_value );
        }
    }

// tool mods also add volume
    if (has_flag("ATOMIC_AMMO")) {
        ret += 1;
    }

    return ret;
}

int item::volume_contained()
{
    int ret = 0;
    for (size_t i = 0; i < contents.size(); i++)
        ret += contents[i].volume();
    return ret;
}

int item::attack_time()
{
    int ret = 65 + 4 * volume() + weight() / 60;
    return ret;
}

int item::damage_bash()
{
    int total = type->melee_dam;
    if( is_null() )
        return 0;
      total -= total * (damage * 0.1);
      if (total > 0) {
      return total;
      } else {
         return 0;
        }
}

int item::damage_cut() const
{
    int total = type->melee_cut;
    if (is_gun()) {
        for (size_t i = 0; i < contents.size(); i++) {
            if (contents[i].typeId() == "bayonet" || "pistol_bayonet"|| "sword_bayonet")
                return contents[i].type->melee_cut;
        }
    }
    if( is_null() )
        return 0;
    total -= total * (damage * 0.1);
      if (total > 0) {
      return total;
      } else {
         return 0;
        }
}

bool item::has_flag(std::string f) const
{
    bool ret = false;

    // first check for flags specific to item type
    // gun flags
    if (is_gun()) {
        if (mode == "MODE_AUX") {
            item const* gunmod = inspect_active_gunmod();
            if( gunmod != NULL )
                ret = gunmod->has_flag(f);
            if (ret) return ret;
        } else {
            for (size_t i = 0; i < contents.size(); i++) {
                // Don't report flags from active gunmods for the gun.
                if (contents[i].has_flag(f) && !contents[i].has_flag("MODE_AUX")) {
                    ret = true;
                    return ret;
                }
            }
        }
    }
    // other item type flags
    ret = type->item_tags.count(f);
    if (ret) {
        return ret;
    }

    // now check for item specific flags
    ret = item_tags.count(f);
    return ret;
}

bool item::contains_with_flag(std::string f) const
{
    bool ret = false;
    for (int k = 0; k < contents.size(); k++) {
        ret = contents[k].has_flag(f);
        if (ret) return ret;
    }
    return ret;
}

bool item::has_quality(std::string quality_id) const {
    return has_quality(quality_id, 1);
}

bool item::has_quality(std::string quality_id, int quality_value) const {
    bool ret = false;
    if ( !type->qualities.empty()){
        for(std::map<std::string, int>::const_iterator quality = type->qualities.begin(); quality != type->qualities.end(); ++quality){
            if(quality->first == quality_id && quality->second >= quality_value) {
                ret = true;
                break;
            }
        }
    }
    return ret;
}

bool item::has_technique(matec_id tech)
{
    return type->techniques.count(tech);
}

int item::has_gunmod(itype_id mod_type)
{
    if (!is_gun())
        return -1;
    for (size_t i = 0; i < contents.size(); i++)
        if (contents[i].is_gunmod() && contents[i].typeId() == mod_type)
            return i;
    return -1;
}

bool item::rotten()
{
    if (!is_food() || g == NULL)
        return false;
    it_comest* food = dynamic_cast<it_comest*>(type);
    if (food->spoils != 0) {
      const int now = g->turn;
      if ( last_rot_check+10 < now ) {
          const int since = ( last_rot_check == 0 ? bday : last_rot_check );
          const int until = ( fridge > 0 ? fridge : now );
          if ( since < until ) {
              // rot (outside of fridge) from bday/last_rot_check until fridge/now
              int old = rot;
              rot += get_rot_since( since, until );
              if (g->debugmon) g->add_msg("r: %s %d,%d %d->%d", type->id.c_str(), since, until, old, rot );
          }
          last_rot_check = now;

          if (fridge > 0) {
            // Flat 20%, rot from time of putting it into fridge up to now
            rot += (now - fridge) * 0.2;
            fridge = 0;
          }
      }
      return (rot > (signed int)food->spoils * 600);
    } else {
      return false;
    }
}

int item::brewing_time()
{
    float season_mult = ( (float)ACTIVE_WORLD_OPTIONS["SEASON_LENGTH"] ) / 14;
    if (typeId() == "flask_yeast")
        return 7200 * season_mult;
    unsigned int b_time = dynamic_cast<it_comest*>(type)->brewtime;
    int ret = b_time * season_mult;
    return ret;
}

bool item::ready_to_revive()
{
    if ( corpse == NULL || !corpse->has_flag(MF_REVIVES) || damage >= 4)
    {
        return false;
    }
    int age_in_hours = (int(g->turn) - bday) / (10 * 60);
    age_in_hours -= int((float)burnt / volume() * 24);
    if (damage > 0)
    {
        age_in_hours /= (damage + 1);
    }
    int rez_factor = 48 - age_in_hours;
    if (age_in_hours > 6 && (rez_factor <= 0 || one_in(rez_factor)))
    {
        return true;
    }
    return false;
}

bool item::goes_bad()
{
    if (!is_food())
        return false;
    it_comest* food = dynamic_cast<it_comest*>(type);
    return (food->spoils != 0);
}

bool item::count_by_charges() const
{
    if (is_ammo())
        return true;
    if (is_food()) {
        it_comest* food = dynamic_cast<it_comest*>(type);
        return (food->charges > 1);
    }
    return false;
}

long item::max_charges() const
{
    if(count_by_charges()) {
        return type->stack_size;
    } else {
        return 1;
    }
}

bool item::craft_has_charges()
{
    if (count_by_charges())
        return true;
    else if (ammo_type() == "NULL")
        return true;

    return false;
}

long item::num_charges()
{
    if (is_gun()) {
        if (mode == "MODE_AUX") {
            item* gunmod = active_gunmod();
            if (gunmod != NULL)
                return gunmod->charges;
        } else {
            return charges;
        }
    }
    if (is_gunmod() && mode == "MODE_AUX")
        return charges;
    return 0;
}

int item::weapon_value(player *p) const
{
 if( is_null() )
  return 0;

 int my_value = 0;
 if (is_gun()) {
  int gun_value = 14;
  it_gun* gun = dynamic_cast<it_gun*>(type);
  gun_value += gun->dmg_bonus;
  gun_value += int(gun->burst / 2);
  gun_value += int(gun->clip / 3);
  gun_value -= int(gun->dispersion / 5);
  gun_value *= (.5 + (.3 * p->skillLevel("gun")));
  gun_value *= (.3 + (.7 * p->skillLevel(gun->skill_used)));
  my_value += gun_value;
 }

 my_value += int(type->melee_dam * (1   + .3 * p->skillLevel("bashing") +
                                          .1 * p->skillLevel("melee")    ));

 my_value += int(type->melee_cut * (1   + .4 * p->skillLevel("cutting") +
                                          .1 * p->skillLevel("melee")    ));

 my_value += int(type->m_to_hit  * (1.2 + .3 * p->skillLevel("melee")));

 return my_value;
}

int item::melee_value(player *p)
{
 if( is_null() )
  return 0;

 int my_value = 0;
 my_value += int(type->melee_dam * (1   + .3 * p->skillLevel("bashing") +
                                          .1 * p->skillLevel("melee")    ));

 my_value += int(type->melee_cut * (1   + .4 * p->skillLevel("cutting") +
                                          .1 * p->skillLevel("melee")    ));

 my_value += int(type->m_to_hit  * (1.2 + .3 * p->skillLevel("melee")));

 return my_value;
}

int item::bash_resist() const
{
    int ret = 0;

    if (is_null())
        return 0;

    if (is_armor())
    {
        // base resistance
        it_armor* tmp = dynamic_cast<it_armor*>(type);
        material_type* cur_mat1 = material_type::find_material(tmp->m1);
        material_type* cur_mat2 = material_type::find_material(tmp->m2);
        int eff_thickness = ((tmp->thickness - damage <= 0) ? 1 : (tmp->thickness - damage));

        // assumes weighted sum of materials for items with 2 materials, 66% material 1 and 33% material 2
        if (cur_mat2->is_null())
        {
            ret = eff_thickness * (3 * cur_mat1->bash_resist());
        }
        else
        {
            ret = eff_thickness * (cur_mat1->bash_resist() + cur_mat1->bash_resist() + cur_mat2->bash_resist());
        }
    }
    else // for non-armor, just bash_resist
    {
        material_type* cur_mat1 = material_type::find_material(type->m1);
        material_type* cur_mat2 = material_type::find_material(type->m2);
        if (cur_mat2->is_null())
        {
            ret = 3 * cur_mat1->bash_resist();
        }
        else
        {
            ret = cur_mat1->bash_resist() + cur_mat1->bash_resist() + cur_mat2->bash_resist();
        }
    }

    return ret;
}

int item::cut_resist() const
{
    int ret = 0;

    if (is_null())
        return 0;

    if (is_armor())
        {
        it_armor* tmp = dynamic_cast<it_armor*>(type);
        material_type* cur_mat1 = material_type::find_material(tmp->m1);
        material_type* cur_mat2 = material_type::find_material(tmp->m2);
        int eff_thickness = ((tmp->thickness - damage <= 0) ? 1 : (tmp->thickness - damage));

        // assumes weighted sum of materials for items with 2 materials, 66% material 1 and 33% material 2
        if (cur_mat2->is_null())
        {
            ret = eff_thickness * (3 * cur_mat1->cut_resist());

        }
        else
        {
            ret = eff_thickness * (cur_mat1->cut_resist() + cur_mat1->cut_resist() + cur_mat2->cut_resist());
        }
    }
    else // for non-armor
    {
        material_type* cur_mat1 = material_type::find_material(type->m1);
        material_type* cur_mat2 = material_type::find_material(type->m2);
        if (cur_mat2->is_null())
        {
            ret = 3 * cur_mat1->cut_resist();
        }
        else
        {
            ret = cur_mat1->cut_resist() + cur_mat1->cut_resist() + cur_mat2->cut_resist();
        }
    }

    return ret;
}

int item::acid_resist() const
{
    int ret = 0;

    if (is_null())
        return 0;

    // similar weighted sum of acid resistances
    material_type* cur_mat1 = material_type::find_material(type->m1);
    material_type* cur_mat2 = material_type::find_material(type->m2);
    if (cur_mat2->is_null())
    {
        ret = 3 * cur_mat1->acid_resist();
    }
    else
    {
        ret = cur_mat1->acid_resist() + cur_mat1->acid_resist() + cur_mat2->acid_resist();
    }

    return ret;
}

bool item::is_two_handed(player *u)
{
    if (has_flag("ALWAYS_TWOHAND"))
    {
        return true;
    }
    return ((weight() / 113) > u->str_cur * 4);
}

bool item::made_of(std::string mat_ident) const
{
    if( is_null() )
        return false;

    if (corpse != NULL && typeId() == "corpse" )
        return (corpse->mat == mat_ident);

    return (type->m1 == mat_ident || type->m2 == mat_ident);
}

std::string item::get_material(int m) const
{
    if (corpse != NULL && typeId() == "corpse" ) {
        // corpses have only one material
        return m == 1 ? corpse->mat : "null";
    }

    if ( is_null())
        return "NULL type";

    return (m==2)?type->m2:type->m1;

}

bool item::made_of(phase_id phase) const
{
    if( is_null() )
        return false;

    return (type->phase == phase);
}

bool item::conductive() const
{
    if( is_null() )
        return false;

    material_type* cur_mat1 = material_type::find_material(type->m1);
    material_type* cur_mat2 = material_type::find_material(type->m2);

	//Looks ugly, but prevents "null" 2nd material from making weapon conductive
	//Unsure if there is a better way to determine 2nd material is "null"
	return (cur_mat1->elec_resist() <= 0 || (!(cur_mat2->ident() == "null") && cur_mat2->elec_resist() <= 0));
}

bool item::destroyed_at_zero_charges()
{
    return (is_ammo() || is_food());
}

bool item::is_var_veh_part() const
{
    if( is_null() )
        return false;

    return type->is_var_veh_part();
}

bool item::is_gun() const
{
    if( is_null() )
        return false;

    return type->is_gun();
}

bool item::is_silent() const
{
 if ( is_null() )
  return false;

 // So far only gun code uses this check
 return type->is_gun() && (
   noise() < 5 ||              // almost silent
   curammo->type == "bolt" || // crossbows
   curammo->type == "arrow" ||// bows
   curammo->type == "pebble" ||// sling[shot]
   curammo->type == "fishspear" ||// speargun spears
   curammo->type == "dart"     // blowguns and such
 );
}

bool item::is_gunmod() const
{
    if( is_null() )
        return false;

    return type->is_gunmod();
}

bool item::is_bionic() const
{
    if( is_null() )
        return false;

    return type->is_bionic();
}

bool item::is_ammo() const
{
    if( is_null() )
        return false;

    return type->is_ammo();
}

bool item::is_food(player const*u) const
{
    if (!u)
        return is_food();

    if( is_null() )
        return false;

    if (type->is_food())
        return true;

    if (u->has_bionic("bio_batteries") && is_ammo() &&
            (dynamic_cast<it_ammo*>(type))->type == "battery")
        return true;
    if (u->has_bionic("bio_furnace") && flammable() && typeId() != "corpse")
        return true;
    return false;
}

bool item::is_food_container(player const*u) const
{
    return (contents.size() >= 1 && contents[0].is_food(u));
}

bool is_edible(item i, player const*u)
{
    return (i.is_food(u) || i.is_food_container(u));
}

bool item::is_food() const
{
    if( is_null() )
        return false;

    if (type->is_food())
        return true;
    return false;
}

bool item::is_food_container() const
{
    return (contents.size() >= 1 && contents[0].is_food());
}

bool item::is_ammo_container() const
{
    return (contents.size() >= 1 && contents[0].is_ammo());
}

bool item::is_drink() const
{
    if( is_null() )
        return false;

    return type->is_food() && type->phase == LIQUID;
}

bool item::is_weap() const
{
    if( is_null() )
        return false;

    if (is_gun() || is_food() || is_ammo() || is_food_container() || is_armor() ||
            is_book() || is_tool() || is_bionic() || is_gunmod())
        return false;
    return (type->melee_dam > 7 || type->melee_cut > 5);
}

bool item::is_bashing_weapon() const
{
    if( is_null() )
        return false;

    return (type->melee_dam >= 8);
}

bool item::is_cutting_weapon() const
{
    if( is_null() )
        return false;

    return (type->melee_cut >= 8 && !has_flag("SPEAR"));
}

bool item::is_armor() const
{
    if( is_null() )
        return false;

    return type->is_armor();
}

bool item::is_book() const
{
    if( is_null() )
        return false;

    return type->is_book();
}

bool item::is_container() const
{
    if( is_null() )
        return false;

    return type->is_container();
}

bool item::is_watertight_container() const
{
    return ( is_container() != false && has_flag("WATERTIGHT") && has_flag("SEALS") );
}

bool item::is_funnel_container(unsigned int &bigger_than) const
{
    if ( ! is_watertight_container() ) {
        return false;
    }
    it_container *ct = dynamic_cast<it_container *>(type);
    // todo; consider linking funnel to item or -making- it an active item
    if ( ct->contains <= bigger_than ) {
        return false; // skip contents check, performance
    }
    if (
        contents.empty() ||
        contents[0].typeId() == "water" ||
        contents[0].typeId() == "water_acid" ||
        contents[0].typeId() == "water_acid_weak") {
        bigger_than = ct->contains;
        return true;
    }
    return false;
}

bool item::is_tool() const
{
    if( is_null() )
        return false;

    return type->is_tool();
}

bool item::is_software() const
{
    if( is_null() )
        return false;

    return type->is_software();
}

bool item::is_macguffin() const
{
    if( is_null() )
        return false;

    return type->is_macguffin();
}

bool item::is_stationary() const
{
    if( is_null() )
        return false;

    return type->is_stationary();
}

bool item::is_other() const
{
    if( is_null() )
        return false;

    return (!is_gun() && !is_ammo() && !is_armor() && !is_food() &&
            !is_food_container() && !is_tool() && !is_gunmod() && !is_bionic() &&
            !is_book() && !is_weap());
}

bool item::is_artifact() const
{
    if( is_null() )
        return false;

    return type->is_artifact();
}

int item::sort_rank() const
{
    // guns ammo weaps tools armor food med books mods other
    if (is_gun())
    {
        return 0;
    }
    else if (is_ammo())
    {
        return 1;
    }
    else if (is_weap()) // is_weap calls a lot of other stuff, so possible optimization candidate
    {
        return 2;
    }
    else if (is_tool())
    {
        return 3;
    }
    else if (is_armor())
    {
        return 4;
    }
    else if (is_food_container())
    {
        return 5;
    }
    else if (is_food())
    {
        it_comest* comest = dynamic_cast<it_comest*>(type);
        if (comest->comesttype != "MED")
        {
            return 5;
        }
        else
        {
            return 6;
        }
    }
    else if (is_book())
    {
        return 7;
    }
    else if (is_gunmod() || is_bionic())
    {
        return 8;
    }

    // "other" case
    return 9;
}

bool item::operator<(const item& other) const
{
    const item_category &cat_a = get_category();
    const item_category &cat_b = other.get_category();
    if(cat_a != cat_b) {
        return cat_a < cat_b;
    } else {
        const item *me = is_container() && !contents.empty() ? &contents[0] : this;
        const item *rhs = other.is_container() && !other.contents.empty() ? &other.contents[0] : &other;

        if (me->type->id == rhs->type->id)
        {
            return me->charges < rhs->charges;
        }
        else
        {
            return me->type->id < rhs->type->id;
        }
    }
}

int item::reload_time(player &u)
{
    int ret = 0;

    if (is_gun()) {
        it_gun* reloading = dynamic_cast<it_gun*>(type);
        ret = reloading->reload_time;
        if (charges == 0) {
            int spare_mag = has_gunmod("spare_mag");
            if (spare_mag != -1 && contents[spare_mag].charges > 0)
                ret -= int(double(ret) * 0.9);
        }
        double skill_bonus = double(u.skillLevel(reloading->skill_used)) * .075;
        if (skill_bonus > .75)
            skill_bonus = .75;
        ret -= int(double(ret) * skill_bonus);
    } else if (is_tool())
        ret = 100 + volume() + (weight() / 113);

    if (has_flag("STR_RELOAD"))
        ret -= u.str_cur * 20;
    if (ret < 25)
        ret = 25;
    ret += u.encumb(bp_hands) * 30;
    return ret;
}

item* item::active_gunmod()
{
    if( mode == "MODE_AUX" )
        for (size_t i = 0; i < contents.size(); i++)
            if (contents[i].is_gunmod() && contents[i].mode == "MODE_AUX")
                return &contents[i];
    return NULL;
}

item const* item::inspect_active_gunmod() const
{
    if (mode == "MODE_AUX")
    {
        for (size_t i = 0; i < contents.size(); ++i)
        {
            if (contents[i].is_gunmod() && contents[i].mode == "MODE_AUX")
            {
                return &contents[i];
            }
        }
    }
    return NULL;
}

void item::next_mode()
{
    if( mode == "NULL" )
    {
        if( has_flag("MODE_BURST") )
        {
            mode = "MODE_BURST";
        }
        else
        {
            // Enable the first mod with an AUX firing mode.
            for (size_t i = 0; i < contents.size(); i++)
            {
                if (contents[i].is_gunmod() && contents[i].has_flag("MODE_AUX"))
                {
                    mode = "MODE_AUX";
                    contents[i].mode = "MODE_AUX";
                    break;
                }
            }
        }
        // Doesn't have another mode.
    }
    else if( mode ==  "MODE_BURST" )
    {
        // Enable the first mod with an AUX firing mode.
        for (size_t i = 0; i < contents.size(); i++)
        {
            if (contents[i].is_gunmod() && contents[i].has_flag("MODE_AUX"))
            {
                mode = "MODE_AUX";
                contents[i].mode = "MODE_AUX";
                break;
            }
        }
        if (mode == "MODE_BURST")
            mode = "NULL";
    }
    else if( mode == "MODE_AUX")
    {
        size_t i = 0;
        // Advance to next aux mode, or if there isn't one, normal mode
        for (; i < contents.size(); i++)
        {
            if (contents[i].is_gunmod() && contents[i].mode == "MODE_AUX")
            {
                contents[i].mode = "NULL";
                break;
            }
        }
        for (i++; i < contents.size(); i++)
        {
            if (contents[i].is_gunmod() && contents[i].has_flag("MODE_AUX"))
            {
                contents[i].mode = "MODE_AUX";
                break;
            }
        }
        if (i == contents.size())
        {
            mode = "NULL";
        }
    }
}

int item::clip_size()
{
    if(is_gunmod() && has_flag("MODE_AUX"))
        return (dynamic_cast<it_gunmod*>(type))->clip;
    if (!is_gun())
        return 0;

    it_gun* gun = dynamic_cast<it_gun*>(type);
    int ret = gun->clip;
    for (size_t i = 0; i < contents.size(); i++) {
        if (contents[i].is_gunmod() && !contents[i].has_flag("MODE_AUX")) {
            int bonus = (ret * (dynamic_cast<it_gunmod*>(contents[i].type))->clip) / 100;
            ret = int(ret + bonus);
        }
    }
    return ret;
}

int item::dispersion()
{
    if (!is_gun())
        return 0;
    it_gun* gun = dynamic_cast<it_gun*>(type);
    int ret = gun->dispersion;
    for (size_t i = 0; i < contents.size(); i++) {
        if (contents[i].is_gunmod())
            ret += (dynamic_cast<it_gunmod*>(contents[i].type))->dispersion;
    }
    ret += damage * 4;
    if (ret < 0) ret = 0;
    return ret;
}

int item::gun_damage(bool with_ammo)
{
    if (is_gunmod() && mode == "MODE_AUX")
        return curammo->damage;
    if (!is_gun())
        return 0;
    if(mode == "MODE_AUX") {
        item* gunmod = active_gunmod();
        if(gunmod != NULL && gunmod->curammo != NULL)
            return gunmod->curammo->damage;
        else
            return 0;
    }
    it_gun* gun = dynamic_cast<it_gun*>(type);
    int ret = gun->dmg_bonus;
    if (with_ammo && curammo != NULL)
        ret += curammo->damage;
    for (size_t i = 0; i < contents.size(); i++) {
        if (contents[i].is_gunmod())
            ret += (dynamic_cast<it_gunmod*>(contents[i].type))->damage;
    }
    ret -= damage * 2;
    return ret;
}

int item::gun_pierce(bool with_ammo)
{
    if (is_gunmod() && mode == "MODE_AUX")
        return curammo->pierce;
    if (!is_gun())
        return 0;
    if(mode == "MODE_AUX") {
        item* gunmod = active_gunmod();
        if(gunmod != NULL && gunmod->curammo != NULL)
            return gunmod->curammo->pierce;
        else
            return 0;
    }
    it_gun* gun = dynamic_cast<it_gun*>(type);
    int ret = gun->pierce;
    if (with_ammo && curammo != NULL)
        ret += curammo->pierce;
    return ret;
}

int item::noise() const
{
    if (!is_gun())
        return 0;
    int ret = 0;
    if(mode == "MODE_AUX") {
        item const* gunmod = inspect_active_gunmod();
        if (gunmod && gunmod->curammo)
            ret = gunmod->curammo->damage;
    } else if (curammo)
        ret = curammo->damage;
    ret *= .8;
    if (ret >= 5) {
        ret += 20;
    }
    if(mode == "MODE_AUX") {
        return ret;
    }
    for (size_t i = 0; i < contents.size(); i++) {
        if (contents[i].is_gunmod())
            ret += (dynamic_cast<it_gunmod*>(contents[i].type))->loudness;
    }
    return ret;
}

int item::burst_size()
{
    if (!is_gun())
        return 0;
// No burst fire for gunmods right now.
    if(mode == "MODE_AUX")
        return 1;
    it_gun* gun = dynamic_cast<it_gun*>(type);
    int ret = gun->burst;
    for (size_t i = 0; i < contents.size(); i++) {
        if (contents[i].is_gunmod())
            ret += (dynamic_cast<it_gunmod*>(contents[i].type))->burst;
    }
    if (ret < 0)
        return 0;
    return ret;
}

int item::recoil(bool with_ammo)
{
    if (!is_gun())
        return 0;
// Just use the raw ammo recoil for now.
    if(mode == "MODE_AUX") {
        item* gunmod = active_gunmod();
        if (gunmod && gunmod->curammo)
            return gunmod->curammo->recoil;
        else
            return 0;
    }
    it_gun* gun = dynamic_cast<it_gun*>(type);
    int ret = gun->recoil;
    if (with_ammo && curammo)
        ret += curammo->recoil;
    for (size_t i = 0; i < contents.size(); i++) {
        if (contents[i].is_gunmod())
            ret += (dynamic_cast<it_gunmod*>(contents[i].type))->recoil;
    }
    ret += damage;
    return ret;
}

int item::range(player *p)
{
    if (!is_gun())
        return 0;
    // Just use the raw ammo range for now.
    // we do NOT want to use the parent gun's range.
    if(mode == "MODE_AUX") {
        item* gunmod = active_gunmod();
        if(gunmod && gunmod->curammo)
            return gunmod->curammo->range;
        else
            return 0;
    }

    // Ammoless weapons use weapon's range only
    if (has_flag("NO_AMMO") && !curammo) {
        return dynamic_cast<it_gun*>(type)->range;
    }

    int ret = (curammo ? dynamic_cast<it_gun*>(type)->range + curammo->range : 0);

    if (has_flag("CHARGE")) {
        ret = dynamic_cast<it_gun*>(type)->range + 5 + charges * 5;
    }

    if (has_flag("STR8_DRAW") && p) {
        if (p->str_cur < 4) { return 0; }
        if (p->str_cur < 8) {
            ret -= 2 * (8 - p->str_cur);
        }
    } else if (has_flag("STR10_DRAW") && p) {
        if (p->str_cur < 5) { return 0; }
        if (p->str_cur < 10) {
            ret -= 2 * (10 - p->str_cur);
        }
    } else if (has_flag("STR12_DRAW") && p) {
        if (p->str_cur < 6) { return 0; }
        if (p->str_cur < 12) {
            ret -= 2 * (12 - p->str_cur);
        }
    }

    if(ret < 0) { ret = 0; }
    return ret;
}


ammotype item::ammo_type() const
{
    if (is_gun()) {
        it_gun* gun = dynamic_cast<it_gun*>(type);
        ammotype ret = gun->ammo;
        for (size_t i = 0; i < contents.size(); i++) {
            if (contents[i].is_gunmod() && !contents[i].has_flag("MODE_AUX")) {
                it_gunmod* mod = dynamic_cast<it_gunmod*>(contents[i].type);
                if (mod->newtype != "NULL")
                    ret = mod->newtype;
            }
        }
        return ret;
    } else if (is_tool()) {
        it_tool* tool = dynamic_cast<it_tool*>(type);
        if (has_flag("ATOMIC_AMMO")) {
            return "plutonium";
        }
        return tool->ammo;
    } else if (is_ammo()) {
        it_ammo* amm = dynamic_cast<it_ammo*>(type);
        return amm->type;
    } else if (is_gunmod()) {
        it_gunmod* mod = dynamic_cast<it_gunmod*>(type);
        return mod->newtype;
    }
    return "NULL";
}

bool item::is_of_type_or_contains_it(const std::string &type_id) const
{
    if (type != NULL && type->id == type_id) {
        return true;
    }
    for (size_t i = 0; i < contents.size(); i++) {
        if (contents[i].is_of_type_or_contains_it(type_id)) {
            return true;
        }
    }
    return false;
}

bool item::is_of_ammo_type_or_contains_it(const ammotype &ammo_type_id) const
{
    const it_ammo *amm = dynamic_cast<const it_ammo *>(type);
    if (amm != NULL && amm->type == ammo_type_id) {
        return true;
    }
    for (size_t i = 0; i < contents.size(); i++) {
        if (contents[i].is_of_ammo_type_or_contains_it(ammo_type_id)) {
            return true;
        }
    }
    return false;
}

void remove_non_matching_types(std::vector<item*> &vec, const std::string &type)
{
    for (std::vector<item*>::iterator it = vec.begin(); it != vec.end(); ) {
        if ((*it)->is_of_type_or_contains_it(type)) {
            ++it;
        } else {
            it = vec.erase(it);
        }
    }
}

int item::pick_reload_ammo(player &u, bool interactive)
{
    if( is_null() ) {
        return INT_MIN;
    }

    if (!type->is_gun() && !type->is_tool()) {
        debugmsg("RELOADING NON-GUN NON-TOOL");
        return INT_MIN;
    }
    int has_spare_mag = has_gunmod ("spare_mag");

    std::vector<item *> am; // List of valid ammo

    if (type->is_gun()) {
        if(charges <= 0 && has_spare_mag != -1 && contents[has_spare_mag].charges > 0) {
            // Special return to use magazine for reloading.
            return INT_MIN + 1;
        }
        it_gun *tmp = dynamic_cast<it_gun *>(type);

        // If there's room to load more ammo into the gun or a spare mag, stash the ammo.
        // If the gun is partially loaded make sure the ammo matches.
        // If the gun is empty, either the spare mag is empty too and anything goes,
        // or the spare mag is loaded and we're doing a tactical reload.
        if (charges < clip_size() ||
            (has_spare_mag != -1 && contents[has_spare_mag].charges < tmp->clip)) {
            std::vector<item *> tmpammo = u.has_ammo(ammo_type());
            if (charges > 0) {
                // partially loaded, accept only ammo of the exact same type
                remove_non_matching_types(tmpammo, curammo->id);
            }
            am.insert(am.end(), tmpammo.begin(), tmpammo.end());
        }

        // ammo for gun attachments (shotgun attachments, grenade attachments, etc.)
        // for each attachment, find its associated ammo & append it to the ammo vector
        for (size_t i = 0; i < contents.size(); i++) {
            item &cont = contents[i];
            const it_gunmod *mod = dynamic_cast<it_gunmod *>(cont.type);
            if (mod == NULL || !cont.has_flag("MODE_AUX")) {
                // not a gunmod, or has no separate firing mode and can not be load
                continue;
            }
            if (cont.charges >= mod->clip) {
                // already fully loaded
                continue;
            }
            std::vector<item *> tmpammo = u.has_ammo(mod->newtype);
            if (cont.charges > 0) {
                // partially loaded, accept only ammo of the exact same type
                remove_non_matching_types(tmpammo, cont.curammo->id);
            }
            am.insert(am.end(), tmpammo.begin(), tmpammo.end());
        }
    } else { //non-gun.
        // this is probably a tool.  Check if it uses atomic power instead of batteries
        if (has_flag("ATOMIC_AMMO")) {
            am = u.has_ammo("plutonium");
        } else {
            am = u.has_ammo(ammo_type());
        }
    }

    if (am.empty()) {
        return INT_MIN;
    }
    if (am.size() == 1 || !interactive) {
        // Either only one valid choice or chosing for a NPC, just return the first.
        return u.get_item_position(am[0]);
    }

    // More than one option; list 'em and pick
    uimenu amenu;
    amenu.return_invalid = true;
    amenu.w_y = 0;
    amenu.w_x = 0;
    amenu.w_width = TERMX;
    // 40: = 4 * ammo stats colum (10 chars each)
    // 2: prefix from uimenu: hotkey + space in front of name
    // 4: borders: 2 char each ("| " and " |")
    const int namelen = TERMX - 2 - 40 - 4;
    std::string lastreload = "";

    if ( uistate.lastreload.find( ammo_type() ) != uistate.lastreload.end() ) {
        lastreload = uistate.lastreload[ ammo_type() ];
    }

    amenu.text = std::string(_("Choose ammo type:"));
    if (amenu.text.length() < namelen) {
        amenu.text += std::string(namelen - amenu.text.length(), ' ');
    } else {
        amenu.text.erase(namelen, amenu.text.length() - namelen);
    }
    // To cover the space in the header that is used by the hotkeys created by uimenu
    amenu.text.insert(0, "  ");
    //~ header of table that appears when reloading, each colum must contain exactly 10 characters
    amenu.text += _("| Damage  | Pierce  | Range   | Accuracy");
    // Stores the ammo ids (=item type, not ammo type) for the uistate
    std::vector<std::string> ammo_ids;
    for (size_t i = 0; i < am.size(); i++) {
        item &it = *am[i];
        it_ammo *ammo_def = dynamic_cast<it_ammo *>(it.type);
        // ammo_def == NULL means the item is a container,
        // containing the ammo, go through its content to find the ammo
        for (size_t j = 0; ammo_def == NULL && j < it.contents.size(); j++) {
            ammo_def = dynamic_cast<it_ammo *>(it.contents[j].type);
        }
        if (ammo_def == NULL) {
            debugmsg("%s: contains no ammo & is no ammo", it.tname().c_str());
            ammo_ids.push_back("");
            continue;
        }
        ammo_ids.push_back(ammo_def->id);
        // still show the container name, display_name adds the contents
        // to the name: "bottle of gasoline"
        std::string row = it.display_name();
        if (row.length() < namelen) {
            row += std::string(namelen - row.length(), ' ');
        } else {
            row.erase(namelen, row.length() - namelen);
        }
        row += string_format("| %-7d | %-7d | %-7d | %-7d",
                                ammo_def->damage, ammo_def->pierce, ammo_def->range,
                                100 - ammo_def->dispersion);
        amenu.addentry(i, true, i + 'a', row);
        if ( lastreload == ammo_def->id ) {
            amenu.selected = i;
        }
    }
    amenu.query();
    if (amenu.ret < 0 || amenu.ret >= am.size()) {
        // invalid selection / escaped from the menu
        return INT_MIN;
    }
    uistate.lastreload[ ammo_type() ] = ammo_ids[ amenu.ret ];
    return u.get_item_position(am[ amenu.ret ]);
}

bool item::reload(player &u, int pos)
{
 bool single_load = false;
 int max_load = 1;
 item *reload_target = NULL;
 item *ammo_to_use = &u.i_at(pos);
 item *ammo_container = NULL;

    // Handle ammo in containers, currently only gasoline
    if (ammo_to_use->is_container() && !ammo_to_use->contents.empty()) {
        ammo_container = ammo_to_use;
        ammo_to_use = &ammo_to_use->contents[0];
    }

 if (is_gun()) {
  // Reload using a spare magazine
  int spare_mag = has_gunmod("spare_mag");
  if (charges <= 0 && spare_mag != -1 &&
      u.weapon.contents[spare_mag].charges > 0) {
   charges = u.weapon.contents[spare_mag].charges;
   curammo = u.weapon.contents[spare_mag].curammo;
   u.weapon.contents[spare_mag].charges = 0;
   u.weapon.contents[spare_mag].curammo = NULL;
   return true;
  }

  // Determine what we're reloading, the gun, a spare magazine, or another gunmod.
  // Prefer the active gunmod if there is one
  item* gunmod = active_gunmod();
  if (gunmod && gunmod->ammo_type() == ammo_to_use->ammo_type() &&
      (gunmod->charges <= 0 || gunmod->curammo->id == ammo_to_use->typeId())) {
   reload_target = gunmod;
  // Then prefer the gun itself
  } else if (charges < clip_size() &&
             ammo_type() == ammo_to_use->ammo_type() &&
             (charges <= 0 || curammo->id == ammo_to_use->typeId())) {
   reload_target = this;
  // Then prefer a spare mag if present
  } else if (spare_mag != -1 &&
             ammo_type() == ammo_to_use->ammo_type() &&
             contents[spare_mag].charges != (dynamic_cast<it_gun*>(type))->clip &&
             (charges <= 0 || curammo->id == ammo_to_use->typeId())) {
   reload_target = &contents[spare_mag];
  // Finally consider other gunmods
  } else {
   for (ssize_t i = 0; i < (ssize_t)contents.size(); i++) {
    if (&contents[i] != gunmod && i != spare_mag && contents[i].is_gunmod() &&
        contents[i].has_flag("MODE_AUX") && contents[i].ammo_type() == ammo_to_use->ammo_type() &&
        (contents[i].charges <= (dynamic_cast<it_gunmod*>(contents[i].type))->clip ||
        (contents[i].charges <= 0 ||  contents[i].curammo->id == ammo_to_use->typeId()))) {
     reload_target = &contents[i];
     break;
    }
   }
  }

  if (reload_target == NULL)
   return false;

  if (reload_target->is_gun() || reload_target->is_gunmod()) {
   if (reload_target->is_gunmod() && reload_target->typeId() == "spare_mag") {
    // Use gun numbers instead of the mod if it's a spare magazine
    max_load = (dynamic_cast<it_gun*>(type))->clip;
    single_load = has_flag("RELOAD_ONE");
   } else {
    single_load = reload_target->has_flag("RELOAD_ONE");
    max_load = reload_target->clip_size();
   }
  }
 } else if (is_tool()) {
  it_tool* tool = dynamic_cast<it_tool*>(type);
  reload_target = this;
  single_load = false;
  max_load = tool->max_charges;
 } else
  return false;

 if (has_flag("DOUBLE_AMMO")) {
  max_load *= 2;
 }

 if (has_flag("ATOMIC_AMMO")) {
  max_load *= 100;
 }

 if (pos != INT_MIN) {
  // If the gun is currently loaded with a different type of ammo, reloading fails
  if ((reload_target->is_gun() || reload_target->is_gunmod()) &&
      reload_target->charges > 0 &&
      reload_target->curammo->id != ammo_to_use->typeId())
   return false;
  if (reload_target->is_gun() || reload_target->is_gunmod()) {
   if (!ammo_to_use->is_ammo()) {
    debugmsg("Tried to reload %s with %s!", tname().c_str(),
             ammo_to_use->tname().c_str());
    return false;
   }
   reload_target->curammo = dynamic_cast<it_ammo*>((ammo_to_use->type));
  }
  if (single_load || max_load == 1) { // Only insert one cartridge!
   reload_target->charges++;
   ammo_to_use->charges--;
  }
  else if (reload_target->typeId() == "adv_UPS_off" || reload_target->typeId() == "adv_UPS_on" || reload_target->has_flag("ATOMIC_AMMO") ||
           reload_target->typeId() == "rm13_armor" || reload_target->typeId() == "rm13_armor_on") {
      int charges_per_plut = 500;
      long max_plut = floor( static_cast<float>((max_load - reload_target->charges) / charges_per_plut) );
      int charges_used = std::min(ammo_to_use->charges, max_plut);
      reload_target->charges += (charges_used * charges_per_plut);
      ammo_to_use->charges -= charges_used;
  } else {
   reload_target->charges += ammo_to_use->charges;
   ammo_to_use->charges = 0;
   if (reload_target->charges > max_load) {
    // More rounds than the clip holds, put some back
    ammo_to_use->charges += reload_target->charges - max_load;
    reload_target->charges = max_load;
   }
  }
    if (ammo_to_use->charges == 0) {
        if (ammo_container != NULL) {
            ammo_container->contents.erase(ammo_container->contents.begin());
            // We just emptied a container, which might be part of stack,
            // but empty and non-empty containers should not stack, force
            // a re-stacking.
            u.inv.restack(&u);
        } else {
            u.i_rem(pos);
        }
    }
  return true;
 } else
  return false;
}

void item::use()
{
    if (charges > 0) {
        charges--;
    }
}

bool item::burn(int amount)
{
    burnt += amount;
    return (burnt >= volume() * 3);
}

bool item::flammable() const
{
    material_type* cur_mat1 = material_type::find_material(type->m1);
    material_type* cur_mat2 = material_type::find_material(type->m2);

    return ((cur_mat1->fire_resist() + cur_mat2->fire_resist()) <= 0);
}

std::string default_technique_name(technique_id tech)
{
 switch (tech) {
  case TEC_SWEEP: return _("Sweep attack");
  case TEC_PRECISE: return _("Precision attack");
  case TEC_BRUTAL: return _("Knock-back attack");
  case TEC_GRAB: return _("Grab");
  case TEC_WIDE: return _("Hit all adjacent monsters");
  case TEC_RAPID: return _("Rapid attack");
  case TEC_FEINT: return _("Feint");
  case TEC_THROW: return _("Throw");
  case TEC_BLOCK: return _("Block");
  case TEC_BLOCK_LEGS: return _("Leg block");
  case TEC_WBLOCK_1: return _("Weak block");
  case TEC_WBLOCK_2: return _("Parry");
  case TEC_WBLOCK_3: return _("Shield");
  case TEC_COUNTER: return _("Counter-attack");
  case TEC_BREAK: return _("Grab break");
  case TEC_DISARM: return _("Disarm");
  case TEC_DEF_THROW: return _("Defensive throw");
  case TEC_DEF_DISARM: return _("Defense disarm");
  case TEC_FLAMING: return    _("FLAMING");
  default: return "A BUG! (item.cpp:default_technique_name (default))";
 }
 return "A BUG! (item.cpp:default_technique_name)";
}

std::ostream & operator<<(std::ostream & out, const item * it)
{
    out << "item(";
    if(!it)
    {
        out << "NULL)";
        return out;
    }
    out << it->name << ")";
    return out;
}

std::ostream & operator<<(std::ostream & out, const item & it)
{
    out << (&it);
    return out;
}


itype_id item::typeId() const
{
    if (!type)
        return "null";
    return type->id;
}

item item::clone(bool rand) {
    return item(type, bday, rand);
}

bool item::getlight(float & luminance, int & width, int & direction, bool calculate_dimming ) const {
    luminance = 0;
    width = 0;
    direction = 0;
    if ( light.luminance > 0 ) {
        luminance = (float)light.luminance;
        if ( light.width > 0 ) { // width > 0 is a light arc
            width = light.width;
            direction = light.direction;
        }
        return true;
    } else {
        const int lumint = getlight_emit( calculate_dimming );
        if ( lumint > 0 ) {
            luminance = (float)lumint;
            return true;
        }
    }
    return false;
}

/*
 * Returns just the integer
 */
int item::getlight_emit(bool calculate_dimming) const {
    const int mult = 10; // woo intmath
    const int chargedrop = 5 * mult; // start dimming at 1/5th charge.

    int lumint = type->light_emission * mult;

    if ( lumint == 0 ) {
        return 0;
    }
    if ( calculate_dimming && has_flag("CHARGEDIM") && is_tool()) {
        it_tool * tool = dynamic_cast<it_tool *>(type);
        int maxcharge = tool->max_charges;
        if ( maxcharge > 0 ) {
            lumint = ( type->light_emission * chargedrop * charges ) / maxcharge;
        }
    }
    if ( lumint > 4 && lumint < 10 ) {
        lumint = 10;
    }
    return lumint / 10;
}

// How much more of this liquid can be put in this container
int item::get_remaining_capacity_for_liquid(const item &liquid, LIQUID_FILL_ERROR &error) const
{
    error = L_ERR_NONE;

    if (liquid.is_ammo() && (is_tool() || is_gun())) {
        // for filling up chainsaws, jackhammers and flamethrowers
        ammotype ammo = "NULL";
        int max = 0;

        if (is_tool()) {
            it_tool *tool = dynamic_cast<it_tool *>(type);
            ammo = tool->ammo;
            max = tool->max_charges;
        } else {
            it_gun *gun = dynamic_cast<it_gun *>(type);
            ammo = gun->ammo;
            max = gun->clip;
        }

        ammotype liquid_type = liquid.ammo_type();

        if (ammo != liquid_type) {
            error = L_ERR_NOT_CONTAINER;
            return 0;
        }

        if (max <= 0 || charges >= max) {
            error = L_ERR_FULL;
            return 0;
        }

        if (charges > 0 && curammo != NULL && curammo->id != liquid.type->id) {
            error = L_ERR_NO_MIX;
            return 0;
        }
        return max - charges;
    }

    if (!is_container()) {
        error = L_ERR_NOT_CONTAINER;
        return 0;
    }

    if (contents.empty()) {
        if (!has_flag("WATERTIGHT")) { // invalid container types
            error = L_ERR_NOT_WATERTIGHT;
            return 0;
        } else if (!has_flag("SEALS")) {
            error = L_ERR_NOT_SEALED;
            return 0;
        }
    } else { // Not empty
        if (contents[0].type->id != liquid.type->id) {
            error = L_ERR_NO_MIX;
            return 0;
        }
    }

    it_container *container = dynamic_cast<it_container *>(type);
    int total_capacity = container->contains;

    if (liquid.is_food()) {
        it_comest *tmp_comest = dynamic_cast<it_comest *>(liquid.type);
        total_capacity = container->contains * tmp_comest->charges;
    } else if (liquid.is_ammo()) {
        it_ammo *tmp_ammo = dynamic_cast<it_ammo *>(liquid.type);
        total_capacity = container->contains * tmp_ammo->count;
    }

    int remaining_capacity = total_capacity;
    if (!contents.empty()) {
        remaining_capacity -= contents[0].charges;
    }

    if (remaining_capacity <= 0) {
        error = L_ERR_FULL;
        return 0;
    }

    return remaining_capacity;
}

int item::amount_of(const itype_id &it, bool used_as_tool) const
{
    int count = 0;
    // Check that type matches, and (if not used as tool), it
    // is not a pseudo item.
    if (type->id == it && (used_as_tool || !has_flag("PSEUDO"))) {
        if (contents.empty()) {
            // Only use empty container
            count++;
        }
    }
    for (size_t k = 0; k < contents.size(); k++) {
        count += contents[k].amount_of(it, used_as_tool);
    }
    return count;
}

const item_category &item::get_category() const
{
    if(is_container() && !contents.empty()) {
        return contents[0].get_category();
    }
    if(type != 0) {
        if(type->category == 0) {
            // Category not set? Set it now.
            itype *t = const_cast<itype *>(type);
            t->category = item_controller->get_category(item_controller->calc_category(t));
        }
        return *type->category;
    }
    // null-item -> null-category
    static item_category null_category;
    return null_category;
}

bool item_matches_locator(const item &it, const itype_id &id, int) {
    return it.typeId() == id;
}
bool item_matches_locator(const item &, int locator_pos, int item_pos) {
    return item_pos == locator_pos;
}
bool item_matches_locator(const item &it, char invlet, int) {
    return it.invlet == invlet;
}

iteminfo::iteminfo(std::string Type, std::string Name, std::string Fmt, double Value, bool _is_int, std::string Plus, bool NewLine, bool LowerIsBetter, bool DrawName) {
    sType = Type;
    sName = Name;
    sFmt = Fmt;
    is_int = _is_int;
    dValue = Value;
    std::stringstream convert;
    if (_is_int) {
        int dIn0i = int(Value);
        convert << dIn0i;
    } else {
        convert.precision(2);
        convert << std::fixed << Value;
    }
    sValue = convert.str();
    sPlus = Plus;
    bNewLine = NewLine;
    bLowerIsBetter = LowerIsBetter;
    bDrawName = DrawName;
}<|MERGE_RESOLUTION|>--- conflicted
+++ resolved
@@ -772,14 +772,9 @@
  if ( !type->qualities.empty()){
     for(std::map<std::string, int>::const_iterator quality = type->qualities.begin();
         quality != type->qualities.end(); ++quality){
-<<<<<<< HEAD
-        dump->push_back(iteminfo("QUALITIES", "", string_format(_("Has %s quality of level %d."),
-                                 qualities[quality->first].name.c_str(), quality->second)));
-=======
         dump->push_back(iteminfo("QUALITIES", "", string_format(_("Has level %d %s quality."),
                                  quality->second,
                                  qualities[quality->first].name.c_str())));
->>>>>>> 24436382
     }
  }
 

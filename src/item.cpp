--- conflicted
+++ resolved
@@ -750,14 +750,9 @@
     };
 
     if( !is_null() ) {
-<<<<<<< HEAD
         if (parts->test(iteminfo_parts::BASE_CATEGORY) )
             info.push_back( iteminfo( "BASE", _( "Category: " ), "<header>" + get_category().name + "</header>",
                                       -999, true, "", false ) );
-=======
-        info.push_back( iteminfo( "BASE", _( "Category: " ), "<header>" + get_category().name() + "</header>",
-                                  -999, true, "", false ) );
->>>>>>> a4415553
         const int price_preapoc = price( false ) * batch;
         const int price_postapoc = price( true ) * batch;
         if (parts->test(iteminfo_parts::BASE_PRICE) )
@@ -855,11 +850,7 @@
         if( count_by_charges() && !is_food() && parts->test(iteminfo_parts::BASE_AMOUNT)) {
             info.push_back( iteminfo( "BASE", _( "Amount: " ), "<num>", charges * batch, true, "", true, false, true ) );
         }
-<<<<<<< HEAD
         if( debug == true && parts->test(iteminfo_parts::BASE_DEBUG)) {
-=======
-        if( debug ) {
->>>>>>> a4415553
             if( g != NULL ) {
                 info.push_back( iteminfo( "BASE", _( "age: " ), "",
                                           to_hours<int>( age() ), true, "", true, true ) );
@@ -901,14 +892,9 @@
             info.push_back( iteminfo( "FOOD", _( "Enjoyability: " ), "", g->u.fun_for( *food_item ).first ) );
         }
 
-<<<<<<< HEAD
         if (parts->test(iteminfo_parts::FOOD_PORTIONS))
             info.push_back( iteminfo( "FOOD", _( "Portions: " ), "", abs( int( food_item->charges ) * batch ) ) );
         if( food_item->corpse != NULL && ( debug == true || ( g != NULL &&
-=======
-        info.push_back( iteminfo( "FOOD", _( "Portions: " ), "", abs( int( food_item->charges ) * batch ) ) );
-        if( food_item->corpse != NULL && ( debug || ( g != NULL &&
->>>>>>> a4415553
                                            ( g->u.has_bionic( bionic_id( "bio_scent_vision" ) ) || g->u.has_trait( trait_id( "CARNIVORE" ) ) ||
                                              g->u.has_artifact_with( AEP_SUPER_CLAIRVOYANCE ) ) ) ) 
                                       && parts->test(iteminfo_parts::FOOD_SMELL) ) {
@@ -1114,7 +1100,6 @@
             info.emplace_back( "GUN", space + _( "Maximum range: " ), "<num>", max_gun_range );
         }
 
-<<<<<<< HEAD
         if (parts->test(iteminfo_parts::GUN_AIMING_STATS)) {
             info.emplace_back("GUN", _("Base aim speed: "), "<num>", g->u.aim_per_move(*mod, MAX_RECOIL), true, "", true, true);
             for (const aim_type type : g->u.get_aim_types(*mod)) {
@@ -1130,13 +1115,6 @@
                 int aim_mv = g->u.gun_engagement_moves(*mod, type.threshold);
                 info.emplace_back("GUN", _("Time to reach aim level: "), _("<num> seconds"),
                     TICKS_TO_SECONDS(aim_mv), false, "", true, true);
-=======
-        info.emplace_back( "GUN", _( "Base aim speed: " ), "<num>", g->u.aim_per_move( *mod, MAX_RECOIL ), true, "", true, true );
-        for( const aim_type& type : g->u.get_aim_types( *mod ) ) {
-            // Nameless aim levels don't get an entry.
-            if( type.name.empty() ) {
-                continue;
->>>>>>> a4415553
             }
         }
 

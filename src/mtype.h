--- conflicted
+++ resolved
@@ -66,13 +66,8 @@
     mon_human_snail, mon_twisted_body, mon_vortex,
     // Subspace monsters
     mon_flying_polyp, mon_hunting_horror, mon_mi_go, mon_yugg, mon_gelatin,
-<<<<<<< HEAD
     mon_flaming_eye, mon_kreck, mon_gracke, mon_blank, mon_gozu, mon_shadow, mon_breather_hub,
-    mon_breather, mon_shadow_snake, mon_shoggoth,
-=======
-    mon_flaming_eye, mon_kreck, mon_gracke, mon_blank, mon_gozu, mon_shadow, mon_breather_hub, mon_darkman,
-    mon_breather, mon_shadow_snake,
->>>>>>> dce396da
+    mon_darkman, mon_breather, mon_shadow_snake, mon_shoggoth,
     // Cult, lobotomized creatures that are human/undead hybrids
     mon_dementia, mon_homunculus, mon_blood_sacrifice, mon_flesh_angel,
     // Robots

--- conflicted
+++ resolved
@@ -1852,10 +1852,7 @@
     return 1;
 }
 
-<<<<<<< HEAD
-static bool valid_fabric(player *p, item *it, bool)
-=======
-int iuse::rechargeable_battery(player *p, item *it, bool t)
+int iuse::rechargeable_battery(player *p, item *, bool)
 {
     int pos = g->inv_type(_("Modify what?"), IC_TOOL);
     item* modded = &(p->i_at(pos));
@@ -1890,8 +1887,7 @@
     return 1;
 }
 
-static bool valid_fabric(player *p, item *it, bool t)
->>>>>>> e1d67d59
+static bool valid_fabric(player *p, item *it, bool)
 {
     if (it->type->id == "null") {
         g->add_msg_if_player(p, _("You do not have that item!"));
@@ -4671,14 +4667,9 @@
     return 0;
 }
 
-<<<<<<< HEAD
 int iuse::matchbomb(player *p, item *it, bool)
 {
     if (p->is_underwater()) {
-=======
-int iuse::matchbomb(player *p, item *it, bool t)
- { if (p->is_underwater()) {
->>>>>>> e1d67d59
         g->add_msg_if_player(p, _("You can't do that while underwater."));
         return 0;
     }

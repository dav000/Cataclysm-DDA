--- conflicted
+++ resolved
@@ -4513,14 +4513,8 @@
             break;
 
             case AEA_FIREBALL: {
-<<<<<<< HEAD
-                tripoint fireball = g->look_around();
-                if( fireball != tripoint_min ) {
-                    g->explosion( fireball, 180, 0.5, true );
-=======
                 if( const cata::optional<tripoint> fireball = g->look_around() ) {
-                    g->explosion( *fireball, 24, 0.5, true );
->>>>>>> 6ae7306c
+                    g->explosion( *fireball, 180, 0.5, true );
                 }
             }
             break;

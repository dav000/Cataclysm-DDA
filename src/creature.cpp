#include "item.h"
#include "creature.h"
#include "output.h"
#include "game.h"
#include "messages.h"
#include <algorithm>
#include <numeric>
#include <cmath>
#include <map>

static std::map<int, std::map<body_part, double> > default_hit_weights = {
    {
        -1, /* attacker smaller */
        {   { bp_eyes, 0.f },
            { bp_head, 0.f },
            { bp_torso, 55.f },
            { bp_arm_l, 18.f },
            { bp_arm_r, 18.f },
            { bp_leg_l, 28.f },
            { bp_leg_r, 28.f }
        }
    },
    {
        0, /* attacker equal size */
        {   { bp_eyes, 10.f },
            { bp_head, 20.f },
            { bp_torso, 55.f },
            { bp_arm_l, 28.f },
            { bp_arm_r, 28.f },
            { bp_leg_l, 18.f },
            { bp_leg_r, 18.f }
        }
    },
    {
        1, /* attacker larger */
        {   { bp_eyes, 5.f },
            { bp_head, 25.f },
            { bp_torso, 55.f },
            { bp_arm_l, 28.f },
            { bp_arm_r, 28.f },
            { bp_leg_l, 10.f },
            { bp_leg_r, 10.f }
        }
    }
};

struct weight_compare {
    bool operator() (const std::pair<body_part, double> &left,
                     const std::pair<body_part, double> &right)
    {
        return left.second < right.second;
    }
};

Creature::Creature()
{
    str_max = 0;
    dex_max = 0;
    per_max = 0;
    int_max = 0;
    str_cur = 0;
    dex_cur = 0;
    per_cur = 0;
    int_cur = 0;
    healthy = 0;
    healthy_mod = 0;
    moves = 0;
    pain = 0;
    killer = NULL;
    speed_base = 100;

    reset_bonuses();

    fake = false;
}

Creature::~Creature()
{
}

void Creature::normalize()
{
}

void Creature::reset()
{
    reset_bonuses();
    reset_stats();
}
void Creature::reset_bonuses()
{
    // Reset all bonuses to 0 and mults to 1.0
    str_bonus = 0;
    dex_bonus = 0;
    per_bonus = 0;
    int_bonus = 0;

    num_blocks = 1;
    num_dodges = 1;
    num_blocks_bonus = 0;
    num_dodges_bonus = 0;

    armor_bash_bonus = 0;
    armor_cut_bonus = 0;

    speed_bonus = 0;
    dodge_bonus = 0;
    block_bonus = 0;
    hit_bonus = 0;
    bash_bonus = 0;
    cut_bonus = 0;

    bash_mult = 1.0f;
    cut_mult = 1.0f;

    melee_quiet = false;
    grab_resist = 0;
    throw_resist = 0;
}

void Creature::reset_stats()
{
    // Reset our stats to normal levels
    // Any persistent buffs/debuffs will take place in disease.h,
    // player::suffer(), etc.

    // repopulate the stat fields
    str_cur = str_max + get_str_bonus();
    dex_cur = dex_max + get_dex_bonus();
    per_cur = per_max + get_per_bonus();
    int_cur = int_max + get_int_bonus();

    // Floor for our stats.  No stat changes should occur after this!
    if (dex_cur < 0) {
        dex_cur = 0;
    }
    if (str_cur < 0) {
        str_cur = 0;
    }
    if (per_cur < 0) {
        per_cur = 0;
    }
    if (int_cur < 0) {
        int_cur = 0;
    }
}

void Creature::process_turn()
{
    process_effects();

    // Call this in case any effects have changed our stats
    reset_stats();

    // add an appropriate number of moves
    moves += get_speed();
}

// MF_DIGS or MF_CAN_DIG and diggable terrain
bool Creature::digging() const
{
    return false;
}

/*
 * Damage-related functions
 */

int Creature::deal_melee_attack(Creature *source, int hitroll)
{
    int dodgeroll = dodge_roll();
    int hit_spread = hitroll - dodgeroll;
    bool missed = hit_spread <= 0;

    if (missed) {
        dodge_hit(source, hit_spread);
        return hit_spread;
    }

    return hit_spread;
}

void Creature::deal_melee_hit(Creature *source, int hit_spread, bool critical_hit,
                              const damage_instance &dam, dealt_damage_instance &dealt_dam)
{
    damage_instance d = dam; // copy, since we will mutate in block_hit

    body_part bp_hit = select_body_part(source, hit_spread);
    block_hit(source, bp_hit, d);

    // Bashing crit
    if (critical_hit) {
        int turns_stunned = (d.type_damage(DT_BASH) + hit_spread) / 20;
        if (turns_stunned > 6) {
            turns_stunned = 6;
        }
        if (turns_stunned > 0) {
            add_effect("stunned", turns_stunned);
        }
    }

    // Stabbing effects
    int stab_moves = rng(d.type_damage(DT_STAB) / 2, d.type_damage(DT_STAB) * 1.5);
    if (critical_hit) {
        stab_moves *= 1.5;
    }
    if (stab_moves >= 150) {
        if (is_player() && (!g->u.has_trait("LEG_TENT_BRACE") || g->u.footwear_factor() == 1 ||
                            (g->u.footwear_factor() == .5 && one_in(2))) ) {
            // can the player force their self to the ground? probably not.
            source->add_msg_if_npc( m_bad, _("<npcname> forces you to the ground!"));
        } else {
            source->add_msg_player_or_npc( m_good, _("You force %s to the ground!"),
                                           _("<npcname> forces %s to the ground!"),
                                           disp_name().c_str() );
        }
        if (!g->u.has_trait("LEG_TENT_BRACE") || g->u.footwear_factor() == 1 ||
            (g->u.footwear_factor() == .5 && one_in(2))) {
            add_effect("downed", 1);
            mod_moves(-stab_moves / 2);
        }
    } else {
        mod_moves(-stab_moves);
    }

    on_gethit(source, bp_hit, d); // trigger on-gethit events
    dealt_dam = deal_damage(source, bp_hit, d);
    dealt_dam.bp_hit = bp_hit;
}

// TODO: check this over, see if it's right
/**
 * Attempts to harm a creature with a projectile.
 *
 * @param source Pointer to the creature who shot the projectile.
 * @param missed_by Deviation of the projectile.
 * @param proj Reference to the projectile hitting the creature.
 * @param dealt_dam A reference storing the damage dealt.
 * @return 0 signals that the projectile should stop,
 *         1 signals that the projectile should not stop (i.e. dodged, passed through).
 */
int Creature::deal_projectile_attack(Creature *source, double missed_by,
                                     const projectile &proj, dealt_damage_instance &dealt_dam)
{
    bool u_see_this = g->u_see(this);
    body_part bp_hit;

    // do 10,speed because speed could potentially be > 10000
    if (dodge_roll() >= dice(10, proj.speed)) {
        if (is_player())
            add_msg(_("You dodge %s projectile!"),
                    source->disp_name(true).c_str());
        else if (u_see_this)
            add_msg(_("%s dodges %s projectile."),
                    disp_name().c_str(), source->disp_name(true).c_str());
        return 1;
    }

    // Bounce applies whether it does damage or not.
    if (proj.proj_effects.count("BOUNCE")) {
        add_effect("bounced", 1);
    }

    double hit_value = missed_by + rng_float(-0.5, 0.5);
    // headshots considered elsewhere
    if (hit_value <= 0.4) {
        bp_hit = bp_torso;
    } else if (one_in(4)) {
        if( one_in(2)) {
            bp_hit = bp_leg_l;
        } else {
            bp_hit = bp_leg_r;
        }
    } else {
        if( one_in(2)) {
            bp_hit = bp_arm_l;
        } else {
            bp_hit = bp_arm_r;
        }
    }

    double monster_speed_penalty = std::max(double(get_speed()) / 80., 1.0);
    double goodhit = missed_by / monster_speed_penalty;
    double damage_mult = 1.0;

    std::string message = "";
    game_message_type gmtSCTcolor = m_neutral;

    if (goodhit <= .1) {
        message = _("Headshot!");
        source->add_msg_if_player(m_good, message.c_str());
        gmtSCTcolor = m_headshot;
        damage_mult *= rng_float(2.45, 3.35);
        bp_hit = bp_head; // headshot hits the head, of course
    } else if (goodhit <= .2) {
        message = _("Critical!");
        source->add_msg_if_player(m_good, message.c_str());
        gmtSCTcolor = m_critical;
        damage_mult *= rng_float(1.75, 2.3);
    } else if (goodhit <= .4) {
        message = _("Good hit!");
        source->add_msg_if_player(m_good, message.c_str());
        gmtSCTcolor = m_good;
        damage_mult *= rng_float(1, 1.5);
    } else if (goodhit <= .6) {
        damage_mult *= rng_float(0.5, 1);
    } else if (goodhit <= .8) {
        message = _("Grazing hit.");
        source->add_msg_if_player(m_good, message.c_str());
        gmtSCTcolor = m_grazing;
        damage_mult *= rng_float(0, .25);
    } else {
        damage_mult *= 0;
    }

    // copy it, since we're mutating
    damage_instance impact = proj.impact;
    if( item(proj.ammo->id, 0).has_flag("NOGIB") ) {
        impact.add_effect("NOGIB");
    }
    impact.mult_damage(damage_mult);

    dealt_dam = deal_damage(source, bp_hit, impact);
    dealt_dam.bp_hit = bp_hit;

    // Apply ammo effects to target.
    const std::string target_material = get_material();
    if (proj.proj_effects.count("FLAME")) {
        if (0 == target_material.compare("veggy") || 0 == target_material.compare("cotton") ||
            0 == target_material.compare("wool") || 0 == target_material.compare("paper") ||
            0 == target_material.compare("wood" ) ) {
            add_effect("onfire", rng(8, 20));
        } else if (0 == target_material.compare("flesh") || 0 == target_material.compare("iflesh") ) {
            add_effect("onfire", rng(5, 10));
        }
    } else if (proj.proj_effects.count("INCENDIARY") ) {
        if (0 == target_material.compare("veggy") || 0 == target_material.compare("cotton") ||
            0 == target_material.compare("wool") || 0 == target_material.compare("paper") ||
            0 == target_material.compare("wood") ) {
            add_effect("onfire", rng(2, 6));
        } else if ( (0 == target_material.compare("flesh") || 0 == target_material.compare("iflesh") ) &&
                    one_in(4) ) {
            add_effect("onfire", rng(1, 4));
        }
    } else if (proj.proj_effects.count("IGNITE")) {
        if (0 == target_material.compare("veggy") || 0 == target_material.compare("cotton") ||
            0 == target_material.compare("wool") || 0 == target_material.compare("paper") ||
            0 == target_material.compare("wood") ) {
            add_effect("onfire", rng(6, 6));
        } else if (0 == target_material.compare("flesh") || 0 == target_material.compare("iflesh") ) {
            add_effect("onfire", rng(10, 10));
        }
    }
    int stun_strength = 0;
    if (proj.proj_effects.count("BEANBAG")) {
        stun_strength = 4;
    }
    if(proj.proj_effects.count("WHIP")) {
        stun_strength = rng(4, 10);
    }
    if (proj.proj_effects.count("LARGE_BEANBAG")) {
        stun_strength = 16;
    }
    if( stun_strength > 0 ) {
        switch( get_size() ) {
        case MS_TINY:
            stun_strength *= 4;
            break;
        case MS_SMALL:
            stun_strength *= 2;
            break;
        case MS_MEDIUM:
        default:
            break;
        case MS_LARGE:
            stun_strength /= 2;
            break;
        case MS_HUGE:
            stun_strength /= 4;
            break;
        }
        add_effect( "stunned", rng(stun_strength / 2, stun_strength) );
    }

    if(u_see_this) {
        if (damage_mult == 0) {
            if(source != NULL) {
                add_msg(source->is_player() ? _("You miss!") : _("The shot misses!"));
            }
        } else if (dealt_dam.total_damage() == 0) {
            add_msg(_("The shot reflects off %s %s!"), disp_name(true).c_str(),
                    skin_name().c_str());
        } else if (source != NULL) {
            if (source->is_player()) {
                //player hits monster ranged
                nc_color color;
                std::string health_bar = "";
                get_HP_Bar(dealt_dam.total_damage(), this->get_hp_max(), color, health_bar, true);

                SCT.add(this->xpos(),
                        this->ypos(),
                        direction_from(0, 0, this->xpos() - source->xpos(), this->ypos() - source->ypos()),
                        health_bar, m_good,
                        message, gmtSCTcolor);

                if (this->get_hp() > 0) {
                    get_HP_Bar(this->get_hp(), this->get_hp_max(), color, health_bar, true);

                    SCT.add(this->xpos(),
                            this->ypos(),
                            direction_from(0, 0, this->xpos() - source->xpos(), this->ypos() - source->ypos()),
                            health_bar, m_good,
                            //~ “hit points”, used in scrolling combat text
                            _("hp"), m_neutral,
                            "hp");
                } else {
                    SCT.removeCreatureHP();
                }

                add_msg(m_good, _("You hit the %s for %d damage."),
                        disp_name().c_str(), dealt_dam.total_damage());

            } else if(this->is_player()) {
                //monster hits player ranged
                //~ Hit message. 1$s is bodypart name in accusative. 2$d is damage value.
                add_msg_if_player(m_bad, _( "You were hit in the %1$s for %2$d damage." ),
                                  body_part_name_accusative(bp_hit).c_str( ),
                                  dealt_dam.total_damage());
            } else if( u_see_this ) {
                add_msg(_("%s shoots %s."),
                        source->disp_name().c_str(), disp_name().c_str());
            }
        }
    }
    if (this->is_dead_state()) {
        this->die(source);
    }
    return 0;
}

dealt_damage_instance Creature::deal_damage(Creature *source, body_part bp,
        const damage_instance &dam)
{
    int total_damage = 0;
    int total_pain = 0;
    damage_instance d = dam; // copy, since we will mutate in absorb_hit

    std::vector<int> dealt_dams(NUM_DT, 0);

    absorb_hit(bp, d);

    // add up all the damage units dealt
    int cur_damage;
    for (std::vector<damage_unit>::const_iterator it = d.damage_units.begin();
         it != d.damage_units.end(); ++it) {
        cur_damage = 0;
        deal_damage_handle_type(*it, bp, cur_damage, total_pain);
        if (cur_damage > 0) {
            dealt_dams[it->type] += cur_damage;
            total_damage += cur_damage;
        }
    }

    mod_pain(total_pain);
    if( dam.effects.count("NOGIB") ) {
        total_damage = std::min( total_damage, get_hp() + 1 );
    }

    apply_damage(source, bp, total_damage);
    if( is_dead_state() ) {
        die( source );
    }
    return dealt_damage_instance(dealt_dams);
}
void Creature::deal_damage_handle_type(const damage_unit &du, body_part, int &damage, int &pain)
{
    // Apply damage multiplier from critical hits or grazes after all other modifications.
    const int adjusted_damage = du.amount * du.damage_multiplier;
    switch (du.type) {
    case DT_BASH:
        damage += adjusted_damage;
        // add up pain before using mod_pain since certain traits modify that
        pain += adjusted_damage / 4;
        mod_moves(-rng(0, damage * 2)); // bashing damage reduces moves
        break;
    case DT_CUT:
        damage += adjusted_damage;
        pain += (adjusted_damage + sqrt(double(adjusted_damage))) / 4;
        break;
    case DT_STAB: // stab differs from cut in that it ignores some armor
        damage += adjusted_damage;
        pain += (adjusted_damage + sqrt(double(adjusted_damage))) / 4;
        break;
    case DT_HEAT: // heat damage sets us on fire sometimes
        damage += adjusted_damage;
        pain += adjusted_damage / 4;
        if( rng(0, 100) < adjusted_damage ) {
            add_effect("onfire", rng(1, 3));
        }
        break;
    case DT_ELECTRIC: // electrical damage slows us a lot
        damage += adjusted_damage;
        pain += adjusted_damage / 4;
        mod_moves(-adjusted_damage * 100);
        break;
    case DT_COLD: // cold damage slows us a bit and hurts less
        damage += adjusted_damage;
        pain += adjusted_damage / 6;
        mod_moves(-adjusted_damage * 80);
        break;
    default:
        damage += adjusted_damage;
        pain += adjusted_damage / 4;
    }
}

/*
 * State check functions
 */

bool Creature::is_warm() const
{
    return true;
}

bool Creature::is_fake() const
{
    return fake;
}

void Creature::set_fake(const bool fake_value)
{
    fake = fake_value;
}

/*
 * Effect-related methods
 */
bool Creature::move_effects()
{
    return true;
}

void Creature::add_eff_effects(effect e, bool reduced)
{
    (void)e;
    (void)reduced;
    return;
}
 
void Creature::add_effect(efftype_id eff_id, int dur, body_part bp, bool permanent, int intensity)
{
    if (effect_types[eff_id].get_main_parts()) {
        bp = mutate_to_main_part(bp);
    }
    bool found = false;
    // Check if we already have it
    auto matching_map = effects.find(eff_id);
    if (matching_map != effects.end()) {
        auto found_effect = effects[eff_id].find((int)bp);
        if (found_effect != effects[eff_id].end()) {
            found = true;
            effect &e = found_effect->second;
            // If we do, mod the duration, factoring in the mod value
            e.mod_duration(dur * e.get_dur_add_perc() / 100);
            // Limit to max duration
            if (e.get_max_duration() > 0 && e.get_duration() > e.get_max_duration()) {
                e.set_duration(e.get_max_duration());
            }
            // Adding a permanent effect makes it permanent
            if( e.is_permanent() ) {
                e.pause_effect();
            }
            // Set intensity if value is given
            if (intensity > 0) {
                e.set_intensity(intensity);
                
            // Else intensity uses the type'd step size if it already exists
            } else if (e.get_int_add_val() != 0) {
                e.mod_intensity(e.get_int_add_val());
                
                // Bound it by [1, max intensity]
                if( e.get_intensity() > e.get_max_intensity() ) {
                    e.set_intensity( e.get_max_intensity() );
                } else if ( e.get_intensity() < 1) {
                    e.set_intensity( 1 );
                }
            }
        }
    }
    
    if (found == false) {
        // if we don't already have it then add a new one
        if (effect_types.find(eff_id) == effect_types.end()) {
            return;
        }
        effect new_eff(&effect_types[eff_id], dur, bp, permanent, intensity);
        effect &e = new_eff;
        // Bound to max duration
        if (e.get_max_duration() > 0 && e.get_duration() > e.get_max_duration()) {
            e.set_duration(e.get_max_duration());
        }
        // Bound new effect intensity at [1, max intensity]
        if (new_eff.get_intensity() < 1) {
            add_msg( m_debug, "Bad intensity, ID: %s", new_eff.get_id().c_str() );
            new_eff.set_intensity(1);
        } else if (new_eff.get_intensity() > new_eff.get_max_intensity()) {
            new_eff.set_intensity(new_eff.get_max_intensity());
        }
        effects[eff_id][(int)bp] = new_eff;
        if (is_player()) { // only print the message if we didn't already have it
            if(effect_types[eff_id].get_apply_message() != "") {
                     add_msg(effect_types[eff_id].gain_game_message_type(),
                             _(effect_types[eff_id].get_apply_message().c_str()));
            }
            add_memorial_log(pgettext("memorial_male",
                                           effect_types[eff_id].get_apply_memorial_log().c_str()),
                                  pgettext("memorial_female",
                                           effect_types[eff_id].get_apply_memorial_log().c_str()));
        }
        bool reduced = has_effect(e.get_resist_effect()) || has_trait(e.get_resist_trait());
        add_eff_effects(e, reduced);
    }
}
bool Creature::add_env_effect(efftype_id eff_id, body_part vector, int strength, int dur,
                              body_part bp, bool permanent, int intensity)
{
    if (dice(strength, 3) > dice(get_env_resist(vector), 3)) {
        add_effect(eff_id, dur, bp, permanent, intensity);
        return true;
    } else {
        return false;
    }
}
void Creature::clear_effects()
{
    effects.clear();
}
void Creature::remove_effect(efftype_id eff_id, body_part bp)
{
    if (!has_effect(eff_id, bp)) {
        //Effect doesn't exist, so do nothing
        return;
    }
    
    if (is_player()) {
        if(effect_types[eff_id].get_remove_message() != "") {
            add_msg(effect_types[eff_id].lose_game_message_type(),
                         _(effect_types[eff_id].get_remove_message().c_str()));
        }
        g->u.add_memorial_log(pgettext("memorial_male",
                                       effect_types[eff_id].get_remove_memorial_log().c_str()),
                              pgettext("memorial_female",
                                       effect_types[eff_id].get_remove_memorial_log().c_str()));
    }
    
    // num_bp means remove of all of a given effect id
    if (bp == num_bp) {
        effects.erase(eff_id);
    } else {
        effects[eff_id].erase((int)bp);
        if (effects[eff_id].empty()) {
            effects.erase(eff_id);
        }
    }
}
bool Creature::has_effect(efftype_id eff_id, body_part bp) const
{
    // num_bp means anything targeted or not
    if (bp == num_bp) {
        return effects.find( eff_id ) != effects.end();
    } else {
        bool found = false;
        for( auto maps = effects.begin(); maps != effects.end(); ++maps ) {
            if (maps->first == eff_id) {
                for( auto it = maps->second.begin(); it != maps->second.end(); ++it ) {
                    found = it->first == (int)bp;
                }
            }
        }
        return found;
    }
}
effect Creature::get_effect(efftype_id eff_id, body_part bp) const
{
    auto got_outer = effects.find(eff_id);
    if(got_outer != effects.end()) {
        auto got_inner = got_outer->second.find((int)bp);
        if (got_inner != got_outer->second.end()) {
            return got_inner->second;
        }
    }
    return effect();
}
int Creature::get_effect_dur(efftype_id eff_id, body_part bp) const
{
    if(has_effect(eff_id, bp)) {
        effect tmp = get_effect(eff_id, bp);
        return tmp.get_duration();
    }
    return 0;
}
int Creature::get_effect_int(efftype_id eff_id, body_part bp) const
{
    if(has_effect(eff_id, bp)) {
        effect tmp = get_effect(eff_id, bp);
        return tmp.get_intensity();
    }
    return 0;
}
void Creature::process_effects()
{
    // Decay/removal of effects
    std::vector<std::string> rem_ids;
    std::vector<body_part> rem_bps;
    for (auto maps = effects.begin(); maps != effects.end(); ++maps) {
        for( auto it = maps->second.begin(); it != maps->second.end(); ++it ) {
            if (it->second.get_removes_effect() != "") {
                rem_ids.push_back(it->second.get_removes_effect());
                rem_bps.push_back(num_bp);
            }
<<<<<<< HEAD
            it->second.decay(rem_ids, rem_bps, calendar::turn, is_player());
=======
            add_memorial_log(
                pgettext("memorial_male", type->get_remove_memorial_log().c_str() ),
                pgettext("memorial_female", type->get_remove_memorial_log().c_str()) );
            const auto id = it->second.get_id();
            ++it;
            remove_effect( id );
        } else {
            ++it;
>>>>>>> f6c362b3
        }
    }
    for (size_t i = 0; i < rem_ids.size(); ++i) {
        remove_effect( rem_ids[i], rem_bps[i] );
    }
}

bool Creature::has_trait(const std::string &flag) const
{
    (void)flag;
    return false;
}

void Creature::update_health(int base_threshold)
{
    if (get_healthy_mod() > 200) {
        set_healthy_mod(200);
    } else if (get_healthy_mod() < -200) {
        set_healthy_mod(-200);
    }
    int roll = rng(-100, 100);
    base_threshold += get_healthy() - get_healthy_mod();
    if (roll > base_threshold) {
        mod_healthy(1);
    } else if (roll < base_threshold) {
        mod_healthy(-1);
    }
    set_healthy_mod(get_healthy_mod() * 3 / 4);

    add_msg( m_debug, "Health: %d, Health mod: %d", get_healthy(), get_healthy_mod());
}

// Methods for setting/getting misc key/value pairs.
void Creature::set_value( const std::string key, const std::string value )
{
    values[ key ] = value;
}

void Creature::remove_value( const std::string key )
{
    values.erase( key );
}

std::string Creature::get_value( const std::string key ) const
{
    auto it = values.find( key );
    return ( it == values.end() ) ? "" : it->second;
}

void Creature::mod_pain(int npain)
{
    pain += npain;
    // Pain should never go negative
    if (pain < 0) {
        pain = 0;
    }
}
void Creature::mod_moves(int nmoves)
{
    moves += nmoves;
}
void Creature::set_moves(int nmoves)
{
    moves = nmoves;
}

bool Creature::in_sleep_state() const
{
    return has_effect("sleep") || has_effect("lying_down");
}

/*
 * Killer-related things
 */
Creature *Creature::get_killer() const
{
    return killer;
}

/*
 * Innate stats getters
 */

// get_stat() always gets total (current) value, NEVER just the base
// get_stat_bonus() is always just the bonus amount
int Creature::get_str() const
{
    return std::max(0, str_max + str_bonus);
}
int Creature::get_dex() const
{
    return std::max(0, dex_max + dex_bonus);
}
int Creature::get_per() const
{
    return std::max(0, per_max + per_bonus);
}
int Creature::get_int() const
{
    return std::max(0, int_max + int_bonus);
}

int Creature::get_str_base() const
{
    return str_max;
}
int Creature::get_dex_base() const
{
    return dex_max;
}
int Creature::get_per_base() const
{
    return per_max;
}
int Creature::get_int_base() const
{
    return int_max;
}



int Creature::get_str_bonus() const
{
    return str_bonus;
}
int Creature::get_dex_bonus() const
{
    return dex_bonus;
}
int Creature::get_per_bonus() const
{
    return per_bonus;
}
int Creature::get_int_bonus() const
{
    return int_bonus;
}

int Creature::get_healthy() const
{
    return healthy;
}
int Creature::get_healthy_mod() const
{
    return healthy_mod;
}

int Creature::get_num_blocks() const
{
    return num_blocks + num_blocks_bonus;
}
int Creature::get_num_dodges() const
{
    return num_dodges + num_dodges_bonus;
}
int Creature::get_num_blocks_bonus() const
{
    return num_blocks_bonus;
}
int Creature::get_num_dodges_bonus() const
{
    return num_dodges_bonus;
}

// currently this is expected to be overridden to actually have use
int Creature::get_env_resist(body_part) const
{
    return 0;
}
int Creature::get_armor_bash(body_part) const
{
    return armor_bash_bonus;
}
int Creature::get_armor_cut(body_part) const
{
    return armor_cut_bonus;
}
int Creature::get_armor_bash_base(body_part) const
{
    return armor_bash_bonus;
}
int Creature::get_armor_cut_base(body_part) const
{
    return armor_cut_bonus;
}
int Creature::get_armor_bash_bonus() const
{
    return armor_bash_bonus;
}
int Creature::get_armor_cut_bonus() const
{
    return armor_cut_bonus;
}

int Creature::get_speed() const
{
    return get_speed_base() + get_speed_bonus();
}
int Creature::get_dodge() const
{
    return get_dodge_base() + get_dodge_bonus();
}
int Creature::get_melee() const
{
    return 0;
}
int Creature::get_hit() const
{
    return get_hit_base() + get_hit_bonus();
}

int Creature::get_speed_base() const
{
    return speed_base;
}
int Creature::get_dodge_base() const
{
    return (get_dex() / 2) + int(get_speed() / 150); //Faster = small dodge advantage
}
int Creature::get_hit_base() const
{
    return (get_dex() / 2) + 1;
}
int Creature::get_speed_bonus() const
{
    return speed_bonus;
}
int Creature::get_dodge_bonus() const
{
    return dodge_bonus;
}
int Creature::get_block_bonus() const
{
    return block_bonus; //base is 0
}
int Creature::get_hit_bonus() const
{
    return hit_bonus; //base is 0
}
int Creature::get_bash_bonus() const
{
    return bash_bonus;
}
int Creature::get_cut_bonus() const
{
    return cut_bonus;
}

float Creature::get_bash_mult() const
{
    return bash_mult;
}
float Creature::get_cut_mult() const
{
    return cut_mult;
}

bool Creature::get_melee_quiet() const
{
    return melee_quiet;
}
int Creature::get_grab_resist() const
{
    return grab_resist;
}
int Creature::get_throw_resist() const
{
    return throw_resist;
}

/*
 * Innate stats setters
 */

void Creature::set_str_bonus(int nstr)
{
    str_bonus = nstr;
}
void Creature::set_dex_bonus(int ndex)
{
    dex_bonus = ndex;
}
void Creature::set_per_bonus(int nper)
{
    per_bonus = nper;
}
void Creature::set_int_bonus(int nint)
{
    int_bonus = nint;
}
void Creature::mod_str_bonus(int nstr)
{
    str_bonus += nstr;
}
void Creature::mod_dex_bonus(int ndex)
{
    dex_bonus += ndex;
}
void Creature::mod_per_bonus(int nper)
{
    per_bonus += nper;
}
void Creature::mod_int_bonus(int nint)
{
    int_bonus += nint;
}

void Creature::set_healthy(int nhealthy)
{
    healthy = nhealthy;
}
void Creature::mod_healthy(int nhealthy)
{
    healthy += nhealthy;
}
void Creature::set_healthy_mod(int nhealthy_mod)
{
    healthy_mod = nhealthy_mod;
}
void Creature::mod_healthy_mod(int nhealthy_mod)
{
    healthy_mod += nhealthy_mod;
}

void Creature::mod_stat( std::string stat, int modifier )
{
    if( stat == "str" ) {
        mod_str_bonus( modifier );
    } else if( stat == "dex" ) {
        mod_dex_bonus( modifier );
    } else if( stat == "per" ) {
        mod_per_bonus( modifier );
    } else if( stat == "int" ) {
        mod_int_bonus( modifier );
    } else if( stat == "healthy" ) {
        mod_healthy( modifier );
    } else if( stat == "healthy_mod" ) {
        mod_healthy_mod( modifier );
    } else if( stat == "speed" ) {
        mod_speed_bonus( modifier );
    } else if( stat == "dodge" ) {
        mod_dodge_bonus( modifier );
    } else if( stat == "block" ) {
        mod_block_bonus( modifier );
    } else if( stat == "hit" ) {
        mod_hit_bonus( modifier );
    } else if( stat == "bash" ) {
        mod_bash_bonus( modifier );
    } else if( stat == "cut" ) {
        mod_cut_bonus( modifier );
    } else if( stat == "pain" ) {
        mod_pain( modifier );
    } else if( stat == "moves" ) {
        mod_moves( modifier );
    } else {
        add_msg( "Tried to modify a nonexistent stat %s.", stat.c_str() );
    }
}


void Creature::set_num_blocks_bonus(int nblocks)
{
    num_blocks_bonus = nblocks;
}
void Creature::set_num_dodges_bonus(int ndodges)
{
    num_dodges_bonus = ndodges;
}

void Creature::set_armor_bash_bonus(int nbasharm)
{
    armor_bash_bonus = nbasharm;
}
void Creature::set_armor_cut_bonus(int ncutarm)
{
    armor_cut_bonus = ncutarm;
}

void Creature::set_speed_base(int nspeed)
{
    speed_base = nspeed;
}
void Creature::set_speed_bonus(int nspeed)
{
    speed_bonus = nspeed;
}
void Creature::set_dodge_bonus(int ndodge)
{
    dodge_bonus = ndodge;
}
void Creature::set_block_bonus(int nblock)
{
    block_bonus = nblock;
}
void Creature::set_hit_bonus(int nhit)
{
    hit_bonus = nhit;
}
void Creature::set_bash_bonus(int nbash)
{
    bash_bonus = nbash;
}
void Creature::set_cut_bonus(int ncut)
{
    cut_bonus = ncut;
}
void Creature::mod_speed_bonus(int nspeed)
{
    speed_bonus += nspeed;
}
void Creature::mod_dodge_bonus(int ndodge)
{
    dodge_bonus += ndodge;
}
void Creature::mod_block_bonus(int nblock)
{
    block_bonus += nblock;
}
void Creature::mod_hit_bonus(int nhit)
{
    hit_bonus += nhit;
}
void Creature::mod_bash_bonus(int nbash)
{
    bash_bonus += nbash;
}
void Creature::mod_cut_bonus(int ncut)
{
    cut_bonus += ncut;
}

void Creature::set_bash_mult(float nbashmult)
{
    bash_mult = nbashmult;
}
void Creature::set_cut_mult(float ncutmult)
{
    cut_mult = ncutmult;
}

void Creature::set_melee_quiet(bool nquiet)
{
    melee_quiet = nquiet;
}
void Creature::set_grab_resist(int ngrabres)
{
    grab_resist = ngrabres;
}
void Creature::set_throw_resist(int nthrowres)
{
    throw_resist = nthrowres;
}

int Creature::weight_capacity() const
{
    int base_carry = 13000 + get_str() * 4000;
    switch( get_size() ) {
    case MS_TINY:
        base_carry /= 4;
        break;
    case MS_SMALL:
        base_carry /= 2;
        break;
    case MS_MEDIUM:
    default:
        break;
    case MS_LARGE:
        base_carry *= 2;
        break;
    case MS_HUGE:
        base_carry *= 4;
        break;
    }

    return base_carry;
}

/*
 * Event handlers
 */

void Creature::on_gethit(Creature *, body_part, damage_instance &)
{
    // does nothing by default
}

/*
 * Drawing-related functions
 */
void Creature::draw(WINDOW *w, int player_x, int player_y, bool inverted) const
{
    int draw_x = getmaxx(w) / 2 + xpos() - player_x;
    int draw_y = getmaxy(w) / 2 + ypos() - player_y;
    if(inverted) {
        mvwputch_inv(w, draw_y, draw_x, basic_symbol_color(), symbol());
    } else if(is_symbol_highlighted()) {
        mvwputch_hi(w, draw_y, draw_x, basic_symbol_color(), symbol());
    } else {
        mvwputch(w, draw_y, draw_x, symbol_color(), symbol() );
    }
}

nc_color Creature::basic_symbol_color() const
{
    return c_ltred;
}

nc_color Creature::symbol_color() const
{
    return basic_symbol_color();
}

bool Creature::is_symbol_highlighted() const
{
    return false;
}

const std::string &Creature::symbol() const
{
    static const std::string default_symbol("?");
    return default_symbol;
}

body_part Creature::select_body_part(Creature *source, int hit_roll)
{
    // Get size difference (-1,0,1);
    int szdif = source->get_size() - get_size();
    if(szdif < -1) {
        szdif = -1;
    } else if (szdif > 1) {
        szdif = 1;
    }

    add_msg( m_debug, "source size = %d", source->get_size() );
    add_msg( m_debug, "target size = %d", get_size() );
    add_msg( m_debug, "difference = %d", szdif );

    std::map<body_part, double> hit_weights = default_hit_weights[szdif];
    std::map<body_part, double>::iterator iter;

    // If the target is on the ground, even small/tiny creatures may target eyes/head. Also increases chances of larger creatures.
    // Any hit modifiers to locations should go here. (Tags, attack style, etc)
    if(is_on_ground()) {
        hit_weights[bp_eyes] += 10;
        hit_weights[bp_head] += 20;
    }

    //Adjust based on hit roll: Eyes, Head & Torso get higher, while Arms and Legs get lower.
    //This should eventually be replaced with targeted attacks and this being miss chances.
    hit_weights[bp_eyes] = floor(hit_weights[bp_eyes] * std::pow(hit_roll, 1.15) * 10);
    hit_weights[bp_head] = floor(hit_weights[bp_head] * std::pow(hit_roll, 1.15) * 10);
    hit_weights[bp_torso] = floor(hit_weights[bp_torso] * std::pow(hit_roll, 1) * 10);
    hit_weights[bp_arm_l] = floor(hit_weights[bp_arm_l] * std::pow(hit_roll, 0.95) * 10);
    hit_weights[bp_arm_r] = floor(hit_weights[bp_arm_r] * std::pow(hit_roll, 0.95) * 10);
    hit_weights[bp_leg_l] = floor(hit_weights[bp_leg_l] * std::pow(hit_roll, 0.975) * 10);
    hit_weights[bp_leg_r] = floor(hit_weights[bp_leg_r] * std::pow(hit_roll, 0.975) * 10);


    // Debug for seeing weights.
    add_msg( m_debug, "eyes = %f", hit_weights.at( bp_eyes ) );
    add_msg( m_debug, "head = %f", hit_weights.at( bp_head ) );
    add_msg( m_debug, "torso = %f", hit_weights.at( bp_torso ) );
    add_msg( m_debug, "arm_l = %f", hit_weights.at( bp_arm_l ) );
    add_msg( m_debug, "arm_r = %f", hit_weights.at( bp_arm_r ) );
    add_msg( m_debug, "leg_l = %f", hit_weights.at( bp_leg_l ) );
    add_msg( m_debug, "leg_r = %f", hit_weights.at( bp_leg_r ) );

    double totalWeight = 0;
    std::set<std::pair<body_part, double>, weight_compare> adjusted_weights;
    for(iter = hit_weights.begin(); iter != hit_weights.end(); ++iter) {
        totalWeight += iter->second;
        adjusted_weights.insert(*iter);
    }

    double roll = rng_float(1, totalWeight);
    body_part selected_part = bp_torso;

    std::set<std::pair<body_part, double>, weight_compare>::iterator adj_iter;
    for(adj_iter = adjusted_weights.begin(); adj_iter != adjusted_weights.end(); ++adj_iter) {
        roll -= adj_iter->second;
        if(roll <= 0) {
            selected_part = adj_iter->first;
            break;
        }
    }

    return selected_part;
}<|MERGE_RESOLUTION|>--- conflicted
+++ resolved
@@ -648,7 +648,7 @@
             add_msg(effect_types[eff_id].lose_game_message_type(),
                          _(effect_types[eff_id].get_remove_message().c_str()));
         }
-        g->u.add_memorial_log(pgettext("memorial_male",
+        add_memorial_log(pgettext("memorial_male",
                                        effect_types[eff_id].get_remove_memorial_log().c_str()),
                               pgettext("memorial_female",
                                        effect_types[eff_id].get_remove_memorial_log().c_str()));
@@ -719,18 +719,7 @@
                 rem_ids.push_back(it->second.get_removes_effect());
                 rem_bps.push_back(num_bp);
             }
-<<<<<<< HEAD
             it->second.decay(rem_ids, rem_bps, calendar::turn, is_player());
-=======
-            add_memorial_log(
-                pgettext("memorial_male", type->get_remove_memorial_log().c_str() ),
-                pgettext("memorial_female", type->get_remove_memorial_log().c_str()) );
-            const auto id = it->second.get_id();
-            ++it;
-            remove_effect( id );
-        } else {
-            ++it;
->>>>>>> f6c362b3
         }
     }
     for (size_t i = 0; i < rem_ids.size(); ++i) {

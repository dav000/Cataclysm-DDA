--- conflicted
+++ resolved
@@ -342,23 +342,13 @@
                 //been given a stomach size yet.
                 int consumed = 1;
                 if( item.count_by_charges() ) {
-<<<<<<< HEAD
                     int kcal = default_character_compute_effective_nutrients( item ).kcal();
-                    z->amount_eaten += kcal;
+                    z->mod_amount_eaten( kcal );
                     add_msg_if_player_sees( *z, _( "The %1s eats the %2s." ), z->name(), item.display_name() );
                     here.use_charges( p, 1, item.type->get_id(), consumed );
                 } else {
                     int kcal = default_character_compute_effective_nutrients( item ).kcal();
-                    z->amount_eaten += kcal;
-=======
-                    int kcal = item.get_comestible()->default_nutrition.kcal();
                     z->mod_amount_eaten( kcal );
-                    add_msg_if_player_sees( *z, _( "The %1s eats the %2s." ), z->name(), item.display_name() );
-                    here.use_charges( p, 1, item.type->get_id(), consumed );
-                } else {
-                    int kcal = item.get_comestible()->default_nutrition.kcal();
-                    z->mod_amount_eaten( kcal );
->>>>>>> 79b8ed94
                     add_msg_if_player_sees( *z, _( "The %1s gobbles up the %2s." ), z->name(), item.display_name() );
                     here.use_amount( p, 1, item.type->get_id(), consumed );
                 }
@@ -505,23 +495,13 @@
             if( z->type->baby_type.baby_egg != item.type->get_id() && ( !z->has_fully_eaten() ) ) {
                 int consumed = 1;
                 if( item.count_by_charges() ) {
-<<<<<<< HEAD
                     int kcal = default_character_compute_effective_nutrients( item ).kcal();
-                    z->amount_eaten += kcal;
+                    z->mod_amount_eaten( kcal );
                     add_msg_if_player_sees( *z, _( "The %1s eats the %2s." ), z->name(), item.display_name() );
                     here.use_charges( p, 1, item.type->get_id(), consumed );
                 } else {
                     int kcal = default_character_compute_effective_nutrients( item ).kcal();
-                    z->amount_eaten += kcal;
-=======
-                    int kcal = item.get_comestible()->default_nutrition.kcal();
                     z->mod_amount_eaten( kcal );
-                    add_msg_if_player_sees( *z, _( "The %1s eats the %2s." ), z->name(), item.display_name() );
-                    here.use_charges( p, 1, item.type->get_id(), consumed );
-                } else {
-                    int kcal = item.get_comestible()->default_nutrition.kcal();
-                    z->mod_amount_eaten( kcal );
->>>>>>> 79b8ed94
                     add_msg_if_player_sees( *z, _( "The %1s gobbles up the %2s." ), z->name(), item.display_name() );
                     here.use_amount( p, 1, item.type->get_id(), consumed );
                 }

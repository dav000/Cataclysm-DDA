--- conflicted
+++ resolved
@@ -421,23 +421,14 @@
 void Item_factory::check_definitions() const
 {
     std::ostringstream main_stream;
-    for (std::map<Item_tag, itype *>::const_iterator it = m_templates.begin(); it != m_templates.end();
-         ++it) {
+    for( std::map<Item_tag, itype *>::const_iterator it = m_templates.begin();
+         it != m_templates.end(); ++it ) {
         std::ostringstream msg;
-<<<<<<< HEAD
         const itype *type = it->second;
-        if (type->m1 != "null" && !material_type::has_material(type->m1)) {
-            msg << string_format("invalid material %s", type->m1.c_str()) << "\n";
-        }
-        if (type->m2 != "null" && !material_type::has_material(type->m2)) {
-            msg << string_format("invalid material %s", type->m2.c_str()) << "\n";
-=======
-        const itype* type = it->second;
-        for (auto mat_id : type->materials) {
-            if(mat_id != "null" && !material_type::has_material(mat_id)) {
+        for( auto mat_id : type->materials ) {
+            if( mat_id != "null" && !material_type::has_material(mat_id) ) {
                 msg << string_format("invalid material %s", mat_id.c_str()) << "\n";
             }
->>>>>>> 00257359
         }
         for (std::set<std::string>::const_iterator a = type->techniques.begin();
              a != type->techniques.end(); ++a) {
@@ -913,18 +904,10 @@
     new_item_template->sym = jo.get_string("symbol")[0];
     new_item_template->color = color_from_string(jo.get_string("color"));
     new_item_template->description = _(jo.get_string("description").c_str());
-<<<<<<< HEAD
-    if (jo.has_member("material")) {
-        set_material_from_json(jo, "material", new_item_template);
-    } else {
-        new_item_template->m1 = "null";
-        new_item_template->m2 = "null";
-=======
-    if(jo.has_member("material")){
-        set_material_from_json(jo, "material", new_item_template);
+    if( jo.has_member("material") ){
+        set_material_from_json( jo, "material", new_item_template );
     } else {
         new_item_template->materials.push_back("null");
->>>>>>> 00257359
     }
     Item_tag new_phase = "solid";
     if (jo.has_member("phase")) {
@@ -1062,35 +1045,20 @@
     return flag;
 }
 
-<<<<<<< HEAD
-void Item_factory::set_material_from_json(JsonObject &jo, std::string member,
-        itype *new_item_template)
-{
-    //If the value isn't found, just return a group of null materials
-    std::string material_list[2] = { "null", "null" };
-=======
-void Item_factory::set_material_from_json(JsonObject& jo, std::string member, itype* new_item_template)
-{    
-    // All materials need a type, even if it is "null", which seems to be 
-    // the base type.
->>>>>>> 00257359
-    if (jo.has_array(member)) {
+void Item_factory::set_material_from_json( JsonObject& jo, std::string member,
+                                           itype *new_item_template )
+{
+    // All materials need a type, even if it is "null", which seems to be the base type.
+    if( jo.has_array(member) ) {
         JsonArray jarr = jo.get_array(member);
-        for (int i = 0; i < jarr.size(); ++i) {
+        for( int i = 0; i < (int)jarr.size(); ++i ) {
             new_item_template->materials.push_back(jarr.get_string(i));
         }
-<<<<<<< HEAD
-        material_list[0] = jarr.get_string(0);
-        material_list[1] = jarr.get_string(1);
-    } else if (jo.has_string(member)) {
-        material_list[0] = jo.get_string(member);
-=======
-    } else if (jo.has_string(member)) {
-        new_item_template->materials.push_back(jo.get_string(member));
+    } else if( jo.has_string(member) ) {
+        new_item_template->materials.push_back( jo.get_string(member) );
     } else {
         // Default material.
         new_item_template->materials.push_back("null");
->>>>>>> 00257359
     }
 }
 

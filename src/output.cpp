#include <string>
#include <vector>
#include <cstdarg>
#include <cstring>
#include <stdlib.h>
#include <fstream>
#include <sstream>
#include <algorithm>

#include "output.h"

#include "color.h"
#include "input.h"
#include "rng.h"
#include "options.h"
#include "cursesdef.h"
#include "catacharset.h"
#include "debug.h"
#include "uistate.h"
#include "translations.h"

// Display data
int TERMX;
int TERMY;
int POSX;
int POSY;
int VIEW_OFFSET_X;
int VIEW_OFFSET_Y;
int TERRAIN_WINDOW_WIDTH;
int TERRAIN_WINDOW_HEIGHT;
int TERRAIN_WINDOW_TERM_WIDTH;
int FULL_SCREEN_WIDTH;
int FULL_SCREEN_HEIGHT;

// utf8 version
std::vector<std::string> foldstring ( std::string str, int width )
{
    std::vector<std::string> lines;
    if ( width < 1 ) {
        lines.push_back( str );
        return lines;
    }
    std::stringstream sstr(str);
    std::string strline;
    while (std::getline(sstr, strline, '\n')) {
        std::string wrapped = word_rewrap(strline, width);
        std::stringstream swrapped(wrapped);
        std::string wline;
        while (std::getline(swrapped, wline, '\n')) {
            lines.push_back(wline);
        }
    }
    return lines;
}

std::vector<std::string> split_by_color(const std::string &s)
{
    std::vector<std::string> ret;
    std::vector<size_t> tag_positions = get_tag_positions(s);
    size_t last_pos = 0;
    std::vector<size_t>::iterator it;
    for (it = tag_positions.begin(); it != tag_positions.end(); ++it) {
        ret.push_back(s.substr(last_pos, *it - last_pos));
        last_pos = *it;
    }
    // and the last (or only) one
    ret.push_back(s.substr(last_pos, std::string::npos));
    return ret;
}

// returns number of printed lines
int fold_and_print(WINDOW *w, int begin_y, int begin_x, int width, nc_color base_color,
                   const char *mes, ...)
{
    va_list ap;
    va_start(ap, mes);
    const std::string text = vstring_format(mes, ap);
    va_end(ap);
    return fold_and_print(w, begin_y, begin_x, width, base_color, text);
}

// returns number of printed lines
int fold_and_print(WINDOW *w, int begin_y, int begin_x, int width, nc_color base_color,
                   const std::string &text)
{
    nc_color color = base_color;
    std::vector<std::string> textformatted;
    textformatted = foldstring(text, width);
    for (int line_num = 0; line_num < textformatted.size(); line_num++) {
        wmove(w, line_num + begin_y, begin_x);
        // split into colourable sections
        std::vector<std::string> color_segments = split_by_color(textformatted[line_num]);
        // for each section, get the colour, and print it
        std::vector<std::string>::iterator it;
        for (it = color_segments.begin(); it != color_segments.end(); ++it) {
            if (!it->empty() && it->at(0) == '<') {
                color = get_color_from_tag(*it, base_color);
            }
            wprintz(w, color, "%s", rm_prefix(*it).c_str());
        }
    }
    return textformatted.size();
}

int fold_and_print_from(WINDOW *w, int begin_y, int begin_x, int width, int begin_line,
                        nc_color base_color, const char *mes, ...)
{
    va_list ap;
    va_start(ap, mes);
    const std::string text = vstring_format(mes, ap);
    va_end(ap);
    return fold_and_print_from(w, begin_y, begin_x, width, begin_line, base_color, text);
}

int fold_and_print_from(WINDOW *w, int begin_y, int begin_x, int width, int begin_line,
                        nc_color base_color, const std::string &text)
{
    nc_color color = base_color;
    std::vector<std::string> textformatted;
    textformatted = foldstring(text, width);
    for (int line_num = 0; line_num < textformatted.size(); line_num++) {
        if (line_num >= begin_line) {
            wmove(w, line_num + begin_y - begin_line, begin_x);
        }
        // split into colourable sections
        std::vector<std::string> color_segments = split_by_color(textformatted[line_num]);
        // for each section, get the colour, and print it
        std::vector<std::string>::iterator it;
        for (it = color_segments.begin(); it != color_segments.end(); ++it) {
            if (!it->empty() && it->at(0) == '<') {
                color = get_color_from_tag(*it, base_color);
            }
            if (line_num >= begin_line) {
                std::string l = rm_prefix(*it);
                if(l != "--") { // -- is a newline!
                    wprintz(w, color, "%s", rm_prefix(*it).c_str());
                }
            }
        }
    }
    return textformatted.size();
};

void multipage(WINDOW *w, std::vector<std::string> text, std::string caption, int begin_y)
{
    int height = getmaxy(w);
    int width = getmaxx(w);

    //Do not erase the current screen if it's not first line of the text
    if (begin_y == 0) {
        werase(w);
    }

    /* TODO:
        issue:     # of lines in the paragraph > height -> inf. loop;
        solution:  split this paragraph in two pieces;
    */
    for (size_t i = 0; i < text.size(); i++) {
        if (begin_y == 0 && caption != "") {
            begin_y = fold_and_print(w, 0, 1, width - 2, c_white, caption) + 1;
        }
        std::vector<std::string> next_paragraph = foldstring(text[i].c_str(), width - 2);
        if (begin_y + next_paragraph.size() > height - ((i + 1) < text.size() ? 1 : 0)) {
            // Next page
            i--;
            mvwprintw(w, height - 1, 1, _("Press any key for more..."));
            wrefresh(w);
            refresh();
            getch();
            werase(w);
            begin_y = 0;
        } else {
            begin_y += fold_and_print(w, begin_y, 1, width - 2, c_white, text[i]) + 1;
        }
    }
    wrefresh(w);
    refresh();
    getch();
}

void center_print(WINDOW *w, int y, nc_color FG, const char *mes, ...)
{
    va_list ap;
    va_start(ap, mes);
    const std::string text = vstring_format(mes, ap);
    va_end(ap);

    int window_width = getmaxx(w);
    int string_width = utf8_width(text.c_str());
    int x;
    if (string_width >= window_width) {
        x = 0;
    } else {
        x = (window_width - string_width) / 2;
    }
    mvwprintz(w, y, x, FG, "%s", text.c_str());
}

void mvputch(int y, int x, nc_color FG, long ch)
{
    attron(FG);
    mvaddch(y, x, ch);
    attroff(FG);
}

void wputch(WINDOW *w, nc_color FG, long ch)
{
    wattron(w, FG);
    waddch(w, ch);
    wattroff(w, FG);
}

void mvwputch(WINDOW *w, int y, int x, nc_color FG, long ch)
{
    wattron(w, FG);
    mvwaddch(w, y, x, ch);
    wattroff(w, FG);
}

void mvputch_inv(int y, int x, nc_color FG, long ch)
{
    nc_color HC = invert_color(FG);
    attron(HC);
    mvaddch(y, x, ch);
    attroff(HC);
}

void mvwputch_inv(WINDOW *w, int y, int x, nc_color FG, long ch)
{
    nc_color HC = invert_color(FG);
    wattron(w, HC);
    mvwaddch(w, y, x, ch);
    wattroff(w, HC);
}

void mvputch_hi(int y, int x, nc_color FG, long ch)
{
    nc_color HC = hilite(FG);
    attron(HC);
    mvaddch(y, x, ch);
    attroff(HC);
}

void mvwputch_hi(WINDOW *w, int y, int x, nc_color FG, long ch)
{
    nc_color HC = hilite(FG);
    wattron(w, HC);
    mvwaddch(w, y, x, ch);
    wattroff(w, HC);
}

void mvprintz(int y, int x, nc_color FG, const char *mes, ...)
{
    va_list ap;
    va_start(ap, mes);
    const std::string text = vstring_format(mes, ap);
    va_end(ap);
    attron(FG);
    mvprintw(y, x, "%s", text.c_str());
    attroff(FG);
}

void mvwprintz(WINDOW *w, int y, int x, nc_color FG, const char *mes, ...)
{
    va_list ap;
    va_start(ap, mes);
    const std::string text = vstring_format(mes, ap);
    va_end(ap);
    wattron(w, FG);
    mvwprintw(w, y, x, "%s", text.c_str());
    wattroff(w, FG);
}

void printz(nc_color FG, const char *mes, ...)
{
    va_list ap;
    va_start(ap, mes);
    const std::string text = vstring_format(mes, ap);
    va_end(ap);
    attron(FG);
    printw("%s", text.c_str());
    attroff(FG);
}

void wprintz(WINDOW *w, nc_color FG, const char *mes, ...)
{
    va_list ap;
    va_start(ap, mes);
    const std::string text = vstring_format(mes, ap);
    va_end(ap);
    wattron(w, FG);
    wprintw(w, "%s", text.c_str());
    wattroff(w, FG);
}

void draw_border(WINDOW *w, nc_color FG)
{
    wattron(w, FG);
    wborder(w, LINE_XOXO, LINE_XOXO, LINE_OXOX, LINE_OXOX,
               LINE_OXXO, LINE_OOXX, LINE_XXOO, LINE_XOOX );
    wattroff(w, FG);
}

void draw_tabs(WINDOW *w, int active_tab, ...)
{
    int win_width;
    win_width = getmaxx(w);
    std::vector<std::string> labels;
    va_list ap;
    va_start(ap, active_tab);
    char *tmp;
    while ((tmp = va_arg(ap, char *))) {
        labels.push_back((std::string)(tmp));
    }
    va_end(ap);

    // Draw the line under the tabs
    for (int x = 0; x < win_width; x++) {
        mvwputch(w, 2, x, c_white, LINE_OXOX);
    }

    int total_width = 0;
    for (int i = 0; i < labels.size(); i++) {
        total_width += labels[i].length() + 6;    // "< |four| >"
    }

    if (total_width > win_width) {
        //debugmsg("draw_tabs not given enough space! %s", labels[0]);
        return;
    }

    // Extra "buffer" space per each side of each tab
    double buffer_extra = (win_width - total_width) / (labels.size() * 2);
    int buffer = int(buffer_extra);
    // Set buffer_extra to (0, 1); the "extra" whitespace that builds up
    buffer_extra = buffer_extra - buffer;
    int xpos = 0;
    double savings = 0;

    for (int i = 0; i < labels.size(); i++) {
        int length = labels[i].length();
        xpos += buffer + 2;
        savings += buffer_extra;
        if (savings > 1) {
            savings--;
            xpos++;
        }
        mvwputch(w, 0, xpos, c_white, LINE_OXXO);
        mvwputch(w, 1, xpos, c_white, LINE_XOXO);
        mvwputch(w, 0, xpos + length + 1, c_white, LINE_OOXX);
        mvwputch(w, 1, xpos + length + 1, c_white, LINE_XOXO);
        if (i == active_tab) {
            mvwputch(w, 1, xpos - 2, h_white, '<');
            mvwputch(w, 1, xpos + length + 3, h_white, '>');
            mvwputch(w, 2, xpos, c_white, LINE_XOOX);
            mvwputch(w, 2, xpos + length + 1, c_white, LINE_XXOO);
            mvwprintz(w, 1, xpos + 1, h_white, "%s", labels[i].c_str());
            for (int x = xpos + 1; x <= xpos + length; x++) {
                mvwputch(w, 0, x, c_white, LINE_OXOX);
                mvwputch(w, 2, x, c_black, 'x');
            }
        } else {
            mvwputch(w, 2, xpos, c_white, LINE_XXOX);
            mvwputch(w, 2, xpos + length + 1, c_white, LINE_XXOX);
            mvwprintz(w, 1, xpos + 1, c_white, "%s", labels[i].c_str());
            for (int x = xpos + 1; x <= xpos + length; x++) {
                mvwputch(w, 0, x, c_white, LINE_OXOX);
            }
        }
        xpos += length + 1 + buffer;
    }
}

void realDebugmsg(const char *filename, const char *line, const char *mes, ...)
{
    va_list ap;
    va_start(ap, mes);
    const std::string text = vstring_format(mes, ap);
    va_end(ap);
    fold_and_print(stdscr, 0, 0, getmaxx(stdscr), c_red, "DEBUG: %s\n  Press spacebar...", text.c_str());
    std::ofstream fout;
    fout.open("debug.log", std::ios_base::app | std::ios_base::out);
    fout << filename << "[" << line << "]: " << text << "\n";
    fout.close();
    while (getch() != ' ') {
        // wait for spacebar
    }
    werase(stdscr);
}

bool query_yn(const char *mes, ...)
{
    va_list ap;
    va_start(ap, mes);
    const std::string text = vstring_format(mes, ap);
    va_end(ap);

    bool force_uc = OPTIONS["FORCE_CAPITAL_YN"];
    std::string query;
    if (force_uc) {
        query = string_format(_("%s (Y/N - Case Sensitive)"), text.c_str());
    } else {
        query = string_format(_("%s (y/n)"), text.c_str());
    }

    int win_width = utf8_width(query.c_str()) + 2;
    win_width = (win_width < FULL_SCREEN_WIDTH - 2 ? win_width : FULL_SCREEN_WIDTH - 2);

    std::vector<std::string> textformatted;
    textformatted = foldstring(query, win_width);
    WINDOW *w = newwin(textformatted.size() + 2, win_width, (TERMY - 3) / 2,
                       (TERMX > win_width) ? (TERMX - win_width) / 2 : 0);

    fold_and_print(w, 1, 1, win_width, c_ltred, query);

    draw_border(w);

    wrefresh(w);
    char ch;
    do {
        ch = getch();
    } while (ch != '\n' && ch != ' ' && ch != KEY_ESCAPE && ch != 'Y'
             && ch != 'N' && (force_uc || (ch != 'y' && ch != 'n')));
    werase(w);
    wrefresh(w);
    delwin(w);
    refresh();
    if (ch == 'Y' || ch == 'y') {
        return true;
    }
    return false;
}

int query_int(const char *mes, ...)
{
    va_list ap;
    va_start(ap, mes);
    const std::string text = vstring_format(mes, ap);
    va_end(ap);

    std::string raw_input = string_input_popup(text);

    //Note that atoi returns 0 for anything it doesn't like.
    return atoi(raw_input.c_str());
}

std::string string_input_popup(std::string title, int width, std::string input, std::string desc,
                               std::string identifier, int max_length, bool only_digits )
{
    nc_color title_color = c_ltred;
    nc_color desc_color = c_green;

    std::vector<std::string> descformatted;

    int titlesize = utf8_width(title.c_str());
    int startx = titlesize + 2;
    if ( max_length == 0 ) {
        max_length = width;
    }
    int w_height = 3;
    int iPopupWidth = (width == 0) ? FULL_SCREEN_WIDTH : width + titlesize + 4;
    if (iPopupWidth > FULL_SCREEN_WIDTH) {
        iPopupWidth = FULL_SCREEN_WIDTH;
    }
    if ( desc.size() > 0 ) {
        int twidth = utf8_width(desc.c_str());
        if ( twidth > iPopupWidth - 4 ) {
            twidth = iPopupWidth - 4;
        }
        descformatted = foldstring(desc, twidth);
        w_height += descformatted.size();
    }
    int starty = 1 + descformatted.size();

    if ( max_length == 0 ) {
        max_length = 1024;
    }
    int w_y = (TERMY - w_height) / 2;
    int w_x = ((TERMX > iPopupWidth) ? (TERMX - iPopupWidth) / 2 : 0);
    WINDOW *w = newwin(w_height, iPopupWidth, w_y,
                       ((TERMX > iPopupWidth) ? (TERMX - iPopupWidth) / 2 : 0));

    draw_border(w);

    int endx = iPopupWidth - 3;

    for( size_t i = 0; i < descformatted.size(); ++i ) {
        mvwprintz(w, 1 + i, 1, desc_color, "%s", descformatted[i].c_str() );
    }
    mvwprintz(w, starty, 1, title_color, "%s", title.c_str() );
    long key = 0;
    int pos = -1;
    std::string ret = string_input_win(w, input, max_length, startx, starty, endx, true, key, pos,
                                       identifier, w_x, w_y, true, only_digits);
    werase(w);
    wrefresh(w);
    delwin(w);
    refresh();
    return ret;
}

std::string string_input_win(WINDOW *w, std::string input, int max_length, int startx, int starty,
                             int endx, bool loop, long &ch, int &pos, std::string identifier,
                             int w_x, int w_y, bool dorefresh, bool only_digits )
{
    std::string ret = input;
    nc_color string_color = c_magenta;
    nc_color cursor_color = h_ltgray;
    nc_color underscore_color = c_ltgray;
    if ( pos == -1 ) {
        pos = utf8_width(input.c_str());
    }
    int lastpos = pos;
    int scrmax = endx - startx;
    int shift = 0;
    int lastshift = shift;
    bool redraw = true;

    do {

        if ( pos < 0 ) {
            pos = 0;
        }

        if ( pos < shift ) {
            shift = pos;
        } else if ( pos > shift + scrmax ) {
            shift = pos - scrmax;
        }

        if (shift < 0 ) {
            shift = 0;
        }

        if( redraw || lastshift != shift ) {
            redraw = false;
            for ( int reti = shift, scri = 0; scri <= scrmax; reti++, scri++ ) {
                if( reti < ret.size() ) {
                    mvwputch(w, starty, startx + scri, (reti == pos ? cursor_color : string_color ), ret[reti] );
                } else {
                    mvwputch(w, starty, startx + scri, (reti == pos ? cursor_color : underscore_color ), '_');
                }
            }
        } else if ( lastpos != pos ) {
            if ( lastpos >= shift && lastpos <= shift + scrmax ) {
                if ( lastpos - shift >= 0 && lastpos - shift < ret.size() ) {
                    mvwputch(w, starty, startx + lastpos, string_color, ret[lastpos - shift]);
                } else {
                    mvwputch(w, starty, startx + lastpos, underscore_color, '_' );
                }
            }
            if (pos < ret.size() ) {
                mvwputch(w, starty, startx + pos, cursor_color, ret[pos - shift]);
            } else {
                mvwputch(w, starty, startx + pos, cursor_color, '_' );
            }
        }

        lastpos = pos;
        lastshift = shift;
        if (dorefresh) {
            wrefresh(w);
        }
        ch = getch();
        bool return_key = false;
        if (ch == 27) { // Escape
            return "";
        } else if (ch == '\n') {
            return_key = true;
        } else if (ch == KEY_UP ) {
            if(identifier.size() > 0) {
                std::vector<std::string> *hist = uistate.gethistory(identifier);
                if(hist != NULL) {
                    uimenu hmenu;
                    hmenu.title = _("d: delete history");
                    hmenu.return_invalid = true;
                    for(int h = 0; h < hist->size(); h++) {
                        hmenu.addentry(h, true, -2, (*hist)[h].c_str());
                    }
                    if ( ret.size() > 0 && ( hmenu.entries.size() == 0 ||
                                             hmenu.entries[hist->size() - 1].txt != ret ) ) {
                        hmenu.addentry(hist->size(), true, -2, ret);
                        hmenu.selected = hist->size();
                    } else {
                        hmenu.selected = hist->size() - 1;
                    }
                    // number of lines that make up the menu window: title,2*border+entries
                    hmenu.w_height = 3 + hmenu.entries.size();
                    hmenu.w_y = w_y - hmenu.w_height;
                    if (hmenu.w_y < 0 ) {
                        hmenu.w_y = 0;
                        hmenu.w_height = std::max(w_y, 4);
                    }
                    hmenu.w_x = w_x;

                    hmenu.query();
                    if ( hmenu.ret >= 0 && hmenu.entries[hmenu.ret].txt != ret ) {
                        ret = hmenu.entries[hmenu.ret].txt;
                        if( hmenu.ret < hist->size() ) {
                            hist->erase(hist->begin() + hmenu.ret);
                            hist->push_back(ret);
                        }
                        pos = ret.size();
                        redraw = true;
                    } else if ( hmenu.keypress == 'd' ) {
                        hist->clear();
                    }
                }
            }
        } else if (ch == KEY_DOWN || ch == KEY_NPAGE || ch == KEY_PPAGE ) {
            /* absolutely nothing */
        } else if (ch == KEY_RIGHT ) {
            if( pos + 1 <= ret.size() ) {
                pos++;
            }
            redraw = true;
        } else if (ch == KEY_LEFT ) {
            if ( pos > 0 ) {
                pos--;
            }
            redraw = true;
        } else if (ch == 0x15 ) {                      // ctrl-u: delete all the things
            pos = 0;
            ret.erase(0);
            redraw = true;
        } else if (ch == KEY_BACKSPACE || ch == 127) { // Move the cursor back and re-draw it
            if( pos > 0 &&
                pos <= ret.size() ) {         // but silently drop input if we're at 0, instead of adding '^'
                pos--;                                     //TODO: it is safe now since you only input ascii chars
                ret.erase(pos, 1);
                redraw = true;
            }
        } else if(ch == KEY_F(2)) {
            std::string tmp = get_input_string_from_file();
            int tmplen = utf8_width(tmp.c_str());
            if(tmplen > 0 && (tmplen + utf8_width(ret.c_str()) <= max_length || max_length == 0)) {
                ret.append(tmp);
            }
        } else if( ch != 0 && ch != ERR && (ret.size() < max_length || max_length == 0) ) {
            if ( only_digits && !isdigit(ch) ) {
                return_key = true;
            } else {
                if ( pos == ret.size() ) {
                    ret += ch;
                } else {
                    ret.insert(pos, 1, ch);
                }
                redraw = true;
                pos++;
            }
        }
        if (return_key) {//"/n" return code
            {
                if(identifier.size() > 0 && ret.size() > 0 ) {
                    std::vector<std::string> *hist = uistate.gethistory(identifier);
                    if( hist != NULL ) {
                        if ( hist->size() == 0 || (*hist)[hist->size() - 1] != ret ) {
                            hist->push_back(ret);
                        }
                    }
                }
                return ret;
            }
        }
    } while ( loop == true );
    return ret;
}

char popup_getkey(const char *mes, ...)
{
    va_list ap;
    va_start(ap, mes);
    const std::string text = vstring_format(mes, ap);
    va_end(ap);
    return popup(text, PF_GET_KEY);
}

int menu_vec(bool cancelable, const char *mes,
             std::vector<std::string> options)   // compatibility stub for uimenu(cancelable, mes, options)
{
    return (int)uimenu(cancelable, mes, options);
}

int menu(bool cancelable, const char *mes,
         ...)   // compatibility stub for uimenu(cancelable, mes, ...)
{
    va_list ap;
    va_start(ap, mes);
    char *tmp;
    std::vector<std::string> options;
    bool done = false;
    while (!done) {
        tmp = va_arg(ap, char *);
        if (tmp != NULL) {
            std::string strtmp = tmp;
            options.push_back(strtmp);
        } else {
            done = true;
        }
    }
    return (uimenu(cancelable, mes, options));
}

void popup_top(const char *mes, ...)
{
    va_list ap;
    va_start(ap, mes);
    const std::string text = vstring_format(mes, ap);
    va_end(ap);
    popup(text, PF_ON_TOP);
}

long popup(const std::string &text, PopupFlags flags)
{
    int width = 0;
    int height = 2;
    std::vector<std::string> folded = foldstring(text, FULL_SCREEN_WIDTH - 2);
    height += folded.size();
    for( size_t i = 0; i < folded.size(); ++i ) {
        int cw = utf8_width(folded[i].c_str());
        if(cw > width) {
            width = cw;
        }
    }
    width += 2;
    WINDOW *w;
    if ((flags & PF_FULLSCREEN) != 0) {
        w = newwin(FULL_SCREEN_HEIGHT, FULL_SCREEN_WIDTH,
                        (TERMY > FULL_SCREEN_HEIGHT) ? (TERMY - FULL_SCREEN_HEIGHT) / 2 : 0,
                        (TERMX > FULL_SCREEN_WIDTH) ? (TERMX - FULL_SCREEN_WIDTH) / 2 : 0);
    } else if ((flags & PF_ON_TOP) == 0) {
        if (height > FULL_SCREEN_HEIGHT) {
            height = FULL_SCREEN_HEIGHT;
        }
        w = newwin(height, width, (TERMY - (height + 1)) / 2,
                       (TERMX > width) ? (TERMX - width) / 2 : 0);
    } else {
        w = newwin(height, width, 0, (TERMX > width) ? (TERMX - width) / 2 : 0);
    }
    draw_border(w);

    for( size_t i = 0; i < folded.size(); ++i ) {
        mvwprintz(w, i + 1, 1, c_white, "%s", folded[i].c_str());
    }

    long ch = 0;
    // Don't wait if not required.
    while((flags & PF_NO_WAIT) == 0) {
        wrefresh(w);
        ch = getch();
        if ((flags & PF_GET_KEY) != 0) {
            // return the first key that got pressed.
            werase(w);
            break;
        }
        if (ch == ' ' || ch == '\n' || ch == KEY_ESCAPE) {
            // The usuall "escape menu/window" keys.
            werase(w);
            break;
        }
    }
    wrefresh(w);
    delwin(w);
    refresh();
    return ch;
}

void popup(const char *mes, ...)
{
    va_list ap;
    va_start(ap, mes);
    const std::string text = vstring_format(mes, ap);
    va_end(ap);
    popup(text, PF_NONE);
}

void popup_nowait(const char *mes, ...)
{
    va_list ap;
    va_start(ap, mes);
    const std::string text = vstring_format(mes, ap);
    va_end(ap);
    popup(text, PF_NO_WAIT);
}

void full_screen_popup(const char *mes, ...)
{
    va_list ap;
    va_start(ap, mes);
    const std::string text = vstring_format(mes, ap);
    va_end(ap);
    popup(text, PF_FULLSCREEN);
}

//note that passing in iteminfo instances with sType == "MENU" or "DESCRIPTION" does special things
//if sType == "MENU", sFmt == "iOffsetY" or "iOffsetX" also do special things
//otherwise if sType == "MENU", dValue can be used to control color
//all this should probably be cleaned up at some point, rather than using a function for things it wasn't meant for
// well frack, half the game uses it so: optional (int)selected argument causes entry highlight, and enter to return entry's key. Also it now returns int
//@param without_getch don't wait getch, return = (int)' ';
int compare_split_screen_popup(int iLeft, int iWidth, int iHeight, std::string sItemName,
                               std::vector<iteminfo> vItemDisplay, std::vector<iteminfo> vItemCompare,
                               int selected, bool without_getch)
{
    WINDOW *w = newwin(iHeight, iWidth, VIEW_OFFSET_Y, iLeft + VIEW_OFFSET_X);

    mvwprintz(w, 1, 2, c_white, "%s", sItemName.c_str());
    int line_num = 3;
    int iStartX = 0;
    bool bStartNewLine = true;
    int selected_ret = '\n';
    std::string spaces(iWidth - 2, ' ');
    for (int i = 0; i < vItemDisplay.size(); i++) {
        if (vItemDisplay[i].sType == "MENU") {
            if (vItemDisplay[i].sFmt == "iOffsetY") {
                line_num += int(vItemDisplay[i].dValue);
            } else if (vItemDisplay[i].sFmt == "iOffsetX") {
                iStartX = int(vItemDisplay[i].dValue);
            } else {
                nc_color nameColor = c_ltgreen; //pre-existing behavior, so make it the default
                //patched to allow variable "name" coloring, e.g. for item examining
                nc_color bgColor = c_white;     //yes the name makes no sense
                if (vItemDisplay[i].dValue >= 0) {
                    if (vItemDisplay[i].dValue < .1 && vItemDisplay[i].dValue > -.1) {
                        nameColor = c_ltgray;
                    } else {
                        nameColor = c_ltred;
                    }
                }
                if ( i == selected && vItemDisplay[i].sName != "" ) {
                    bgColor = h_white;
                    selected_ret = (int)vItemDisplay[i].sName.c_str()[0]; // fixme: sanity check(?)
                }
                mvwprintz(w, line_num, 1, bgColor, "%s", spaces.c_str() );
                shortcut_print(w, line_num, iStartX, bgColor, nameColor, vItemDisplay[i].sFmt);
                line_num++;
            }
        } else if (vItemDisplay[i].sType == "DESCRIPTION") {
            line_num++;
            if (vItemDisplay[i].bDrawName) {
                line_num += fold_and_print(w, line_num, 2, iWidth - 4, c_white,
                                           vItemDisplay[i].sName);
            }
        } else {
            if (bStartNewLine) {
                if (vItemDisplay[i].bDrawName) {
                    mvwprintz(w, line_num, 2, c_white, "%s", (vItemDisplay[i].sName).c_str());
                }
                bStartNewLine = false;
            } else {
                if (vItemDisplay[i].bDrawName) {
                    wprintz(w, c_white, "%s", vItemDisplay[i].sName.c_str());
                }
            }

            std::string sPlus = vItemDisplay[i].sPlus;
            std::string sFmt = vItemDisplay[i].sFmt;
            std::string sNum = " ";
            std::string sPost = "";

            //A bit tricky, find %d and split the string
            size_t pos = sFmt.find("<num>");
            if(pos != std::string::npos) {
                wprintz(w, c_white, "%s", sFmt.substr(0, pos).c_str());
                sPost = sFmt.substr(pos + 5);
            } else {
                wprintz(w, c_white, "%s", sFmt.c_str());
            }

            if (vItemDisplay[i].sValue != "-999") {
                nc_color thisColor = c_white;
                for (int k = 0; k < vItemCompare.size(); k++) {
                    if (vItemCompare[k].sValue != "-999") {
                        if (vItemDisplay[i].sName == vItemCompare[k].sName) {
                            if (vItemDisplay[i].dValue > vItemCompare[k].dValue - .1 &&
                                vItemDisplay[i].dValue < vItemCompare[k].dValue + .1) {
                                thisColor = c_white;
                            } else if (vItemDisplay[i].dValue > vItemCompare[k].dValue) {
                                if (vItemDisplay[i].bLowerIsBetter) {
                                    thisColor = c_ltred;
                                } else {
                                    thisColor = c_ltgreen;
                                }
                            } else if (vItemDisplay[i].dValue < vItemCompare[k].dValue) {
                                if (vItemDisplay[i].bLowerIsBetter) {
                                    thisColor = c_ltgreen;
                                } else {
                                    thisColor = c_ltred;
                                }
                            }
                            break;
                        }
                    }
                }
                if (vItemDisplay[i].is_int == true) {
                    wprintz(w, thisColor, "%s%.0f", sPlus.c_str(), vItemDisplay[i].dValue);
                } else {
                    wprintz(w, thisColor, "%s%.1f", sPlus.c_str(), vItemDisplay[i].dValue);
                }
            }
            wprintz(w, c_white, "%s", sPost.c_str());

            if (vItemDisplay[i].bNewLine) {
                line_num++;
                bStartNewLine = true;
            }
        }
    }

    draw_border(w);

    int ch = (int)' ';

    wrefresh(w);
    if (!without_getch) {
        ch = (int)getch();
        if ( selected > 0 && ( ch == '\n' || ch == KEY_RIGHT ) && selected_ret != 0 ) {
            ch = selected_ret;
        } else if ( selected == KEY_LEFT ) {
            ch = (int)' ';
        }
        delwin(w);
    }

    return ch;
}

char rand_char()
{
    switch (rng(0, 9)) {
    case 0:
        return '|';
    case 1:
        return '-';
    case 2:
        return '#';
    case 3:
        return '?';
    case 4:
        return '&';
    case 5:
        return '.';
    case 6:
        return '%';
    case 7:
        return '{';
    case 8:
        return '*';
    case 9:
        return '^';
    }
    return '?';
}

// this translates symbol y, u, n, b to NW, NE, SE, SW lines correspondingly
// h, j, c to horizontal, vertical, cross correspondingly
long special_symbol (long sym)
{
    switch (sym) {
    case 'j':
        return LINE_XOXO;
    case 'h':
        return LINE_OXOX;
    case 'c':
        return LINE_XXXX;
    case 'y':
        return LINE_OXXO;
    case 'u':
        return LINE_OOXX;
    case 'n':
        return LINE_XOOX;
    case 'b':
        return LINE_XXOO;
    default:
        return sym;
    }
}

// find the position of each non-printing tag in a string
std::vector<size_t> get_tag_positions(const std::string &s)
{
    std::vector<size_t> ret;
    size_t pos = s.find("<color_", 0, 7);
    while (pos != std::string::npos) {
        ret.push_back(pos);
        pos = s.find("<color_", pos + 1, 7);
    }
    pos = s.find("</color>", 0, 8);
    while (pos != std::string::npos) {
        ret.push_back(pos);
        pos = s.find("</color>", pos + 1, 8);
    }
    std::sort(ret.begin(), ret.end());
    return ret;
}

// utf-8 version
std::string word_rewrap (const std::string &ins, int width)
{
    std::ostringstream o;
    std::string in = ins;

    // find non-printing tags
    std::vector<size_t> tag_positions = get_tag_positions(in);

    int lastwb  = 0; //last word break
    int lastout = 0;
    const char *instr = in.c_str();
    bool skipping_tag = false;

    for (int j = 0, x = 0; j < in.size(); ) {
        const char *ins = instr + j;
        int len = ANY_LENGTH;
        unsigned uc = UTF8_getch(&ins, &len);

        if (uc == '<') { // maybe skip non-printing tag
            std::vector<size_t>::iterator it;
            for (it = tag_positions.begin(); it != tag_positions.end(); ++it) {
                if (*it == j) {
                    skipping_tag = true;
                    break;
                }
            }
        }

        j += ANY_LENGTH - len;

        if (skipping_tag) {
            if (uc == '>') {
                skipping_tag = false;
            }
            continue;
        }

        x += mk_wcwidth(uc);

        if (x > width) {
            if (lastwb == lastout) {
                lastwb = j;
            }
            for(int k = lastout; k < lastwb; k++) {
                o << in[k];
            }
            o << '\n';
            x = 0;
            lastout = j = lastwb;
        }

        if (uc == ' ' || uc >= 0x2E80) {
            lastwb = j;
        }
    }
    for (int k = lastout; k < in.size(); k++) {
        o << in[k];
    }

    return o.str();
}

void draw_tab(WINDOW *w, int iOffsetX, std::string sText, bool bSelected)
{
    int iOffsetXRight = iOffsetX + utf8_width(sText.c_str()) + 1;

    mvwputch(w, 0, iOffsetX,      c_ltgray, LINE_OXXO); // |^
    mvwputch(w, 0, iOffsetXRight, c_ltgray, LINE_OOXX); // ^|
    mvwputch(w, 1, iOffsetX,      c_ltgray, LINE_XOXO); // |
    mvwputch(w, 1, iOffsetXRight, c_ltgray, LINE_XOXO); // |

    mvwprintz(w, 1, iOffsetX + 1, (bSelected) ? h_ltgray : c_ltgray, "%s", sText.c_str());

    for (int i = iOffsetX + 1; i < iOffsetXRight; i++) {
        mvwputch(w, 0, i, c_ltgray, LINE_OXOX);    // -
    }

    if (bSelected) {
        mvwputch(w, 1, iOffsetX - 1,      h_ltgray, '<');
        mvwputch(w, 1, iOffsetXRight + 1, h_ltgray, '>');

        for (int i = iOffsetX + 1; i < iOffsetXRight; i++) {
            mvwputch(w, 2, i, c_black, ' ');
        }

        mvwputch(w, 2, iOffsetX,      c_ltgray, LINE_XOOX); // _|
        mvwputch(w, 2, iOffsetXRight, c_ltgray, LINE_XXOO); // |_

    } else {
        mvwputch(w, 2, iOffsetX,      c_ltgray, LINE_XXOX); // _|_
        mvwputch(w, 2, iOffsetXRight, c_ltgray, LINE_XXOX); // _|_
    }
}

void draw_subtab(WINDOW *w, int iOffsetX, std::string sText, bool bSelected)
{
    int iOffsetXRight = iOffsetX + utf8_width(sText.c_str()) + 1;

    mvwprintz(w, 0, iOffsetX + 1, (bSelected) ? h_ltgray : c_ltgray, "%s", sText.c_str());

    if (bSelected) {
        mvwputch(w, 0, iOffsetX - 1,      h_ltgray, '<');
        mvwputch(w, 0, iOffsetXRight + 1, h_ltgray, '>');

        for (int i = iOffsetX + 1; i < iOffsetXRight; i++) {
            mvwputch(w, 1, i, c_black, ' ');
        }
    }
}

void draw_scrollbar(WINDOW *window, const int iCurrentLine, const int iContentHeight,
                    const int iNumEntries, const int iOffsetY, const int iOffsetX,
                    nc_color bar_color)
{
    if (iContentHeight >= iNumEntries) {
        //scrollbar is not required
        bar_color = BORDER_COLOR;
    }

    //Clear previous scrollbar
    for(int i = iOffsetY; i < iOffsetY + iContentHeight; i++) {
        mvwputch(window, i, iOffsetX, bar_color, LINE_XOXO);
    }

    if (iContentHeight >= iNumEntries) {
        wrefresh(window);
        return;
    }

    if (iNumEntries > 0) {
        mvwputch(window, iOffsetY, iOffsetX, c_ltgreen, '^');
        mvwputch(window, iOffsetY + iContentHeight - 1, iOffsetX, c_ltgreen, 'v');

        int iSBHeight = ((iContentHeight - 2) * (iContentHeight - 2)) / iNumEntries;

        if (iSBHeight < 2) {
            iSBHeight = 2;
        }

        int iStartY = (iCurrentLine * (iContentHeight - 3 - iSBHeight)) / iNumEntries;
        if (iCurrentLine == 0) {
            iStartY = -1;
        } else if (iCurrentLine == iNumEntries - 1) {
            iStartY = iContentHeight - 3 - iSBHeight;
        }

        for (int i = 0; i < iSBHeight; i++) {
            mvwputch(window, i + iOffsetY + 2 + iStartY, iOffsetX, c_cyan_cyan, LINE_XOXO);
        }
    }

    wrefresh(window);
}

void calcStartPos(int &iStartPos, const int iCurrentLine, const int iContentHeight,
                  const int iNumEntries)
{
    if( OPTIONS["MENU_SCROLL"] ) {
        if (iNumEntries > iContentHeight) {
            iStartPos = iCurrentLine - (iContentHeight - 1) / 2;

            if (iStartPos < 0) {
                iStartPos = 0;
            } else if (iStartPos + iContentHeight > iNumEntries) {
                iStartPos = iNumEntries - iContentHeight;
            }
        }
    } else {
        if( iCurrentLine < iStartPos ) {
            iStartPos = iCurrentLine;
        } else if( iCurrentLine >= iStartPos + iContentHeight ) {
            iStartPos = 1 + iCurrentLine - iContentHeight;
        }
    }
}


void hit_animation(int iX, int iY, nc_color cColor, char cTile, int iTimeout)
{
    WINDOW *w_hit = newwin(1, 1, iY + VIEW_OFFSET_Y, iX + VIEW_OFFSET_X);
    if (w_hit == NULL) {
        return; //we passed in negative values (semi-expected), so let's not segfault
    }

    mvwputch(w_hit, 0, 0, cColor, cTile);
    wrefresh(w_hit);

    if (iTimeout <= 0 || iTimeout > 999) {
        iTimeout = 70;
    }

    timeout(iTimeout);
    getch(); //using this, because holding down a key with nanosleep can get yourself killed
    timeout(-1);
}

std::string from_sentence_case (const std::string &kingston)
{
    if (kingston.size() > 0) {
        std::string montreal = kingston;
        if(montreal.empty()) {
            return "";
        } else {
            montreal.replace(0, 1, 1, tolower(kingston.at(0)));
            return montreal;
        }
    }
    return "";
}

std::string vstring_format(const char *pattern, va_list argptr)
{
<<<<<<< HEAD
    int buffer_size = 10240; // Any number is good
=======

    // If we have no C++11 support, define a hackish way to do va_copy
    // See http://stackoverflow.com/questions/558223/va-copy-porting-to-visual-c
    // and http://stackoverflow.com/questions/5047971/how-do-i-check-for-c11-support
    #if __cplusplus < 201103L && !defined(va_copy)
        #define va_copy(dest, source) dest = source
    #endif

    int buffer_size = 1024; // Any number is good
>>>>>>> 61eefacb
    int returned_length = 0;
    std::vector<char> buffer(buffer_size, '\0');
    // Call of vsnprintf() makes va_list unusable, so we need a copy.
    va_list cur_argptr;
#if (defined(_WIN32) || defined(WINDOWS) || defined(__WIN32__))
    // Microsofts vsnprintf does return -1 on buffer overflow, not
    // the required size of the buffer. So we have to increase the buffer
    // until we succeed.
    while(true) {
        buffer.resize(buffer_size, '\0');
        va_copy(cur_argptr, argptr);
        returned_length = _vsnprintf(&buffer[0], buffer_size, pattern, cur_argptr);
        va_end(cur_argptr);
        if (returned_length >= 0) {
            break;
        }
        buffer_size *= 2;
    }
#else
    va_copy(cur_argptr, argptr);
    const int required = vsnprintf(&buffer[0], buffer_size, pattern, cur_argptr);
    va_end(cur_argptr);
    if (required < 0) {
        return std::string("invalid input to string_format function!");
    } else if (required >= buffer_size) {
        // Did not fit the buffer, retry with better buffer size.
        buffer_size = required + 1;
        buffer.resize(buffer_size, '\0');
        // Try again one time, this should be save as we know the required
        // buffer size and have allocated that much.
        va_copy(cur_argptr, argptr);
        vsnprintf(&buffer[0], buffer_size, pattern, cur_argptr);
        va_end(cur_argptr);
        // ignore the result of vsnprintf, because it returns different
        // things on windows, see above.
        returned_length = required;
    } else {
        returned_length = required;
    }
#endif
    //drop contents behind \003, this trick is there to skip certain arguments
    std::vector<char>::iterator a = std::find(buffer.begin(), buffer.end(), '\003');
    if (a != buffer.end()) {
        return std::string(&buffer[0], a - buffer.begin());
    }
    return std::string(&buffer[0], returned_length);
}

std::string string_format(const char *pattern, ...)
{
    va_list ap;
    va_start(ap, pattern);
    const std::string result = vstring_format(pattern, ap);
    va_end(ap);
    return result;
}

std::string vstring_format(const std::string &pattern, va_list argptr)
{
    return vstring_format(pattern.c_str(), argptr);
}

std::string string_format(const std::string &pattern, ...)
{
    va_list ap;
    va_start(ap, pattern);
    const std::string result = vstring_format(pattern.c_str(), ap);
    va_end(ap);
    return result;
}

//wrap if for i18n
std::string &capitalize_letter(std::string &str, size_t n)
{
    char c = str[n];
    if(str.length() > 0 && c >= 'a' && c <= 'z') {
        c += 'A' - 'a';
        str[n] = c;
    }

    return str;
}

//remove prefix of a strng, between c1 and c2, ie, "<prefix>remove it"
std::string rm_prefix(std::string str, char c1, char c2)
{
    if(str.size() > 0 && str[0] == c1) {
        size_t pos = str.find_first_of(c2);
        if(pos != std::string::npos) {
            str = str.substr(pos + 1);
        }
    }
    return str;
}

// draw a menu item like strign with highlighted shortcut character
// Example: <w>ield, m<o>ve
// returns: output length (in console cells)
size_t shortcut_print(WINDOW *w, int y, int x, nc_color color, nc_color colork, const std::string &fmt)
{
    std::string tmp = fmt;
    size_t pos = tmp.find_first_of('<');
    size_t pos2 = tmp.find_first_of('>');
    size_t len = 0;
    if(pos2 != std::string::npos && pos < pos2) {
        tmp.erase(pos, 1);
        tmp.erase(pos2 - 1, 1);
        mvwprintz(w, y, x, color, "%s", tmp.c_str());
        mvwprintz(w, y, x + pos, colork, "%s", tmp.substr(pos, pos2 - pos - 1).c_str());
        len = utf8_width(tmp.c_str());
    } else {
        // no shutcut?
        mvwprintz(w, y, x, color, "%s", fmt.c_str());
        len = utf8_width(fmt.c_str());
    }
    return len;
}

//same as above, from current position
size_t shortcut_print(WINDOW *w, nc_color color, nc_color colork, const std::string &fmt)
{
    std::string tmp = fmt;
    size_t pos = tmp.find_first_of('<');
    size_t pos2 = tmp.find_first_of('>');
    size_t len = 0;
    if(pos2 != std::string::npos && pos < pos2) {
        tmp.erase(pos, 1);
        tmp.erase(pos2 - 1, 1);
        wprintz(w, color, "%s", tmp.substr(0, pos).c_str());
        wprintz(w, colork, "%s", tmp.substr(pos, pos2 - pos - 1).c_str());
        wprintz(w, color, "%s", tmp.substr(pos2 - 1).c_str());
        len = utf8_width(tmp.c_str());
    } else {
        // no shutcut?
        wprintz(w, color, "%s", fmt.c_str());
        len = utf8_width(fmt.c_str());
    }
    return len;
}

void get_HP_Bar(const int current_hp, const int max_hp, nc_color &color, std::string &text, const bool bMonster)
{
    if (current_hp == max_hp) {
        color = c_green;
        text = "|||||";
    } else if (current_hp > max_hp * .9 && !bMonster) {
        color = c_green;
        text = "||||\\";
    } else if (current_hp > max_hp * .8) {
        color = c_ltgreen;
        text = "||||";
    } else if (current_hp > max_hp * .7 && !bMonster) {
        color = c_ltgreen;
        text = "|||\\";
    } else if (current_hp > max_hp * .6) {
        color = c_yellow;
        text = "|||";
    } else if (current_hp > max_hp * .5 && !bMonster) {
        color = c_yellow;
        text = "||\\";
    } else if (current_hp > max_hp * .4 && !bMonster) {
        color = c_ltred;
        text = "||";
    } else if (current_hp > max_hp * .3) {
        color = c_ltred;
        text = "|\\";
    } else if (current_hp > max_hp * .2 && !bMonster) {
        color = c_red;
        text = "|";
    } else if (current_hp > max_hp * .1) {
        color = c_red;
        text = "\\";
    } else if (current_hp > 0) {
        color = c_red;
        text = ":";
    } else {
        color = c_ltgray;
        text = "-----";
    }
}

/**
 * Display data in table, each cell contains one entry from the
 * data vector. Allows vertical scrolling if the data does not fit.
 * Data is displayed using fold_and_print_from, which allows coloring!
 * @param columns Number of columns, can be 1. Make sure each entry
 * of the data vector fits into one cell.
 * @param title The title text, displayed on top.
 * @param w The window to draw this in, the whole widow is used.
 */
void display_table(WINDOW *w, const std::string &title, int columns,
                   const std::vector<std::string> &data)
{
    const int width = getmaxx(w) - 2; // -2 for border
    const int rows = getmaxy(w) - 2 - 1; // -2 for border, -1 for title
    const int col_width = width / columns;
    int offset = 0;

    const int title_length = utf8_width(title.c_str());
    while(true) {
        werase(w);
        draw_border(w);
        mvwprintz(w, 1, (width - title_length) / 2, c_white, "%s", title.c_str());
        for(int i = 0; i < rows * columns; i++) {
            if(i + offset * columns >= data.size()) {
                break;
            }
            const int x = 2 + (i % columns) * col_width;
            const int y = (i / columns) + 2;
            fold_and_print_from(w, y, x, col_width, 0, c_white, data[i + offset * columns]);
        }
        draw_scrollbar(w, offset, rows, data.size() / 3, 2, 0);
        wrefresh(w);
        int ch = getch();
        if (ch == KEY_DOWN && ((offset + 1) * columns) < data.size()) {
            offset++;
        } else if(ch == KEY_UP && offset > 0) {
            offset--;
        } else if(ch == ' ' || ch == '\n' || ch == KEY_ESCAPE) {
            break;
        }
    }
}<|MERGE_RESOLUTION|>--- conflicted
+++ resolved
@@ -1207,10 +1207,6 @@
 
 std::string vstring_format(const char *pattern, va_list argptr)
 {
-<<<<<<< HEAD
-    int buffer_size = 10240; // Any number is good
-=======
-
     // If we have no C++11 support, define a hackish way to do va_copy
     // See http://stackoverflow.com/questions/558223/va-copy-porting-to-visual-c
     // and http://stackoverflow.com/questions/5047971/how-do-i-check-for-c11-support
@@ -1219,7 +1215,6 @@
     #endif
 
     int buffer_size = 1024; // Any number is good
->>>>>>> 61eefacb
     int returned_length = 0;
     std::vector<char> buffer(buffer_size, '\0');
     // Call of vsnprintf() makes va_list unusable, so we need a copy.

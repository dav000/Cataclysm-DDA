#include "avatar.h"

#include <algorithm>
#include <array>
#include <climits>
#include <cmath>
#include <cstdlib>
#include <iterator>
#include <list>
#include <map>
#include <memory>
#include <set>
#include <string>
#include <utility>

#include "action.h"
#include "activity_type.h"
#include "activity_actor_definitions.h"
#include "bodypart.h"
#include "calendar.h"
#include "cata_assert.h"
#include "catacharset.h"
#include "character.h"
#include "character_id.h"
#include "character_martial_arts.h"
#include "clzones.h"
#include "color.h"
#include "cursesdef.h"
#include "debug.h"
#include "effect.h"
#include "enums.h"
#include "event.h"
#include "event_bus.h"
#include "faction.h"
#include "field_type.h"
#include "game.h"
#include "game_constants.h"
#include "help.h"
#include "inventory.h"
#include "item.h"
#include "item_location.h"
#include "itype.h"
#include "iuse.h"
#include "kill_tracker.h"
#include "make_static.h"
#include "magic_enchantment.h"
#include "map.h"
#include "map_memory.h"
#include "martialarts.h"
#include "messages.h"
#include "mission.h"
#include "morale.h"
#include "morale_types.h"
#include "move_mode.h"
#include "npc.h"
#include "optional.h"
#include "options.h"
#include "output.h"
#include "overmap.h"
#include "pathfinding.h"
#include "pimpl.h"
#include "player.h"
#include "player_activity.h"
#include "profession.h"
#include "ret_val.h"
#include "rng.h"
#include "skill.h"
#include "stomach.h"
#include "string_formatter.h"
#include "talker.h"
#include "talker_avatar.h"
#include "translations.h"
#include "trap.h"
#include "type_id.h"
#include "ui.h"
#include "units.h"
#include "value_ptr.h"
#include "veh_type.h"
#include "vehicle.h"
#include "vpart_position.h"

static const activity_id ACT_READ( "ACT_READ" );

static const bionic_id bio_cloak( "bio_cloak" );
static const bionic_id bio_cqb( "bio_cqb" );
static const bionic_id bio_soporific( "bio_soporific" );

static const efftype_id effect_alarm_clock( "alarm_clock" );
static const efftype_id effect_boomered( "boomered" );
static const efftype_id effect_depressants( "depressants" );
static const efftype_id effect_happy( "happy" );
static const efftype_id effect_irradiated( "irradiated" );
static const efftype_id effect_onfire( "onfire" );
static const efftype_id effect_pkill( "pkill" );
static const efftype_id effect_sad( "sad" );
static const efftype_id effect_sleep( "sleep" );
static const efftype_id effect_sleep_deprived( "sleep_deprived" );
static const efftype_id effect_slept_through_alarm( "slept_through_alarm" );
static const efftype_id effect_stim( "stim" );
static const efftype_id effect_stim_overdose( "stim_overdose" );
static const efftype_id effect_stunned( "stunned" );

static const itype_id itype_guidebook( "guidebook" );

static const trait_id trait_ARACHNID_ARMS( "ARACHNID_ARMS" );
static const trait_id trait_ARACHNID_ARMS_OK( "ARACHNID_ARMS_OK" );
static const trait_id trait_CENOBITE( "CENOBITE" );
static const trait_id trait_CHITIN_FUR3( "CHITIN_FUR3" );
static const trait_id trait_CHITIN2( "CHITIN2" );
static const trait_id trait_CHITIN3( "CHITIN3" );
static const trait_id trait_CHLOROMORPH( "CHLOROMORPH" );
static const trait_id trait_COMPOUND_EYES( "COMPOUND_EYES" );
static const trait_id trait_DEBUG_CLOAK( "DEBUG_CLOAK" );
static const trait_id trait_INSECT_ARMS( "INSECT_ARMS" );
static const trait_id trait_INSECT_ARMS_OK( "INSECT_ARMS_OK" );
static const trait_id trait_M_SKIN3( "M_SKIN3" );
static const trait_id trait_MASOCHIST( "MASOCHIST" );
static const trait_id trait_NOPAIN( "NOPAIN" );
static const trait_id trait_PROF_DICEMASTER( "PROF_DICEMASTER" );
static const trait_id trait_SHELL2( "SHELL2" );
static const trait_id trait_STIMBOOST( "STIMBOOST" );
static const trait_id trait_THICK_SCALES( "THICK_SCALES" );
static const trait_id trait_THRESH_SPIDER( "THRESH_SPIDER" );
static const trait_id trait_WATERSLEEP( "WATERSLEEP" );
static const trait_id trait_WEB_SPINNER( "WEB_SPINNER" );
static const trait_id trait_WEB_WALKER( "WEB_WALKER" );
static const trait_id trait_WEB_WEAVER( "WEB_WEAVER" );
static const trait_id trait_WEBBED( "WEBBED" );
static const trait_id trait_WHISKERS( "WHISKERS" );
static const trait_id trait_WHISKERS_RAT( "WHISKERS_RAT" );

static const json_character_flag json_flag_ALARMCLOCK( "ALARMCLOCK" );

avatar::avatar()
{
    player_map_memory = std::make_unique<map_memory>();
    show_map_memory = true;
    active_mission = nullptr;
    grab_type = object_type::NONE;
    calorie_diary.push_front( daily_calories{} );
}

avatar::~avatar() = default;
// NOLINTNEXTLINE(performance-noexcept-move-constructor)
avatar::avatar( avatar && ) = default;
// NOLINTNEXTLINE(performance-noexcept-move-constructor)
avatar &avatar::operator=( avatar && ) = default;

void avatar::toggle_map_memory()
{
    show_map_memory = !show_map_memory;
}

bool avatar::should_show_map_memory()
{
    return show_map_memory;
}

bool avatar::save_map_memory()
{
    return player_map_memory->save( get_map().getabs( pos() ) );
}

void avatar::load_map_memory()
{
    player_map_memory->load( get_map().getabs( pos() ) );
}

void avatar::prepare_map_memory_region( const tripoint &p1, const tripoint &p2 )
{
    player_map_memory->prepare_region( p1, p2 );
}

const memorized_terrain_tile &avatar::get_memorized_tile( const tripoint &pos ) const
{
    return player_map_memory->get_tile( pos );
}

void avatar::memorize_tile( const tripoint &pos, const std::string &ter, const int subtile,
                            const int rotation )
{
    player_map_memory->memorize_tile( pos, ter, subtile, rotation );
}

void avatar::memorize_symbol( const tripoint &pos, const int symbol )
{
    player_map_memory->memorize_symbol( pos, symbol );
}

int avatar::get_memorized_symbol( const tripoint &p ) const
{
    return player_map_memory->get_symbol( p );
}

void avatar::clear_memorized_tile( const tripoint &pos )
{
    player_map_memory->clear_memorized_tile( pos );
}

std::vector<mission *> avatar::get_active_missions() const
{
    return active_missions;
}

std::vector<mission *> avatar::get_completed_missions() const
{
    return completed_missions;
}

std::vector<mission *> avatar::get_failed_missions() const
{
    return failed_missions;
}

mission *avatar::get_active_mission() const
{
    return active_mission;
}

void avatar::reset_all_missions()
{
    active_mission = nullptr;
    active_missions.clear();
    completed_missions.clear();
    failed_missions.clear();
}

tripoint_abs_omt avatar::get_active_mission_target() const
{
    if( active_mission == nullptr ) {
        return overmap::invalid_tripoint;
    }
    return active_mission->get_target();
}

void avatar::set_active_mission( mission &cur_mission )
{
    const auto iter = std::find( active_missions.begin(), active_missions.end(), &cur_mission );
    if( iter == active_missions.end() ) {
        debugmsg( "new active mission %d is not in the active_missions list", cur_mission.get_id() );
    } else {
        active_mission = &cur_mission;
    }
}

void avatar::on_mission_assignment( mission &new_mission )
{
    active_missions.push_back( &new_mission );
    set_active_mission( new_mission );
}

void avatar::on_mission_finished( mission &cur_mission )
{
    if( cur_mission.has_failed() ) {
        failed_missions.push_back( &cur_mission );
        add_msg_if_player( m_bad, _( "Mission \"%s\" is failed." ), cur_mission.name() );
    } else {
        completed_missions.push_back( &cur_mission );
        add_msg_if_player( m_good, _( "Mission \"%s\" is successfully completed." ),
                           cur_mission.name() );
    }
    const auto iter = std::find( active_missions.begin(), active_missions.end(), &cur_mission );
    if( iter == active_missions.end() ) {
        debugmsg( "completed mission %d was not in the active_missions list", cur_mission.get_id() );
    } else {
        active_missions.erase( iter );
    }
    if( &cur_mission == active_mission ) {
        if( active_missions.empty() ) {
            active_mission = nullptr;
        } else {
            active_mission = active_missions.front();
        }
    }
}

bool avatar::read( item_location &book, item_location ereader )
{
    if( !book ) {
        add_msg( m_info, _( "Never mind." ) );
        return false;
    }

    std::vector<std::string> fail_messages;
    const Character *reader = get_book_reader( *book, fail_messages );
    if( reader == nullptr ) {
        // We can't read, and neither can our followers
        for( const std::string &reason : fail_messages ) {
            add_msg( m_bad, reason );
        }
        return false;
    }

    // spells are handled in a different place
    // src/iuse_actor.cpp -> learn_spell_actor::use
    if( book->get_use( "learn_spell" ) ) {
        book->get_use( "learn_spell" )->call( *this, *book, book->active, pos() );
        return true;
    }

    bool continuous = false;
    const int time_taken = time_to_read( *book, *reader );
    add_msg_debug( debugmode::DF_ACT_READ, "avatar::read time_taken = %s",
                   to_string_writable( time_duration::from_moves( time_taken ) ) );

    // If the player hasn't read this book before, skim it to get an idea of what's in it.
    if( !has_identified( book->typeId() ) ) {
        if( reader != this ) {
            add_msg( m_info, fail_messages[0] );
            add_msg( m_info, _( "%s reads aloud…" ), reader->disp_name() );
        }

        assign_activity(
            player_activity(
                read_activity_actor(
                    time_taken,
                    book,
                    ereader,
                    false
                ) ) );

        return true;
    }

    if( book->typeId() == itype_guidebook ) {
        // special guidebook effect: print a misc. hint when read
        if( reader != this ) {
            add_msg( m_info, fail_messages[0] );
            dynamic_cast<const npc &>( *reader ).say( get_hint() );
        } else {
            add_msg( m_info, get_hint() );
        }
        get_event_bus().send<event_type::reads_book>( getID(), book->typeId() );
        mod_moves( -100 );
        return false;
    }

    const cata::value_ptr<islot_book> &type = book->type->book;
    const skill_id &skill = type->skill;
    const std::string skill_name = skill ? skill.obj().name() : "";

    // Find NPCs to join the study session:
    std::map<npc *, std::string> learners;
    //reading only for fun
    std::map<npc *, std::string> fun_learners;
    std::map<npc *, std::string> nonlearners;
    for( npc *elem : get_crafting_helpers() ) {
        const book_mastery mastery = elem->get_book_mastery( *book );
        const bool morale_req = elem->fun_to_read( *book ) || elem->has_morale_to_read();

        // Note that the reader cannot be a nonlearner
        // since a reader should always have enough morale to read
        // and at the very least be able to understand the book

        if( elem->is_deaf() && elem != reader ) {
            nonlearners.insert( { elem, _( " (deaf)" ) } );

        } else if( mastery == book_mastery::MASTERED && elem->fun_to_read( *book ) ) {
            fun_learners.insert( {elem, elem == reader ? _( " (reading aloud to you)" ) : "" } );

        } else if( mastery == book_mastery::LEARNING && morale_req ) {
            learners.insert( {elem, elem == reader ? _( " (reading aloud to you)" ) : ""} );
        } else {
            std::string reason = _( " (uninterested)" );

            if( !morale_req ) {
                reason = _( " (too sad)" );

            } else if( mastery == book_mastery::CANT_UNDERSTAND ) {
                reason = string_format( _( " (needs %d %s)" ), type->req, skill_name );

            } else if( mastery == book_mastery::MASTERED ) {
                reason = string_format( _( " (already has %d %s)" ), type->level, skill_name );

            }
            nonlearners.insert( { elem, reason } );
        }
    }

    int learner_id = -1;

    //only show the menu if there's useful information or multiple options
    if( skill || !nonlearners.empty() || !fun_learners.empty() ) {
        uilist menu;

        // Some helpers to reduce repetition:
        auto length = []( const std::pair<npc *, std::string> &elem ) {
            return utf8_width( elem.first->disp_name() ) + utf8_width( elem.second );
        };

        auto max_length = [&length]( const std::map<npc *, std::string> &m ) {
            auto max_ele = std::max_element( m.begin(),
                                             m.end(), [&length]( const std::pair<npc *, std::string> &left,
            const std::pair<npc *, std::string> &right ) {
                return length( left ) < length( right );
            } );
            return max_ele == m.end() ? 0 : length( *max_ele );
        };

        auto get_text =
        [&]( const std::map<npc *, std::string> &m, const std::pair<npc *, std::string> &elem ) {
            const int lvl = elem.first->get_knowledge_level( skill );
            const std::string lvl_text = skill ? string_format( _( " | current level: %d" ), lvl ) : "";
            const std::string name_text = elem.first->disp_name() + elem.second;
            return string_format( "%s%s", left_justify( name_text, max_length( m ) ), lvl_text );
        };

        auto add_header = [&menu]( const std::string & str ) {
            menu.addentry( -1, false, -1, "" );
            uilist_entry header( -1, false, -1, str, c_yellow, c_yellow );
            header.force_color = true;
            menu.entries.push_back( header );
        };

        menu.title = !skill ? string_format( _( "Reading %s" ), book->type_name() ) :
                     //~ %1$s: book name, %2$s: skill name, %3$d and %4$d: skill levels
                     string_format( _( "Reading %1$s (can train %2$s from %3$d to %4$d)" ), book->type_name(),
                                    skill_name, type->req, type->level );


        menu.addentry( 0, true, '0', _( "Read once" ) );

        const int lvl = get_knowledge_level( skill );
        menu.addentry( 2 + getID().get_value(), lvl < type->level, '1',
                       string_format( _( "Read until you gain a level | current level: %d" ), lvl ) );

        // select until player gets level by default
        if( lvl < type->level ) {
            menu.selected = 1;
        }

        if( !learners.empty() ) {
            add_header( _( "Read until this NPC gains a level:" ) );
            for( const std::pair<npc *const, std::string> &elem : learners ) {
                menu.addentry( 2 + elem.first->getID().get_value(), true, -1,
                               get_text( learners, elem ) );
            }
        }

        if( !fun_learners.empty() ) {
            add_header( _( "Reading for fun:" ) );
            for( const std::pair<npc *const, std::string> &elem : fun_learners ) {
                menu.addentry( -1, false, -1, get_text( fun_learners, elem ) );
            }
        }

        if( !nonlearners.empty() ) {
            add_header( _( "Not participating:" ) );
            for( const std::pair<npc *const, std::string> &elem : nonlearners ) {
                menu.addentry( -1, false, -1, get_text( nonlearners, elem ) );
            }
        }

        menu.query( true );
        if( menu.ret == UILIST_CANCEL ) {
            add_msg( m_info, _( "Never mind." ) );
            return false;
        } else if( menu.ret >= 2 ) {
            continuous = true;
            learner_id = menu.ret - 2;
        }
    }

    const bool is_martialarts = book->type->use_methods.count( "MA_MANUAL" );
    if( is_martialarts ) {

        if( martial_arts_data->has_martialart( martial_art_learned_from( *book->type ) ) ) {
            add_msg_if_player( m_info, _( "You already know all this book has to teach." ) );
            return false;
        }

        uilist menu;
        menu.title = string_format( _( "Train %s from manual:" ),
                                    martial_art_learned_from( *book->type )->name );
        menu.addentry( 1, true, '1', _( "Train once" ) );
        menu.addentry( 2, true, '0', _( "Train until tired or success" ) );
        menu.query( true );
        if( menu.ret == UILIST_CANCEL ) {
            add_msg( m_info, _( "Never mind." ) );
            return false;
        } else if( menu.ret == 1 ) {
            continuous = false;
        } else {    // menu.ret == 2
            continuous = true;
        }
    }

    add_msg( m_info, _( "Now reading %s, %s to stop early." ),
             book->type_name(), press_x( ACTION_PAUSE ) );

    // Print some informational messages
    if( reader != this ) {
        add_msg( m_info, fail_messages[0] );
        add_msg( m_info, _( "%s reads aloud…" ), reader->disp_name() );
    } else if( !learners.empty() || !fun_learners.empty() ) {
        add_msg( m_info, _( "You read aloud…" ) );
    }

    if( learners.size() == 1 ) {
        add_msg( m_info, _( "%s studies with you." ), learners.begin()->first->disp_name() );
    } else if( !learners.empty() ) {
        const std::string them = enumerate_as_string( learners.begin(),
        learners.end(), [&]( const std::pair<npc *, std::string> &elem ) {
            return elem.first->disp_name();
        } );
        add_msg( m_info, _( "%s study with you." ), them );
    }

    // Don't include the reader as it would be too redundant.
    std::set<std::string> readers;
    for( const std::pair<npc *const, std::string> &elem : fun_learners ) {
        if( elem.first != reader ) {
            readers.insert( elem.first->disp_name() );
        }
    }

    if( readers.size() == 1 ) {
        add_msg( m_info, _( "%s reads with you for fun." ), readers.begin()->c_str() );
    } else if( !readers.empty() ) {
        const std::string them = enumerate_as_string( readers );
        add_msg( m_info, _( "%s read with you for fun." ), them );
    }

    if( std::min( fine_detail_vision_mod(), reader->fine_detail_vision_mod() ) > 1.0 ) {
        add_msg( m_warning,
                 _( "It's difficult for %s to see fine details right now.  Reading will take longer than usual." ),
                 reader->disp_name() );
    }

    const int intelligence = get_int();
    const bool complex_penalty = type->intel > std::min( intelligence, reader->get_int() ) &&
                                 !reader->has_trait( trait_PROF_DICEMASTER );
    const Character *complex_player = reader->get_int() < intelligence ? reader : this;
    if( complex_penalty ) {
        add_msg( m_warning,
                 _( "This book is too complex for %s to easily understand.  It will take longer to read." ),
                 complex_player->disp_name() );
    }

    // push an identifier of martial art book to the action handling
    if( is_martialarts &&
        get_stamina() < get_stamina_max() / 10 )  {
        add_msg( m_info, _( "You are too exhausted to train martial arts." ) );
        return false;
    }

    assign_activity(
        player_activity(
            read_activity_actor(
                time_taken,
                book,
                ereader,
                continuous,
                learner_id
            ) ) );

    return true;
}


void avatar::grab( object_type grab_type, const tripoint &grab_point )
{
    const auto update_memory =
    [this]( const object_type gtype, const tripoint & gpoint, const bool erase ) {
        map &m = get_map();
        if( gtype == object_type::VEHICLE ) {
            const optional_vpart_position vp = m.veh_at( pos() + gpoint );
            if( vp ) {
                const vehicle &veh = vp->vehicle();
                for( const tripoint &target : veh.get_points() ) {
                    if( erase ) {
                        clear_memorized_tile( m.getabs( target ) );
                    }
                    m.set_memory_seen_cache_dirty( target );
                }
            }
        } else if( gtype != object_type::NONE ) {
            if( erase ) {
                clear_memorized_tile( m.getabs( pos() + gpoint ) );
            }
            m.set_memory_seen_cache_dirty( pos() + gpoint );
        }
    };
    // Mark the area covered by the previous vehicle/furniture/etc for re-memorizing.
    update_memory( this->grab_type, this->grab_point, false );
    // Clear the map memory for the area covered by the vehicle/furniture/etc to
    // eliminate ghost vehicles/furnitures/etc.
    // FIXME: change map memory to memorize all memorizable objects and only erase vehicle part memory.
    update_memory( grab_type, grab_point, true );

    this->grab_type = grab_type;
    this->grab_point = grab_point;

    path_settings->avoid_rough_terrain = grab_type != object_type::NONE;
}

object_type avatar::get_grab_type() const
{
    return grab_type;
}

bool avatar::has_identified( const itype_id &item_id ) const
{
    return items_identified.count( item_id ) > 0;
}

void avatar::identify( const item &item )
{
    if( has_identified( item.typeId() ) ) {
        return;
    }
    if( !item.is_book() ) {
        debugmsg( "tried to identify non-book item" );
        return;
    }

    const auto &book = item; // alias
    cata_assert( !has_identified( item.typeId() ) );
    items_identified.insert( item.typeId() );
    cata_assert( has_identified( item.typeId() ) );

    const auto &reading = item.type->book;
    const skill_id &skill = reading->skill;

    add_msg( _( "You skim %s to find out what's in it." ), book.type_name() );
    if( skill && get_skill_level_object( skill ).can_train() ) {
        add_msg( m_info, _( "Can bring your %s knowledge to %d." ),
                 skill.obj().name(), reading->level );
        if( reading->req != 0 ) {
            add_msg( m_info, _( "Requires %s knowledge level %d to understand." ),
                     skill.obj().name(), reading->req );
        }
    }

    if( reading->intel != 0 ) {
        add_msg( m_info, _( "Requires intelligence of %d to easily read." ), reading->intel );
    }
    //It feels wrong to use a pointer to *this, but I can't find any other player pointers in this method.
    if( book_fun_for( book, *this ) != 0 ) {
        add_msg( m_info, _( "Reading this book affects your morale by %d." ), book_fun_for( book, *this ) );
    }

    if( book.type->use_methods.count( "MA_MANUAL" ) ) {
        const matype_id style_to_learn = martial_art_learned_from( *book.type );
        add_msg( m_info, _( "You can learn %s style from it." ), style_to_learn->name );
        add_msg( m_info, _( "This fighting style is %s to learn." ),
                 martialart_difficulty( style_to_learn ) );
        add_msg( m_info, _( "It would be easier to master if you'd have skill expertise in %s." ),
                 style_to_learn->primary_skill->name() );
        add_msg( m_info, _( "A training session with this book takes %s." ),
                 to_string( time_duration::from_minutes( reading->time ) ) );
    } else {
        add_msg( m_info, ngettext( "A chapter of this book takes %d minute to read.",
                                   "A chapter of this book takes %d minutes to read.", reading->time ),
                 reading->time );
    }

    std::vector<std::string> recipe_list;
    for( const auto &elem : reading->recipes ) {
        // If the player knows it, they recognize it even if it's not clearly stated.
        if( elem.is_hidden() && !knows_recipe( elem.recipe ) ) {
            continue;
        }
        recipe_list.push_back( elem.name() );
    }
    if( !recipe_list.empty() ) {
        std::string recipe_line =
            string_format( ngettext( "This book contains %1$zu crafting recipe: %2$s",
                                     "This book contains %1$zu crafting recipes: %2$s",
                                     recipe_list.size() ),
                           recipe_list.size(),
                           enumerate_as_string( recipe_list ) );
        add_msg( m_info, recipe_line );
    }
    if( recipe_list.size() != reading->recipes.size() ) {
        add_msg( m_info, _( "It might help you figuring out some more recipes." ) );
    }
}

void avatar::clear_identified()
{
    items_identified.clear();
}

void avatar::wake_up()
{
    if( has_effect( effect_sleep ) ) {
        if( calendar::turn - get_effect( effect_sleep ).get_start_time() > 2_hours ) {
            print_health();
        }
        // alarm was set and player hasn't slept through the alarm.
        if( has_effect( effect_alarm_clock ) && !has_effect( effect_slept_through_alarm ) ) {
            add_msg( _( "It looks like you woke up before your alarm." ) );
            remove_effect( effect_alarm_clock );
        } else if( has_effect( effect_slept_through_alarm ) ) {
            if( has_flag( json_flag_ALARMCLOCK ) ) {
                add_msg( m_warning, _( "It looks like you've slept through your internal alarm…" ) );
            } else {
                add_msg( m_warning, _( "It looks like you've slept through the alarm…" ) );
            }
        }
    }
    Character::wake_up();
}

void avatar::vomit()
{
    if( stomach.contains() != 0_ml ) {
        // Remove all joy from previously eaten food and apply the penalty
        rem_morale( MORALE_FOOD_GOOD );
        rem_morale( MORALE_FOOD_HOT );
        // bears must suffer too
        rem_morale( MORALE_HONEY );
        // 1.5 times longer
        add_morale( MORALE_VOMITED, -2 * units::to_milliliter( stomach.contains() / 50 ), -40, 90_minutes,
                    45_minutes, false );

    } else {
        add_msg( m_warning, _( "You retched, but your stomach is empty." ) );
    }
    Character::vomit();
}

nc_color avatar::basic_symbol_color() const
{
    if( has_effect( effect_onfire ) ) {
        return c_red;
    }
    if( has_effect( effect_stunned ) ) {
        return c_light_blue;
    }
    if( has_effect( effect_boomered ) ) {
        return c_pink;
    }
    if( has_active_mutation( trait_id( "SHELL2" ) ) ) {
        return c_magenta;
    }
    if( underwater ) {
        return c_blue;
    }
    if( has_active_bionic( bio_cloak ) ||
        is_wearing_active_optcloak() || has_trait( trait_DEBUG_CLOAK ) ) {
        return c_dark_gray;
    }
    return move_mode->symbol_color();
}

int avatar::print_info( const catacurses::window &w, int vStart, int, int column ) const
{
    return vStart + fold_and_print( w, point( column, vStart ), getmaxx( w ) - column - 1, c_dark_gray,
                                    _( "You (%s)" ),
                                    name ) - 1;
}

void avatar::disp_morale()
{
    int equilibrium = calc_focus_equilibrium();

    int fatigue_penalty = 0;
    if( get_fatigue() >= fatigue_levels::MASSIVE_FATIGUE && equilibrium > 20 ) {
        fatigue_penalty = equilibrium - 20;
        equilibrium = 20;
    } else if( get_fatigue() >= fatigue_levels::EXHAUSTED && equilibrium > 40 ) {
        fatigue_penalty = equilibrium - 40;
        equilibrium = 40;
    } else if( get_fatigue() >= fatigue_levels::DEAD_TIRED && equilibrium > 60 ) {
        fatigue_penalty = equilibrium - 60;
        equilibrium = 60;
    } else if( get_fatigue() >= fatigue_levels::TIRED && equilibrium > 80 ) {
        fatigue_penalty = equilibrium - 80;
        equilibrium = 80;
    }

    int pain_penalty = 0;
    if( get_perceived_pain() && !has_trait( trait_CENOBITE ) ) {
        pain_penalty = calc_focus_equilibrium( true ) - equilibrium - fatigue_penalty;
    }

    morale->display( equilibrium, pain_penalty, fatigue_penalty );
}

int avatar::calc_focus_equilibrium( bool ignore_pain ) const
{
    int focus_equilibrium = 100;

    if( activity.id() == ACT_READ ) {
        const item_location book = activity.targets[0];
        if( book && book->is_book() ) {
            const cata::value_ptr<islot_book> &bt = book->type->book;
            // apply a penalty when we're actually learning something
            const SkillLevel &skill_level = get_skill_level_object( bt->skill );
            if( skill_level.can_train() && skill_level < bt->level ) {
                focus_equilibrium -= 50;
            }
        }
    }

    int eff_morale = get_morale_level();
    // Factor in perceived pain, since it's harder to rest your mind while your body hurts.
    // Cenobites don't mind, though
    if( !ignore_pain && !has_trait( trait_CENOBITE ) ) {
        int perceived_pain = get_perceived_pain();
        if( has_trait( trait_MASOCHIST ) ) {
            if( perceived_pain > 20 ) {
                eff_morale = eff_morale - ( perceived_pain - 20 );
            }
        } else {
            eff_morale = eff_morale - perceived_pain;
        }
    }

    if( eff_morale < -99 ) {
        // At very low morale, focus is at it's minimum
        focus_equilibrium = 1;
    } else if( eff_morale <= 50 ) {
        // At -99 to +50 morale, each point of morale gives or takes 1 point of focus
        focus_equilibrium += eff_morale;
    } else {
        /* Above 50 morale, we apply strong diminishing returns.
        * Each block of 50 takes twice as many morale points as the previous one:
        * 150 focus at 50 morale (as before)
        * 200 focus at 150 morale (100 more morale)
        * 250 focus at 350 morale (200 more morale)
        * ...
        * Cap out at 400% focus gain with 3,150+ morale, mostly as a sanity check.
        */

        int block_multiplier = 1;
        int morale_left = eff_morale;
        while( focus_equilibrium < 400 ) {
            if( morale_left > 50 * block_multiplier ) {
                // We can afford the entire block.  Get it and continue.
                morale_left -= 50 * block_multiplier;
                focus_equilibrium += 50;
                block_multiplier *= 2;
            } else {
                // We can't afford the entire block.  Each block_multiplier morale
                // points give 1 focus, and then we're done.
                focus_equilibrium += morale_left / block_multiplier;
                break;
            }
        }
    }

    // This should be redundant, but just in case...
    if( focus_equilibrium < 1 ) {
        focus_equilibrium = 1;
    } else if( focus_equilibrium > 400 ) {
        focus_equilibrium = 400;
    }
    return focus_equilibrium;
}

int avatar::calc_focus_change() const
{
    int focus_gap = calc_focus_equilibrium() - get_focus();

    // handle negative gain rates in a symmetric manner
    int base_change = 1;
    if( focus_gap < 0 ) {
        base_change = -1;
        focus_gap = -focus_gap;
    }

    int gain = focus_gap * base_change;

    // Fatigue will incrementally decrease any focus above related cap
    if( ( get_fatigue() >= fatigue_levels::TIRED && get_focus() > 80 ) ||
        ( get_fatigue() >= fatigue_levels::DEAD_TIRED && get_focus() > 60 ) ||
        ( get_fatigue() >= fatigue_levels::EXHAUSTED && get_focus() > 40 ) ||
        ( get_fatigue() >= fatigue_levels::MASSIVE_FATIGUE && get_focus() > 20 ) ) {

        //it can fall faster then 1
        if( gain > -1 ) {
            gain = -1;
        }
    }
    return gain;
}

void avatar::update_mental_focus()
{
    // calc_focus_change() returns percentile focus, applying it directly
    // to focus pool is an implicit / 100.
    focus_pool += 10 * calc_focus_change();
}

int avatar::limb_dodge_encumbrance() const
{
    float leg_encumbrance = 0.0f;
    float torso_encumbrance = 0.0f;
    const std::vector<bodypart_id> legs =
        get_all_body_parts_of_type( body_part_type::type::leg );
    const std::vector<bodypart_id> torsos =
        get_all_body_parts_of_type( body_part_type::type::torso );

    for( const bodypart_id &leg : legs ) {
        leg_encumbrance += encumb( leg );
    }
    if( !legs.empty() ) {
        leg_encumbrance /= legs.size() * 10.0f;
    }

    for( const bodypart_id &torso : torsos ) {
        torso_encumbrance += encumb( torso );
    }
    if( !torsos.empty() ) {
        torso_encumbrance /= torsos.size() * 10.0f;
    }

    return std::floor( torso_encumbrance + leg_encumbrance );
}

void avatar::reset_stats()
{
    const int current_stim = get_stim();

    // Trait / mutation buffs
    if( has_trait( trait_THICK_SCALES ) ) {
        add_miss_reason( _( "Your thick scales get in the way." ), 2 );
    }
    if( has_trait( trait_CHITIN2 ) || has_trait( trait_CHITIN3 ) || has_trait( trait_CHITIN_FUR3 ) ) {
        add_miss_reason( _( "Your chitin gets in the way." ), 1 );
    }
    if( has_trait( trait_COMPOUND_EYES ) && !wearing_something_on( bodypart_id( "eyes" ) ) ) {
        mod_per_bonus( 2 );
    }
    if( has_trait( trait_INSECT_ARMS ) ) {
        add_miss_reason( _( "Your insect limbs get in the way." ), 2 );
    }
    if( has_trait( trait_INSECT_ARMS_OK ) ) {
        if( !wearing_something_on( bodypart_id( "torso" ) ) ) {
            mod_dex_bonus( 1 );
        } else {
            mod_dex_bonus( -1 );
            add_miss_reason( _( "Your clothing restricts your insect arms." ), 1 );
        }
    }
    if( has_trait( trait_WEBBED ) ) {
        add_miss_reason( _( "Your webbed hands get in the way." ), 1 );
    }
    if( has_trait( trait_ARACHNID_ARMS ) ) {
        add_miss_reason( _( "Your arachnid limbs get in the way." ), 4 );
    }
    if( has_trait( trait_ARACHNID_ARMS_OK ) ) {
        if( !wearing_something_on( bodypart_id( "torso" ) ) ) {
            mod_dex_bonus( 2 );
        } else if( !exclusive_flag_coverage( STATIC( flag_id( "OVERSIZE" ) ) )
                   .test( body_part_torso ) ) {
            mod_dex_bonus( -2 );
            add_miss_reason( _( "Your clothing constricts your arachnid limbs." ), 2 );
        }
    }
    const auto set_fake_effect_dur = [this]( const efftype_id & type, const time_duration & dur ) {
        effect &eff = get_effect( type );
        if( eff.get_duration() == dur ) {
            return;
        }

        if( eff.is_null() && dur > 0_turns ) {
            add_effect( type, dur, true );
        } else if( dur > 0_turns ) {
            eff.set_duration( dur );
        } else {
            remove_effect( type );
        }
    };
    // Painkiller
    set_fake_effect_dur( effect_pkill, 1_turns * get_painkiller() );

    // Pain
    if( get_perceived_pain() > 0 ) {
        const stat_mod ppen = get_pain_penalty();
        mod_str_bonus( -ppen.strength );
        mod_dex_bonus( -ppen.dexterity );
        mod_int_bonus( -ppen.intelligence );
        mod_per_bonus( -ppen.perception );
        if( ppen.dexterity > 0 ) {
            add_miss_reason( _( "Your pain distracts you!" ), static_cast<unsigned>( ppen.dexterity ) );
        }
    }

    // Radiation
    set_fake_effect_dur( effect_irradiated, 1_turns * get_rad() );
    // Morale
    const int morale = get_morale_level();
    set_fake_effect_dur( effect_happy, 1_turns * morale );
    set_fake_effect_dur( effect_sad, 1_turns * -morale );

    // Stimulants
    set_fake_effect_dur( effect_stim, 1_turns * current_stim );
    set_fake_effect_dur( effect_depressants, 1_turns * -current_stim );
    if( has_trait( trait_STIMBOOST ) ) {
        set_fake_effect_dur( effect_stim_overdose, 1_turns * ( current_stim - 60 ) );
    } else {
        set_fake_effect_dur( effect_stim_overdose, 1_turns * ( current_stim - 30 ) );
    }
    // Starvation
    const float bmi = get_bmi();
    if( bmi < character_weight_category::underweight ) {
        const int str_penalty = std::floor( ( 1.0f - ( bmi - 13.0f ) / 3.0f ) * get_str_base() );
        add_miss_reason( _( "You're weak from hunger." ),
                         static_cast<unsigned>( ( get_starvation() + 300 ) / 1000 ) );
        mod_str_bonus( -str_penalty );
        mod_dex_bonus( -( str_penalty / 2 ) );
        mod_int_bonus( -( str_penalty / 2 ) );
    }
    // Thirst
    if( get_thirst() >= 200 ) {
        // We die at 1200
        const int dex_mod = -get_thirst() / 200;
        add_miss_reason( _( "You're weak from thirst." ), static_cast<unsigned>( -dex_mod ) );
        mod_str_bonus( -get_thirst() / 200 );
        mod_dex_bonus( dex_mod );
        mod_int_bonus( -get_thirst() / 200 );
        mod_per_bonus( -get_thirst() / 200 );
    }
    if( get_sleep_deprivation() >= SLEEP_DEPRIVATION_HARMLESS ) {
        set_fake_effect_dur( effect_sleep_deprived, 1_turns * get_sleep_deprivation() );
    } else if( has_effect( effect_sleep_deprived ) ) {
        remove_effect( effect_sleep_deprived );
    }

    // Dodge-related effects
    mod_dodge_bonus( mabuff_dodge_bonus() - limb_dodge_encumbrance() );
    // Whiskers don't work so well if they're covered
    if( has_trait( trait_WHISKERS ) && !natural_attack_restricted_on( bodypart_id( "mouth" ) ) ) {
        mod_dodge_bonus( 1 );
    }
    if( has_trait( trait_WHISKERS_RAT ) && !natural_attack_restricted_on( bodypart_id( "mouth" ) ) ) {
        mod_dodge_bonus( 2 );
    }
    // depending on mounts size, attacks will hit the mount and use their dodge rating.
    // if they hit the player, the player cannot dodge as effectively.
    if( is_mounted() ) {
        mod_dodge_bonus( -4 );
    }
    // Spider hair is basically a full-body set of whiskers, once you get the brain for it
    if( has_trait( trait_CHITIN_FUR3 ) ) {
        static const bodypart_str_id parts[] {
            body_part_head, body_part_arm_r, body_part_arm_l,
            body_part_leg_r, body_part_leg_l
        };
        for( const bodypart_str_id &bp : parts ) {
            if( !wearing_something_on( bp ) ) {
                mod_dodge_bonus( +1 );
            }
        }
        // Torso handled separately, bigger bonus
        if( !wearing_something_on( bodypart_id( "torso" ) ) ) {
            mod_dodge_bonus( 4 );
        }
    }

    // Apply static martial arts buffs
    martial_arts_data->ma_static_effects( *this );

    if( calendar::once_every( 1_minutes ) ) {
        update_mental_focus();
    }

    // Effects
    for( const auto &maps : *effects ) {
        for( const auto &i : maps.second ) {
            const auto &it = i.second;
            bool reduced = resists_effect( it );
            mod_str_bonus( it.get_mod( "STR", reduced ) );
            mod_dex_bonus( it.get_mod( "DEX", reduced ) );
            mod_per_bonus( it.get_mod( "PER", reduced ) );
            mod_int_bonus( it.get_mod( "INT", reduced ) );
        }
    }

    Character::reset_stats();

    recalc_sight_limits();
    recalc_speed_bonus();

}

int avatar::get_str_base() const
{
    return Character::get_str_base() + std::max( 0, str_upgrade );
}

int avatar::get_dex_base() const
{
    return Character::get_dex_base() + std::max( 0, dex_upgrade );
}

int avatar::get_int_base() const
{
    return Character::get_int_base() + std::max( 0, int_upgrade );
}

int avatar::get_per_base() const
{
    return Character::get_per_base() + std::max( 0, per_upgrade );
}

int avatar::kill_xp() const
{
    return g->get_kill_tracker().kill_xp();
}

// based on  D&D 5e level progression
static const std::array<int, 20> xp_cutoffs = { {
        300, 900, 2700, 6500, 14000,
        23000, 34000, 48000, 64000, 85000,
        100000, 120000, 140000, 165000, 195000,
        225000, 265000, 305000, 355000, 405000
    }
};

int avatar::free_upgrade_points() const
{
    const int xp = kill_xp();
    int lvl = 0;
    for( const int &xp_lvl : xp_cutoffs ) {
        if( xp >= xp_lvl ) {
            lvl++;
        } else {
            break;
        }
    }
    return lvl - str_upgrade - dex_upgrade - int_upgrade - per_upgrade;
}

void avatar::upgrade_stat_prompt( const character_stat &stat )
{
    const int free_points = free_upgrade_points();

    if( free_points <= 0 ) {
        std::array<int, 20>::const_iterator xp_next_level = std::lower_bound( xp_cutoffs.begin(),
                xp_cutoffs.end(), kill_xp() );
        if( xp_next_level == xp_cutoffs.end() ) {
            popup( _( "You've already reached maximum level." ) );
        } else {
            popup( _( "Needs %d more experience to gain next level." ),
                   *xp_next_level - kill_xp() );
        }
        return;
    }

    std::string stat_string;
    switch( stat ) {
        case character_stat::STRENGTH:
            stat_string = _( "strength" );
            break;
        case character_stat::DEXTERITY:
            stat_string = _( "dexterity" );
            break;
        case character_stat::INTELLIGENCE:
            stat_string = _( "intelligence" );
            break;
        case character_stat::PERCEPTION:
            stat_string = _( "perception" );
            break;
        case character_stat::DUMMY_STAT:
            stat_string = _( "invalid stat" );
            debugmsg( "Tried to use invalid stat" );
            break;
        default:
            return;
    }

    if( query_yn( _( "Are you sure you want to raise %s?  %d points available." ), stat_string,
                  free_points ) ) {
        switch( stat ) {
            case character_stat::STRENGTH:
                str_upgrade++;
                break;
            case character_stat::DEXTERITY:
                dex_upgrade++;
                break;
            case character_stat::INTELLIGENCE:
                int_upgrade++;
                break;
            case character_stat::PERCEPTION:
                per_upgrade++;
                break;
            case character_stat::DUMMY_STAT:
                debugmsg( "Tried to use invalid stat" );
                break;
        }
    }
    recalc_hp();
}

faction *avatar::get_faction() const
{
    return g->faction_manager_ptr->get( faction_id( "your_followers" ) );
}

void avatar::set_movement_mode( const move_mode_id &new_mode )
{
    if( can_switch_to( new_mode ) ) {
        if( is_hauling() && new_mode->stop_hauling() ) {
            stop_hauling();
        }
        add_msg( new_mode->change_message( true, get_steed_type() ) );
        move_mode = new_mode;
        // crouching affects visibility
        get_map().set_seen_cache_dirty( pos().z );
    } else {
        add_msg( new_mode->change_message( false, get_steed_type() ) );
    }
}

void avatar::toggle_run_mode()
{
    if( is_running() ) {
        set_movement_mode( move_mode_id( "walk" ) );
    } else {
        set_movement_mode( move_mode_id( "run" ) );
    }
}

void avatar::toggle_crouch_mode()
{
    if( is_crouching() ) {
        set_movement_mode( move_mode_id( "walk" ) );
    } else {
        set_movement_mode( move_mode_id( "crouch" ) );
    }
}

void avatar::toggle_prone_mode()
{
    if( is_prone() ) {
        set_movement_mode( move_mode_id( "walk" ) );
    } else {
        set_movement_mode( move_mode_id( "prone" ) );
    }
}
void avatar::activate_crouch_mode()
{
    if( !is_crouching() ) {
        set_movement_mode( move_mode_id( "crouch" ) );
    }
}

void avatar::reset_move_mode()
{
    if( !is_walking() ) {
        set_movement_mode( move_mode_id( "walk" ) );
    }
}

void avatar::cycle_move_mode()
{
    const move_mode_id next = current_movement_mode()->cycle();
    set_movement_mode( next );
    // if a movemode is disabled then just cycle to the next one
    if( !movement_mode_is( next ) ) {
        set_movement_mode( next->cycle() );
    }
}

bool avatar::wield( item_location target )
{
    return wield( *target, target.obtain_cost( *this ) );
}

bool avatar::wield( item &target )
{
    invalidate_inventory_validity_cache();
    return wield( target,
                  item_handling_cost( target, true,
                                      is_worn( target ) ? INVENTORY_HANDLING_PENALTY / 2 :
                                      INVENTORY_HANDLING_PENALTY ) );
}

bool avatar::wield( item &target, const int obtain_cost )
{
    if( is_wielding( target ) ) {
        return true;
    }

    if( weapon.has_item( target ) ) {
        add_msg( m_info, _( "You need to put the bag away before trying to wield something from it." ) );
        return false;
    }

    if( !can_wield( target ).success() ) {
        return false;
    }

    bool combine_stacks = target.can_combine( weapon );
    if( !combine_stacks && !unwield() ) {
        return false;
    }
    cached_info.erase( "weapon_value" );
    if( target.is_null() ) {
        return true;
    }

    // Wielding from inventory is relatively slow and does not improve with increasing weapon skill.
    // Worn items (including guns with shoulder straps) are faster but still slower
    // than a skilled player with a holster.
    // There is an additional penalty when wielding items from the inventory whilst currently grabbed.

    bool worn = is_worn( target );
    const int mv = obtain_cost;

    if( worn ) {
        target.on_takeoff( *this );
    }

    add_msg_debug( debugmode::DF_AVATAR, "wielding took %d moves", mv );
    moves -= mv;

    if( has_item( target ) ) {
        item removed = i_rem( &target );
        if( combine_stacks ) {
            weapon.combine( removed );
        } else {
            weapon = removed;
        }
    } else {
        if( combine_stacks ) {
            weapon.combine( target );
        } else {
            weapon = target;
        }
    }

    last_item = weapon.typeId();
    recoil = MAX_RECOIL;

    weapon.on_wield( *this );

    get_event_bus().send<event_type::character_wields_item>( getID(), last_item );

    inv->update_invlet( weapon );
    inv->update_cache_with_item( weapon );

    return true;
}

bool avatar::invoke_item( item *used, const tripoint &pt, int pre_obtain_moves )
{
    const std::map<std::string, use_function> &use_methods = used->type->use_methods;
    const int num_methods = use_methods.size();

    const bool has_relic = used->has_relic_activation();
    if( use_methods.empty() && !has_relic ) {
        return false;
    } else if( num_methods == 1 && !has_relic ) {
        return invoke_item( used, use_methods.begin()->first, pt, pre_obtain_moves );
    } else if( num_methods == 0 && has_relic ) {
        return used->use_relic( *this, pt );
    }

    uilist umenu;

    umenu.text = string_format( _( "What to do with your %s?" ), used->tname() );
    umenu.hilight_disabled = true;

    for( const auto &e : use_methods ) {
        const auto res = e.second.can_call( *this, *used, false, pt );
        umenu.addentry_desc( MENU_AUTOASSIGN, res.success(), MENU_AUTOASSIGN, e.second.get_name(),
                             res.str() );
    }
    if( has_relic ) {
        umenu.addentry_desc( MENU_AUTOASSIGN, true, MENU_AUTOASSIGN, _( "Use relic" ),
                             _( "Activate this relic." ) );
    }

    umenu.desc_enabled = std::any_of( umenu.entries.begin(),
    umenu.entries.end(), []( const uilist_entry & elem ) {
        return !elem.desc.empty();
    } );

    umenu.query();

    int choice = umenu.ret;
    // Use the relic
    if( choice == num_methods ) {
        return used->use_relic( *this, pt );
    }
    if( choice < 0 || choice >= num_methods ) {
        return false;
    }

    const std::string &method = std::next( use_methods.begin(), choice )->first;

    return invoke_item( used, method, pt, pre_obtain_moves );
}

bool avatar::invoke_item( item *used )
{
    return Character::invoke_item( used );
}

bool avatar::invoke_item( item *used, const std::string &method, const tripoint &pt,
                          int pre_obtain_moves )
{
    if( pre_obtain_moves == -1 ) {
        pre_obtain_moves = moves;
    }
    return Character::invoke_item( used, method, pt, pre_obtain_moves );
}

bool avatar::invoke_item( item *used, const std::string &method )
{
    return Character::invoke_item( used, method );
}

void avatar::advance_daily_calories()
{
    calorie_diary.push_front( daily_calories{} );
    if( calorie_diary.size() > 30 ) {
        calorie_diary.pop_back();
    }
}

void avatar::add_spent_calories( int cal )
{
    calorie_diary.front().spent += cal;
}

void avatar::add_gained_calories( int cal )
{
    calorie_diary.front().gained += cal;
}

void avatar::log_activity_level( float level )
{
    calorie_diary.front().activity_levels[level]++;
}

void avatar::daily_calories::save_activity( JsonOut &json ) const
{
    json.member( "activity" );
    json.start_array();
    for( const std::pair<const float, int> &level : activity_levels ) {
        if( level.second > 0 ) {
            json.start_array();
            json.write( level.first );
            json.write( level.second );
            json.end_array();
        }
    }
    json.end_array();
}

void avatar::daily_calories::read_activity( JsonObject &data )
{
    if( data.has_array( "activity" ) ) {
        double act_level;
        for( JsonArray ja : data.get_array( "activity" ) ) {
            act_level = ja.next_float();
            activity_levels[ act_level ] = ja.next_int();
        }
        return;
    }
    // Fallback to legacy format for backward compatibility
    JsonObject jo = data.get_object( "activity" );
    for( const std::pair<const std::string, float> &member : activity_levels_map ) {
        int times;
        jo.read( member.first, times );
        activity_levels.at( member.second ) = times;
    }
}

std::string avatar::total_daily_calories_string() const
{
    const std::string header_string =
        colorize( "       Minutes at each exercise level            Calories per day", c_white ) + "\n" +
        colorize( "  Day  None Light Moderate Brisk Active Extra    Gained  Spent  Total",
                  c_yellow ) + "\n";
    const std::string format_string =
        " %4d  %4d  %4d     %4d  %4d   %4d  %4d    %6d %6d";

    const float light_ex_thresh = ( NO_EXERCISE + LIGHT_EXERCISE ) / 2.0f;
    const float mod_ex_thresh = ( LIGHT_EXERCISE + MODERATE_EXERCISE ) / 2.0f;
    const float brisk_ex_thresh = ( MODERATE_EXERCISE + BRISK_EXERCISE ) / 2.0f;
    const float active_ex_thresh = ( BRISK_EXERCISE + ACTIVE_EXERCISE ) / 2.0f;
    const float extra_ex_thresh = ( ACTIVE_EXERCISE + EXTRA_EXERCISE ) / 2.0f;

    std::string ret = header_string;

    // Start with today in the first row, day number from start of cataclysm
    int today = day_of_season<int>( calendar::turn ) + 1;
    int day_offset = 0;
    for( const daily_calories &day : calorie_diary ) {
        // Yes, this is clunky.
        // Perhaps it should be done in log_activity_level? But that's called a lot more often.
        int no_exercise = 0;
        int light_exercise = 0;
        int moderate_exercise = 0;
        int brisk_exercise = 0;
        int active_exercise = 0;
        int extra_exercise = 0;
        for( const std::pair<const float, int> &level : day.activity_levels ) {
            if( level.second > 0 ) {
                if( level.first < light_ex_thresh ) {
                    no_exercise += level.second;
                } else if( level.first < mod_ex_thresh ) {
                    light_exercise += level.second;
                } else if( level.first < brisk_ex_thresh ) {
                    moderate_exercise += level.second;
                } else if( level.first < active_ex_thresh ) {
                    brisk_exercise += level.second;
                } else if( level.first < extra_ex_thresh ) {
                    active_exercise += level.second;
                } else {
                    extra_exercise += level.second;
                }
            }
        }
        std::string row_data = string_format( format_string, today + day_offset--,
                                              5 * no_exercise,
                                              5 * light_exercise,
                                              5 * moderate_exercise,
                                              5 * brisk_exercise,
                                              5 * active_exercise,
                                              5 * extra_exercise,
                                              day.gained, day.spent );
        // Alternate gray and white text for row data
        if( day_offset % 2 == 0 ) {
            ret += colorize( row_data, c_white );
        } else {
            ret += colorize( row_data, c_light_gray );
        }

        // Color-code each day's net calories
        std::string total_kcals = string_format( " %6d", day.total() );
        if( day.total() > 4000 ) {
            ret += colorize( total_kcals, c_light_cyan );
        } else if( day.total() > 2000 ) {
            ret += colorize( total_kcals, c_cyan );
        } else if( day.total() > 250 ) {
            ret += colorize( total_kcals, c_light_blue );
        } else if( day.total() < -4000 ) {
            ret += colorize( total_kcals, c_pink );
        } else if( day.total() < -2000 ) {
            ret += colorize( total_kcals, c_red );
        } else if( day.total() < -250 ) {
            ret += colorize( total_kcals, c_light_red );
        } else {
            ret += colorize( total_kcals, c_light_gray );
        }
        ret += "\n";
    }
    return ret;
}

std::unique_ptr<talker> get_talker_for( avatar &me )
{
    return std::make_unique<talker_avatar>( &me );
}
std::unique_ptr<talker> get_talker_for( avatar *me )
{
    return std::make_unique<talker_avatar>( me );
}

void avatar::randomize_hobbies()
{
    hobbies.clear();
    std::vector<profession_id> choices = profession::get_all_hobbies();

    int random = rng( 0, 5 );

    if( random >= 1 ) {
        const profession_id hobby = random_entry_removed( choices );
        hobbies.insert( &*hobby );
    }
    if( random >= 3 ) {
        const profession_id hobby = random_entry_removed( choices );
        hobbies.insert( &*hobby );
    }
    if( random >= 5 ) {
        const profession_id hobby = random_entry_removed( choices );
        hobbies.insert( &*hobby );
    }
<<<<<<< HEAD
=======

    return points;
}

void avatar::reassign_item( item &it, int invlet )
{
    bool remove_old = true;
    if( invlet ) {
        item *prev = invlet_to_item( invlet );
        if( prev != nullptr ) {
            remove_old = it.typeId() != prev->typeId();
            inv->reassign_item( *prev, it.invlet, remove_old );
        }
    }

    if( !invlet || inv_chars.valid( invlet ) ) {
        const auto iter = inv->assigned_invlet.find( it.invlet );
        bool found = iter != inv->assigned_invlet.end();
        if( found ) {
            inv->assigned_invlet.erase( iter );
        }
        if( invlet && ( !found || it.invlet != invlet ) ) {
            inv->assigned_invlet[invlet] = it.typeId();
        }
        inv->reassign_item( it, invlet, remove_old );
    }
}

void avatar::add_pain_msg( int val, const bodypart_id &bp ) const
{
    if( has_trait( trait_NOPAIN ) ) {
        return;
    }
    if( bp == bodypart_id( "bp_null" ) ) {
        if( val > 20 ) {
            add_msg_if_player( _( "Your body is wracked with excruciating pain!" ) );
        } else if( val > 10 ) {
            add_msg_if_player( _( "Your body is wracked with terrible pain!" ) );
        } else if( val > 5 ) {
            add_msg_if_player( _( "Your body is wracked with pain!" ) );
        } else if( val > 1 ) {
            add_msg_if_player( _( "Your body pains you!" ) );
        } else {
            add_msg_if_player( _( "Your body aches." ) );
        }
    } else {
        if( val > 20 ) {
            add_msg_if_player( _( "Your %s is wracked with excruciating pain!" ),
                               body_part_name_accusative( bp ) );
        } else if( val > 10 ) {
            add_msg_if_player( _( "Your %s is wracked with terrible pain!" ),
                               body_part_name_accusative( bp ) );
        } else if( val > 5 ) {
            add_msg_if_player( _( "Your %s is wracked with pain!" ),
                               body_part_name_accusative( bp ) );
        } else if( val > 1 ) {
            add_msg_if_player( _( "Your %s pains you!" ),
                               body_part_name_accusative( bp ) );
        } else {
            add_msg_if_player( _( "Your %s aches." ),
                               body_part_name_accusative( bp ) );
        }
    }
}

// ids of martial art styles that are available with the bio_cqb bionic.
static const std::vector<matype_id> bio_cqb_styles{ {
        matype_id{ "style_aikido" },
        matype_id{ "style_biojutsu" },
        matype_id{ "style_boxing" },
        matype_id{ "style_capoeira" },
        matype_id{ "style_crane" },
        matype_id{ "style_dragon" },
        matype_id{ "style_judo" },
        matype_id{ "style_karate" },
        matype_id{ "style_krav_maga" },
        matype_id{ "style_leopard" },
        matype_id{ "style_muay_thai" },
        matype_id{ "style_ninjutsu" },
        matype_id{ "style_pankration" },
        matype_id{ "style_snake" },
        matype_id{ "style_taekwondo" },
        matype_id{ "style_tai_chi" },
        matype_id{ "style_tiger" },
        matype_id{ "style_wingchun" },
        matype_id{ "style_zui_quan" }
    }};

bool character_martial_arts::pick_style( const avatar &you ) // Style selection menu
{
    enum style_selection {
        KEEP_HANDS_FREE = 0,
        STYLE_OFFSET
    };

    // If there are style already, cursor starts there
    // if no selected styles, cursor starts from no-style

    // Any other keys quit the menu
    const std::vector<matype_id> &selectable_styles = you.has_active_bionic(
                bio_cqb ) ? bio_cqb_styles :
            ma_styles;

    input_context ctxt( "MELEE_STYLE_PICKER", keyboard_mode::keycode );
    ctxt.register_action( "SHOW_DESCRIPTION" );

    uilist kmenu;
    kmenu.text = string_format( _( "Select a style.\n"
                                   "\n"
                                   "STR: <color_white>%d</color>, DEX: <color_white>%d</color>, "
                                   "PER: <color_white>%d</color>, INT: <color_white>%d</color>\n"
                                   "Press [<color_yellow>%s</color>] for more info.\n" ),
                                you.get_str(), you.get_dex(), you.get_per(), you.get_int(),
                                ctxt.get_desc( "SHOW_DESCRIPTION" ) );
    ma_style_callback callback( static_cast<size_t>( STYLE_OFFSET ), selectable_styles );
    kmenu.callback = &callback;
    kmenu.input_category = "MELEE_STYLE_PICKER";
    kmenu.additional_actions.emplace_back( "SHOW_DESCRIPTION", translation() );
    kmenu.desc_enabled = true;
    kmenu.addentry_desc( KEEP_HANDS_FREE, true, 'h',
                         keep_hands_free ? _( "Keep hands free (on)" ) : _( "Keep hands free (off)" ),
                         _( "When this is enabled, player won't wield things unless explicitly told to." ) );

    kmenu.selected = STYLE_OFFSET;

    for( size_t i = 0; i < selectable_styles.size(); i++ ) {
        const auto &style = selectable_styles[i].obj();
        //Check if this style is currently selected
        const bool selected = selectable_styles[i] == style_selected;
        std::string entry_text = style.name.translated();
        if( selected ) {
            kmenu.selected = i + STYLE_OFFSET;
            entry_text = colorize( entry_text, c_pink );
        }
        kmenu.addentry_desc( i + STYLE_OFFSET, true, -1, entry_text, style.description.translated() );
    }

    kmenu.query();
    int selection = kmenu.ret;

    if( selection >= STYLE_OFFSET ) {
        style_selected = selectable_styles[selection - STYLE_OFFSET];
        martialart_use_message( you );
    } else if( selection == KEEP_HANDS_FREE ) {
        keep_hands_free = !keep_hands_free;
    } else {
        return false;
    }

    return true;
}

bool avatar::wield_contents( item &container, item *internal_item, bool penalties, int base_cost )
{
    // if index not specified and container has multiple items then ask the player to choose one
    if( internal_item == nullptr ) {
        std::vector<std::string> opts;
        std::list<item *> container_contents = container.all_items_top();
        std::transform( container_contents.begin(), container_contents.end(),
        std::back_inserter( opts ), []( const item * elem ) {
            return elem->display_name();
        } );
        if( opts.size() > 1 ) {
            int pos = uilist( _( "Wield what?" ), opts );
            if( pos < 0 ) {
                return false;
            }
            internal_item = *std::next( container_contents.begin(), pos );
        } else {
            internal_item = container_contents.front();
        }
    }

    return Character::wield_contents( container, internal_item, penalties, base_cost );
}

void avatar::try_to_sleep( const time_duration &dur )
{
    map &here = get_map();
    const optional_vpart_position vp = here.veh_at( pos() );
    const trap &trap_at_pos = here.tr_at( pos() );
    const ter_id ter_at_pos = here.ter( pos() );
    const furn_id furn_at_pos = here.furn( pos() );
    bool plantsleep = false;
    bool fungaloid_cosplay = false;
    bool websleep = false;
    bool webforce = false;
    bool websleeping = false;
    bool in_shell = false;
    bool watersleep = false;
    if( has_trait( trait_CHLOROMORPH ) ) {
        plantsleep = true;
        if( ( ter_at_pos == t_dirt || ter_at_pos == t_pit ||
              ter_at_pos == t_dirtmound || ter_at_pos == t_pit_shallow ||
              ter_at_pos == t_grass ) && !vp &&
            furn_at_pos == f_null ) {
            add_msg_if_player( m_good, _( "You relax as your roots embrace the soil." ) );
        } else if( vp ) {
            add_msg_if_player( m_bad, _( "It's impossible to sleep in this wheeled pot!" ) );
        } else if( furn_at_pos != f_null ) {
            add_msg_if_player( m_bad,
                               _( "The humans' furniture blocks your roots.  You can't get comfortable." ) );
        } else { // Floor problems
            add_msg_if_player( m_bad, _( "Your roots scrabble ineffectively at the unyielding surface." ) );
        }
    } else if( has_trait( trait_M_SKIN3 ) ) {
        fungaloid_cosplay = true;
        if( here.has_flag_ter_or_furn( "FUNGUS", pos() ) ) {
            add_msg_if_player( m_good,
                               _( "Our fibers meld with the ground beneath us.  The gills on our neck begin to seed the air with spores as our awareness fades." ) );
        }
    }
    if( has_trait( trait_WEB_WALKER ) ) {
        websleep = true;
    }
    // Not sure how one would get Arachnid w/o web-making, but Just In Case
    if( has_trait( trait_THRESH_SPIDER ) && ( has_trait( trait_WEB_SPINNER ) ||
            ( has_trait( trait_WEB_WEAVER ) ) ) ) {
        webforce = true;
    }
    if( websleep || webforce ) {
        int web = here.get_field_intensity( pos(), fd_web );
        if( !webforce ) {
            // At this point, it's kinda weird, but surprisingly comfy...
            if( web >= 3 ) {
                add_msg_if_player( m_good,
                                   _( "These thick webs support your weight, and are strangely comfortable…" ) );
                websleeping = true;
            } else if( web > 0 ) {
                add_msg_if_player( m_info,
                                   _( "You try to sleep, but the webs get in the way.  You brush them aside." ) );
                here.remove_field( pos(), fd_web );
            }
        } else {
            // Here, you're just not comfortable outside a nice thick web.
            if( web >= 3 ) {
                add_msg_if_player( m_good, _( "You relax into your web." ) );
                websleeping = true;
            } else {
                add_msg_if_player( m_bad,
                                   _( "You try to sleep, but you feel exposed and your spinnerets keep twitching." ) );
                add_msg_if_player( m_info, _( "Maybe a nice thick web would help you sleep." ) );
            }
        }
    }
    if( has_active_mutation( trait_SHELL2 ) ) {
        // Your shell's interior is a comfortable place to sleep.
        in_shell = true;
    }
    if( has_trait( trait_WATERSLEEP ) ) {
        if( underwater ) {
            add_msg_if_player( m_good,
                               _( "You lay beneath the waves' embrace, gazing up through the water's surface…" ) );
            watersleep = true;
        } else if( here.has_flag_ter( "SWIMMABLE", pos() ) ) {
            add_msg_if_player( m_good, _( "You settle into the water and begin to drowse…" ) );
            watersleep = true;
        }
    }
    if( !plantsleep && ( furn_at_pos.obj().comfort > static_cast<int>( comfort_level::neutral ) ||
                         ter_at_pos == t_improvised_shelter ||
                         trap_at_pos.comfort > static_cast<int>( comfort_level::neutral ) ||
                         in_shell || websleeping || watersleep ||
                         vp.part_with_feature( "SEAT", true ) ||
                         vp.part_with_feature( "BED", true ) ) ) {
        add_msg_if_player( m_good, _( "This is a comfortable place to sleep." ) );
    } else if( !plantsleep && !fungaloid_cosplay && !watersleep ) {
        if( !vp && ter_at_pos != t_floor ) {
            add_msg_if_player( ter_at_pos.obj().movecost <= 2 ?
                               _( "It's a little hard to get to sleep on this %s." ) :
                               _( "It's hard to get to sleep on this %s." ),
                               ter_at_pos.obj().name() );
        } else if( vp ) {
            if( vp->part_with_feature( VPFLAG_AISLE, true ) ) {
                add_msg_if_player(
                    //~ %1$s: vehicle name, %2$s: vehicle part name
                    _( "It's a little hard to get to sleep on this %2$s in %1$s." ),
                    vp->vehicle().disp_name(),
                    vp->part_with_feature( VPFLAG_AISLE, true )->part().name( false ) );
            } else {
                add_msg_if_player(
                    //~ %1$s: vehicle name
                    _( "It's hard to get to sleep in %1$s." ),
                    vp->vehicle().disp_name() );
            }
        }
    }
    add_msg_if_player( _( "You start trying to fall asleep." ) );
    if( has_active_bionic( bio_soporific ) ) {
        bio_soporific_powered_at_last_sleep_check = has_power();
        if( bio_soporific_powered_at_last_sleep_check ) {
            // The actual bonus is applied in sleep_spot( p ).
            add_msg_if_player( m_good, _( "Your soporific inducer starts working its magic." ) );
        } else {
            add_msg_if_player( m_bad, _( "Your soporific inducer doesn't have enough power to operate." ) );
        }
    }
    assign_activity( player_activity( try_sleep_activity_actor( dur ) ) );
>>>>>>> 7a69a93a
}<|MERGE_RESOLUTION|>--- conflicted
+++ resolved
@@ -1575,10 +1575,6 @@
         const profession_id hobby = random_entry_removed( choices );
         hobbies.insert( &*hobby );
     }
-<<<<<<< HEAD
-=======
-
-    return points;
 }
 
 void avatar::reassign_item( item &it, int invlet )
@@ -1875,5 +1871,4 @@
         }
     }
     assign_activity( player_activity( try_sleep_activity_actor( dur ) ) );
->>>>>>> 7a69a93a
 }
--- conflicted
+++ resolved
@@ -66,11 +66,8 @@
 extern std::vector<bionic_id> power_source_bionics;
 extern std::vector<bionic_id> unpowered_bionics;
 
-<<<<<<< HEAD
 void draw_exam_window(WINDOW *win, int border_line, bool examination);
-=======
 void reset_bionics();
->>>>>>> 973cfa0c
 void load_bionic(JsonObject &jsobj); // load a bionic from JSON
 
 #endif
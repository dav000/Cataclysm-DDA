--- conflicted
+++ resolved
@@ -5945,15 +5945,12 @@
      add_msg(_("The %s beeps erratically and deactivates!"), z.name().c_str());
       remove_zombie(mondex);
       m.spawn_item(x, y, "bot_turret", 1, 0, turn);
-<<<<<<< HEAD
-=======
       m.spawn_item(x, y, "9mm", 1, z.ammo, turn);
    }
    else if (z.type->id == "mon_laserturret" && one_in(3)) {
       add_msg(_("The %s beeps erratically and deactivates!"), z.name().c_str());
       remove_zombie(mondex);
       m.spawn_item(x, y, "bot_laserturret", 1, 0, turn);
->>>>>>> 209846f6
    }
    else if (z.type->id == "mon_manhack" && one_in(6)) {
      add_msg(_("The %s flies erratically and drops from the air!"), z.name().c_str());
@@ -10855,46 +10852,10 @@
       m.spawn_item(x, y, "bot_laserturret", 1, 0, turn);
      }
      return false;
-    }
-<<<<<<< HEAD
-   }
-   else if (z.type->id == "mon_manhack") {
-    if (query_yn(_("Reprogram the manhack?"))) {
-      int choice = 0;
-      if (z.has_effect(ME_DOCILE))
-        choice = menu(true, _("Do what?"), _("Engage targets."), _("Deactivate."), NULL);
-      else
-        choice = menu(true, _("Do what?"), _("Follow me."), _("Deactivate."), NULL);
-      switch (choice) {
-      case 1:{
-        if (z.has_effect(ME_DOCILE)) {
-          z.rem_effect(ME_DOCILE);
-          if (one_in(3))
-            add_msg(_("The %s hovers momentarily as it surveys the area."), z.name().c_str());
-        }
-        else {
-          z.add_effect(ME_DOCILE, -1);
-          add_msg(_("The %s ."), z.name().c_str());
-          if (one_in(3))
-            add_msg(_("The %s lets out a whirring noise and starts to follow you."), z.name().c_str());
-        }
-        break;
-      }
-      case 2: {
-        remove_zombie(mondex);
-        m.spawn_item(x, y, "bot_manhack", 1, 0, turn);
-        break;
-      }
-      default: {
-        return false;
-      }
-      }
-      u.moves -= 100;
-    }
-    return false;
-  }
-=======
->>>>>>> 209846f6
+    } else {
+     add_msg(_("You can't displace your %s."), z.name().c_str());
+     return false;
+    }
    z.move_to(this, u.posx, u.posy, true); // Force the movement even though the player is there right now.
    add_msg(_("You displace the %s."), z.name().c_str());
    }
@@ -10932,8 +10893,8 @@
       u.moves -= 100;
     }
     return false;
-    }
-   z.move_to(this, u.posx, u.posy, true);
+  }
+   z.move_to(this, u.posx, u.posy, true); // Force the movement even though the player is there right now.
    add_msg(_("You displace the %s."), z.name().c_str());
   }
 

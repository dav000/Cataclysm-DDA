#include "game.h"
#include "rng.h"
#include "input.h"
#include "keypress.h"
#include "output.h"
#include "skill.h"
#include "line.h"
#include "computer.h"
#include "veh_interact.h"
#include "advanced_inv.h"
#include "options.h"
#include "auto_pickup.h"
#include "mapbuffer.h"
#include "debug.h"
#include "editmap.h"
#include "bodypart.h"
#include "map.h"
#include "output.h"
#include "uistate.h"
#include "item_factory.h"
#include "helper.h"
#include "json.h"
#include "artifact.h"
#include "overmapbuffer.h"
#include "trap.h"
#include "mapdata.h"
#include "catacharset.h"
#include "translations.h"
#include "init.h"
#include "help.h"
#include "action.h"
#include "monstergenerator.h"
#include "worldfactory.h"
#include <map>
#include <set>
#include <algorithm>
#include <string>
#include <fstream>
#include <sstream>
#include <math.h>
#include <vector>

#ifdef _MSC_VER
#include "wdirent.h"
#include <direct.h>
#else
#include <unistd.h>
#include <dirent.h>
#endif
#include <sys/stat.h>
#include "debug.h"
#include "catalua.h"

#if (defined _WIN32 || defined __WIN32__)
#ifndef NOMINMAX
#define NOMINMAX
#endif
#include <windows.h>
#include <tchar.h>
#endif

#ifdef _MSC_VER
// MSVC doesn't have c99-compatible "snprintf", so do what picojson does and use _snprintf_s instead
#define snprintf _snprintf_s
#endif

#define dbg(x) dout((DebugLevel)(x),D_GAME) << __FILE__ << ":" << __LINE__ << ": "
void intro();
nc_color sev(int a); // Right now, ONLY used for scent debugging....

//The one and only game instance
game *g;
extern worldfactory *world_generator;

uistatedata uistate;

// This is the main game set-up process.
game::game() :
 uquit(QUIT_NO),
 w_terrain(NULL),
 w_minimap(NULL),
 w_HP(NULL),
 w_messages(NULL),
 w_location(NULL),
 w_status(NULL),
 w_status2(NULL),
 om_hori(NULL),
 om_vert(NULL),
 om_diag(NULL),
 dangerous_proximity(5),
 run_mode(1),
 mostseen(0),
 gamemode(NULL),
 lookHeight(13)
{
    world_generator = new worldfactory();
    // do nothing, everything that was in here is moved to init_data() which is called immediately after g = new game; in main.cpp
    // The reason for this move is so that g is not uninitialized when it gets to installing the parts into vehicles.
}
void game::init_data()
{
 dout() << "Game initialized.";
 try {
 // Gee, it sure is init-y around here!
    init_data_structures(); // initialize cata data structures
    load_json_dir("data/json"); // load it, load it all!
    init_names();
    init_npctalk();
    init_artifacts();
    init_weather();
    init_fields();
    init_faction_data();
    init_morale();
    init_itypes();               // Set up item types                (SEE itypedef.cpp)
    item_controller->init_old(); //Item manager
    init_missions();             // Set up mission templates         (SEE missiondef.cpp)
    init_autosave();             // Set up autosave
    init_diseases();             // Set up disease lookup table
    init_savedata_translation_tables();
    inp_mngr.init();            // Load input config JSON

    MonsterGenerator::generator().finalize_mtypes();
    finalize_vehicles();
    finalize_recipes();

 #ifdef LUA
    init_lua();                 // Set up lua                       (SEE catalua.cpp)
 #endif

 } catch(std::string &error_message)
 {
     uquit = QUIT_ERROR;
     if(!error_message.empty())
        debugmsg(error_message.c_str());
     return;
 }
 load_keyboard_settings();
 moveCount = 0;

 gamemode = new special_game; // Nothing, basically.
}

game::~game()
{
 delete gamemode;
 itypes.clear();
 delwin(w_terrain);
 delwin(w_minimap);
 delwin(w_HP);
 delwin(w_messages);
 delwin(w_location);
 delwin(w_status);
 delwin(w_status2);

 delete world_generator;

 release_traps();
 release_data_structures();
}

// Fixed window sizes
#define MINIMAP_HEIGHT 7
#define MINIMAP_WIDTH 7

void game::init_ui(){
    // clear the screen
    clear();
    // set minimum FULL_SCREEN sizes
    FULL_SCREEN_WIDTH = 80;
    FULL_SCREEN_HEIGHT = 24;
    // print an intro screen, making sure the terminal is the correct size
    intro();

    int sidebarWidth = (OPTIONS["SIDEBAR_STYLE"] == "narrow") ? 45 : 55;

    #if (defined TILES || defined _WIN32 || defined __WIN32__)
        TERMX = sidebarWidth + ((int)OPTIONS["VIEWPORT_X"] * 2 + 1);
        TERMY = (int)OPTIONS["VIEWPORT_Y"] * 2 + 1;
        POSX = (OPTIONS["VIEWPORT_X"] > 60) ? 60 : OPTIONS["VIEWPORT_X"];
        POSY = (OPTIONS["VIEWPORT_Y"] > 60) ? 60 : OPTIONS["VIEWPORT_Y"];
        // TERMY is always odd, so make FULL_SCREEN_HEIGHT odd too
        FULL_SCREEN_HEIGHT = 25;

        // If we've chosen the narrow sidebar, we might need to make the
        // viewport wider to fill an 80-column window.
        while (TERMX < FULL_SCREEN_WIDTH) {
            TERMX += 2;
            POSX += 1;
        }

        VIEW_OFFSET_X = (OPTIONS["VIEWPORT_X"] > 60) ? (int)OPTIONS["VIEWPORT_X"]-60 : 0;
        VIEW_OFFSET_Y = (OPTIONS["VIEWPORT_Y"] > 60) ? (int)OPTIONS["VIEWPORT_Y"]-60 : 0;
        TERRAIN_WINDOW_WIDTH  = (POSX * 2) + 1;
        TERRAIN_WINDOW_HEIGHT = (POSY * 2) + 1;
    #else
        getmaxyx(stdscr, TERMY, TERMX);

        // try to make FULL_SCREEN_HEIGHT symmetric according to TERMY
        if (TERMY % 2) {
            FULL_SCREEN_HEIGHT = 25;
        } else {
            FULL_SCREEN_HEIGHT = 24;
        }

        // now that TERMX and TERMY are set,
        // check if sidebar style needs to be overridden
        sidebarWidth = use_narrow_sidebar() ? 45 : 55;

        TERRAIN_WINDOW_WIDTH = (TERMX - sidebarWidth > 121) ? 121 : TERMX - sidebarWidth;
        TERRAIN_WINDOW_HEIGHT = (TERMY > 121) ? 121 : TERMY;

        VIEW_OFFSET_X = (TERMX - sidebarWidth > 121) ? (TERMX - sidebarWidth - 121)/2 : 0;
        VIEW_OFFSET_Y = (TERMY > 121) ? (TERMY - 121)/2 : 0;

        POSX = TERRAIN_WINDOW_WIDTH / 2;
        POSY = TERRAIN_WINDOW_HEIGHT / 2;
    #endif

    // Set up the main UI windows.
    w_terrain = newwin(TERRAIN_WINDOW_HEIGHT, TERRAIN_WINDOW_WIDTH, VIEW_OFFSET_Y, VIEW_OFFSET_X);
    werase(w_terrain);

    int minimapX, minimapY; // always MINIMAP_WIDTH x MINIMAP_HEIGHT in size
    int hpX, hpY, hpW, hpH;
    int messX, messY, messW, messH;
    int locX, locY, locW, locH;
    int statX, statY, statW, statH;
    int stat2X, stat2Y, stat2W, stat2H;
    int mouseview_y, mouseview_h;

    if (use_narrow_sidebar()) {
        // First, figure out how large each element will be.
        hpH         = 7;
        hpW         = 14;
        statH       = 7;
        statW       = sidebarWidth - MINIMAP_WIDTH - hpW;
        locH        = 1;
        locW        = sidebarWidth;
        stat2H      = 2;
        stat2W      = sidebarWidth;
        messH       = TERMY - (statH + locH + stat2H);
        messW       = sidebarWidth;

        // Now position the elements relative to each other.
        minimapX = 0;
        minimapY = 0;
        hpX = minimapX + MINIMAP_WIDTH;
        hpY = 0;
        locX = 0;
        locY = minimapY + MINIMAP_HEIGHT;
        statX = hpX + hpW;
        statY = 0;
        stat2X = 0;
        stat2Y = locY + locH;
        messX = 0;
        messY = stat2Y + stat2H;

        mouseview_y = messY + 7;
        mouseview_h = TERMY - mouseview_y - 5;
    } else {
        // standard sidebar style
        minimapX = 0;
        minimapY = 0;
        messX = MINIMAP_WIDTH;
        messY = 0;
        messW = sidebarWidth - messX;
        messH = 20;
        hpX = 0;
        hpY = MINIMAP_HEIGHT;
        hpH = 14;
        hpW = 7;
        locX = MINIMAP_WIDTH;
        locY = messY + messH;
        locH = 1;
        locW = sidebarWidth - locX;
        statX = 0;
        statY = locY + locH;
        statH = 4;
        statW = sidebarWidth;

        // The default style only uses one status window.
        stat2X = 0;
        stat2Y = statY + statH;
        stat2H = 1;
        stat2W = sidebarWidth;

        mouseview_y = stat2Y + stat2H;
        mouseview_h = TERMY - mouseview_y;
    }

    int _y = VIEW_OFFSET_Y;
    int _x = TERMX - VIEW_OFFSET_X - sidebarWidth;

    w_minimap = newwin(MINIMAP_HEIGHT, MINIMAP_WIDTH, _y + minimapY, _x + minimapX);
    werase(w_minimap);

    w_HP = newwin(hpH, hpW, _y + hpY, _x + hpX);
    werase(w_HP);

    w_messages = newwin(messH, messW, _y + messY, _x + messX);
    werase(w_messages);

    w_location = newwin(locH, locW, _y + locY, _x + locX);
    werase(w_location);

    w_status = newwin(statH, statW, _y + statY, _x + statX);
    werase(w_status);

    int mouse_view_x = _x + minimapX;
    int mouse_view_width = sidebarWidth;
    if (mouseview_h < lookHeight) {
        // Not enough room below the status bar, just use the regular lookaround area
        get_lookaround_dimensions(mouse_view_width, mouseview_y, mouse_view_x);
        mouseview_h = lookHeight;
        liveview.compact_view = true;
        if (!use_narrow_sidebar()) {
            // Second status window must now take care of clearing the area to the
            // bottom of the screen.
            stat2H = TERMY - stat2Y;
        }
    }
    liveview.init(this, mouse_view_x, mouseview_y, sidebarWidth, mouseview_h);

    w_status2 = newwin(stat2H, stat2W, _y + stat2Y, _x + stat2X);
    werase(w_status2);
}

/*
 * Initialize more stuff after mapbuffer is loaded.
 */
void game::setup()
{
 m = map(&traps); // Init the root map with our vectors
 _active_monsters.reserve(1000); // Reserve some space

// Even though we may already have 'd', nextinv will be incremented as needed
 nextinv = 'd';
 next_npc_id = 1;
 next_faction_id = 1;
 next_mission_id = 1;
// Clear monstair values
 monstairx = -1;
 monstairy = -1;
 monstairz = -1;
 last_target = -1;  // We haven't targeted any monsters yet
 curmes = 0;        // We haven't read any messages yet
 uquit = QUIT_NO;   // We haven't quit the game
 debugmon = false;  // We're not printing debug messages

 weather = WEATHER_CLEAR; // Start with some nice weather...
 // Weather shift in 30
 nextweather = HOURS((int)OPTIONS["INITIAL_TIME"]) + MINUTES(30);

 turnssincelastmon = 0; //Auto safe mode init
 autosafemode = OPTIONS["AUTOSAFEMODE"];
 safemodeveh = OPTIONS["SAFEMODEVEH"]; //Vehicle safemode check, in practice didn't trigger when needed

 footsteps.clear();
 footsteps_source.clear();
 clear_zombies();
 coming_to_stairs.clear();
 active_npc.clear();
 factions.clear();
 active_missions.clear();
 items_dragged.clear();
 messages.clear();
 events.clear();

 turn.set_season(SUMMER);    // ... with winter conveniently a long ways off   (not sure if we need this...)

 // reset kill counts
 kills.clear();
// Set the scent map to 0
 for (int i = 0; i < SEEX * MAPSIZE; i++) {
  for (int j = 0; j < SEEX * MAPSIZE; j++)
   grscent[i][j] = 0;
 }

 load_auto_pickup(false); // Load global auto pickup rules
 // back to menu for save loading, new game etc
 }

// Set up all default values for a new game
void game::start_game(std::string worldname)
{
 turn = HOURS(ACTIVE_WORLD_OPTIONS["INITIAL_TIME"]);
 if (ACTIVE_WORLD_OPTIONS["INITIAL_SEASON"].getValue() == "spring");
 else if (ACTIVE_WORLD_OPTIONS["INITIAL_SEASON"].getValue() == "summer")
    turn += DAYS( (int) ACTIVE_WORLD_OPTIONS["SEASON_LENGTH"]);
 else if (ACTIVE_WORLD_OPTIONS["INITIAL_SEASON"].getValue() == "autumn")
    turn += DAYS( (int) ACTIVE_WORLD_OPTIONS["SEASON_LENGTH"] * 2);
 else
    turn += DAYS( (int) ACTIVE_WORLD_OPTIONS["SEASON_LENGTH"] * 3);
 nextweather = turn + MINUTES(30);
 run_mode = (OPTIONS["SAFEMODE"] ? 1 : 0);
 mostseen = 0; // ...and mostseen is 0, we haven't seen any monsters yet.

 clear();
 refresh();
 popup_nowait(_("Please wait as we build your world"));
// Init some factions.
 if (!load_master(worldname)) // Master data record contains factions.
  create_factions();
 cur_om = &overmap_buffer.get(this, 0, 0); // We start in the (0,0,0) overmap.

// Find a random house on the map, and set us there.
 cur_om->first_house(levx, levy);
 levx -= int(int(MAPSIZE / 2) / 2);
 levy -= int(int(MAPSIZE / 2) / 2);
 levz = 0;
// Start the overmap with out immediate neighborhood visible
 for (int i = -15; i <= 15; i++) {
  for (int j = -15; j <= 15; j++)
   cur_om->seen(levx + i, levy + j, 0) = true;
 }
// Convert the overmap coordinates to submap coordinates
 levx = levx * 2 - 1;
 levy = levy * 2 - 1;
 set_adjacent_overmaps(true);
// Init the starting map at this location.
 m.load(this, levx, levy, levz);
// Start us off somewhere in the shelter.
 u.posx = SEEX * int(MAPSIZE / 2) + 5;
 u.posy = SEEY * int(MAPSIZE / 2) + 6;
 u.str_cur = u.str_max;
 u.per_cur = u.per_max;
 u.int_cur = u.int_max;
 u.dex_cur = u.dex_max;
 nextspawn = int(turn);
 temperature = 65; // Springtime-appropriate?
 u.next_climate_control_check=0;  // Force recheck at startup
 u.last_climate_control_ret=false;

 //Reset character pickup rules
 vAutoPickupRules[2].clear();
 //Load NPCs. Set nearby npcs to active.
 load_npcs();
 //spawn the monsters
 m.spawn_monsters(this); // Static monsters
 //Put some NPCs in there!
 create_starting_npcs();

 //Create mutation_category_level
 u.set_highest_cat_level();
 //Calc mutation drench protection stats
 u.drench_mut_calc();

 MAPBUFFER.set_dirty();

 u.add_memorial_log(_("%s began their journey into the Cataclysm."), u.name.c_str());
}

void game::create_factions()
{
 int num = dice(4, 3);
 faction tmp(0);
 tmp.make_army();
 factions.push_back(tmp);
 for (int i = 0; i < num; i++) {
  tmp = faction(assign_faction_id());
  tmp.randomize();
  tmp.likes_u = 100;
  tmp.respects_u = 100;
  tmp.known_by_u = true;
  factions.push_back(tmp);
 }
}

//Make any nearby overmap npcs active, and put them in the right location.
void game::load_npcs()
{
    for (int i = 0; i < cur_om->npcs.size(); i++)
    {

        if (square_dist(levx + int(MAPSIZE / 2), levy + int(MAPSIZE / 2),
              cur_om->npcs[i]->mapx, cur_om->npcs[i]->mapy) <=
              int(MAPSIZE / 2) + 1 && !cur_om->npcs[i]->is_active(this))
        {
            int dx = cur_om->npcs[i]->mapx - levx, dy = cur_om->npcs[i]->mapy - levy;
            if (debugmon)debugmsg("game::load_npcs: Spawning static NPC, %d:%d (%d:%d)", levx, levy, cur_om->npcs[i]->mapx, cur_om->npcs[i]->mapy);

            npc * temp = cur_om->npcs[i];

            if (temp->posx == -1 || temp->posy == -1)
            {
                dbg(D_ERROR) << "game::load_npcs: Static NPC with no fine location "
                    "data (" << temp->posx << ":" << temp->posy << ").";
                debugmsg("game::load_npcs Static NPC with no fine location data (%d:%d) New loc data (%d:%d).",
                         temp->posx, temp->posy, SEEX * 2 * (temp->mapx - levx) + rng(0 - SEEX, SEEX),
                         SEEY * 2 * (temp->mapy - levy) + rng(0 - SEEY, SEEY));
                temp->posx = SEEX * 2 * (temp->mapx - levx) + rng(0 - SEEX, SEEX);
                temp->posy = SEEY * 2 * (temp->mapy - levy) + rng(0 - SEEY, SEEY);
            } else {
                if (debugmon) debugmsg("game::load_npcs Static NPC fine location %d:%d (%d:%d)", temp->posx, temp->posy, temp->posx + dx * SEEX, temp->posy + dy * SEEY);
                temp->posx += dx * SEEX;
                temp->posy += dy * SEEY;
            }

        //check if the loaded position doesn't already contain an object, monster or npc.
        //If it isn't free, spiralsearch for a free spot.
        temp->place_near(this, temp->posx, temp->posy);

        //In the rare case the npc was marked for death while it was on the overmap. Kill it.
        if (temp->marked_for_death)
            temp->die(this, false);
        else
            active_npc.push_back(temp);
        }
    }
}

void game::create_starting_npcs()
{
    if(!ACTIVE_WORLD_OPTIONS["STATIC_NPC"]) {
        return; //Do not generate a starting npc.
    }
 npc * tmp = new npc();
 tmp->normalize(this);
 tmp->randomize(this, (one_in(2) ? NC_DOCTOR : NC_NONE));
 tmp->spawn_at(cur_om, levx, levy, levz); //spawn the npc in the overmap.
 tmp->place_near(this, SEEX * int(MAPSIZE / 2) + SEEX, SEEY * int(MAPSIZE / 2) + 6);
 tmp->form_opinion(&u);
 tmp->attitude = NPCATT_NULL;
 tmp->mission = NPC_MISSION_SHELTER; //This sets the npc mission. This NPC remains in the shelter.
 tmp->chatbin.first_topic = TALK_SHELTER;
 tmp->chatbin.missions.push_back(
     reserve_random_mission(ORIGIN_OPENER_NPC, om_location(), tmp->getID()) ); //one random shelter mission/

 active_npc.push_back(tmp);
}

void game::cleanup_at_end(){
    write_msg();
    if (uquit == QUIT_DIED || uquit == QUIT_SUICIDE || uquit == QUIT_SAVED) {
        // Save the factions's, missions and set the NPC's overmap coords
        // Npcs are saved in the overmap.
        save_factions_missions_npcs(); //missions need to be saved as they are global for all saves.

        // save artifacts.
        save_artifacts();

        // and the overmap, and the local map.
        save_maps(); //Omap also contains the npcs who need to be saved.
    }

    // Clear the future weather for future projects
    weather_log.clear();

    if (uquit == QUIT_DIED) {
        popup_top(_("Game over! Press spacebar..."));
    }
    if (uquit == QUIT_DIED || uquit == QUIT_SUICIDE) {
        death_screen();
        u.add_memorial_log("%s %s", u.name.c_str(),
                uquit == QUIT_SUICIDE ? _("committed suicide.") : _("was killed."));
        write_memorial_file();
        u.memorial_log.clear();
        std::vector<std::string> characters = list_active_characters();
        // remove current player from the active characters list, as they are dead
        std::vector<std::string>::iterator curchar = std::find(characters.begin(), characters.end(), u.name);
        if (curchar != characters.end()){
            characters.erase(curchar);
        }
        if (characters.empty()) {
            if (ACTIVE_WORLD_OPTIONS["DELETE_WORLD"] == "yes" ||
            (ACTIVE_WORLD_OPTIONS["DELETE_WORLD"] == "query" && query_yn(_("Delete saved world?")))) {
                if (gamemode->id() == SGAME_NULL) {
                    delete_world(world_generator->active_world->world_name, false);
                } else {
                    delete_world(world_generator->active_world->world_name, true);
                }
            }
        } else if (ACTIVE_WORLD_OPTIONS["DELETE_WORLD"] != "no") {
            std::stringstream message;
            message << _("World retained. Characters remaining:");
            for (int i = 0; i < characters.size(); ++i) {
                message << "\n  " << characters[i];
            }
            popup(message.str().c_str());
        }
        if (gamemode) {
            delete gamemode;
            gamemode = new special_game; // null gamemode or something..
        }
    }
    MAPBUFFER.reset();
    MAPBUFFER.make_volatile();
    overmap_buffer.clear();
}

// MAIN GAME LOOP
// Returns true if game is over (death, saved, quit, etc)
bool game::do_turn()
{
    if (is_game_over()) {
        cleanup_at_end();
        return true;
    }
    // Actual stuff
    gamemode->per_turn(this);
    turn.increment();
    process_events();
    process_missions();
    if (turn.hours() == 0 && turn.minutes() == 0 && turn.seconds() == 0) // Midnight!
        cur_om->process_mongroups();

    // Check if we've overdosed... in any deadly way.
    if (u.stim > 250) {
        add_msg(_("You have a sudden heart attack!"));
        u.add_memorial_log(_("Died of a drug overdose."));
        u.hp_cur[hp_torso] = 0;
    } else if (u.stim < -200 || u.pkill > 240) {
        add_msg(_("Your breathing stops completely."));
        u.add_memorial_log(_("Died of a drug overdose."));
        u.hp_cur[hp_torso] = 0;
    } else if (u.has_disease("jetinjector") &&
            u.disease_duration("jetinjector") > 400) {
        add_msg(_("Your heart spasms painfully and stops."));
        u.add_memorial_log(_("Died of a healing stimulant overdose."));
        u.hp_cur[hp_torso] = 0;
    }
    // Check if we're starving or have starved
    if (u.hunger >= 3000){
        if (u.hunger >= 6000){
            add_msg(_("You have starved to death."));
            u.add_memorial_log(_("Died of starvation."));
            u.hp_cur[hp_torso] = 0;
        } else if (u.hunger >= 5000 && turn % 20 == 0){
            add_msg(_("Food..."));
        } else if (u.hunger >= 4000 && turn % 20 == 0){
            add_msg(_("You are STARVING!"));
        } else if (turn % 20 == 0){
            add_msg(_("Your stomach feels so empty..."));
        }
    }

    // Check if we're dying of thirst
    if (u.thirst >= 600){
        if (u.thirst >= 1200){
            add_msg(_("You have died of dehydration."));
            u.add_memorial_log(_("Died of thirst."));
            u.hp_cur[hp_torso] = 0;
        } else if (u.thirst >= 1000 && turn % 20 == 0){
            add_msg(_("Even your eyes feel dry..."));
        } else if (u.thirst >= 800 && turn % 20 == 0){
            add_msg(_("You are THIRSTY!"));
        } else if (turn % 20 == 0){
            add_msg(_("Your mouth feels so dry..."));
        }
    }

    // Check if we're falling asleep, unless we're sleeping
    if (u.fatigue >= 600 && !u.has_disease("sleep")){
        if (u.fatigue >= 1000){
            add_msg(_("Survivor sleep now."));
            u.add_memorial_log(_("Succumbed to lack of sleep."));
            u.fatigue -= 10;
            u.try_to_sleep(this);
        } else if (u.fatigue >= 800 && turn % 10 == 0){
            add_msg(_("Anywhere would be a good place to sleep..."));
        } else if (turn % 50 == 0) {
            add_msg(_("You feel like you haven't slept in days."));
        }
    }

    if (turn % 50 == 0) { // Hunger, thirst, & fatigue up every 5 minutes
        if ((!u.has_trait("LIGHTEATER") || !one_in(3)) &&
            (!u.has_bionic("bio_recycler") || turn % 300 == 0)) {
            u.hunger++;
        }
        if ((!u.has_bionic("bio_recycler") || turn % 100 == 0) &&
            (!u.has_trait("PLANTSKIN") || !one_in(5))) {
            u.thirst++;
        }
        // Don't increase fatigue if sleeping or trying to sleep or if we're at the cap.
        if (u.fatigue < 1050 && !(u.has_disease("sleep") || u.has_disease("lying_down"))) {
            u.fatigue++;
        }
        if (u.fatigue == 192 && !u.has_disease("lying_down") && !u.has_disease("sleep")) {
            if (u.activity.type == ACT_NULL) {
                add_msg(_("You're feeling tired.  %s to lie down for sleep."),
                        press_x(ACTION_SLEEP).c_str());
            } else {
                cancel_activity_query(_("You're feeling tired."));
            }
        }
        if (u.stim < 0) {
            u.stim++;
        }
        if (u.stim > 0) {
            u.stim--;
        }
        if (u.pkill > 0) {
            u.pkill--;
        }
        if (u.pkill < 0) {
            u.pkill++;
        }
        if (u.has_bionic("bio_solar") && is_in_sunlight(u.posx, u.posy)) {
            u.charge_power(1);
        }
    }

    if (turn % 300 == 0) { // Pain up/down every 30 minutes
        if (u.pain > 0) {
            u.pain -= 1 + int(u.pain / 10);
        } else if (u.pain < 0) {
            u.pain++;
        }
        // Mutation healing effects
        if (u.has_trait("FASTHEALER2") && one_in(5)) {
            u.healall(1);
        }
        if (u.has_trait("REGEN") && one_in(2)) {
            u.healall(1);
        }
        if (u.has_trait("ROT2") && one_in(5)) {
            u.hurtall(1);
        }
        if (u.has_trait("ROT3") && one_in(2)) {
            u.hurtall(1);
        }

        if (u.radiation > 1 && one_in(3)) {
            u.radiation--;
        }
        u.get_sick( this );
    }

    // Auto-save if autosave is enabled
    if (OPTIONS["AUTOSAVE"] &&
        turn % ((int)OPTIONS["AUTOSAVE_TURNS"] * 10) == 0) {
        autosave();
    }

    update_weather();

    // The following happens when we stay still; 10/40 minutes overdue for spawn
    if ((!u.has_trait("INCONSPICUOUS") && turn > nextspawn +  100) ||
        ( u.has_trait("INCONSPICUOUS") && turn > nextspawn +  400)   ) {
        spawn_mon(-1 + 2 * rng(0, 1), -1 + 2 * rng(0, 1));
        nextspawn = turn;
    }

    process_activity();
    if(u.moves > 0) {
        while (u.moves > 0) {
            cleanup_dead();
            if (!u.has_disease("sleep") && u.activity.type == ACT_NULL) {
                draw();
            }

            if(handle_action()) {
                ++moves_since_last_save;
                u.action_taken();
            }

            if (is_game_over()) {
                cleanup_at_end();
                return true;
            }
        }
    } else {
        handle_key_blocking_activity();
    }
    update_scent();
    m.vehmove(this);
    m.process_fields(this);
    m.process_active_items(this);
    m.step_in_field(u.posx, u.posy, this);

    monmove();
    update_stair_monsters();
    u.reset(this);
    u.process_active_items(this);
    u.suffer(this);

    if (levz >= 0 && !u.is_underwater()) {
        weather_effect weffect;
        (weffect.*(weather_data[weather].effect))(this);
    }

    if (u.has_disease("sleep") && int(turn) % 300 == 0) {
        draw();
        refresh();
    }

    u.update_bodytemp(this);

    rustCheck();
    if (turn % 10 == 0) {
        u.update_morale();
    }

    if ( u.worn_with_flag("DEAF") )
    {
        // Make the player deaf for one extra turn, so that he is not spammed with warnings
        if (u.disease_duration("deaf") == 1)
        {
            u.add_disease("deaf", 1);
        }
        else
        {
            u.add_disease("deaf", 2);
        }
    }
    return false;
}

void game::rustCheck()
{
    for (std::vector<Skill*>::iterator aSkill = ++Skill::skills.begin();
         aSkill != Skill::skills.end(); ++aSkill) {
        if (u.rust_rate() <= rng(0, 1000)) continue;
        bool charged_bio_mem = u.has_bionic("bio_memory") && u.power_level > 0;
        int oldSkillLevel = u.skillLevel(*aSkill);

        if (u.skillLevel(*aSkill).rust(turn, charged_bio_mem))
        {
            u.power_level--;
        }
        int newSkill =u.skillLevel(*aSkill);
        if (newSkill < oldSkillLevel)
        {
            add_msg(_("Your skill in %s has reduced to %d!"),
                    (*aSkill)->name().c_str(), newSkill);
        }
    }
}

void game::process_events()
{
 for (int i = 0; i < events.size(); i++) {
  events[i].per_turn(this);
  if (events[i].turn <= int(turn)) {
   events[i].actualize(this);
   events.erase(events.begin() + i);
   i--;
  }
 }
}

void game::process_activity()
{
 it_book* reading;
 item* book_item;
 item* reloadable;
 bool no_recipes;
 if (u.activity.type != ACT_NULL) {
  if (int(turn) % 50 == 0) {
   draw();
  }
  if (u.activity.type == ACT_WAIT || u.activity.type == ACT_WAIT_WEATHER) { // Based on time, not speed
   u.activity.moves_left -= 100;
   u.pause(this);
  } else if (u.activity.type == ACT_GAME) {

    //Gaming takes time, not speed
    u.activity.moves_left -= 100;

    if (u.activity.type == ACT_GAME) {
      item& game_item = u.weapon.invlet == u.activity.invlet ?
                            u.weapon : u.inv.item_by_letter(u.activity.invlet);

      //Deduct 1 battery charge for every minute spent playing
      if(int(turn) % 10 == 0) {
        game_item.charges--;
        u.add_morale(MORALE_GAME, 1, 100); //1 points/min, almost 2 hours to fill
      }
      if(game_item.charges == 0) {
        u.activity.moves_left = 0;
        g->add_msg(_("The %s runs out of batteries."), game_item.name.c_str());
      }

    }
    u.pause(this);

  } else if (u.activity.type == ACT_REFILL_VEHICLE) {
   vehicle *veh = m.veh_at( u.activity.placement.x, u.activity.placement.y );
   if (!veh) {  // Vehicle must've moved or something!
    u.activity.moves_left = 0;
    return;
   }
   for(int i = -1; i <= 1; i++) {
    for(int j = -1; j <= 1; j++) {
     if(m.ter(u.posx + i, u.posy + j) == t_gas_pump) {
      for (int n = 0; n < m.i_at(u.posx + i, u.posy + j).size(); n++) {
       if (m.i_at(u.posx + i, u.posy + j)[n].type->id == "gasoline") {
        item* gas = &(m.i_at(u.posx + i, u.posy + j)[n]);
        int lack = (veh->fuel_capacity("gasoline") - veh->fuel_left("gasoline")) < 200 ?
                   (veh->fuel_capacity("gasoline") - veh->fuel_left("gasoline")) : 200;
        if (gas->charges > lack) {
         veh->refill ("gasoline", lack);
         gas->charges -= lack;
         u.activity.moves_left -= 100;
        } else {
         add_msg(_("With a clang and a shudder, the gasoline pump goes silent."));
         veh->refill ("gasoline", gas->charges);
         m.i_at(u.posx + i, u.posy + j).erase(m.i_at(u.posx + i, u.posy + j).begin() + n);
         u.activity.moves_left = 0;
        }
        i = 2; j = 2;
        break;
       }
      }
     }
    }
   }
   u.pause(this);
  } else {
   u.activity.moves_left -= u.moves;
   u.moves = 0;
  }

  if (u.activity.moves_left <= 0) { // We finished our activity!

   switch (u.activity.type) {

   case ACT_RELOAD:
    if (u.activity.name[0] == u.weapon.invlet) {
        reloadable = &u.weapon;
    } else {
        reloadable = &u.inv.item_by_letter(u.activity.name[0]);
    }
    if (reloadable->reload(u, u.activity.invlet))
     if (reloadable->is_gun() && reloadable->has_flag("RELOAD_ONE")) {
      add_msg(_("You insert a cartridge into your %s."),
              reloadable->tname().c_str());
      if (u.recoil < 8)
       u.recoil = 8;
      if (u.recoil > 8)
       u.recoil = (8 + u.recoil) / 2;
     } else {
      add_msg(_("You reload your %s."), reloadable->tname().c_str());
      u.recoil = 6;
     }
    else
     add_msg(_("Can't reload your %s."), reloadable->tname().c_str());
    break;

   case ACT_READ:
    book_item = &(u.weapon.invlet == u.activity.invlet ?
                            u.weapon : u.inv.item_by_letter(u.activity.invlet));
    reading = dynamic_cast<it_book*>(book_item->type);

    if (reading->fun != 0) {
        int fun_bonus;
        if(book_item->charges == 0) {
            //Book is out of chapters -> re-reading old book, less fun
            add_msg(_("The %s isn't as much fun now that you've finished it."),
                    book_item->name.c_str());
            if(one_in(6)) { //Don't nag incessantly, just once in a while
                add_msg(_("Maybe you should find something new to read..."));
            }
            //50% penalty
            fun_bonus = (reading->fun * 5) / 2;
        } else {
            fun_bonus = reading->fun * 5;
        }
        u.add_morale(MORALE_BOOK, fun_bonus,
                     reading->fun * 15, 60, 30, true, reading);
    }

    if(book_item->charges > 0) {
        book_item->charges--;
    }

    no_recipes = true;
    if (!reading->recipes.empty())
    {
        bool recipe_learned = u.try_study_recipe(this, reading);
        if (!u.studied_all_recipes(reading))
        {
            no_recipes = false;
        }

        // for books that the player cannot yet read due to skill level or have no skill component,
        // but contain lower level recipes, break out once recipe has been studied
        if (reading->type == NULL || (u.skillLevel(reading->type) < (int)reading->req))
        {
            if (recipe_learned)
                add_msg(_("The rest of the book is currently still beyond your understanding."));
            break;
        }
    }

    if (u.skillLevel(reading->type) < (int)reading->level) {
     int originalSkillLevel = u.skillLevel(reading->type);
     int min_ex = reading->time / 10 + u.int_cur / 4,
         max_ex = reading->time /  5 + u.int_cur / 2 - originalSkillLevel;
     if (min_ex < 1)
     {
         min_ex = 1;
     }
     if (max_ex < 2)
     {
         max_ex = 2;
     }
     if (max_ex > 10)
     {
         max_ex = 10;
     }
     if (max_ex < min_ex)
     {
         max_ex = min_ex;
     }

     min_ex *= originalSkillLevel + 1;
     max_ex *= originalSkillLevel + 1;

     u.skillLevel(reading->type).readBook(min_ex, max_ex, turn, reading->level);

     add_msg(_("You learn a little about %s! (%d%%%%)"), reading->type->name().c_str(),
             u.skillLevel(reading->type).exercise());

     if (u.skillLevel(reading->type) == originalSkillLevel && u.activity.continuous) {
      u.cancel_activity();
      if (u.activity.index == -2) {
       u.read(this,u.weapon.invlet);
      } else {
       u.read(this,u.activity.invlet);
      }
      if (u.activity.type != ACT_NULL) {
        u.activity.continuous = true;
        return;
      }
     }

     u.activity.continuous = false;

     int new_skill_level = (int)u.skillLevel(reading->type);
     if (new_skill_level > originalSkillLevel) {
      add_msg(_("You increase %s to level %d."),
              reading->type->name().c_str(),
              new_skill_level);

      if(new_skill_level % 4 == 0) {
       u.add_memorial_log(_("Reached skill level %d in %s."),
                      new_skill_level, reading->type->name().c_str());
      }
     }

     if (u.skillLevel(reading->type) == (int)reading->level) {
      if (no_recipes) {
       add_msg(_("You can no longer learn from %s."), reading->name.c_str());
      } else {
       add_msg(_("Your skill level won't improve, but %s has more recipes for you."), reading->name.c_str());
      }
     }
    }
    break;

   case ACT_WAIT:
   case ACT_WAIT_WEATHER:
    u.activity.continuous = false;
    add_msg(_("You finish waiting."));
    break;

   case ACT_CRAFT:
   case ACT_LONGCRAFT:
    complete_craft();
    break;

   case ACT_DISASSEMBLE:
    complete_disassemble();
    break;

   case ACT_BUTCHER:
    complete_butcher(u.activity.index);
    break;

   case ACT_FORAGE:
    forage();
    break;

   case ACT_BUILD:
    complete_construction();
    break;

   case ACT_TRAIN:
    {
    Skill* skill = Skill::skill(u.activity.name);
    int new_skill_level = u.skillLevel(skill) + 1;
    u.skillLevel(skill).level(new_skill_level);
    add_msg(_("You finish training %s to level %d."),
            skill->name().c_str(),
            new_skill_level);
    if(new_skill_level % 4 == 0) {
      u.add_memorial_log(_("Reached skill level %d in %s."),
                     new_skill_level, skill->name().c_str());
    }
    }

    break;

   case ACT_FIRSTAID:
    {
      item it = u.inv.item_by_letter(u.activity.invlet);
      iuse tmp;
      tmp.completefirstaid(&u, &it, false);
      u.inv.remove_item_by_charges(u.activity.invlet, 1);
      // Erase activity and values.
      u.activity.type = ACT_NULL;
      u.activity.values.clear();
    }

    break;

   case ACT_VEHICLE:
    complete_vehicle (this);
    break;
   }

   bool act_veh = (u.activity.type == ACT_VEHICLE);
   bool act_longcraft = (u.activity.type == ACT_LONGCRAFT);
   u.activity.type = ACT_NULL;
   if (act_veh) {
    if (u.activity.values.size() < 7)
    {
     dbg(D_ERROR) << "game:process_activity: invalid ACT_VEHICLE values: "
                  << u.activity.values.size();
     debugmsg ("process_activity invalid ACT_VEHICLE values:%d",
                u.activity.values.size());
    }
    else {
     vehicle *veh = m.veh_at(u.activity.values[0], u.activity.values[1]);
     if (veh) {
      exam_vehicle(*veh, u.activity.values[0], u.activity.values[1],
                         u.activity.values[2], u.activity.values[3]);
      return;
     } else
     {
      dbg(D_ERROR) << "game:process_activity: ACT_VEHICLE: vehicle not found";
      debugmsg ("process_activity ACT_VEHICLE: vehicle not found");
     }
    }
   } else if (act_longcraft) {
    if (making_would_work(u.lastrecipe))
     make_all_craft(u.lastrecipe);
   }
  }
 }
}

void game::cancel_activity()
{
 u.cancel_activity();
}

bool game::cancel_activity_or_ignore_query(const char* reason, ...) {
  if(u.activity.type == ACT_NULL) return false;
  char buff[1024];
  va_list ap;
  va_start(ap, reason);
  vsprintf(buff, reason, ap);
  va_end(ap);
  std::string s(buff);

  bool force_uc = OPTIONS["FORCE_CAPITAL_YN"];
  int ch=(int)' ';

    std::string stop_phrase[NUM_ACTIVITIES] = {
        _(" Stop?"), _(" Stop reloading?"),
        _(" Stop reading?"), _(" Stop playing?"),
        _(" Stop waiting?"), _(" Stop crafting?"),
        _(" Stop crafting?"), _(" Stop disassembly?"),
        _(" Stop butchering?"), _(" Stop foraging?"),
        _(" Stop construction?"), _(" Stop construction?"),
        _(" Stop pumping gas?"), _(" Stop training?"),
        _(" Stop waiting?"), _(" Stop using first aid?")
    };

    std::string stop_message = s + stop_phrase[u.activity.type] +
            _(" (Y)es, (N)o, (I)gnore further distractions and finish.");

    do {
        ch = popup_getkey(stop_message.c_str());
    } while (ch != '\n' && ch != ' ' && ch != KEY_ESCAPE &&
             ch != 'Y' && ch != 'N' && ch != 'I' &&
             (force_uc || (ch != 'y' && ch != 'n' && ch != 'i')));

  if (ch == 'Y' || ch == 'y') {
    u.cancel_activity();
  } else if (ch == 'I' || ch == 'i' ) {
    return true;
  }
  return false;
}

bool game::cancel_activity_query(const char* message, ...)
{
 char buff[1024];
 va_list ap;
 va_start(ap, message);
 vsprintf(buff, message, ap);
 va_end(ap);
 std::string s(buff);

 bool doit = false;;

    std::string stop_phrase[NUM_ACTIVITIES] = {
        _(" Stop?"), _(" Stop reloading?"),
        _(" Stop reading?"), _(" Stop playing?"),
        _(" Stop waiting?"), _(" Stop crafting?"),
        _(" Stop crafting?"), _(" Stop disassembly?"),
        _(" Stop butchering?"), _(" Stop foraging?"),
        _(" Stop construction?"), _(" Stop construction?"),
        _(" Stop pumping gas?"), _(" Stop training?"),
        _(" Stop waiting?"), _(" Stop using first aid?")
    };

    std::string stop_message = s + stop_phrase[u.activity.type];

    if (ACT_NULL == u.activity.type) {
        if (u.has_destination()) {
            add_msg(_("You were hurt. Auto-move cancelled"));
            u.clear_destination();
        }
        doit = false;
    } else if (query_yn(stop_message.c_str())) {
        doit = true;
    }

 if (doit)
  u.cancel_activity();

 return doit;
}

void game::update_weather()
{
    season_type season;
    // Default to current weather, and update to the furthest future weather if any.
    weather_segment prev_weather = {temperature, weather, nextweather};
    if ( !weather_log.empty() ) {
        prev_weather = weather_log.rbegin()->second;
    }
    while( prev_weather.deadline < turn + HOURS(MAX_FUTURE_WEATHER) )
    {
        weather_segment new_weather;
        // Pick a new weather type (most likely the same one)
        int chances[NUM_WEATHER_TYPES];
        int total = 0;
        season = prev_weather.deadline.get_season();
        for (int i = 0; i < NUM_WEATHER_TYPES; i++) {
            // Reduce the chance for freezing-temp-only weather to 0 if it's above freezing
            // and vice versa.
            if ((weather_data[i].avg_temperature[season] < 32 && temperature > 32) ||
                (weather_data[i].avg_temperature[season] > 32 && temperature < 32)   )
            {
                chances[i] = 0;
            } else {
                chances[i] = weather_shift[season][prev_weather.weather][i];
                if (weather_data[i].dangerous && u.has_artifact_with(AEP_BAD_WEATHER))
                {
                    chances[i] = chances[i] * 4 + 10;
                }
                total += chances[i];
            }
        }
        int choice = rng(0, total - 1);
        new_weather.weather = WEATHER_CLEAR;

        if (total > 0)
        {
            while (choice >= chances[new_weather.weather])
            {
                choice -= chances[new_weather.weather];
                new_weather.weather = weather_type(int(new_weather.weather) + 1);
            }
        } else {
            new_weather.weather = weather_type(int(new_weather.weather) + 1);
        }
        // Advance the weather timer
        int minutes = rng(weather_data[new_weather.weather].mintime,
                          weather_data[new_weather.weather].maxtime);
        new_weather.deadline = prev_weather.deadline + MINUTES(minutes);
        if (new_weather.weather == WEATHER_SUNNY && new_weather.deadline.is_night())
        {
            new_weather.weather = WEATHER_CLEAR;
        }

        // Now update temperature
        if (!one_in(4))
        { // 3 in 4 chance of respecting avg temp for the weather
            int average = weather_data[weather].avg_temperature[season];
            if (prev_weather.temperature < average)
            {
                new_weather.temperature = prev_weather.temperature + 1;
            } else if (prev_weather.temperature > average) {
                new_weather.temperature = prev_weather.temperature - 1;
            } else {
                new_weather.temperature = prev_weather.temperature;
            }
        } else {// 1 in 4 chance of random walk
            new_weather.temperature = prev_weather.temperature + rng(-1, 1);
        }

        if (turn.is_night())
        {
            new_weather.temperature += rng(-2, 1);
        } else {
            new_weather.temperature += rng(-1, 2);
        }
        prev_weather = new_weather;
        weather_log[ (int)new_weather.deadline ] = new_weather;
    }

    if( turn >= nextweather )
    {
        weather_type old_weather = weather;
        weather_segment  new_weather = weather_log.lower_bound((int)nextweather)->second;
        weather = new_weather.weather;
        temperature = new_weather.temperature;
        nextweather = weather_log.upper_bound(int(new_weather.deadline))->second.deadline;

        if (weather != old_weather && weather_data[weather].dangerous &&
            levz >= 0 && m.is_outside(u.posx, u.posy))
        {
            cancel_activity_query(_("The weather changed to %s!"), weather_data[weather].name.c_str());
        }

        if (weather != old_weather && u.has_activity(this, ACT_WAIT_WEATHER)) {
            u.assign_activity(this, ACT_WAIT_WEATHER, 0, 0);
        }
    }
}

int game::get_temperature()
{
    point location = om_location();
    int tmp_temperature = temperature;

    tmp_temperature += m.temperature(u.posx, u.posy);

    return tmp_temperature;
}

int game::assign_mission_id()
{
 int ret = next_mission_id;
 next_mission_id++;
 return ret;
}

void game::give_mission(mission_id type)
{
 mission tmp = mission_types[type].create(this);
 active_missions.push_back(tmp);
 u.active_missions.push_back(tmp.uid);
 u.active_mission = u.active_missions.size() - 1;
 mission_start m_s;
 mission *miss = find_mission(tmp.uid);
 (m_s.*miss->type->start)(this, miss);
}

void game::assign_mission(int id)
{
 u.active_missions.push_back(id);
 u.active_mission = u.active_missions.size() - 1;
 mission_start m_s;
 mission *miss = find_mission(id);
 (m_s.*miss->type->start)(this, miss);
}

int game::reserve_mission(mission_id type, int npc_id)
{
 mission tmp = mission_types[type].create(this, npc_id);
 active_missions.push_back(tmp);
 return tmp.uid;
}

int game::reserve_random_mission(mission_origin origin, point p, int npc_id)
{
 std::vector<int> valid;
 mission_place place;
 for (int i = 0; i < mission_types.size(); i++) {
  for (int j = 0; j < mission_types[i].origins.size(); j++) {
   if (mission_types[i].origins[j] == origin &&
       (place.*mission_types[i].place)(this, p.x, p.y)) {
    valid.push_back(i);
    j = mission_types[i].origins.size();
   }
  }
 }

 if (valid.empty())
  return -1;

 int index = valid[rng(0, valid.size() - 1)];

 return reserve_mission(mission_id(index), npc_id);
}

npc* game::find_npc(int id)
{
    //All the active NPCS are listed in the overmap.
    for (int i = 0; i < cur_om->npcs.size(); i++)
    {
        if (cur_om->npcs[i]->getID() == id)
            return (cur_om->npcs[i]);
    }
    return NULL;
}

int game::kill_count(std::string mon){
    if (kills.find(mon) != kills.end()){
        return kills[mon];
    }
    return 0;
}

mission* game::find_mission(int id)
{
 for (int i = 0; i < active_missions.size(); i++) {
  if (active_missions[i].uid == id)
   return &(active_missions[i]);
 }
 dbg(D_ERROR) << "game:find_mission: " << id << " - it's NULL!";
 debugmsg("game::find_mission(%d) - it's NULL!", id);
 return NULL;
}

mission_type* game::find_mission_type(int id)
{
 for (int i = 0; i < active_missions.size(); i++) {
  if (active_missions[i].uid == id)
   return active_missions[i].type;
 }
 return NULL;
}

bool game::mission_complete(int id, int npc_id)
{
 mission *miss = find_mission(id);
 if (miss == NULL) { return false; }
 mission_type* type = miss->type;
 switch (type->goal) {
  case MGOAL_GO_TO: {
   point cur_pos(levx + int(MAPSIZE / 2), levy + int(MAPSIZE / 2));
   if (rl_dist(cur_pos.x, cur_pos.y, miss->target.x, miss->target.y) <= 1)
    return true;
   return false;
  } break;

  case MGOAL_GO_TO_TYPE: {
   oter_id cur_ter = cur_om->ter((levx + int (MAPSIZE / 2)) / 2, (levy + int (MAPSIZE / 2)) / 2, levz);
   if (cur_ter == miss->type->target_id){
    return true;}
   return false;
  } break;

  case MGOAL_FIND_ITEM:
   if (!u.has_amount(type->item_id, 1))
    return false;
   if (miss->npc_id != -1 && miss->npc_id != npc_id)
    return false;
   return true;

  case MGOAL_FIND_ANY_ITEM:
   return (u.has_mission_item(miss->uid) &&
           (miss->npc_id == -1 || miss->npc_id == npc_id));

  case MGOAL_FIND_MONSTER:
   if (miss->npc_id != -1 && miss->npc_id != npc_id)
    return false;
   for (int i = 0; i < num_zombies(); i++) {
    if (zombie(i).mission_id == miss->uid)
     return true;
   }
   return false;

  case MGOAL_RECRUIT_NPC:
   for (int i = 0; i < cur_om->npcs.size(); i++) {
    if (cur_om->npcs[i]->getID() == miss->recruit_npc_id) {
        if (cur_om->npcs[i]->attitude == NPCATT_FOLLOW)
            return true;
    }
   }
   return false;

  case MGOAL_RECRUIT_NPC_CLASS:
   for (int i = 0; i < cur_om->npcs.size(); i++) {
    if (cur_om->npcs[i]->myclass == miss->recruit_class) {
            if (cur_om->npcs[i]->attitude == NPCATT_FOLLOW)
                return true;
    }
   }
   return false;

  case MGOAL_FIND_NPC:
   return (miss->npc_id == npc_id);

  case MGOAL_KILL_MONSTER:
   return (miss->step >= 1);

  case MGOAL_KILL_MONSTER_TYPE:
   debugmsg("%d kill count", kill_count(miss->monster_type));
   debugmsg("%d goal", miss->monster_kill_goal);
   if (kill_count(miss->monster_type) >= miss->monster_kill_goal){
    return true;}
   return false;

  default:
   return false;
 }
 return false;
}

bool game::mission_failed(int id)
{
    mission *miss = find_mission(id);
    if (miss == NULL) { return true;} //If the mission is null it is failed.
    return (miss->failed);
}

void game::wrap_up_mission(int id)
{
 mission *miss = find_mission(id);
 if (miss == NULL) { return; }
 u.completed_missions.push_back( id );
 for (int i = 0; i < u.active_missions.size(); i++) {
  if (u.active_missions[i] == id) {
   u.active_missions.erase( u.active_missions.begin() + i );
   i--;
  }
 }
 switch (miss->type->goal) {
  case MGOAL_FIND_ITEM:
   u.use_amount(miss->type->item_id, 1);
   break;
  case MGOAL_FIND_ANY_ITEM:
   u.remove_mission_items(miss->uid);
   break;
 }
 mission_end endfunc;
 (endfunc.*miss->type->end)(this, miss);
}

void game::fail_mission(int id)
{
 mission *miss = find_mission(id);
 if (miss == NULL) { return; }
 miss->failed = true;
 u.failed_missions.push_back( id );
 for (int i = 0; i < u.active_missions.size(); i++) {
  if (u.active_missions[i] == id) {
   u.active_missions.erase( u.active_missions.begin() + i );
   i--;
  }
 }
 mission_fail failfunc;
 (failfunc.*miss->type->fail)(this, miss);
}

void game::mission_step_complete(int id, int step)
{
 mission *miss = find_mission(id);
 if (miss == NULL) { return; }
 miss->step = step;
 switch (miss->type->goal) {
  case MGOAL_FIND_ITEM:
  case MGOAL_FIND_MONSTER:
  case MGOAL_KILL_MONSTER: {
   bool npc_found = false;
   for (int i = 0; i < cur_om->npcs.size(); i++) {
    if (cur_om->npcs[i]->getID() == miss->npc_id) {
     miss->target = point(cur_om->npcs[i]->mapx, cur_om->npcs[i]->mapy);
     npc_found = true;
    }
   }
   if (!npc_found)
    miss->target = point(-1, -1);
  } break;
 }
}

void game::process_missions()
{
 for (int i = 0; i < active_missions.size(); i++) {
  if (active_missions[i].deadline > 0 &&
      !active_missions[i].failed &&
      int(turn) > active_missions[i].deadline)
   fail_mission(active_missions[i].uid);
 }
}

void game::handle_key_blocking_activity() {
    // If player is performing a task and a monster is dangerously close, warn them
    // regardless of previous safemode warnings
    if (is_hostile_very_close() &&
        u.activity.type != ACT_NULL &&
        u.activity.moves_left > 0 &&
        !u.activity.warned_of_proximity)
    {
        u.activity.warned_of_proximity = true;
        if (cancel_activity_query(_("Monster dangerously close!"))) {
            return;
        }
    }

    if (u.activity.moves_left > 0 && u.activity.continuous == true &&
        (  // bool activity_is_abortable() ?
            u.activity.type == ACT_READ ||
            u.activity.type == ACT_BUILD ||
            u.activity.type == ACT_LONGCRAFT ||
            u.activity.type == ACT_REFILL_VEHICLE ||
            u.activity.type == ACT_WAIT ||
            u.activity.type == ACT_WAIT_WEATHER ||
            u.activity.type == ACT_FIRSTAID
        )
    ) {
        timeout(1);
        char ch = input();
        if(ch != ERR) {
            timeout(-1);
            switch(action_from_key(ch)) {  // should probably make the switch in handle_action() a function
                case ACTION_PAUSE:
                    cancel_activity_query(_("Confirm:"));
                    break;
                case ACTION_PL_INFO:
                    u.disp_info(this);
                    refresh_all();
                    break;
                case ACTION_MESSAGES:
                    msg_buffer();
                    break;
                case ACTION_HELP:
                    display_help();
                    refresh_all();
                    break;
            }
        }
        timeout(-1);
    }
}
//// item submenu for 'i' and '/'
int game::inventory_item_menu(char chItem, int iStartX, int iWidth) {
    int cMenu = (int)'+';

    if (u.has_item(chItem)) {
        item oThisItem = u.i_at(chItem);
        std::vector<iteminfo> vThisItem, vDummy, vMenu;

        const int iOffsetX = 2;
        const bool bHPR = hasPickupRule(oThisItem.tname());

        vMenu.push_back(iteminfo("MENU", "", "iOffsetX", iOffsetX));
        vMenu.push_back(iteminfo("MENU", "", "iOffsetY", 0));
        vMenu.push_back(iteminfo("MENU", "a", _("<a>ctivate"), u.rate_action_use(&oThisItem)));
        vMenu.push_back(iteminfo("MENU", "R", _("<R>ead"), u.rate_action_read(&oThisItem, this)));
        vMenu.push_back(iteminfo("MENU", "E", _("<E>at"), u.rate_action_eat(&oThisItem)));
        vMenu.push_back(iteminfo("MENU", "W", _("<W>ear"), u.rate_action_wear(&oThisItem)));
        vMenu.push_back(iteminfo("MENU", "w", _("<w>ield")));
        vMenu.push_back(iteminfo("MENU", "t", _("<t>hrow")));
        vMenu.push_back(iteminfo("MENU", "T", _("<T>ake off"), u.rate_action_takeoff(&oThisItem)));
        vMenu.push_back(iteminfo("MENU", "d", _("<d>rop")));
        vMenu.push_back(iteminfo("MENU", "U", _("<U>nload"), u.rate_action_unload(&oThisItem)));
        vMenu.push_back(iteminfo("MENU", "r", _("<r>eload"), u.rate_action_reload(&oThisItem)));
        vMenu.push_back(iteminfo("MENU", "D", _("<D>isassemble"), u.rate_action_disassemble(&oThisItem, this)));
        vMenu.push_back(iteminfo("MENU", "=", _("<=> reassign")));
        vMenu.push_back(iteminfo("MENU", (bHPR) ? "-":"+", (bHPR) ? _("<-> Autopickup") : _("<+> Autopickup"), (bHPR) ? HINT_IFFY : HINT_GOOD));

        oThisItem.info(true, &vThisItem, this);
        compare_split_screen_popup(iStartX,iWidth, TERMY-VIEW_OFFSET_Y*2, oThisItem.tname(), vThisItem, vDummy);

        const int iMenuStart = iOffsetX;
        const int iMenuItems = vMenu.size() - 1;
        int iSelected = iOffsetX - 1;

        do {
            cMenu = compare_split_screen_popup(iStartX + iWidth, iMenuItems + iOffsetX, vMenu.size()+iOffsetX*2, "", vMenu, vDummy,
                iSelected >= iOffsetX && iSelected <= iMenuItems ? iSelected : -1
            );

            switch(cMenu) {
                case 'a':
                 use_item(chItem);
                 break;
                case 'E':
                 eat(chItem);
                 break;
                case 'W':
                 wear(chItem);
                 break;
                case 'w':
                 wield(chItem);
                 break;
                case 't':
                 plthrow(chItem);
                 break;
                case 'T':
                 takeoff(chItem);
                 break;
                case 'd':
                 drop(chItem);
                 break;
                case 'U':
                 unload(chItem);
                 break;
                case 'r':
                 reload(chItem);
                 break;
                case 'R':
                 u.read(this, chItem);
                 break;
                case 'D':
                 disassemble(chItem);
                 break;
                case '=':
                 reassign_item(chItem);
                 break;
                case KEY_UP:
                 iSelected--;
                 break;
                case KEY_DOWN:
                 iSelected++;
                 break;
                case '+':
                 if (!bHPR) {
                  addPickupRule(oThisItem.tname());
                  add_msg(_("'%s' added to character pickup rules."), oThisItem.tname().c_str());
                 }
                 break;
                case '-':
                 if (bHPR) {
                  removePickupRule(oThisItem.tname());
                  add_msg(_("'%s' removed from character pickup rules."), oThisItem.tname().c_str());
                 }
                 break;
                default:
                 break;
            }
            if( iSelected < iMenuStart-1 ) { // wraparound, but can be hidden
                iSelected = iMenuItems;
            } else if ( iSelected > iMenuItems + 1 ) {
                iSelected = iMenuStart;
            }
        } while (cMenu == KEY_DOWN || cMenu == KEY_UP );
    }
    return cMenu;
}
//

// Checks input to see if mouse was moved and handles the mouse view box accordingly.
// Returns true if input requires breaking out into a game action.
bool game::handle_mouseview(input_context &ctxt, std::string &action)
{
    do {
        action = ctxt.handle_input();
        if (action == "MOUSE_MOVE") {
            int mx, my;
            if (!ctxt.get_coordinates(w_terrain, mx, my)) {
                hide_mouseview();
            } else {
                liveview.show(mx, my);
            }
        }
    } while (action == "MOUSE_MOVE"); // Freeze animation when moving the mouse

    if (action != "TIMEOUT" && ctxt.get_raw_input().get_first_input() != ERR) {
        // Keyboard event, break out of animation loop
        hide_mouseview();
        return false;
    }

    // Mouse movement or un-handled key
    return true;
}

// Hides the mouse hover box and redraws what was under it
void game::hide_mouseview()
{
    if (liveview.hide()) {
        write_msg(); // Redraw anything hidden by mouseview
    }
}

input_context game::get_player_input(std::string &action)
{
    input_context ctxt("DEFAULTMODE");
    ctxt.register_directions();
    ctxt.register_action("ANY_INPUT");
    ctxt.register_action("COORDINATE");
    ctxt.register_action("MOUSE_MOVE");
    ctxt.register_action("SELECT");
    ctxt.register_action("SEC_SELECT");

    char cGlyph = ',';
    nc_color colGlyph = c_ltblue;
    float fFactor = 0.01f;

    bool bWeatherEffect = true;
    switch(weather) {
        case WEATHER_ACID_DRIZZLE:
            cGlyph = '.';
            colGlyph = c_ltgreen;
            fFactor = 0.01f;
            break;
        case WEATHER_ACID_RAIN:
            cGlyph = ',';
            colGlyph = c_ltgreen;
            fFactor = 0.02f;
            break;
        case WEATHER_DRIZZLE:
            cGlyph = '.';
            colGlyph = c_ltblue;
            fFactor = 0.01f;
            break;
        case WEATHER_RAINY:
            cGlyph = ',';
            colGlyph = c_ltblue;
            fFactor = 0.02f;
            break;
        case WEATHER_THUNDER:
            cGlyph = '.';
            colGlyph = c_ltblue;
            fFactor = 0.02f;
            break;
        case WEATHER_LIGHTNING:
            cGlyph = ',';
            colGlyph = c_ltblue;
            fFactor = 0.04f;
            break;
        case WEATHER_SNOW:
            cGlyph = '*';
            colGlyph = c_white;
            fFactor = 0.02f;
            break;
        case WEATHER_SNOWSTORM:
            cGlyph = '*';
            colGlyph = c_white;
            fFactor = 0.04f;
            break;
        default:
            bWeatherEffect = false;
            break;
    }

    if (bWeatherEffect && OPTIONS["RAIN_ANIMATION"]) {
        int iStartX = (TERRAIN_WINDOW_WIDTH > 121) ? (TERRAIN_WINDOW_WIDTH-121)/2 : 0;
        int iStartY = (TERRAIN_WINDOW_HEIGHT > 121) ? (TERRAIN_WINDOW_HEIGHT-121)/2: 0;
        int iEndX = (TERRAIN_WINDOW_WIDTH > 121) ? TERRAIN_WINDOW_WIDTH-(TERRAIN_WINDOW_WIDTH-121)/2: TERRAIN_WINDOW_WIDTH;
        int iEndY = (TERRAIN_WINDOW_HEIGHT > 121) ? TERRAIN_WINDOW_HEIGHT-(TERRAIN_WINDOW_HEIGHT-121)/2: TERRAIN_WINDOW_HEIGHT;

        //x% of the Viewport, only shown on visible areas
        int dropCount = int(iEndX * iEndY * fFactor);
        //std::vector<std::pair<int, int> > vDrops;

        weather_printable wPrint;
        wPrint.colGlyph = colGlyph;
        wPrint.cGlyph = cGlyph;
        wPrint.wtype = weather;
        wPrint.vdrops.clear();
        wPrint.startx = iStartX;
        wPrint.starty = iStartY;
        wPrint.endx = iEndX;
        wPrint.endy = iEndY;

        /*
        Location to add rain drop animation bits! Since it refreshes w_terrain it can be added to the animation section easily
        Get tile information from above's weather information:
            WEATHER_ACID_DRIZZLE | WEATHER_ACID_RAIN = "weather_acid_drop"
            WEATHER_DRIZZLE | WEATHER_RAINY | WEATHER_THUNDER | WEATHER_LIGHTNING = "weather_rain_drop"
            WEATHER_SNOW | WEATHER_SNOWSTORM = "weather_snowflake"
        */
        int offset_x = (u.posx + u.view_offset_x) - getmaxx(w_terrain)/2;
        int offset_y = (u.posy + u.view_offset_y) - getmaxy(w_terrain)/2;

        do {
            for(int i=0; i < wPrint.vdrops.size(); i++) {
                m.drawsq(w_terrain, u,
                         //vDrops[i].first - getmaxx(w_terrain)/2 + u.posx + u.view_offset_x,
                         wPrint.vdrops[i].first + offset_x,
                         //vDrops[i].second - getmaxy(w_terrain)/2 + u.posy + u.view_offset_y,
                         wPrint.vdrops[i].second + offset_y,
                         false,
                         true,
                         u.posx + u.view_offset_x,
                         u.posy + u.view_offset_y);
            }

            //vDrops.clear();
            wPrint.vdrops.clear();

            for(int i=0; i < dropCount; i++) {
                int iRandX = rng(iStartX, iEndX-1);
                int iRandY = rng(iStartY, iEndY-1);

                if (mapRain[iRandY][iRandX]) {
                    //vDrops.push_back(std::make_pair(iRandX, iRandY));
                    wPrint.vdrops.push_back(std::make_pair(iRandX, iRandY));

                    //mvwputch(w_terrain, iRandY, iRandX, colGlyph, cGlyph);
                }
            }
            draw_weather(wPrint);

            wrefresh(w_terrain);
            inp_mngr.set_timeout(125);
        } while (handle_mouseview(ctxt, action));
        inp_mngr.set_timeout(-1);

    } else {
        while (handle_mouseview(ctxt, action)) {};
    }

    return ctxt;
}

bool game::handle_action()
{
    std::string action;
    input_context ctxt;

    action_id act = ACTION_NULL;
    // Check if we have an auto-move destination
    if (u.has_destination()) {
        act = u.get_next_auto_move_direction();
        if (act == ACTION_NULL) {
            add_msg(_("Auto-move cancelled"));
            u.clear_destination();
            return false;
        }
    } else {
        // No auto-move, ask player for input
        ctxt = get_player_input(action);
    }

    int veh_part;
    vehicle *veh = m.veh_at(u.posx, u.posy, veh_part);
    bool veh_ctrl = veh && veh->player_in_control (&u);

    // If performing an action with right mouse button, co-ordinates
    // of location clicked.
    int mouse_action_x = -1, mouse_action_y = -1;

    if (act == ACTION_NULL) {
        if (action == "SELECT" || action == "SEC_SELECT") {
            // Mouse button click
            if (veh_ctrl) {
                // No mouse use in vehicle
                return false;
            }

            int mx, my;
            if (!ctxt.get_coordinates(w_terrain, mx, my) || !u_see(mx, my)) {
                // Not clicked in visible terrain
                return false;
            }

            if (action == "SELECT") {
                bool new_destination = true;
                if (destination_preview.size() > 0) {
                    point final_destination = destination_preview.back();
                    if (final_destination.x == mx && final_destination.y == my) {
                        // Second click
                        new_destination = false;
                        u.set_destination(destination_preview);
                        destination_preview.clear();
                        act = u.get_next_auto_move_direction();
                        if (act == ACTION_NULL) {
                            // Something went wrong
                            u.clear_destination();
                            return false;
                        }
                    }
                }

                if (new_destination) {
                    destination_preview = m.route(u.posx, u.posy, mx, my, false);
                    return false;
                }
            } else {
                // Right mouse button

                bool had_destination_to_clear = destination_preview.size() > 0;
                u.clear_destination();
                destination_preview.clear();

                if (had_destination_to_clear) {
                    return false;
                }

                mouse_action_x = mx;
                mouse_action_y = my;
                int mouse_selected_mondex = mon_at(mx, my);
                if (mouse_selected_mondex != -1) {
                    monster &critter = _active_monsters[mouse_selected_mondex];
                    if (!u_see(&critter)) {
                        add_msg(_("Nothing relevant here."));
                        return false;
                    }

                    if (!u.weapon.is_gun()) {
                        add_msg(_("You are not wielding a ranged weapon."));
                        return false;
                    }

                    //TODO: Add weapon range check. This requires weapon to be reloaded.

                    act = ACTION_FIRE;
                } else if (m.close_door(mx, my, !m.is_outside(mx, my), true)) {
                    act = ACTION_CLOSE;
                } else {
                    int dx = abs(u.posx - mx);
                    int dy = abs(u.posy - my);
                    if (dx < 2 && dy < 2) {
                        if (dy == 0 && dx == 0) {
                            // Clicked on self
                            act = ACTION_PICKUP;
                        } else {
                            // Clicked adjacent tile
                            act = ACTION_EXAMINE;
                        }
                    } else {
                        add_msg(_("Nothing relevant here."));
                        return false;
                    }
                }
            }
        }
    }

    if (act == ACTION_NULL) {
        // No auto-move action, no mouse clicks.
        u.clear_destination();
        destination_preview.clear();

        int ch = ctxt.get_raw_input().get_first_input();
        // Hack until new input system is fully implemented
        if (ch == KEY_UP) {
            act = ACTION_MOVE_N;
        } else if (ch == KEY_RIGHT) {
            act = ACTION_MOVE_E;
        } else if (ch == KEY_DOWN) {
            act = ACTION_MOVE_S;
        } else if (ch == KEY_LEFT) {
            act = ACTION_MOVE_W;
        } else if (ch == KEY_NPAGE) {
            act = ACTION_MOVE_DOWN;
        } else if (ch == KEY_PPAGE) {
            act = ACTION_MOVE_UP;
        } else {
            if (keymap.find(ch) == keymap.end()) {
                if (ch != ' ' && ch != '\n') {
                    add_msg(_("Unknown command: '%c'"), ch);
                }
                return false;
            }

            act = keymap[ch];
        }
    }

// This has no action unless we're in a special game mode.
 gamemode->pre_action(this, act);

 int soffset = (int)OPTIONS["MOVE_VIEW_OFFSET"];
 int soffsetr = 0 - soffset;

 int before_action_moves = u.moves;

 // Use to track if auto-move should be cancelled due to a failed
 // move or obstacle
 bool continue_auto_move = false;

 switch (act) {

  case ACTION_PAUSE:
   if (run_mode == 2 && ((OPTIONS["SAFEMODEVEH"]) || !(u.controlling_vehicle))) { // Monsters around and we don't wanna pause
     add_msg(_("Monster spotted--safe mode is on! (%s to turn it off.)"),
             press_x(ACTION_TOGGLE_SAFEMODE).c_str());}
   else {
       u.pause(this);
       }
   break;

  case ACTION_MOVE_N:
   moveCount++;

   if (veh_ctrl)
    pldrive(0, -1);
   else
    continue_auto_move = plmove(0, -1);
   break;

  case ACTION_MOVE_NE:
   moveCount++;

   if (veh_ctrl)
    pldrive(1, -1);
   else
    continue_auto_move = plmove(1, -1);
   break;

  case ACTION_MOVE_E:
   moveCount++;

   if (veh_ctrl)
    pldrive(1, 0);
   else
    continue_auto_move = plmove(1, 0);
   break;

  case ACTION_MOVE_SE:
   moveCount++;

   if (veh_ctrl)
    pldrive(1, 1);
   else
    continue_auto_move = plmove(1, 1);
   break;

  case ACTION_MOVE_S:
   moveCount++;

   if (veh_ctrl)
    pldrive(0, 1);
   else
   continue_auto_move = plmove(0, 1);
   break;

  case ACTION_MOVE_SW:
   moveCount++;

   if (veh_ctrl)
    pldrive(-1, 1);
   else
    continue_auto_move = plmove(-1, 1);
   break;

  case ACTION_MOVE_W:
   moveCount++;

   if (veh_ctrl)
    pldrive(-1, 0);
   else
    continue_auto_move = plmove(-1, 0);
   break;

  case ACTION_MOVE_NW:
   moveCount++;

   if (veh_ctrl)
    pldrive(-1, -1);
   else
    continue_auto_move = plmove(-1, -1);
   break;

  case ACTION_MOVE_DOWN:
   if (!u.in_vehicle)
    vertical_move(-1, false);
   break;

  case ACTION_MOVE_UP:
   if (!u.in_vehicle)
    vertical_move( 1, false);
   break;

  case ACTION_CENTER:
   u.view_offset_x = 0;
   u.view_offset_y = 0;
   break;

  case ACTION_SHIFT_N:
   u.view_offset_y += soffsetr;
   break;

  case ACTION_SHIFT_NE:
   u.view_offset_x += soffset;
   u.view_offset_y += soffsetr;
   break;

  case ACTION_SHIFT_E:
   u.view_offset_x += soffset;
   break;

  case ACTION_SHIFT_SE:
   u.view_offset_x += soffset;
   u.view_offset_y += soffset;
   break;

  case ACTION_SHIFT_S:
   u.view_offset_y += soffset;
   break;

  case ACTION_SHIFT_SW:
   u.view_offset_x += soffsetr;
   u.view_offset_y += soffset;
   break;

  case ACTION_SHIFT_W:
   u.view_offset_x += soffsetr;
   break;

  case ACTION_SHIFT_NW:
   u.view_offset_x += soffsetr;
   u.view_offset_y += soffsetr;
   break;

  case ACTION_OPEN:
   open();
   break;

  case ACTION_CLOSE:
   close(mouse_action_x, mouse_action_y);
   break;

  case ACTION_SMASH:
   if (veh_ctrl)
    handbrake();
   else
    smash();
   break;

  case ACTION_EXAMINE:
   examine(mouse_action_x, mouse_action_y);
   break;

  case ACTION_ADVANCEDINV:
   advanced_inv();
   break;

  case ACTION_PICKUP:
   pickup(u.posx, u.posy, 1);
   break;

  case ACTION_GRAB:
   grab();
   break;

  case ACTION_BUTCHER:
   butcher();
   break;

  case ACTION_CHAT:
   chat();
   break;

  case ACTION_LOOK:
   look_around();
   break;

  case ACTION_PEEK:
   peek();
   break;

  case ACTION_LIST_ITEMS: {
    int iRetItems = -1;
    int iRetMonsters = -1;
    int startas = uistate.list_item_mon;
    do {
        if ( startas != 2 ) { // last mode 2 = list_monster
            startas = 0;      // but only for the first bit of the loop
        iRetItems = list_items();
        } else {
            iRetItems = -2;   // so we'll try list_items if list_monsters found 0
        }
        if (iRetItems != -1 || startas == 2 ) {
            startas = 0;
            iRetMonsters = list_monsters();
            if ( iRetMonsters == 2 ) {
                iRetItems = -1; // will fire, exit loop
            } else if ( iRetMonsters == -1 && iRetItems == -2 ) {
                iRetItems = -1; // exit if requested on list_monsters firstrun
        }
        }
    } while (iRetItems != -1 && iRetMonsters != -1 && !(iRetItems == 0 && iRetMonsters == 0));

    if (iRetItems == 0 && iRetMonsters == 0) {
        add_msg(_("You dont see any items or monsters around you!"));
    } else if ( iRetMonsters == 2 ) {
        refresh_all();
        plfire(false);
    }
  } break;


  case ACTION_INVENTORY: {
   int cMenu = ' ';
   do {
     char chItem = inv(_("Inventory:"));
     cMenu=inventory_item_menu(chItem);
   } while (cMenu == ' ' || cMenu == '.' || cMenu == 'q' || cMenu == '\n' ||
            cMenu == KEY_ESCAPE || cMenu == KEY_LEFT || cMenu == '=' );
   refresh_all();
  } break;

  case ACTION_COMPARE:
   compare();
   break;

  case ACTION_ORGANIZE:
   reassign_item();
   break;

  case ACTION_USE:
   use_item();
   break;

  case ACTION_USE_WIELDED:
   use_wielded_item();
   break;

  case ACTION_WEAR:
   wear();
   break;

  case ACTION_TAKE_OFF:
   takeoff();
   break;

  case ACTION_EAT:
   eat();
   break;

  case ACTION_READ:
   read();
   break;

  case ACTION_WIELD:
   wield();
   break;

  case ACTION_PICK_STYLE:
   u.pick_style(this);
   refresh_all();
   break;

  case ACTION_RELOAD:
   reload();
   break;

  case ACTION_UNLOAD:
   unload(u.weapon);
   break;

  case ACTION_THROW:
   plthrow();
   break;

  case ACTION_FIRE:
   plfire(false, mouse_action_x, mouse_action_y);
   break;

  case ACTION_FIRE_BURST:
   plfire(true, mouse_action_x, mouse_action_y);
   break;

  case ACTION_SELECT_FIRE_MODE:
   u.weapon.next_mode();
   break;

  case ACTION_DROP:
   drop();
   break;

  case ACTION_DIR_DROP:
   drop_in_direction();
   break;

  case ACTION_BIONICS:
   u.power_bionics(this);
   refresh_all();
   break;

  case ACTION_SORT_ARMOR:
    u.sort_armor(this);
    refresh_all();
    break;

  case ACTION_WAIT:
   wait();
   if (veh_ctrl) {
    veh->turret_mode++;
    if (veh->turret_mode > 1)
     veh->turret_mode = 0;
   }
   break;

  case ACTION_CRAFT:
   craft();
   break;

  case ACTION_RECRAFT:
   recraft();
   break;

  case ACTION_LONGCRAFT:
   long_craft();
   break;

  case ACTION_DISASSEMBLE:
   if (u.in_vehicle)
    add_msg(_("You can't disassemble items while in vehicle."));
   else
    disassemble();
   break;

  case ACTION_CONSTRUCT:
   if (u.in_vehicle)
    add_msg(_("You can't construct while in vehicle."));
   else
    construction_menu();
   break;

  case ACTION_SLEEP:
    if (veh_ctrl)
    {
        add_msg(_("Vehicle control has moved, %s"),
        press_x(ACTION_CONTROL_VEHICLE, _("new binding is "), _("new default binding is '^'.")).c_str());

    }
    else
    {
        uimenu as_m;
        as_m.text = _("Are you sure you want to sleep?");
        as_m.entries.push_back(uimenu_entry(0, true, (OPTIONS["FORCE_CAPITAL_YN"]?'Y':'y'), _("Yes.")) );

        if (OPTIONS["SAVE_SLEEP"])
        {
            as_m.entries.push_back(uimenu_entry(1,
            (moves_since_last_save || item_exchanges_since_save),
            (OPTIONS["FORCE_CAPITAL_YN"]?'S':'s'),
            _("Yes, and save game before sleeping.") ));
        }

        as_m.entries.push_back(uimenu_entry(2, true, (OPTIONS["FORCE_CAPITAL_YN"]?'N':'n'), _("No.")) );

        if (u.has_item_with_flag("ALARMCLOCK"))
        {
            as_m.entries.push_back(uimenu_entry(3, true, '3', _("Set alarm to wake up in 3 hours.") ));
            as_m.entries.push_back(uimenu_entry(4, true, '4', _("Set alarm to wake up in 4 hours.") ));
            as_m.entries.push_back(uimenu_entry(5, true, '5', _("Set alarm to wake up in 5 hours.") ));
            as_m.entries.push_back(uimenu_entry(6, true, '6', _("Set alarm to wake up in 6 hours.") ));
            as_m.entries.push_back(uimenu_entry(7, true, '7', _("Set alarm to wake up in 7 hours.") ));
            as_m.entries.push_back(uimenu_entry(8, true, '8', _("Set alarm to wake up in 8 hours.") ));
            as_m.entries.push_back(uimenu_entry(9, true, '9', _("Set alarm to wake up in 9 hours.") ));
        }

        as_m.query(); /* calculate key and window variables, generate window, and loop until we get a valid answer */

        bool bSleep = false;
        if (as_m.ret == 0)
        {
            bSleep = true;
        }
        else if (as_m.ret == 1)
        {
            quicksave();
            bSleep = true;
        }
        else if (as_m.ret >= 3 && as_m.ret <= 9)
        {
            u.add_disease("alarm_clock", 600*as_m.ret);
            bSleep = true;
        }

        if (bSleep)
        {
            u.moves = 0;
            u.try_to_sleep(this);
        }
    }
    break;

  case ACTION_CONTROL_VEHICLE:
   control_vehicle();
   break;

  case ACTION_TOGGLE_SAFEMODE:
   if (run_mode == 0 ) {
    run_mode = 1;
    mostseen = 0;
    add_msg(_("Safe mode ON!"));
   } else {
    turnssincelastmon = 0;
    run_mode = 0;
    if (autosafemode)
    add_msg(_("Safe mode OFF! (Auto safe mode still enabled!)"));
    else
    add_msg(_("Safe mode OFF!"));
   }
   break;

  case ACTION_TOGGLE_AUTOSAFE:
   if (autosafemode) {
    add_msg(_("Auto safe mode OFF!"));
    autosafemode = false;
   } else {
    add_msg(_("Auto safe mode ON"));
    autosafemode = true;
   }
   break;

  case ACTION_IGNORE_ENEMY:
   if (run_mode == 2) {
    add_msg(_("Ignoring enemy!"));
    for(int i=0; i < new_seen_mon.size(); i++) {
        monster &critter = _active_monsters[new_seen_mon[i]];
        critter.ignoring = rl_dist( point(u.posx, u.posy), critter.pos() );
    }
    run_mode = 1;
   }
   break;

  case ACTION_SAVE:
   if (query_yn(_("Save and quit?"))) {
    save();
    u.moves = 0;
    uquit = QUIT_SAVED;
    MAPBUFFER.make_volatile();
   }
   break;

  case ACTION_QUICKSAVE:
    quicksave();
    return false;

  case ACTION_QUIT:
    if (query_yn(_("Commit suicide?"))) {
        if (query_yn(_("REALLY commit suicide?"))) {
            u.moves = 0;
            place_corpse();
            uquit = QUIT_SUICIDE;
        }
    }
    break;

  case ACTION_PL_INFO:
   u.disp_info(this);
   refresh_all();
   break;

  case ACTION_MAP:
   draw_overmap();
   break;

  case ACTION_MISSIONS:
   list_missions();
   break;

  case ACTION_KILLS:
   disp_kills();
   break;

  case ACTION_FACTIONS:
   list_factions(_("FACTIONS:"));
   break;

  case ACTION_MORALE:
   u.disp_morale(this);
   refresh_all();
   break;

  case ACTION_MESSAGES:
   msg_buffer();
   break;

  case ACTION_HELP:
   display_help();
   refresh_all();
   break;

  case ACTION_DEBUG:
   debug();
   break;

  case ACTION_DISPLAY_SCENT:
   display_scent();
   break;

  case ACTION_TOGGLE_DEBUGMON:
   debugmon = !debugmon;
   if (debugmon) {
    add_msg(_("Debug messages ON!"));
   } else {
    add_msg(_("Debug messages OFF!"));
   }
   break;
 }

 if (!continue_auto_move) {
     u.clear_destination();
 }

 gamemode->post_action(this, act);

 u.movecounter = before_action_moves - u.moves;
 dbg(D_INFO) << string_format("%s: [%d] %d - %d = %d",action_ident(act).c_str(),int(turn),before_action_moves,u.movecounter,u.moves);
 return true;
}

#define SCENT_RADIUS 40

int& game::scent(int x, int y)
{
  if (x < (SEEX * MAPSIZE / 2) - SCENT_RADIUS || x >= (SEEX * MAPSIZE / 2) + SCENT_RADIUS ||
      y < (SEEY * MAPSIZE / 2) - SCENT_RADIUS || y >= (SEEY * MAPSIZE / 2) + SCENT_RADIUS) {
  nulscent = 0;
  return nulscent; // Out-of-bounds - null scent
 }
 return grscent[x][y];
}

void game::update_scent()
{
    static point player_last_position = point( u.posx, u.posy );
    static calendar player_last_moved = turn;
    // Stop updating scent after X turns of the player not moving.
    // Once wind is added, need to reset this on wind shifts as well.
    if( u.posx == player_last_position.x && u.posy == player_last_position.y ) {
        if( player_last_moved + 1000 < turn ) {
            return;
        }
    } else {
        player_last_position = point( u.posx, u.posy );
   	    player_last_moved = turn;
    }

    // note: the next two intermediate variables need to be at least
    // [2*SCENT_RADIUS+3][2*SCENT_RADIUS+1] in size to hold enough data
    // The code I'm modifying used [SEEX * MAPSIZE]. I'm staying with that to avoid new bugs.
    int  sum_3_scent_y[SEEY * MAPSIZE][SEEX * MAPSIZE]; //intermediate variable
    int squares_used_y[SEEY * MAPSIZE][SEEX * MAPSIZE]; //intermediate variable

    static const std::string hasflag_str_WALL("WALL"); // only need to assemble this once per run
    static const std::string hasflag_str_REDUCE_SCENT("REDUCE_SCENT");

    bool     has_wall_here[SEEX * MAPSIZE][SEEY * MAPSIZE];  // stash instead of
    bool reduce_scent_here[SEEX * MAPSIZE][SEEY * MAPSIZE];  // checking 14884 * (3 redundant)

    const int diffusivity = 100; // decrease this to reduce gas spread. Keep it under 125 for
                                 // stability. This is essentially a decimal number * 1000.

    if (!u.has_active_bionic("bio_scent_mask")) {
        grscent[u.posx][u.posy] = u.scent;
    }

<<<<<<< HEAD
    // Sum neighbors in the y direction.  This way, each square gets called 3 times instead of 9
    // times. This cost us an extra loop here, but it also eliminated a loop at the end, so there
    // is a net performance improvement over the old code. Could probably still be better.
    // note: this method needs an array that is one square larger on each side in the x direction
    // than the final scent matrix. I think this is fine since SCENT_RADIUS is less than
    // SEEX*MAPSIZE, but if that changes, this may need tweaking.
    for (int x = u.posx - SCENT_RADIUS -1; x <= u.posx + SCENT_RADIUS + 1; x++) {
        for (int y = u.posy - SCENT_RADIUS; y <= u.posy + SCENT_RADIUS; y++) {
            // cache expensive flag checks, once per tile.
            if ( y == u.posy - SCENT_RADIUS ) {  // Setting y-1 y-0, when we are at the top row...
                for (int i = y - 1; i <= y; ++i) {
                    has_wall_here[x][i] = m.has_flag(hasflag_str_WALL, x, i);
                    reduce_scent_here[x][i] = m.has_flag(hasflag_str_REDUCE_SCENT, x, i);
                }
            }
            has_wall_here[x][y+1] = m.has_flag(hasflag_str_WALL, x, y+1); // ...so only y+1 here.
            reduce_scent_here[x][y+1] = m.has_flag(hasflag_str_REDUCE_SCENT, x, y+1);

            // remember the sum of the scent val for the 3 neighboring squares that can defuse into
            sum_3_scent_y[y][x]  = 0;
            squares_used_y[y][x] = 0;
            for (int i = y - 1; i <= y + 1; ++i) {
                if (has_wall_here[x][i] == false) {
                    if (reduce_scent_here[x][i] == true) {
                        // only 20% of scent can diffuse on REDUCE_SCENT squares
                        sum_3_scent_y[y][x]  += 2 * grscent[x][i];
                        squares_used_y[y][x] += 2; // only 20% diffuses into REDUCE_SCENT squares
                    } else {
                        sum_3_scent_y[y][x]  += 10 * grscent[x][i];
                        squares_used_y[y][x] += 10;
                    }
                }
            }
        }
=======
   // remember the sum of the scent val for the up to 3 neighboring squares that can defuse into.
   sum_3_squares_y[x][y] = 0;
   squares_used_y[x][y] = 0;
   for (int i = y - 1; i <= y + 1; ++i) {
    if ( can_move_here[x][i] == true || can_bash_here[x][i] == true ) { // save
     sum_3_squares_y[x][y] += grscent[x][i];
     squares_used_y[x][y] += 1;
>>>>>>> d36489d9
    }
    for (int x = u.posx - SCENT_RADIUS; x <= u.posx + SCENT_RADIUS; x++) {
        for (int y = u.posy - SCENT_RADIUS; y <= u.posy + SCENT_RADIUS; y++) {
            if (has_wall_here[x][y] == false) {
                // to how many neighboring squares do we diffuse out? (include our own square
                // since we also include our own square when diffusing in)
                int squares_used = squares_used_y[y][x-1]
                                 + squares_used_y[y][x]
                                 + squares_used_y[y][x+1];

                int this_diffusivity;
                if (reduce_scent_here[x][y] == false) {
                    this_diffusivity = diffusivity;
                } else {
                    this_diffusivity = diffusivity / 5; //less air movement for REDUCE_SCENT square
                }
                int temp_scent;
                // take the old scent and subtract what diffuses out
                temp_scent  = grscent[x][y] * (10 * 1000 - squares_used * this_diffusivity);
                // neighboring walls and reduce_scent squares absorb some scent
                temp_scent -= grscent[x][y] * this_diffusivity * (90 - squares_used) / 5;
                // we've already summed neighboring scent values in the y direction in the previous
                // loop. Now we do it for the x direction, multiply by diffusion, and this is what
                // diffuses into our current square.
                grscent[x][y] = (temp_scent + this_diffusivity *
                                (sum_3_scent_y[y][x-1] + sum_3_scent_y[y][x] +
                                sum_3_scent_y[y][x+1] )) / (1000 * 10);


                const int fslime = m.get_field_strength(point(x,y), fd_slime) * 10;
                if (fslime > 0 && grscent[x][y] < fslime) {
                    grscent[x][y] = fslime;
                }
                if (grscent[x][y] > 10000) {
                    dbg(D_ERROR) << "game:update_scent: Wacky scent at " << x << ","
                                 << y << " (" << grscent[x][y] << ")";
                    debugmsg("Wacky scent at %d, %d (%d)", x, y, grscent[x][y]);
                    grscent[x][y] = 0; // Scent should never be higher
                }
            } else { // there is a wall here
                grscent[x][y] = 0;
            }
        }
    }
}

bool game::is_game_over()
{
    if (uquit == QUIT_SUICIDE){
        if (u.in_vehicle)
            g->m.unboard_vehicle(u.posx, u.posy);
        std::stringstream playerfile;
        playerfile << world_generator->active_world->world_path << "/" << base64_encode(u.name) << ".sav";
        DebugLog() << "Unlinking player file: <"<< playerfile.str() << "> -- ";
        bool ok = (unlink(playerfile.str().c_str()) == 0);
        DebugLog() << (ok?"SUCCESS":"FAIL") << "\n";
        return true;
    }
    if (uquit != QUIT_NO){
        return true;
    }
    for (int i = 0; i <= hp_torso; i++){
        if (u.hp_cur[i] < 1) {
            if (u.in_vehicle)
                g->m.unboard_vehicle(u.posx, u.posy);
            place_corpse();
            std::stringstream playerfile;
            playerfile << world_generator->active_world->world_path << "/" << base64_encode(u.name) << ".sav";
            DebugLog() << "Unlinking player file: <"<< playerfile.str() << "> -- ";
            bool ok = (unlink(playerfile.str().c_str()) == 0);
            DebugLog() << (ok?"SUCCESS":"FAIL") << "\n";
            uquit = QUIT_DIED;
            return true;
        }
    }
    return false;
}

void game::place_corpse()
{
  std::vector<item *> tmp = u.inv_dump();
  item your_body;
  your_body.make_corpse(itypes["corpse"], GetMType("mon_null"), turn);
  your_body.name = u.name;
  for (int i = 0; i < tmp.size(); i++)
    m.add_item_or_charges(u.posx, u.posy, *(tmp[i]));
  for (int i = 0; i < u.num_bionics(); i++) {
    bionic &b = u.bionic_at_index(i);
    if (itypes.find(b.id) != itypes.end()) {
      your_body.contents.push_back(item(itypes[b.id], turn));
    }
  }
  int pow = u.max_power_level;
  while (pow >= 4) {
    if (pow % 4 != 0 && pow >= 10){
      pow -= 10;
      your_body.contents.push_back(item(itypes["bio_power_storage_mkII"], turn));
    } else {
      pow -= 4;
      your_body.contents.push_back(item(itypes["bio_power_storage"], turn));
    }
  }
  m.add_item_or_charges(u.posx, u.posy, your_body);
}

void game::death_screen()
{
    gamemode->game_over(this);

#if (defined _WIN32 || defined __WIN32__)
    WIN32_FIND_DATA FindFileData;
    HANDLE hFind;
    TCHAR Buffer[MAX_PATH];

    GetCurrentDirectory(MAX_PATH, Buffer);
    SetCurrentDirectory("save");
    std::stringstream playerfile;
    playerfile << base64_encode(u.name) << "*";
    hFind = FindFirstFile(playerfile.str().c_str(), &FindFileData);
    if(INVALID_HANDLE_VALUE != hFind) {
        do {
            DeleteFile(FindFileData.cFileName);
        } while(FindNextFile(hFind, &FindFileData) != 0);
        FindClose(hFind);
    }
    SetCurrentDirectory(Buffer);
#else
    DIR *save_dir = opendir("save");
    struct dirent *save_dirent = NULL;
    if(save_dir != NULL && 0 == chdir("save"))
    {
        while ((save_dirent = readdir(save_dir)) != NULL)
        {
            std::string name_prefix = save_dirent->d_name;
            std::string tmpname = base64_encode(u.name);
            name_prefix = name_prefix.substr(0,tmpname.length());

            if (tmpname == name_prefix)
            {
                std::string graveyard_path( "../graveyard/" );
                mkdir( graveyard_path.c_str(), 0777 );
                graveyard_path.append( save_dirent->d_name );
                (void)rename( save_dirent->d_name, graveyard_path.c_str() );
            }
        }
        int ret;
        ret = chdir("..");
        if (ret != 0) {
            debugmsg("game::death_screen: Can\'t chdir(\"..\") from \"save\" directory");
        }
        (void)closedir(save_dir);
    }
#endif

    const std::string sText = _("GAME OVER - Press Spacebar to Quit");

    WINDOW *w_death = newwin(5, 6+sText.size(), (TERMY-5)/2, (TERMX+6-sText.size())/2);

    draw_border(w_death);

    mvwprintz(w_death, 2, 3, c_ltred, sText.c_str());
    wrefresh(w_death);
    refresh();
    InputEvent input;
    do
        input = get_input();
    while(input != Cancel && input != Close && input != Confirm);
    delwin(w_death);

    msg_buffer();
    disp_kills();
}


bool game::load_master(std::string worldname)
{
 std::ifstream fin;
 std::string data;
 std::stringstream datafile;
 datafile << world_generator->all_worlds[worldname]->world_path << "/master.gsav";
 fin.open(datafile.str().c_str(), std::ifstream::in | std::ifstream::binary);
 if (!fin.is_open())
  return false;

unserialize_master(fin);
 fin.close();
 return true;
}

void game::load_uistate(std::string worldname) {
    std::stringstream savefile;
    savefile << world_generator->all_worlds[worldname]->world_path << "/uistate.json";

    std::ifstream fin;
    fin.open(savefile.str().c_str(), std::ifstream::in | std::ifstream::binary);
    if(!fin.good()) {
        fin.close();
        return;
    }
    try {
        JsonIn jsin(&fin);
        uistate.deserialize(jsin);
    } catch (std::string e) {
        dbg(D_ERROR) << "load_uistate: " << e;
    }
    fin.close();
    }

void game::load(std::string worldname, std::string name)
{
 std::ifstream fin;
 std::string worldpath = world_generator->all_worlds[worldname]->world_path;
 worldpath += "/";
 std::stringstream playerfile;
 playerfile << worldpath << name << ".sav";
 fin.open(playerfile.str().c_str(), std::ifstream::in | std::ifstream::binary);
// First, read in basic game state information.
 if (!fin.is_open()) {
  dbg(D_ERROR) << "game:load: No save game exists!";
  debugmsg("No save game exists!");
  return;
 }
 u = player();
 u.name = base64_decode(name);
 u.ret_null = item(itypes["null"], 0);
 u.weapon = item(itypes["null"], 0);
 unserialize(fin);
 fin.close();

 // Stair handling.
 if (!coming_to_stairs.empty()) {
    monstairx = -1;
    monstairy = -1;
    monstairz = 999;
 }

 // weather
 std::string wfile = std::string( worldpath + base64_encode(u.name) + ".weather" );
 fin.open(wfile.c_str());
 if (fin.is_open()) {
     weather_log.clear();
     load_weather(fin);
 }
 fin.close();
 if ( weather_log.empty() ) { // todo: game::get_default_weather() { based on OPTION["STARTING_SEASON"]
    weather = WEATHER_CLEAR;
    temperature = 65;
    nextweather = int(turn)+300;
 }
 // log
 std::string mfile = std::string( worldpath + base64_encode(u.name) + ".log" );
 fin.open(mfile.c_str());
 if (fin.is_open()) {
      u.load_memorial_file( fin );
 }
 fin.close();
 // Now that the player's worn items are updated, their sight limits need to be
 // recalculated. (This would be cleaner if u.worn were private.)
 u.recalc_sight_limits();

 load_auto_pickup(true); // Load character auto pickup rules
 load_uistate(worldname);
// Now load up the master game data; factions (and more?)
 load_master(worldname);
 update_map(u.posx, u.posy);
 set_adjacent_overmaps(true);
 MAPBUFFER.set_dirty();
 draw();
}

//Saves all factions and missions and npcs.
void game::save_factions_missions_npcs ()
{
    std::stringstream masterfile;
    std::ofstream fout;
    masterfile << world_generator->active_world->world_path <<"/master.gsav";

    fout.open(masterfile.str().c_str());
    serialize_master(fout);
    fout.close();
}

void game::save_artifacts()
{
    std::ofstream fout;
    std::string artfilename = world_generator->active_world->world_path + "/artifacts.gsav";
    fout.open(artfilename.c_str(), std::ofstream::trunc);
    JsonOut json(&fout);
    json.start_array();
    for ( std::vector<std::string>::iterator it =
          artifact_itype_ids.begin();
          it != artifact_itype_ids.end(); ++it)
    {
        it_artifact_tool *art = dynamic_cast<it_artifact_tool*>(itypes[*it]);
        if (art) {
            json.write(*art);
        } else {
            json.write(*(dynamic_cast<it_artifact_armor*>(itypes[*it])));
    }
    }
    json.end_array();
    fout.close();
}

void game::save_maps()
{
    m.save(cur_om, turn, levx, levy, levz);
    overmap_buffer.save();
    MAPBUFFER.save();
}

void game::save_uistate() {
    std::stringstream savefile;
    savefile << world_generator->active_world->world_path << "/uistate.json";
    std::ofstream fout;
    fout.open(savefile.str().c_str());
    fout << uistate.serialize();
    fout.close();
}

void game::save()
{
 std::stringstream playerfile;
 std::ofstream fout;
 playerfile << world_generator->active_world->world_path << "/" << base64_encode(u.name);

 fout.open( std::string(playerfile.str() + ".sav").c_str() );
 serialize(fout);
 fout.close();
 // weather
 fout.open( std::string(playerfile.str() + ".weather").c_str() );
 save_weather(fout);
 fout.close();
 // log
 fout.open( std::string(playerfile.str() + ".log").c_str() );
 fout << u.dump_memorial();
 fout.close();
 //factions, missions, and npcs, maps and artifact data is saved in cleanup_at_end()
 save_auto_pickup(true); // Save character auto pickup rules
 save_uistate();
}

void game::delete_world(std::string worldname, bool delete_folder)
{
    std::string worldpath = world_generator->all_worlds[worldname]->world_path;
    std::string filetmp = "";
    std::string world_opfile = "worldoptions.txt";
#if (defined _WIN32 || defined __WIN32__)
      WIN32_FIND_DATA FindFileData;
      HANDLE hFind;
      TCHAR Buffer[MAX_PATH];

      GetCurrentDirectory(MAX_PATH, Buffer);
      SetCurrentDirectory(worldpath.c_str());
      hFind = FindFirstFile("*", &FindFileData);
      if(INVALID_HANDLE_VALUE != hFind) {
       do {
        filetmp = FindFileData.cFileName;
        if (delete_folder || filetmp != world_opfile){
        DeleteFile(FindFileData.cFileName);
        }
       } while(FindNextFile(hFind, &FindFileData) != 0);
       FindClose(hFind);
      }
      SetCurrentDirectory(Buffer);
      if (delete_folder){
        RemoveDirectory(worldpath.c_str());
      }
#else
     DIR *save_dir = opendir(worldpath.c_str());
     if(save_dir != NULL)
     {
      struct dirent *save_dirent = NULL;
      while ((save_dirent = readdir(save_dir)) != NULL){
        filetmp = save_dirent->d_name;
        if (delete_folder || filetmp != world_opfile){
          (void)unlink(std::string(worldpath + "/" + filetmp).c_str());
        }
      }
      (void)closedir(save_dir);
     }
     if (delete_folder){
        remove(worldpath.c_str());
     }
#endif
}

std::vector<std::string> game::list_active_characters()
{
    std::vector<std::string> saves;
    std::vector<std::string> worldsaves = world_generator->active_world->world_saves;
    for (int i = 0; i < worldsaves.size(); ++i){
        saves.push_back(base64_decode(worldsaves[i]));
    }
    return saves;
}

/**
 * Writes information about the character out to a text file timestamped with
 * the time of the file was made. This serves as a record of the character's
 * state at the time the memorial was made (usually upon death) and
 * accomplishments in a human-readable format.
 */
void game::write_memorial_file() {

    //Open the file first
    DIR *dir = opendir("memorial");
    if (!dir) {
        #if (defined _WIN32 || defined __WIN32__)
            mkdir("memorial");
        #else
            mkdir("memorial", 0777);
        #endif
        dir = opendir("memorial");
        if (!dir) {
            dbg(D_ERROR) << "game:write_memorial_file: Unable to make memorial directory.";
            debugmsg("Could not make './memorial' directory");
            return;
        }
    }

    //To ensure unique filenames and to sort files, append a timestamp
    time_t rawtime;
    time (&rawtime);
    std::string timestamp = ctime(&rawtime);

    //Fun fact: ctime puts a \n at the end of the timestamp. Get rid of it.
    size_t end = timestamp.find_last_of('\n');
    timestamp = timestamp.substr(0, end);

    //Colons are not usable in paths, so get rid of them
    for(int index = 0; index < timestamp.size(); index++) {
        if(timestamp[index] == ':') {
            timestamp[index] = '-';
        }
    }

    /* Remove non-ASCII glyphs from character names - unicode symbols are not
     * valid in filenames. */
    std::stringstream player_name;
    for(int index = 0; index < u.name.size(); index++) {
        if((unsigned char)u.name[index] <= '~') {
            player_name << u.name[index];
        }
    }
    if(player_name.str().length() > 0) {
        //Separate name and timestamp
        player_name << '-';
    }

    //Omit the name if too many unusable characters stripped
    std::string memorial_file_path = string_format("memorial/%s%s.txt",
            player_name.str().length() <= (u.name.length() / 5) ? "" : player_name.str().c_str(),
            timestamp.c_str());

    std::ofstream memorial_file;
    memorial_file.open(memorial_file_path.c_str());

    u.memorial( memorial_file );

    if(!memorial_file.is_open()) {
      dbg(D_ERROR) << "game:write_memorial_file: Unable to open " << memorial_file_path;
      debugmsg("Could not open memorial file '%s'", memorial_file_path.c_str());
    }


    //Cleanup
    memorial_file.close();
    closedir(dir);
}

void game::advance_nextinv()
{
  if (nextinv == inv_chars.end()[-1])
    nextinv = inv_chars.begin()[0];
  else
    nextinv = inv_chars[inv_chars.find(nextinv) + 1];
}

void game::decrease_nextinv()
{
  if (nextinv == inv_chars.begin()[0])
    nextinv = inv_chars.end()[-1];
  else
    nextinv = inv_chars[inv_chars.find(nextinv) - 1];
}

void game::vadd_msg(const char* msg, va_list ap)
{
 char buff[1024];
 vsprintf(buff, msg, ap);
 std::string s(buff);
 add_msg_string(s);
}

void game::add_msg_string(const std::string &s)
{
 if (s.length() == 0)
  return;
 if (!messages.empty() && int(messages.back().turn) + 3 >= int(turn) &&
     s == messages.back().message) {
  messages.back().count++;
  messages.back().turn = turn;
  return;
 }

 if (messages.size() == 256)
  messages.erase(messages.begin());
 messages.push_back( game_message(turn, s) );
}

void game::add_msg(const char* msg, ...)
{
 va_list ap;
 va_start(ap, msg);
 vadd_msg(msg, ap);
 va_end(ap);
}

void game::add_msg_if_player(player *p, const char* msg, ...)
{
 if (p && !p->is_npc())
 {
  va_list ap;
  va_start(ap, msg);
  vadd_msg(msg, ap);
  va_end(ap);
 }
}

void game::add_msg_if_npc(player *p, const char* msg, ...)
{
    if (!p || !p->is_npc()) {
        return;
    }
    va_list ap;
    va_start(ap, msg);

    char buff[1024];
    vsprintf(buff, msg, ap);
    std::string processed_npc_string(buff);
    // These strings contain the substring <npcname>,
    // if present replace it with the actual npc name.
    size_t offset = processed_npc_string.find("<npcname>");
    if (offset != std::string::npos) {
        processed_npc_string.replace(offset, 9,  p->name);
    }
    add_msg_string(processed_npc_string);

    va_end(ap);
}

void game::add_msg_player_or_npc(player *p, const char* player_str, const char* npc_str, ...)
{
    va_list ap;
    if( !p ) {return; }

    va_start( ap, npc_str );

    if( !p->is_npc() ) {
        vadd_msg( player_str, ap );
    } else if( u_see( p ) ) {
        char buff[1024];
        vsprintf(buff, npc_str, ap);
        std::string processed_npc_string(buff);
        // These strings contain the substring <npcname>,
        // if present replace it with the actual npc name.
        size_t offset = processed_npc_string.find("<npcname>");
        if( offset != std::string::npos ) {
            processed_npc_string.replace(offset, 9,  p->name);
        }
        add_msg_string( processed_npc_string );
    }

    va_end(ap);
}

std::vector<game_message> game::recent_messages(int message_count)
{
  std::vector<game_message> backlog;
  for(int i = messages.size() - 1; i > 0 && message_count > 0; i--) {
    backlog.push_back(messages[i]);
    message_count--;
  }
  return backlog;
}

void game::add_event(event_type type, int on_turn, int faction_id, int x, int y)
{
 event tmp(type, on_turn, faction_id, x, y);
 events.push_back(tmp);
}

struct terrain {
   ter_id ter;
   terrain(ter_id tid) : ter(tid) {};
   terrain(std::string sid) {
       ter = t_null;
       if ( termap.find(sid) == termap.end() ) {
           debugmsg("terrain '%s' does not exist.",sid.c_str() );
       } else {
           ter = termap[ sid ].loadid;
       }
   };
};

bool game::event_queued(event_type type)
{
 for (int i = 0; i < events.size(); i++) {
  if (events[i].type == type)
   return true;
  }
  return false;
}
#include "savegame.h"
void game::debug()
{
 int action = menu(true, // cancelable
                   _("Debug Functions - Using these is CHEATING!"),
                   _("Wish for an item"),       // 1
                   _("Teleport - Short Range"), // 2
                   _("Teleport - Long Range"),  // 3
                   _("Reveal map"),             // 4
                   _("Spawn NPC"),              // 5
                   _("Spawn Monster"),          // 6
                   _("Check game state..."),    // 7
                   _("Kill NPCs"),              // 8
                   _("Mutate"),                 // 9
                   _("Spawn a vehicle"),        // 10
                   _("Increase all skills"),    // 11
                   _("Learn all melee styles"), // 12
                   _("Check NPC"),              // 13
                   _("Spawn Artifact"),         // 14
                   _("Spawn Clarivoyance Artifact"), //15
                   _("Map editor"), // 16
                   _("Change weather"),         // 17
                   #ifdef LUA
                       _("Lua Command"), // 18
                   #endif
                   _("Cancel"),
                   NULL);
 int veh_num;
 std::vector<std::string> opts;
 switch (action) {
  case 1:
   wishitem(&u);
   break;

  case 2:
   teleport(&u, false);
   break;

  case 3: {
        point tmp = cur_om->draw_overmap(this, levz);
        if (tmp.x != -1)
        {
            //First offload the active npcs.
            for (int i = 0; i < active_npc.size(); i++)
            {
                active_npc[i]->omx = cur_om->pos().x;
                active_npc[i]->omy = cur_om->pos().y;
                active_npc[i]->mapx = levx + (active_npc[i]->posx / SEEX);
                active_npc[i]->mapy = levy + (active_npc[i]->posy / SEEY);
                active_npc[i]->posx %= SEEX;
                active_npc[i]->posy %= SEEY;
            }
            active_npc.clear();
            m.clear_vehicle_cache();
            m.vehicle_list.clear();
            // Save monsters.
            for (unsigned int i = 0; i < num_zombies(); i++) {
                force_save_monster(zombie(i));
            }
            clear_zombies();
            levx = tmp.x * 2 - int(MAPSIZE / 2);
            levy = tmp.y * 2 - int(MAPSIZE / 2);
            set_adjacent_overmaps(true);
            m.load(this, levx, levy, levz);
            load_npcs();
            m.spawn_monsters(this); // Static monsters
        }
    } break;
  case 4:
   debugmsg("%d radio towers", cur_om->radios.size());
   for (int i = 0; i < OMAPX; i++) {
       for (int j = 0; j < OMAPY; j++) {
           for (int k = -OVERMAP_DEPTH; k <= OVERMAP_HEIGHT; k++)
           {
               cur_om->seen(i, j, k) = true;
           }
       }
   }
   add_msg(_("Current overmap revealed."));
   break;

  case 5: {
   npc * temp = new npc();
   temp->normalize(this);
   temp->randomize(this);
   //temp.attitude = NPCATT_TALK; //not needed
   temp->spawn_at(cur_om, levx, levy, levz);
   temp->place_near(this, u.posx - 4, u.posy - 4);
   temp->form_opinion(&u);
   //temp.attitude = NPCATT_TALK;//The newly spawned npc always wants to talk. Disabled as form opinion sets the attitude.
   temp->mission = NPC_MISSION_NULL;
   int mission_index = reserve_random_mission(ORIGIN_ANY_NPC,
                                              om_location(), temp->getID());
   if (mission_index != -1)
   temp->chatbin.missions.push_back(mission_index);
   active_npc.push_back(temp);
  } break;

  case 6:
   wishmonster();
   break;

  case 7:
   popup_top(_("\
Location %d:%d in %d:%d, %s\n\
Current turn: %d; Next spawn %d.\n\
%s\n\
%d monsters exist.\n\
%d currently active NPC's.\n\
%d events planned."),
             u.posx, u.posy, levx, levy,
             otermap[cur_om->ter(levx / 2, levy / 2, levz)].name.c_str(),
             int(turn), int(nextspawn), (!ACTIVE_WORLD_OPTIONS["RANDOM_NPC"] ? _("NPCs are going to spawn.") :
                                         _("NPCs are NOT going to spawn.")),
             num_zombies(), active_npc.size(), events.size());
   if( !active_npc.empty() ) {
       for (int i = 0; i < active_npc.size(); i++) {
           add_msg(_("%s: map (%d:%d) pos (%d:%d)"),
                   active_npc[i]->name.c_str(), active_npc[i]->mapx, active_npc[i]->mapy,
                   active_npc[i]->posx, active_npc[i]->posy);
       }
       add_msg(_("(you: %d:%d)"), u.posx, u.posy);
   }
   break;

  case 8:
   for (int i = 0; i < active_npc.size(); i++) {
    add_msg(_("%s's head implodes!"), active_npc[i]->name.c_str());
    active_npc[i]->hp_cur[bp_head] = 0;
   }
   break;

  case 9:
   wishmutate(&u);
   break;

  case 10:
   if (m.veh_at(u.posx, u.posy)) {
    dbg(D_ERROR) << "game:load: There's already vehicle here";
    debugmsg ("There's already vehicle here");
   }
   else {
    for(std::map<std::string, vehicle*>::iterator it = vtypes.begin();
             it != vtypes.end(); ++it) {
      if(it->first != "custom") {
        opts.push_back(it->second->type);
      }
    }
    opts.push_back (std::string(_("Cancel")));
    veh_num = menu_vec (false, _("Choose vehicle to spawn"), opts) + 1;
    veh_num -= 2;
    if(veh_num < opts.size() - 1) {
      //Didn't pick Cancel
      std::string selected_opt = opts[veh_num];
      vehicle* veh = m.add_vehicle (this, selected_opt, u.posx, u.posy, -90, 100, 0);
      if(veh != NULL) {
        m.board_vehicle (this, u.posx, u.posy, &u);
      }
    }
   }
   break;

  case 11: {
    wishskill(&u);
    }
    break;

  case 12:
      // TODO: Give the player martial arts.
      add_msg("Martial arts debug disabled.");
   break;

  case 13: {
   point pos = look_around();
   int npcdex = npc_at(pos.x, pos.y);
   if (npcdex == -1)
    popup(_("No NPC there."));
   else {
    std::stringstream data;
    npc *p = active_npc[npcdex];
    uimenu nmenu;
    nmenu.return_invalid = true;
    data << p->name << " " << (p->male ? _("Male") : _("Female")) << std::endl;

    data << npc_class_name(p->myclass) << "; " <<
            npc_attitude_name(p->attitude) << std::endl;
    if (p->has_destination()) {
     data << _("Destination: ") << p->goalx << ":" << p->goaly << "(" <<
             otermap[ cur_om->ter(p->goalx, p->goaly, p->goalz) ].name << ")" << std::endl;
    } else {
     data << _("No destination.") << std::endl;
    }
    data << _("Trust: ") << p->op_of_u.trust << _(" Fear: ") << p->op_of_u.fear <<
            _(" Value: ") << p->op_of_u.value << _(" Anger: ") << p->op_of_u.anger <<
            _(" Owed: ") << p->op_of_u.owed << std::endl;

    data << _("Aggression: ") << int(p->personality.aggression) << _(" Bravery: ") <<
            int(p->personality.bravery) << _(" Collector: ") <<
            int(p->personality.collector) << _(" Altruism: ") <<
            int(p->personality.altruism) << std::endl << " " << std::endl;
    nmenu.text=data.str();
    nmenu.addentry(0,true,'s',"%s",_("Edit [s]kills"));
    nmenu.addentry(1,true,'q',"%s",_("[q]uit"));
    nmenu.selected = 0;
    nmenu.query();
    if (nmenu.ret == 0 ) {
      wishskill(p);
    }
   }
  } break;

  case 14:
  {
      point center = look_around();
      artifact_natural_property prop =
          artifact_natural_property(rng(ARTPROP_NULL + 1, ARTPROP_MAX - 1));
      m.create_anomaly(center.x, center.y, prop);
      m.spawn_artifact(center.x, center.y, new_natural_artifact(itypes, prop), 0);
  }
  break;

  case 15:
  {
      std::string artifact_name(std::string type);

      it_artifact_tool *art = new it_artifact_tool();
      artifact_tool_form_datum *info = &(artifact_tool_form_data[ARTTOOLFORM_CUBE]);
      art->name = artifact_name(info->name);
      art->color = info->color;
      art->sym = info->sym;
      art->m1 = info->m1;
      art->m2 = info->m2;
      art->volume = rng(info->volume_min, info->volume_max);
      art->weight = rng(info->weight_min, info->weight_max);
      // Set up the basic weapon type
      artifact_weapon_datum *weapon = &(artifact_weapon_data[info->base_weapon]);
      art->melee_dam = rng(weapon->bash_min, weapon->bash_max);
      art->melee_cut = rng(weapon->cut_min, weapon->cut_max);
      art->m_to_hit = rng(weapon->to_hit_min, weapon->to_hit_max);
      if( weapon->tag != "" ) {
          art->item_tags.insert(weapon->tag);
      }
      // Add an extra weapon perhaps?
      art->description = _("The architect's cube.");
      art->effects_carried.push_back(AEP_SUPER_CLAIRVOYANCE);
      art->id = itypes.size();
      itypes[art->name] = art;

      item artifact( art, 0);
      u.i_add(artifact);
  }
  break;

  case 16: {
      point coord = look_debug();
  }
  break;

  case 17: {
      const int weather_offset = 1;
      uimenu weather_menu;
      weather_menu.text = "Select new weather pattern:";
      weather_menu.return_invalid = true;
      for(int weather_id = 1; weather_id < NUM_WEATHER_TYPES; weather_id++) {
        weather_menu.addentry(weather_id + weather_offset, true, -1, weather_data[weather_id].name);
      }
      weather_menu.addentry(-10,true,'v',"View weather log");
      weather_menu.query();

      if(weather_menu.ret > 0 && weather_menu.ret < NUM_WEATHER_TYPES) {
        add_msg("%d", weather_menu.selected);

        int selected_weather = weather_menu.selected + 1;
        weather = (weather_type) selected_weather;
      } else if(weather_menu.ret == -10) {
          uimenu weather_log_menu;
          int pweather = 0;
          int cweather = 0;
          std::map<int, weather_segment>::iterator pit = weather_log.lower_bound(int(turn));
          --pit;
          if ( pit != weather_log.end() ) {
              cweather = pit->first;
          }
          if ( cweather > 5 ) {
              --pit;
              if ( pit != weather_log.end() ) {
                  pweather = pit->first;
              }
          }
          weather_log_menu.text = string_format("turn: %d, next: %d, current: %d, prev: %d",
              int(turn), int(nextweather), cweather, pweather
          );
          for(std::map<int, weather_segment>::const_iterator it = weather_log.begin(); it != weather_log.end(); ++it) {
              weather_log_menu.addentry(-1,true,-1,"%dd%dh %d %s[%d] %d",
                  it->second.deadline.days(),it->second.deadline.hours(),
                  it->first,
                  weather_data[int(it->second.weather)].name.c_str(),
                  it->second.weather,
                  (int)it->second.temperature
              );
              if ( it->first == cweather ) {
                  weather_log_menu.entries.back().text_color = c_yellow;
          }
          }
          weather_log_menu.query();
      }
  }
  break;

  #ifdef LUA
      case 18: {
          std::string luacode = string_input_popup(_("Lua:"), 60, "");
          call_lua(luacode);
      }
      break;
  #endif
 }
 erase();
 refresh_all();
}

void game::mondebug()
{
 int tc;
 for (int i = 0; i < num_zombies(); i++) {
  monster &critter = _active_monsters[i];
  critter.debug(u);
  if (critter.has_flag(MF_SEES) &&
      m.sees(critter.posx(), critter.posy(), u.posx, u.posy, -1, tc))
   debugmsg("The %s can see you.", critter.name().c_str());
  else
   debugmsg("The %s can't see you...", critter.name().c_str());
 }
}

void game::groupdebug()
{
 erase();
 mvprintw(0, 0, "OM %d : %d    M %d : %d", cur_om->pos().x, cur_om->pos().y, levx,
                                           levy);
 int dist, linenum = 1;
 for (int i = 0; i < cur_om->zg.size(); i++) {
  if (cur_om->zg[i].posz != levz) { continue; }
  dist = trig_dist(levx, levy, cur_om->zg[i].posx, cur_om->zg[i].posy);
  if (dist <= cur_om->zg[i].radius) {
   mvprintw(linenum, 0, "Zgroup %d: Centered at %d:%d, radius %d, pop %d",
            i, cur_om->zg[i].posx, cur_om->zg[i].posy, cur_om->zg[i].radius,
            cur_om->zg[i].population);
   linenum++;
  }
 }
 getch();
}

void game::draw_overmap()
{
 cur_om->draw_overmap(this, levz);
}

void game::disp_kills()
{
 WINDOW *w = newwin(FULL_SCREEN_HEIGHT, FULL_SCREEN_WIDTH,
                    (TERMY > FULL_SCREEN_HEIGHT) ? (TERMY-FULL_SCREEN_HEIGHT)/2 : 0,
                    (TERMX > FULL_SCREEN_WIDTH) ? (TERMX-FULL_SCREEN_WIDTH)/2 : 0);

 draw_border(w);

 std::vector<mtype *> types;
 std::vector<int> count;
 for (std::map<std::string, int>::iterator kill = kills.begin(); kill != kills.end(); ++kill){
    types.push_back(MonsterGenerator::generator().get_mtype(kill->first));
    count.push_back(kill->second);
 }

 mvwprintz(w, 1, 32, c_white, _("KILL COUNT:"));

 if (types.size() == 0) {
  mvwprintz(w, 2, 2, c_white, _("You haven't killed any monsters yet!"));
  wrefresh(w);
  getch();
  werase(w);
  wrefresh(w);
  delwin(w);
  refresh_all();
  return;
 }
 int totalkills = 0;
 int hori = 1;
 int horimove = 0;
 int vert = -2;
 // display individual kill counts
 for (int i = 0; i < types.size(); i++) {
  hori = 1;
  if (i > 21) {
   hori = 28;
   vert = 20;
  }
  if( i > 43) {
   hori = 56;
   vert = 42;
  }
  mvwprintz(w, i - vert, hori, types[i]->color, "%c %s", types[i]->sym, types[i]->name.c_str());
  if (count[i] >= 10)
   horimove = -1;
  if (count[i] >= 100)
   horimove = -2;
  if (count[i] >= 1000)
   horimove = -3;
  mvwprintz(w, i - vert, hori + 22 + horimove, c_white, "%d", count[i]);
  totalkills += count[i];
  horimove = 0;
 }
 // Display total killcount at top of window
 mvwprintz(w, 1, 44, c_white, "%d", totalkills);

 wrefresh(w);
 getch();
 werase(w);
 wrefresh(w);
 delwin(w);
 refresh_all();
}

void game::disp_NPCs()
{
 WINDOW *w = newwin(FULL_SCREEN_HEIGHT, FULL_SCREEN_WIDTH,
                    (TERMY > FULL_SCREEN_HEIGHT) ? (TERMY-FULL_SCREEN_HEIGHT)/2 : 0,
                    (TERMX > FULL_SCREEN_WIDTH) ? (TERMX-FULL_SCREEN_WIDTH)/2 : 0);

 mvwprintz(w, 0, 0, c_white, _("Your position: %d:%d"), levx, levy);
 std::vector<npc*> closest;
 closest.push_back(cur_om->npcs[0]);
 for (int i = 1; i < cur_om->npcs.size(); i++) {
  if (closest.size() < 20)
   closest.push_back(cur_om->npcs[i]);
  else if (rl_dist(levx, levy, cur_om->npcs[i]->mapx, cur_om->npcs[i]->mapy) <
           rl_dist(levx, levy, closest[19]->mapx, closest[19]->mapy)) {
   for (int j = 0; j < 20; j++) {
    if (rl_dist(levx, levy, closest[j]->mapx, closest[j]->mapy) >
        rl_dist(levx, levy, cur_om->npcs[i]->mapx, cur_om->npcs[i]->mapy)) {
     closest.insert(closest.begin() + j, cur_om->npcs[i]);
     closest.erase(closest.end() - 1);
     j = 20;
    }
   }
  }
 }
 for (int i = 0; i < 20; i++)
  mvwprintz(w, i + 2, 0, c_white, "%s: %d:%d", closest[i]->name.c_str(),
            closest[i]->mapx, closest[i]->mapy);

 wrefresh(w);
 getch();
 werase(w);
 wrefresh(w);
 delwin(w);
}

faction* game::list_factions(std::string title)
{
 std::vector<faction> valfac; // Factions that we know of.
 for (int i = 0; i < factions.size(); i++) {
  if (factions[i].known_by_u)
   valfac.push_back(factions[i]);
 }
 if (valfac.size() == 0) { // We don't know of any factions!
  popup(_("You don't know of any factions.  Press Spacebar..."));
  return NULL;
 }

 WINDOW *w_list = newwin(FULL_SCREEN_HEIGHT, FULL_SCREEN_WIDTH,
                         ((TERMY > FULL_SCREEN_HEIGHT) ? (TERMY-FULL_SCREEN_HEIGHT)/2 : 0),
                         (TERMX > FULL_SCREEN_WIDTH) ? (TERMX-FULL_SCREEN_WIDTH)/2 : 0);
 WINDOW *w_info = newwin(FULL_SCREEN_HEIGHT-2, FULL_SCREEN_WIDTH-1 - MAX_FAC_NAME_SIZE,
                         1 + ((TERMY > FULL_SCREEN_HEIGHT) ? (TERMY-FULL_SCREEN_HEIGHT)/2 : 0),
                         MAX_FAC_NAME_SIZE + ((TERMX > FULL_SCREEN_WIDTH) ? (TERMX-FULL_SCREEN_WIDTH)/2 : 0));

 draw_border(w_list);

 int maxlength = FULL_SCREEN_WIDTH - 1 - MAX_FAC_NAME_SIZE;
 int sel = 0;

// Init w_list content
 mvwprintz(w_list, 1, 1, c_white, title.c_str());
 for (int i = 0; i < valfac.size(); i++) {
  nc_color col = (i == 0 ? h_white : c_white);
  mvwprintz(w_list, i + 2, 1, col, valfac[i].name.c_str());
 }
 wrefresh(w_list);
// Init w_info content
// fac_*_text() is in faction.cpp
 mvwprintz(w_info, 0, 0, c_white,
          _("Ranking: %s"), fac_ranking_text(valfac[0].likes_u).c_str());
 mvwprintz(w_info, 1, 0, c_white,
          _("Respect: %s"), fac_respect_text(valfac[0].respects_u).c_str());
 fold_and_print(w_info, 3, 0, maxlength, c_white, valfac[0].describe().c_str());
 wrefresh(w_info);
 InputEvent input;
 do {
  input = get_input();
  switch ( input ) {
  case DirectionS: // Move selection down
   mvwprintz(w_list, sel + 2, 1, c_white, valfac[sel].name.c_str());
   if (sel == valfac.size() - 1)
    sel = 0; // Wrap around
   else
    sel++;
   break;
  case DirectionN: // Move selection up
   mvwprintz(w_list, sel + 2, 1, c_white, valfac[sel].name.c_str());
   if (sel == 0)
    sel = valfac.size() - 1; // Wrap around
   else
    sel--;
   break;
  case Cancel:
  case Close:
   sel = -1;
   break;
  }
  if (input == DirectionS || input == DirectionN) { // Changed our selection... update the windows
   mvwprintz(w_list, sel + 2, 1, h_white, valfac[sel].name.c_str());
   wrefresh(w_list);
   werase(w_info);
// fac_*_text() is in faction.cpp
   mvwprintz(w_info, 0, 0, c_white,
            _("Ranking: %s"), fac_ranking_text(valfac[sel].likes_u).c_str());
   mvwprintz(w_info, 1, 0, c_white,
            _("Respect: %s"), fac_respect_text(valfac[sel].respects_u).c_str());
   fold_and_print(w_info, 3, 0, maxlength, c_white, valfac[sel].describe().c_str());
   wrefresh(w_info);
  }
 } while (input != Cancel && input != Confirm && input != Close);
 werase(w_list);
 werase(w_info);
 delwin(w_list);
 delwin(w_info);
 refresh_all();
 if (sel == -1)
  return NULL;
 return &(factions[valfac[sel].id]);
}

void game::list_missions()
{
 WINDOW *w_missions = newwin(FULL_SCREEN_HEIGHT, FULL_SCREEN_WIDTH,
                              (TERMY > FULL_SCREEN_HEIGHT) ? (TERMY-FULL_SCREEN_HEIGHT)/2 : 0,
                              (TERMX > FULL_SCREEN_WIDTH) ? (TERMX-FULL_SCREEN_WIDTH)/2 : 0);

 int tab = 0, selection = 0;
 InputEvent input;
 do {
  werase(w_missions);
  //draw_tabs(w_missions, tab, "ACTIVE MISSIONS", "COMPLETED MISSIONS", "FAILED MISSIONS", NULL);
  std::vector<int> umissions;
  switch (tab) {
   case 0: umissions = u.active_missions;       break;
   case 1: umissions = u.completed_missions;    break;
   case 2: umissions = u.failed_missions;       break;
  }

  for (int i = 1; i < FULL_SCREEN_WIDTH-1; i++) {
   mvwputch(w_missions, 2, i, c_ltgray, LINE_OXOX);
   mvwputch(w_missions, FULL_SCREEN_HEIGHT-1, i, c_ltgray, LINE_OXOX);

   if (i > 2 && i < FULL_SCREEN_HEIGHT-1) {
    mvwputch(w_missions, i, 0, c_ltgray, LINE_XOXO);
    mvwputch(w_missions, i, 30, c_ltgray, LINE_XOXO);
    mvwputch(w_missions, i, FULL_SCREEN_WIDTH-1, c_ltgray, LINE_XOXO);
   }
  }

  draw_tab(w_missions, 7, _("ACTIVE MISSIONS"), (tab == 0) ? true : false);
  draw_tab(w_missions, 30, _("COMPLETED MISSIONS"), (tab == 1) ? true : false);
  draw_tab(w_missions, 56, _("FAILED MISSIONS"), (tab == 2) ? true : false);

  mvwputch(w_missions, 2,  0, c_white, LINE_OXXO); // |^
  mvwputch(w_missions, 2, FULL_SCREEN_WIDTH-1, c_white, LINE_OOXX); // ^|

  mvwputch(w_missions, FULL_SCREEN_HEIGHT-1, 0, c_ltgray, LINE_XXOO); // |
  mvwputch(w_missions, FULL_SCREEN_HEIGHT-1, FULL_SCREEN_WIDTH-1, c_ltgray, LINE_XOOX); // _|

  mvwputch(w_missions, 2, 30, c_white, (tab == 1) ? LINE_XOXX : LINE_XXXX); // + || -|
  mvwputch(w_missions, FULL_SCREEN_HEIGHT-1, 30, c_white, LINE_XXOX); // _|_

  for (int i = 0; i < umissions.size(); i++) {
   mission *miss = find_mission(umissions[i]);
   nc_color col = c_white;
   if (i == u.active_mission && tab == 0)
    col = c_ltred;
   if (selection == i)
    mvwprintz(w_missions, 3 + i, 1, hilite(col), miss->name().c_str());
   else
    mvwprintz(w_missions, 3 + i, 1, col, miss->name().c_str());
  }

  if (selection >= 0 && selection < umissions.size()) {
   mission *miss = find_mission(umissions[selection]);
   mvwprintz(w_missions, 4, 31, c_white,
             miss->description.c_str());
   if (miss->deadline != 0)
    mvwprintz(w_missions, 5, 31, c_white, _("Deadline: %d (%d)"),
              miss->deadline, int(turn));
   mvwprintz(w_missions, 6, 31, c_white, _("Target: (%d, %d)   You: (%d, %d)"),
             miss->target.x, miss->target.y,
             (levx + int (MAPSIZE / 2)) / 2, (levy + int (MAPSIZE / 2)) / 2);
  } else {
   std::string nope;
   switch (tab) {
    case 0: nope = _("You have no active missions!"); break;
    case 1: nope = _("You haven't completed any missions!"); break;
    case 2: nope = _("You haven't failed any missions!"); break;
   }
   mvwprintz(w_missions, 4, 31, c_ltred, nope.c_str());
  }

  wrefresh(w_missions);
  input = get_input();
  switch (input) {
  case DirectionE:
   tab++;
   if (tab == 3)
    tab = 0;
   break;
  case DirectionW:
   tab--;
   if (tab < 0)
    tab = 2;
   break;
  case DirectionS:
   selection++;
   if (selection >= umissions.size())
    selection = 0;
   break;
  case DirectionN:
   selection--;
   if (selection < 0)
    selection = umissions.size() - 1;
   break;
  case Confirm:
   u.active_mission = selection;
   break;
  }

 } while (input != Cancel && input != Close);


 werase(w_missions);
 delwin(w_missions);
 refresh_all();
}

void game::draw()
{
    // Draw map
    werase(w_terrain);
    draw_ter();
    draw_footsteps();

    // Draw Status
    draw_HP();
    werase(w_status);
    werase(w_status2);
    if (!liveview.compact_view) {
        liveview.hide(true, true);
    }
    u.disp_status(w_status, w_status2, this);

    bool sideStyle = use_narrow_sidebar();

    WINDOW *time_window = sideStyle ? w_status2 : w_status;
    wmove(time_window, sideStyle ? 0 : 1, sideStyle ? 15 : 41);
    if ( u.has_item_with_flag("WATCH") ) {
        wprintz(time_window, c_white, turn.print_time().c_str());
    } else {
        std::vector<std::pair<char, nc_color> > vGlyphs;
        vGlyphs.push_back(std::make_pair('_', c_red));
        vGlyphs.push_back(std::make_pair('_', c_cyan));
        vGlyphs.push_back(std::make_pair('.', c_brown));
        vGlyphs.push_back(std::make_pair(',', c_blue));
        vGlyphs.push_back(std::make_pair('+', c_yellow));
        vGlyphs.push_back(std::make_pair('c', c_ltblue));
        vGlyphs.push_back(std::make_pair('*', c_yellow));
        vGlyphs.push_back(std::make_pair('C', c_white));
        vGlyphs.push_back(std::make_pair('+', c_yellow));
        vGlyphs.push_back(std::make_pair('c', c_ltblue));
        vGlyphs.push_back(std::make_pair('.', c_brown));
        vGlyphs.push_back(std::make_pair(',', c_blue));
        vGlyphs.push_back(std::make_pair('_', c_red));
        vGlyphs.push_back(std::make_pair('_', c_cyan));

        const int iHour = turn.getHour();
        wprintz(time_window, c_white, "[");
        bool bAddTrail = false;

        for (int i=0; i < 14; i+=2) {
            if (iHour >= 8+i && iHour <= 13+(i/2)) {
                wputch(time_window, hilite(c_white), ' ');

            } else if (iHour >= 6+i && iHour <= 7+i) {
                wputch(time_window, hilite(vGlyphs[i].second), vGlyphs[i].first);
                bAddTrail = true;

            } else if (iHour >= (18+i)%24 && iHour <= (19+i)%24) {
                wputch(time_window, vGlyphs[i+1].second, vGlyphs[i+1].first);

            } else if (bAddTrail && iHour >= 6+(i/2)) {
                wputch(time_window, hilite(c_white), ' ');

            } else {
                wputch(time_window, c_white, ' ');
            }
        }

        wprintz(time_window, c_white, "]");
    }

    point cur_loc = om_location();
    oter_id cur_ter = cur_om->ter(cur_loc.x, cur_loc.y, levz);
    if (cur_ter == "")
    {
        if (cur_loc.x >= OMAPX && cur_loc.y >= OMAPY)
            cur_ter = om_diag->ter(cur_loc.x - OMAPX, cur_loc.y - OMAPY, levz);
        else if (cur_loc.x >= OMAPX)
            cur_ter = om_hori->ter(cur_loc.x - OMAPX, cur_loc.y, levz);
        else if (cur_loc.y >= OMAPY)
            cur_ter = om_vert->ter(cur_loc.x, cur_loc.y - OMAPY, levz);
    }

    std::string tername = otermap[cur_ter].name;
    werase(w_location);
    mvwprintz(w_location, 0,  0, otermap[cur_ter].color, utf8_substr(tername, 0, 14).c_str());

    if (levz < 0) {
        mvwprintz(w_location, 0, 18, c_ltgray, _("Underground"));
    } else {
        mvwprintz(w_location, 0, 18, weather_data[weather].color, weather_data[weather].name.c_str());
    }

    nc_color col_temp = c_blue;
    int display_temp = get_temperature();
    if (display_temp >= 90) {
        col_temp = c_red;
    } else if (display_temp >= 75) {
        col_temp = c_yellow;
    } else if (display_temp >= 60) {
        col_temp = c_ltgreen;
    } else if (display_temp >= 50) {
        col_temp = c_cyan;
    } else if (display_temp >  32) {
        col_temp = c_ltblue;
    }

    wprintz(w_location, col_temp, (std::string(" ") + print_temperature((float)display_temp)).c_str());
    wrefresh(w_location);

    //Safemode coloring
    WINDOW *day_window = sideStyle ? w_status2 : w_status;
    mvwprintz(day_window, 0, sideStyle ? 0 : 41, c_white, _("%s, day %d"), _(season_name[turn.get_season()].c_str()), turn.days() + 1);
    if (run_mode != 0 || autosafemode != 0) {
        int iPercent = int((turnssincelastmon*100)/OPTIONS["AUTOSAFEMODETURNS"]);
        wmove(w_status, sideStyle ? 4 : 1, getmaxx(w_status) - 4);
        const char *letters[] = {"S", "A", "F", "E"};
        for (int i = 0; i < 4; i++) {
            nc_color c = (run_mode == 0 && iPercent < (i + 1) * 25) ? c_red : c_green;
            wprintz(w_status, c, letters[i]);
        }
    }
    wrefresh(w_status);
    wrefresh(w_status2);

    std::string *graffiti = m.graffiti_at(u.posx, u.posy).contents;
    if (graffiti) {
        add_msg(_("Written here: %s"), utf8_substr(*graffiti, 0, 40).c_str());
    }

    // Draw messages
    write_msg();
}

bool game::isBetween(int test, int down, int up)
{
    if (test > down && test < up) {
        return true;
    } else {
        return false;
    }
}

void game::draw_ter(int posx, int posy)
{
 mapRain.clear();
// posx/posy default to -999
 if (posx == -999)
  posx = u.posx + u.view_offset_x;
 if (posy == -999)
  posy = u.posy + u.view_offset_y;

 ter_view_x = posx;
 ter_view_y = posy;

 m.build_map_cache(this);
 m.draw(this, w_terrain, point(posx, posy));

    // Draw monsters
    int mx, my;
    for (int i = 0; i < num_zombies(); i++) {
        monster &critter = _active_monsters[i];
        my = POSY + (critter.posy() - posy);
        mx = POSX + (critter.posx() - posx);
        if (mx >= 0 && my >= 0 && mx < TERRAIN_WINDOW_WIDTH
                && my < TERRAIN_WINDOW_HEIGHT && u_see(&critter)) {
            critter.draw(w_terrain, posx, posy, false);
            mapRain[my][mx] = false;
        } else if (critter.has_flag(MF_WARM)
                   && mx >= 0 && my >= 0
                   && mx < TERRAIN_WINDOW_WIDTH && my < TERRAIN_WINDOW_HEIGHT
                   && (u.has_active_bionic("bio_infrared")
                       || u.has_trait("INFRARED")
                       || u.has_trait("LIZ_IR"))
                   && m.pl_sees(u.posx,u.posy,critter.posx(),critter.posy(),
                                u.sight_range(DAYLIGHT_LEVEL))) {
            mvwputch(w_terrain, my, mx, c_red, '?');
        }
    }

    // Draw NPCs
    for (int i = 0; i < active_npc.size(); i++) {
        my = POSY + (active_npc[i]->posy - posy);
        mx = POSX + (active_npc[i]->posx - posx);
        if (mx >= 0 && my >= 0 && mx < TERRAIN_WINDOW_WIDTH
                && my < TERRAIN_WINDOW_HEIGHT
                && u_see(active_npc[i]->posx, active_npc[i]->posy)) {
            active_npc[i]->draw(w_terrain, posx, posy, false);
        }
    }

    if (u.has_active_bionic("bio_scent_vision")) {
        for (int realx = posx - POSX; realx <= posx + POSX; realx++) {
            for (int realy = posy - POSY; realy <= posy + POSY; realy++) {
                if (scent(realx, realy) != 0) {
                    int tempx = posx - realx, tempy = posy - realy;
                    if (!(isBetween(tempx, -2, 2) && isBetween(tempy, -2, 2))) {
                        if (mon_at(realx, realy) != -1) {
                            mvwputch(w_terrain, realy + POSY - posy,
                                     realx + POSX - posx, c_white, '?');
                        } else {
                            mvwputch(w_terrain, realy + POSY - posy,
                                     realx + POSX - posx, c_magenta, '#');
                        }
                    }
                }
            }
        }
    }

    if (destination_preview.size() > 0) {
        // Draw auto-move preview trail
        point final_destination = destination_preview.back();
        point center = point(u.posx + u.view_offset_x, u.posy + u.view_offset_y);
        draw_line(final_destination.x, final_destination.y, center, destination_preview);
        mvwputch(w_terrain, POSY + (final_destination.y - (u.posy + u.view_offset_y)),
            POSX + (final_destination.x - (u.posx + u.view_offset_x)), c_white, 'X');
    }

    wrefresh(w_terrain);

    if (u.has_disease("visuals") || (u.has_disease("hot_head") &&
            u.disease_intensity("hot_head") != 1)) {
        hallucinate(posx, posy);
    }
}

void game::refresh_all()
{
 m.reset_vehicle_cache();
 draw();
 draw_HP();
 wrefresh(w_messages);
 refresh();
 draw_minimap();
}

void game::draw_HP()
{
    werase(w_HP);
    int current_hp;
    nc_color color;
    std::string health_bar = "";

    // The HP window can be in "tall" mode (7x14) or "wide" mode (14x7).
    bool wide = (getmaxy(w_HP) == 7);
    int hpx = wide ? 7 : 0;
    int hpy = wide ? 0 : 1;
    int dy  = wide ? 1 : 2;
    for (int i = 0; i < num_hp_parts; i++) {
        current_hp = u.hp_cur[i];
        if (current_hp == u.hp_max[i]){
          color = c_green;
          health_bar = "|||||";
        } else if (current_hp > u.hp_max[i] * .9) {
          color = c_green;
          health_bar = "||||\\";
        } else if (current_hp > u.hp_max[i] * .8) {
          color = c_ltgreen;
          health_bar = "||||";
        } else if (current_hp > u.hp_max[i] * .7) {
          color = c_ltgreen;
          health_bar = "|||\\";
        } else if (current_hp > u.hp_max[i] * .6) {
          color = c_yellow;
          health_bar = "|||";
        } else if (current_hp > u.hp_max[i] * .5) {
          color = c_yellow;
          health_bar = "||\\";
        } else if (current_hp > u.hp_max[i] * .4) {
          color = c_ltred;
          health_bar = "||";
        } else if (current_hp > u.hp_max[i] * .3) {
          color = c_ltred;
          health_bar = "|\\";
        } else if (current_hp > u.hp_max[i] * .2) {
          color = c_red;
          health_bar = "|";
        } else if (current_hp > u.hp_max[i] * .1) {
          color = c_red;
          health_bar = "\\";
        } else if (current_hp > 0) {
          color = c_red;
          health_bar = ":";
        } else {
          color = c_ltgray;
          health_bar = "-----";
        }
        wmove(w_HP, i * dy + hpy, hpx);
        if (u.has_trait("SELFAWARE")) {
            wprintz(w_HP, color, "%3d  ", current_hp);
        } else {
            wprintz(w_HP, color, health_bar.c_str());

            //Add the trailing symbols for a not-quite-full health bar
            int bar_remainder = 5;
            while(bar_remainder > health_bar.size()){
                --bar_remainder;
                wprintz(w_HP, c_white, ".");
            }
        }
    }

    static const char *body_parts[] = { _("HEAD"), _("TORSO"), _("L ARM"),
                           _("R ARM"), _("L LEG"), _("R LEG"), _("POWER") };
    static body_part part[] = { bp_head, bp_torso, bp_arms,
                           bp_arms, bp_legs, bp_legs, num_bp};
    static int side[] = { -1, -1, 0, 1, 0, 1, -1};
    int num_parts = sizeof(body_parts) / sizeof(body_parts[0]);
    for (int i = 0; i < num_parts; i++) {
        const char *str = body_parts[i];
        wmove(w_HP, i * dy, 0);
        if (wide)
            wprintz(w_HP, limb_color(&u, part[i], side[i]), " ");
        wprintz(w_HP, limb_color(&u, part[i], side[i]), str);
        if (!wide)
            wprintz(w_HP, limb_color(&u, part[i], side[i]), ":");
    }

    int powx = hpx;
    int powy = wide ? 6 : 13;
    if (u.max_power_level == 0){
        wmove(w_HP, powy, powx);
        if (wide)
            for (int i = 0; i < 2; i++)
                wputch(w_HP, c_ltgray, LINE_OXOX);
        else
            wprintz(w_HP, c_ltgray, " --   ");
    } else {
        if (u.power_level == u.max_power_level){
            color = c_blue;
        } else if (u.power_level >= u.max_power_level * .5){
            color = c_ltblue;
        } else if (u.power_level > 0){
            color = c_yellow;
        } else {
            color = c_red;
        }
        mvwprintz(w_HP, powy, powx, color, "%-3d", u.power_level);
    }
    wrefresh(w_HP);
}

nc_color game::limb_color(player *p, body_part bp, int side, bool bleed, bool bite, bool infect)
{
    if (bp == num_bp) {
        return c_ltgray;
    }

    int color_bit = 0;
    nc_color i_color = c_ltgray;
    if (bleed && p->has_disease("bleed", bp, side)) {
        color_bit += 1;
    }
    if (bite && p->has_disease("bite", bp, side)) {
        color_bit += 10;
    }
    if (infect && p->has_disease("infected", bp, side)) {
        color_bit += 100;
    }
    switch (color_bit) {
        case 1:
            i_color = c_red;
            break;
        case 10:
            i_color = c_blue;
            break;
        case 100:
            i_color = c_green;
            break;
        case 11:
            i_color = c_magenta;
            break;
        case 101:
            i_color = c_yellow;
            break;
    }
    return i_color;
}

void game::draw_minimap()
{
 // Draw the box
 werase(w_minimap);
 mvwputch(w_minimap, 0, 0, c_white, LINE_OXXO);
 mvwputch(w_minimap, 0, 6, c_white, LINE_OOXX);
 mvwputch(w_minimap, 6, 0, c_white, LINE_XXOO);
 mvwputch(w_minimap, 6, 6, c_white, LINE_XOOX);
 for (int i = 1; i < 6; i++) {
  mvwputch(w_minimap, i, 0, c_white, LINE_XOXO);
  mvwputch(w_minimap, i, 6, c_white, LINE_XOXO);
  mvwputch(w_minimap, 0, i, c_white, LINE_OXOX);
  mvwputch(w_minimap, 6, i, c_white, LINE_OXOX);
 }

 int cursx = (levx + int(MAPSIZE / 2)) / 2;
 int cursy = (levy + int(MAPSIZE / 2)) / 2;

 bool drew_mission = false;
 point targ(-1, -1);
 if (u.active_mission >= 0 && u.active_mission < u.active_missions.size())
  targ = find_mission(u.active_missions[u.active_mission])->target;
 else
  drew_mission = true;

 if (targ.x == -1)
  drew_mission = true;

 for (int i = -2; i <= 2; i++) {
  for (int j = -2; j <= 2; j++) {
   int omx = cursx + i;
   int omy = cursy + j;
   bool seen = false;
   oter_id cur_ter;// = "";
   long note_sym = 0;
   bool note = false;
   if (omx >= 0 && omx < OMAPX && omy >= 0 && omy < OMAPY) {
    cur_ter = cur_om->ter(omx, omy, levz);
    seen    = cur_om->seen(omx, omy, levz);
    if (cur_om->has_note(omx,omy,levz))
    {
        if (cur_om->note(omx,omy,levz)[1] == ':')
            note_sym = cur_om->note(omx,omy,levz)[0];
        note = true;
    }
   } else if ((omx < 0 || omx >= OMAPX) && (omy < 0 || omy >= OMAPY)) {
    if (omx < 0) omx += OMAPX;
    else         omx -= OMAPX;
    if (omy < 0) omy += OMAPY;
    else         omy -= OMAPY;
    cur_ter = om_diag->ter(omx, omy, levz);
    seen    = om_diag->seen(omx, omy, levz);
    if (om_diag->has_note(omx,omy,levz))
    {
        if (om_diag->note(omx,omy,levz)[1] == ':')
            note_sym = om_diag->note(omx,omy,levz)[0];
        note = true;
    }
   } else if (omx < 0 || omx >= OMAPX) {
    if (omx < 0) omx += OMAPX;
    else         omx -= OMAPX;
    cur_ter = om_hori->ter(omx, omy, levz);
    seen    = om_hori->seen(omx, omy, levz);
    if (om_hori->has_note(omx,omy,levz))
    {
        if (om_hori->note(omx,omy,levz)[1] == ':')
            note_sym = om_hori->note(omx,omy,levz)[0];
        note = true;
    }
   } else if (omy < 0 || omy >= OMAPY) {
    if (omy < 0) omy += OMAPY;
    else         omy -= OMAPY;
    cur_ter = om_vert->ter(omx, omy, levz);
    seen    = om_vert->seen(omx, omy, levz);
    if (om_vert->has_note(omx,omy,levz))
    {
        if (om_vert->note(omx,omy,levz)[1] == ':')
            note_sym = om_vert->note(omx,omy,levz)[0];
        note = true;
    }
   } else {
    dbg(D_ERROR) << "game:draw_minimap: No data loaded! omx: "
                 << omx << " omy: " << omy;
    debugmsg("No data loaded! omx: %d omy: %d", omx, omy);
   }
   nc_color ter_color = otermap[cur_ter].color;
   long ter_sym = otermap[cur_ter].sym;
   if (note)
   {
       ter_sym = note_sym ? note_sym : 'N';
       ter_color = c_yellow;
   }
   if (seen) {
    if (!drew_mission && targ.x == omx && targ.y == omy) {
     drew_mission = true;
     if (i != 0 || j != 0)
      mvwputch   (w_minimap, 3 + j, 3 + i, red_background(ter_color), ter_sym);
     else
      mvwputch_hi(w_minimap, 3,     3,     ter_color, ter_sym);
    } else if (i == 0 && j == 0)
     mvwputch_hi(w_minimap, 3,     3,     ter_color, ter_sym);
    else
     mvwputch   (w_minimap, 3 + j, 3 + i, ter_color, ter_sym);
   }
  }
 }

// Print arrow to mission if we have one!
 if (!drew_mission) {
  double slope;
  if (cursx != targ.x)
   slope = double(targ.y - cursy) / double(targ.x - cursx);
  if (cursx == targ.x || abs(slope) > 3.5 ) { // Vertical slope
   if (targ.y > cursy)
    mvwputch(w_minimap, 6, 3, c_red, '*');
   else
    mvwputch(w_minimap, 0, 3, c_red, '*');
  } else {
   int arrowx = 3, arrowy = 3;
   if (abs(slope) >= 1.) { // y diff is bigger!
    arrowy = (targ.y > cursy ? 6 : 0);
    arrowx = int(3 + 3 * (targ.y > cursy ? slope : (0 - slope)));
    if (arrowx < 0)
     arrowx = 0;
    if (arrowx > 6)
     arrowx = 6;
   } else {
    arrowx = (targ.x > cursx ? 6 : 0);
    arrowy = int(3 + 3 * (targ.x > cursx ? slope : (0 - slope)));
    if (arrowy < 0)
     arrowy = 0;
    if (arrowy > 6)
     arrowy = 6;
   }
   mvwputch(w_minimap, arrowy, arrowx, c_red, '*');
  }
 }

 wrefresh(w_minimap);
}

void game::hallucinate(const int x, const int y)
{
    const int rx = x - POSX;
    const int ry = y - POSY;
    for (int i = 0; i <= TERRAIN_WINDOW_WIDTH; i++) {
        for (int j = 0; j <= TERRAIN_WINDOW_HEIGHT; j++) {
            if (one_in(10)) {
                char ter_sym = terlist[m.ter(i + rx + rng(-2, 2),
                                             j + ry + rng(-2, 2))].sym;
                nc_color ter_col = terlist[m.ter(i + rx + rng(-2, 2),
                                                 j + ry + rng(-2, 2))].color;
                mvwputch(w_terrain, j, i, ter_col, ter_sym);
            }
        }
    }
    wrefresh(w_terrain);
}

float game::natural_light_level() const
{
 float ret = 0;

 if (levz >= 0) {
  ret = (float)turn.sunlight();
  ret += weather_data[weather].light_modifier;
 }

 return std::max(0.0f, ret);
}

unsigned char game::light_level()
{
 //already found the light level for now?
 if(turn == latest_lightlevel_turn)
  return latest_lightlevel;

 int ret;
 if (levz < 0) // Underground!
  ret = 1;
 else {
  ret = turn.sunlight();
  ret -= weather_data[weather].sight_penalty;
 }
 for (int i = 0; i < events.size(); i++) {
  // The EVENT_DIM event slowly dims the sky, then relights it
  // EVENT_DIM has an occurance date of turn + 50, so the first 25 dim it
  if (events[i].type == EVENT_DIM) {
   int turns_left = events[i].turn - int(turn);
   i = events.size();
   if (turns_left > 25)
    ret = (ret * (turns_left - 25)) / 25;
   else
    ret = (ret * (25 - turns_left)) / 25;
  }
 }
 if (ret < 8 && event_queued(EVENT_ARTIFACT_LIGHT))
  ret = 8;
 if(ret < 1)
  ret = 1;

 latest_lightlevel = ret;
 latest_lightlevel_turn = turn;
 return ret;
}

void game::reset_light_level()
{
 latest_lightlevel = 0;
 latest_lightlevel_turn = 0;
}

//Gets the next free ID, also used for player ID's.
int game::assign_npc_id()
{
 int ret = next_npc_id;
 next_npc_id++;
 return ret;
}

int game::assign_faction_id()
{
 int ret = next_faction_id;
 next_faction_id++;
 return ret;
}

faction* game::faction_by_id(int id)
{
 for (int i = 0; i < factions.size(); i++) {
  if (factions[i].id == id)
   return &(factions[i]);
 }
 return NULL;
}

faction* game::random_good_faction()
{
 std::vector<int> valid;
 for (int i = 0; i < factions.size(); i++) {
  if (factions[i].good >= 5)
   valid.push_back(i);
 }
 if (valid.size() > 0) {
  int index = valid[rng(0, valid.size() - 1)];
  return &(factions[index]);
 }
// No good factions exist!  So create one!
 faction newfac(assign_faction_id());
 do
  newfac.randomize();
 while (newfac.good < 5);
 newfac.id = factions.size();
 factions.push_back(newfac);
 return &(factions[factions.size() - 1]);
}

faction* game::random_evil_faction()
{
 std::vector<int> valid;
 for (int i = 0; i < factions.size(); i++) {
  if (factions[i].good <= -5)
   valid.push_back(i);
 }
 if (valid.size() > 0) {
  int index = valid[rng(0, valid.size() - 1)];
  return &(factions[index]);
 }
// No good factions exist!  So create one!
 faction newfac(assign_faction_id());
 do
  newfac.randomize();
 while (newfac.good > -5);
 newfac.id = factions.size();
 factions.push_back(newfac);
 return &(factions[factions.size() - 1]);
}

bool game::sees_u(int x, int y, int &t)
{
    int range = 0;
 int mondex = mon_at(x,y);
 if (mondex != -1) {
  monster &critter = _active_monsters[mondex];
        range = critter.vision_range(u.posx, u.posy);
 }

 return (!(u.has_active_bionic("bio_cloak") || u.has_active_bionic("bio_night") ||
           u.has_active_optcloak() || u.has_artifact_with(AEP_INVISIBLE))
           && m.sees(x, y, u.posx, u.posy, range, t));
}

bool game::u_see(int x, int y)
{
 int wanted_range = rl_dist(u.posx, u.posy, x, y);

 bool can_see = false;
 if (wanted_range < u.clairvoyance())
  can_see = true;
 else if (wanted_range <= u.sight_range(light_level()) ||
          (wanted_range <= u.sight_range(DAYLIGHT_LEVEL) &&
            m.light_at(x, y) >= LL_LOW))
     can_see = m.pl_sees(u.posx, u.posy, x, y, wanted_range);
     if (u.has_active_bionic("bio_night") && wanted_range < 15 && wanted_range > u.sight_range(1))
        return false;

 return can_see;
}

bool game::u_see(player *p)
{
 return u_see(p->posx, p->posy);
}

bool game::u_see(monster *mon)
{
 int dist = rl_dist(u.posx, u.posy, mon->posx(), mon->posy());
 if (u.has_trait("ANTENNAE") && dist <= 3) {
  return true;
 }
 if (mon->digging() && !u.has_active_bionic("bio_ground_sonar") && dist > 1) {
  return false; // Can't see digging monsters until we're right next to them
 }
 if (m.is_divable(mon->posx(), mon->posy()) && mon->can_submerge()
         && !u.is_underwater()) {
   //Monster is in the water and submerged, and we're out of/above the water
   return false;
 }

 return u_see(mon->posx(), mon->posy());
}

bool game::pl_sees(player *p, monster *mon, int &t)
{
 // TODO: [lightmap] Allow npcs to use the lightmap
 if (mon->digging() && !p->has_active_bionic("bio_ground_sonar") &&
       rl_dist(p->posx, p->posy, mon->posx(), mon->posy()) > 1)
  return false; // Can't see digging monsters until we're right next to them
 int range = p->sight_range(light_level());
 return m.sees(p->posx, p->posy, mon->posx(), mon->posy(), range, t);
}

/**
 * Attempts to find which map co-ordinates the specified item is located at,
 * looking at the player, the ground, NPCs, and vehicles in that order.
 * @param it A pointer to the item to find.
 * @return The location of the item, or (-999, -999) if it wasn't found.
 */
point game::find_item(item *it)
{
    //Does the player have it?
    if (u.has_item(it)) {
        return point(u.posx, u.posy);
    }
    //Is it in a vehicle?
    for (std::set<vehicle*>::iterator veh_iterator = m.vehicle_list.begin();
            veh_iterator != m.vehicle_list.end(); veh_iterator++) {
        vehicle *next_vehicle = *veh_iterator;
        std::vector<int> cargo_parts = next_vehicle->all_parts_with_feature("CARGO", false);
        for(std::vector<int>::iterator part_index = cargo_parts.begin();
                part_index != cargo_parts.end(); part_index++) {
            std::vector<item> *items_in_part = &(next_vehicle->parts[*part_index].items);
            for (int n = items_in_part->size() - 1; n >= 0; n--) {
                if (&((*items_in_part)[n]) == it) {
                    int mapx = next_vehicle->global_x() + next_vehicle->parts[*part_index].precalc_dx[0];
                    int mapy = next_vehicle->global_y() + next_vehicle->parts[*part_index].precalc_dy[0];
                    return point(mapx, mapy);
                }
            }
        }
    }
    //Does an NPC have it?
    for (int i = 0; i < active_npc.size(); i++) {
        if (active_npc[i]->inv.has_item(it)) {
            return point(active_npc[i]->posx, active_npc[i]->posy);
        }
    }
    //Is it on the ground? (Check this last - takes the most time)
    point ret = m.find_item(it);
    if (ret.x != -1 && ret.y != -1) {
        return ret;
    }
    //Not found anywhere
    return point(-999, -999);
}

void game::remove_item(item *it)
{
 point ret;
 if (it == &u.weapon) {
  u.remove_weapon();
  return;
 }
 if (!u.inv.remove_item(it).is_null()) {
  return;
 }
 for (int i = 0; i < u.worn.size(); i++) {
  if (it == &u.worn[i]) {
   u.worn.erase(u.worn.begin() + i);
   return;
  }
 }
 ret = m.find_item(it);
 if (ret.x != -1 && ret.y != -1) {
  for (int i = 0; i < m.i_at(ret.x, ret.y).size(); i++) {
   if (it == &m.i_at(ret.x, ret.y)[i]) {
    m.i_rem(ret.x, ret.y, i);
    return;
   }
  }
 }
 for (int i = 0; i < active_npc.size(); i++) {
  if (it == &active_npc[i]->weapon) {
   active_npc[i]->remove_weapon();
   return;
  }
  if (!active_npc[i]->inv.remove_item(it).is_null()) {
   return;
  }
  for (int j = 0; j < active_npc[i]->worn.size(); j++) {
   if (it == &active_npc[i]->worn[j]) {
    active_npc[i]->worn.erase(active_npc[i]->worn.begin() + j);
    return;
   }
  }
 }
}

bool vector_has(std::vector<std::string> vec, std::string test)
{
    for (int i = 0; i < vec.size(); ++i){
        if (vec[i] == test){
            return true;
        }
    }
    return false;
}

bool vector_has(std::vector<int> vec, int test)
{
 for (int i = 0; i < vec.size(); i++) {
  if (vec[i] == test)
   return true;
 }
 return false;
}

bool game::is_hostile_nearby()
{
    int distance = (OPTIONS["SAFEMODEPROXIMITY"] <= 0) ? 60 : OPTIONS["SAFEMODEPROXIMITY"];
    return is_hostile_within(distance);
}

bool game::is_hostile_very_close()
{
    return is_hostile_within(dangerous_proximity);
}

bool game::is_hostile_within(int distance){
    for (int i = 0; i < num_zombies(); i++) {
        monster &critter = _active_monsters[i];
        if (!u_see(&critter))
            continue;

        monster_attitude matt = critter.attitude(&u);
        if (MATT_ATTACK != matt && MATT_FOLLOW != matt)
            continue;

        int mondist = rl_dist(u.posx, u.posy, critter.posx(), critter.posy());
        if (mondist <= distance)
            return true;
    }

    for (int i = 0; i < active_npc.size(); i++) {
        point npcp(active_npc[i]->posx, active_npc[i]->posy);

        if (!u_see(npcp.x, npcp.y))
            continue;

        if (active_npc[i]->attitude != NPCATT_KILL)
            continue;

        if (rl_dist(u.posx, u.posy, npcp.x, npcp.y) <= distance)
                return true;
    }

    return false;
}

// Print monster info to the given window, and return the lowest row (0-indexed)
// to which we printed. This is used to share a window with the message log and
// make optimal use of space.
int game::mon_info(WINDOW *w)
{
    const int width = getmaxx(w);
    const int maxheight = 12;
    const int startrow = use_narrow_sidebar() ? 1 : 0;

    int buff;
    std::string sbuff;
    int newseen = 0;
    const int iProxyDist = (OPTIONS["SAFEMODEPROXIMITY"] <= 0) ? 60 : OPTIONS["SAFEMODEPROXIMITY"];
    int newdist = 4096;
    int newtarget = -1;
    // 7 0 1    unique_types uses these indices;
    // 6 8 2    0-7 are provide by direction_from()
    // 5 4 3    8 is used for local monsters (for when we explain them below)
    std::vector<int> unique_types[9];
    std::vector<std::string> unique_mons[9];
    // dangerous_types tracks whether we should print in red to warn the player
    bool dangerous[8];
    for (int i = 0; i < 8; i++)
        dangerous[i] = false;

    direction dir_to_mon, dir_to_npc;
    int viewx = u.posx + u.view_offset_x;
    int viewy = u.posy + u.view_offset_y;
    new_seen_mon.clear();

    for (int i = 0; i < num_zombies(); i++) {
        monster &critter = _active_monsters[i];
        if (u_see(&critter) && !critter.type->has_flag(MF_VERMIN)) {
            dir_to_mon = direction_from(viewx, viewy, critter.posx(), critter.posy());
            int index;
            int mx = POSX + (critter.posx() - viewx);
            int my = POSY + (critter.posy() - viewy);
            if (mx >= 0 && my >= 0 && mx < TERRAIN_WINDOW_WIDTH && my < TERRAIN_WINDOW_HEIGHT) {
                index = 8;
            } else {
                index = dir_to_mon;
            }

            monster_attitude matt = critter.attitude(&u);
            if (MATT_ATTACK == matt || MATT_FOLLOW == matt) {
                int j;
                if (index < 8 && sees_u(critter.posx(), critter.posy(), j))
                    dangerous[index] = true;

                int mondist = rl_dist(u.posx, u.posy, critter.posx(), critter.posy());
                if (mondist <= iProxyDist) {
                    bool passmon = false;

                    if ( critter.ignoring > 0 ) {
                        if ( run_mode != 1 ) {
                            critter.ignoring = 0;
                        } else if ( mondist > critter.ignoring / 2 || mondist < 6 ) {
                            passmon = true;
                        }
                    }
                    if (!passmon) {
                        newseen++;
                        new_seen_mon.push_back(i);
                        if ( mondist < newdist ) {
                            newdist = mondist; // todo: prioritize dist * attack+follow > attack > follow
                            newtarget = i; // todo: populate alt targeting map
                        }
                    }
                }
            }

            if (!vector_has(unique_mons[dir_to_mon], critter.type->id))
                unique_mons[index].push_back(critter.type->id);
        }
    }

    for (int i = 0; i < active_npc.size(); i++) {
        point npcp(active_npc[i]->posx, active_npc[i]->posy);
        if (u_see(npcp.x, npcp.y)) { // TODO: NPC invis
            if (active_npc[i]->attitude == NPCATT_KILL)
                if (rl_dist(u.posx, u.posy, npcp.x, npcp.y) <= iProxyDist)
                    newseen++;

            dir_to_npc = direction_from(viewx, viewy, npcp.x, npcp.y);
            int index;
            int mx = POSX + (npcp.x - viewx);
            int my = POSY + (npcp.y - viewy);
            if (mx >= 0 && my >= 0 && mx < TERRAIN_WINDOW_WIDTH && my < TERRAIN_WINDOW_HEIGHT) {
                index = 8;
            } else {
                index = dir_to_npc;
            }

            unique_types[index].push_back(-1 - i);
        }
    }

    if (newseen > mostseen) {
        if (newseen - mostseen == 1) {
            monster &critter = _active_monsters[new_seen_mon.back()];
            cancel_activity_query(_("%s spotted!"), critter.name().c_str());
        } else {
            cancel_activity_query(_("Monsters spotted!"));
        }
        turnssincelastmon = 0;
        if (run_mode == 1) {
            run_mode = 2; // Stop movement!
            if ( last_target == -1 && newtarget != -1 ) {
                last_target = newtarget;
            }
        }
    } else if (autosafemode && newseen == 0) { // Auto-safemode
        turnssincelastmon++;
        if (turnssincelastmon >= OPTIONS["AUTOSAFEMODETURNS"] && run_mode == 0)
            run_mode = 1;
    }

    if (newseen == 0 && run_mode == 2)
        run_mode = 1;

    mostseen = newseen;

    // Print the direction headings
    // Reminder:
    // 7 0 1    unique_types uses these indices;
    // 6 8 2    0-7 are provide by direction_from()
    // 5 4 3    8 is used for local monsters (for when we explain them below)

    const char *dir_labels[] = {
        _("North:"), _("NE:"), _("East:"), _("SE:"),
        _("South:"), _("SW:"), _("West:"), _("NW:") };
    int widths[8];
    for (int i = 0; i < 8; i++) {
        widths[i] = utf8_width(dir_labels[i]);
    }
    int xcoords[8];
    const int ycoords[] = { 0, 0, 1, 2, 2, 2, 1, 0 };
    xcoords[0] = xcoords[4] = width / 3;
    xcoords[1] = xcoords[3] = xcoords[2] = (width / 3) * 2;
    xcoords[5] = xcoords[6] = xcoords[7] = 0;
    xcoords[2] -= utf8_width(_("East:")) - utf8_width(_("NE:"));//for the alignment of the 1,2,3 rows on the right edge
    for (int i = 0; i < 8; i++) {
        nc_color c = unique_types[i].empty() && unique_mons[i].empty() ? c_dkgray
                   : (dangerous[i] ? c_ltred : c_ltgray);
        mvwprintz(w, ycoords[i] + startrow, xcoords[i], c, dir_labels[i]);
    }

    // Print the symbols of all monsters in all directions.
    for (int i = 0; i < 8; i++) {
        int symroom;
        point pr(xcoords[i] + widths[i] + 1, ycoords[i] + startrow);

        // The list of symbols needs a space on each end.
        symroom = (width / 3) - widths[i] - 2;
        const int typeshere_npc = unique_types[i].size();
        const int typeshere_mon = unique_mons[i].size();
        const int typeshere = typeshere_mon + typeshere_npc;
        for (int j = 0; j < typeshere && j < symroom; j++) {
            nc_color c;
            char sym;
            if (symroom < typeshere && j == symroom - 1) {
                // We've run out of room!
                c = c_white;
                sym = '+';
            } else if (j < typeshere_npc){
                buff = unique_types[i][j];
                switch (active_npc[(buff + 1) * -1]->attitude) {
                    case NPCATT_KILL:   c = c_red;     break;
                    case NPCATT_FOLLOW: c = c_ltgreen; break;
                    case NPCATT_DEFEND: c = c_green;   break;
                    default:            c = c_pink;    break;
                }
                sym = '@';
            }else{
                sbuff = unique_mons[i][j - typeshere_npc];
                c   = GetMType(sbuff)->color;
                sym = GetMType(sbuff)->sym;
            }
            mvwputch(w, pr.y, pr.x, c, sym);

            pr.x++;
        }
    } // for (int i = 0; i < 8; i++)

    // Now we print their full names!

    std::set<std::string> listed_mons;

    // Start printing monster names on row 4. Rows 0-2 are for labels, and row 3
    // is blank.
    point pr(0, 4 + startrow);

    int lastrowprinted = 2 + startrow;

    // Print monster names, starting with those at location 8 (nearby).
    for (int j = 8; j >= 0 && pr.y < maxheight; j--) {
        // Separate names by some number of spaces (more for local monsters).
        int namesep = (j == 8 ? 2 : 1);
        for (int i = 0; i < unique_mons[j].size() && pr.y < maxheight; i++) {
            sbuff = unique_mons[j][i];
            // buff < 0 means an NPC!  Don't list those.
            if (listed_mons.find(sbuff) == listed_mons.end()){
                listed_mons.insert(sbuff);

                std::string name = GetMType(sbuff)->name;

                // Move to the next row if necessary. (The +2 is for the "Z ").
                if (pr.x + 2 + utf8_width(name.c_str()) >= width) {
                    pr.y++;
                    pr.x = 0;
                }

                if (pr.y < maxheight) { // Don't print if we've overflowed
                    lastrowprinted = pr.y;
                    mvwputch(w, pr.y, pr.x, GetMType(sbuff)->color, GetMType(sbuff)->sym);
                    pr.x += 2; // symbol and space
                    nc_color danger = c_dkgray;
                    if (GetMType(sbuff)->difficulty >= 30)
                        danger = c_red;
                    else if (GetMType(sbuff)->difficulty >= 16)
                        danger = c_ltred;
                    else if (GetMType(sbuff)->difficulty >= 8)
                        danger = c_white;
                    else if (GetMType(sbuff)->agro > 0)
                        danger = c_ltgray;
                    mvwprintz(w, pr.y, pr.x, danger, name.c_str());
                    pr.x += utf8_width(name.c_str()) + namesep;
                }
            }
        }
    }

    return lastrowprinted;
}

void game::cleanup_dead()
{
    for( int i = 0; i < num_zombies(); i++ ) {
        monster &critter = _active_monsters[i];
        if( critter.dead || critter.hp <= 0 ) {
            dbg (D_INFO) << string_format( "cleanup_dead: critter[%d] %d,%d dead:%c hp:%d %s",
                                           i, critter.posx(), critter.posy(), (critter.dead?'1':'0'),
                                           critter.hp, critter.type->name.c_str() );
            remove_zombie(i);
            if( last_target == i ) {
                last_target = -1;
            } else if( last_target > i ) {
                last_target--;
            }
            i--;
        }
    }

    //Cleanup any dead npcs.
    //This will remove the npc object, it is assumed that they have been transformed into
    //dead bodies before this.
    for (int i = 0; i < active_npc.size(); i++)
    {
        if (active_npc[i]->dead)
        {
            int npc_id = active_npc[i]->getID();
            active_npc.erase( active_npc.begin() + i );
            cur_om->remove_npc(npc_id);
            i--;
        }
    }
}

void game::monmove()
{
    cleanup_dead();

    // monster::plan() needs to know about all monsters with nonzero friendliness.
    // We'll build this list once (instead of once per monster) for speed.
    std::vector<int> friendlies;
    for (int i = 0, numz = num_zombies(); i < numz; i++) {
        if (zombie(i).friendly) {
            friendlies.push_back(i);
        }
    }

 for (int i = 0; i < num_zombies(); i++) {
  monster &critter = _active_monsters[i];
  while (!critter.dead && !critter.can_move_to(this, critter.posx(), critter.posy())) {
// If we can't move to our current position, assign us to a new one
   if (debugmon)
   {
    dbg(D_ERROR) << "game:monmove: " << critter.name().c_str()
                 << " can't move to its location! (" << critter.posx()
                 << ":" << critter.posy() << "), "
                 << m.tername(critter.posx(), critter.posy()).c_str();
    debugmsg("%s can't move to its location! (%d:%d), %s", critter.name().c_str(),
             critter.posx(), critter.posy(), m.tername(critter.posx(), critter.posy()).c_str());
   }
   bool okay = false;
   int xdir = rng(1, 2) * 2 - 3, ydir = rng(1, 2) * 2 - 3; // -1 or 1
   int startx = critter.posx() - 3 * xdir, endx = critter.posx() + 3 * xdir;
   int starty = critter.posy() - 3 * ydir, endy = critter.posy() + 3 * ydir;
   for (int x = startx; x != endx && !okay; x += xdir) {
    for (int y = starty; y != endy && !okay; y += ydir){
     if (critter.can_move_to(this, x, y) && is_empty(x, y)) {
      critter.setpos(x, y);
      okay = true;
     }
    }
   }
   if (!okay)
    critter.dead = true;
  }

  if (!critter.dead) {
   critter.process_effects(this);
   if (critter.hurt(0))
    kill_mon(i, false);
  }

  m.mon_in_field(critter.posx(), critter.posy(), this, &critter);

  while (critter.moves > 0 && !critter.dead) {
   critter.made_footstep = false;
   critter.plan(this, friendlies); // Formulate a path to follow
   critter.move(this); // Move one square, possibly hit u
   critter.process_triggers(this);
   m.mon_in_field(critter.posx(), critter.posy(), this, &critter);
   if (critter.hurt(0)) { // Maybe we died...
    kill_mon(i, false);
    critter.dead = true;
   }
  }

  if (!critter.dead) {
   if (u.has_active_bionic("bio_alarm") && u.power_level >= 1 &&
       rl_dist(u.posx, u.posy, critter.posx(), critter.posy()) <= 5) {
    u.power_level--;
    add_msg(_("Your motion alarm goes off!"));
    cancel_activity_query(_("Your motion alarm goes off!"));
    if (u.has_disease("sleep") || u.has_disease("lying_down")) {
     u.rem_disease("sleep");
     u.rem_disease("lying_down");
    }
   }
// We might have stumbled out of range of the player; if so, kill us
   if (critter.posx() < 0 - (SEEX * MAPSIZE) / 6 ||
       critter.posy() < 0 - (SEEY * MAPSIZE) / 6 ||
       critter.posx() > (SEEX * MAPSIZE * 7) / 6 ||
       critter.posy() > (SEEY * MAPSIZE * 7) / 6   ) {
// Re-absorb into local group, if applicable
    int group = valid_group((critter.type->id), levx, levy, levz);
    if (group != -1) {
     cur_om->zg[group].population++;
     if (cur_om->zg[group].population / (cur_om->zg[group].radius * cur_om->zg[group].radius) > 5 &&
         !cur_om->zg[group].diffuse )
      cur_om->zg[group].radius++;
    } else if (MonsterGroupManager::Monster2Group((critter.type->id)) != "GROUP_NULL") {
     cur_om->zg.push_back(mongroup(MonsterGroupManager::Monster2Group((critter.type->id)),
                                  levx, levy, levz, 1, 1));
    }
    critter.dead = true;
   } else
    critter.receive_moves();
  }
 }

 cleanup_dead();

// Now, do active NPCs.
 for (int i = 0; i < active_npc.size(); i++) {
  int turns = 0;
  if(active_npc[i]->hp_cur[hp_head] <= 0 || active_npc[i]->hp_cur[hp_torso] <= 0)
   active_npc[i]->die(this);
  else {
   active_npc[i]->reset(this);
   active_npc[i]->suffer(this);
   while (!active_npc[i]->dead && active_npc[i]->moves > 0 && turns < 10) {
    turns++;
    active_npc[i]->move(this);
    //build_monmap();
   }
   if (turns == 10) {
    add_msg(_("%s's brain explodes!"), active_npc[i]->name.c_str());
    active_npc[i]->die(this);
   }
  }
 }
 cleanup_dead();
}

bool game::sound(int x, int y, int vol, std::string description)
{
    // --- Monster sound handling here ---
    // Alert all monsters (that can hear) to the sound.
    for (int i = 0, numz = num_zombies(); i < numz; i++) {
        monster &critter = _active_monsters[i];
        // rl_dist() is faster than critter.has_flag() or critter.can_hear(), so we'll check it first.
        int dist = rl_dist(x, y, critter.posx(), critter.posy());
        int vol_goodhearing = vol * 2 - dist;
        if (vol_goodhearing > 0 && critter.can_hear()) {
            const bool goodhearing = critter.has_flag(MF_GOODHEARING);
            int volume = goodhearing ? vol_goodhearing : (vol - dist);
            // Error is based on volume, louder sound = less error
            if (volume > 0) {
                int max_error = 0;
                if(volume < 2) {
                    max_error = 10;
                } else if(volume < 5) {
                    max_error = 5;
                } else if(volume < 10) {
                    max_error = 3;
                } else if(volume < 20) {
                    max_error = 1;
                }

                int target_x = x + rng(-max_error, max_error);
                int target_y = y + rng(-max_error, max_error);

                int wander_turns = volume * (goodhearing ? 6 : 1);
                critter.wander_to(target_x, target_y, wander_turns);
                critter.process_trigger(MTRIG_SOUND, volume);
            }
        }
    }

    // --- Player stuff below this point ---
    int dist = rl_dist(x, y, u.posx, u.posy);

    // Player volume meter includes all sounds from their tile and adjacent tiles
    if (dist <= 1) {
        u.volume += vol;
    }

    // Mutation/Bionic volume modifiers
    if (u.has_bionic("bio_ears")) {
  vol *= 3.5;
    }
    if (u.has_trait("BADHEARING")) {
  vol *= .5;
    }
    if (u.has_trait("CANINE_EARS")) {
  vol *= 1.5;
    }

    // Too far away, we didn't hear it!
    if (dist > vol) {
  return false;
 }

    if (u.has_disease("deaf")) {
        // Has to be here as well to work for stacking deafness (loud noises prolong deafness)
        if (!(u.has_bionic("bio_ears") || u.worn_with_flag("DEAF")) && rng( (vol - dist) / 2, (vol - dist) ) >= 150) {
            int duration = std::min(40, (vol - dist - 130) / 4);
            u.add_disease("deaf", duration);
        }
        // We're deaf, can't hear it
        return false;
    }

    // Check for deafness
    if (!u.has_bionic("bio_ears") && rng((vol - dist) / 2, (vol - dist)) >= 150) {
        int duration = (vol - dist - 130) / 4;
        u.add_disease("deaf", duration);
    }

    // See if we need to wake someone up
    if (u.has_disease("sleep")){
        if ((!u.has_trait("HEAVYSLEEPER") && dice(2, 15) < vol - dist) ||
              (u.has_trait("HEAVYSLEEPER") && dice(3, 15) < vol - dist)) {
            u.rem_disease("sleep");
            add_msg(_("You're woken up by a noise."));
        } else {
            return false;
        }
    }

 if (x != u.posx || y != u.posy) {
  if(u.activity.ignore_trivial != true) {
    std::string query;
            if (description != "") {
        query = string_format(_("Heard %s!"), description.c_str());
    } else {
        query = _("Heard a noise!");
    }

    if( cancel_activity_or_ignore_query(query.c_str()) ) {
        u.activity.ignore_trivial = true;
    }
  }
 }

    // Only print a description if it exists
    if (description != "") {
// If it came from us, don't print a direction
        if (x == u.posx && y == u.posy) {
  capitalize_letter(description, 0);
  add_msg("%s", description.c_str());
        } else {
            // Else print a direction as well
 std::string direction = direction_name(direction_from(u.posx, u.posy, x, y));
 add_msg(_("From the %s you hear %s"), direction.c_str(), description.c_str());
        }
    }
 return true;
}

// add_footstep will create a list of locations to draw monster
// footsteps. these will be more or less accurate depending on the
// characters hearing and how close they are
void game::add_footstep(int x, int y, int volume, int distance, monster* source)
{
 if (x == u.posx && y == u.posy)
  return;
 else if (u_see(x, y))
  return;
 int err_offset;
 if (volume / distance < 2)
  err_offset = 3;
 else if (volume / distance < 3)
  err_offset = 2;
 else
  err_offset = 1;
 if (u.has_bionic("bio_ears"))
  err_offset--;
 if (u.has_trait("BADHEARING"))
  err_offset++;

 int origx = x, origy = y;
 std::vector<point> point_vector;
 for (x = origx-err_offset; x <= origx+err_offset; x++)
 {
     for (y = origy-err_offset; y <= origy+err_offset; y++)
     {
         point_vector.push_back(point(x,y));
     }
 }
 footsteps.push_back(point_vector);
 footsteps_source.push_back(source);
 return;
}

void game::explosion(int x, int y, int power, int shrapnel, bool has_fire)
{
 int radius = int(sqrt(double(power / 4)));
 int dam;
 std::string junk;
 int noise = power * (has_fire ? 2 : 10);

 if (power >= 30)
  sound(x, y, noise, _("a huge explosion!"));
 else
  sound(x, y, noise, _("an explosion!"));
 for (int i = x - radius; i <= x + radius; i++) {
  for (int j = y - radius; j <= y + radius; j++) {
   if (i == x && j == y)
    dam = 3 * power;
   else
    dam = 3 * power / (rl_dist(x, y, i, j));
   if (m.has_flag("BASHABLE", i, j))
    m.bash(i, j, dam, junk);
   if (m.has_flag("BASHABLE", i, j)) // Double up for tough doors, etc.
    m.bash(i, j, dam, junk);
   if (m.is_destructable(i, j) && rng(25, 100) < dam)
    m.destroy(this, i, j, false);

   int mon_hit = mon_at(i, j), npc_hit = npc_at(i, j);
   if (mon_hit != -1) {
    monster &critter = _active_monsters[mon_hit];
    if (!critter.dead && critter.hurt(rng(dam / 2, long(dam * 1.5)))) {
     if (critter.hp < 0 - (critter.type->size < 2? 1.5:3) * critter.type->hp)
      explode_mon(mon_hit); // Explode them if it was big overkill
     else
      kill_mon(mon_hit); // TODO: player's fault?

     int vpart;
     vehicle *veh = m.veh_at(i, j, vpart);
     if (veh)
      veh->damage (vpart, dam, false);
    }
   }

   if (npc_hit != -1) {
    active_npc[npc_hit]->hit(this, bp_torso, -1, rng(dam / 2, long(dam * 1.5)), 0);
    active_npc[npc_hit]->hit(this, bp_head,  -1, rng(dam / 3, dam),       0);
    active_npc[npc_hit]->hit(this, bp_legs,  0, rng(dam / 3, dam),       0);
    active_npc[npc_hit]->hit(this, bp_legs,  1, rng(dam / 3, dam),       0);
    active_npc[npc_hit]->hit(this, bp_arms,  0, rng(dam / 3, dam),       0);
    active_npc[npc_hit]->hit(this, bp_arms,  1, rng(dam / 3, dam),       0);
    if (active_npc[npc_hit]->hp_cur[hp_head]  <= 0 ||
        active_npc[npc_hit]->hp_cur[hp_torso] <= 0   ) {
     active_npc[npc_hit]->die(this, true);
    }
   }
   if (u.posx == i && u.posy == j) {
    add_msg(_("You're caught in the explosion!"));
    u.hit(this, bp_torso, -1, rng(dam / 2, dam * 1.5), 0);
    u.hit(this, bp_head,  -1, rng(dam / 3, dam),       0);
    u.hit(this, bp_legs,  0, rng(dam / 3, dam),       0);
    u.hit(this, bp_legs,  1, rng(dam / 3, dam),       0);
    u.hit(this, bp_arms,  0, rng(dam / 3, dam),       0);
    u.hit(this, bp_arms,  1, rng(dam / 3, dam),       0);
   }
   if (has_fire) {
    m.add_field(this, i, j, fd_fire, dam / 10);
   }
  }
 }

// Draw the explosion
 draw_explosion(x, y, radius, c_red);

// The rest of the function is shrapnel
 if (shrapnel <= 0)
  return;
 int sx, sy, t, tx, ty;
 std::vector<point> traj;
 timespec ts;
 ts.tv_sec = 0;
 ts.tv_nsec = BULLET_SPEED; // Reset for animation of bullets
 for (int i = 0; i < shrapnel; i++) {
  sx = rng(x - 2 * radius, x + 2 * radius);
  sy = rng(y - 2 * radius, y + 2 * radius);
  if (m.sees(x, y, sx, sy, 50, t))
   traj = line_to(x, y, sx, sy, t);
  else
   traj = line_to(x, y, sx, sy, 0);
  dam = rng(20, 60);
  for (int j = 0; j < traj.size(); j++) {
   draw_bullet(u, traj[j].x, traj[j].y, j, traj, '`', ts);
   tx = traj[j].x;
   ty = traj[j].y;
   const int zid = mon_at(tx, ty);
   if (zid != -1) {
    monster &critter = _active_monsters[zid];
    dam -= critter.armor_cut();
    if (critter.hurt(dam))
     kill_mon(zid);
   } else if (npc_at(tx, ty) != -1) {
    body_part hit = random_body_part();
    if (hit == bp_eyes || hit == bp_mouth || hit == bp_head)
     dam = rng(2 * dam, 5 * dam);
    else if (hit == bp_torso)
     dam = rng(long(1.5 * dam), 3 * dam);
    int npcdex = npc_at(tx, ty);
    active_npc[npcdex]->hit(this, hit, rng(0, 1), 0, dam);
    if (active_npc[npcdex]->hp_cur[hp_head] <= 0 ||
        active_npc[npcdex]->hp_cur[hp_torso] <= 0) {
     active_npc[npcdex]->die(this);
    }
   } else if (tx == u.posx && ty == u.posy) {
    body_part hit = random_body_part();
    int side = random_side(hit);
    add_msg(_("Shrapnel hits your %s!"), body_part_name(hit, side).c_str());
    u.hit(this, hit, random_side(hit), 0, dam);
   } else {
       std::set<std::string> shrapnel_effects;
       m.shoot(this, tx, ty, dam, j == traj.size() - 1, shrapnel_effects );
   }
  }
 }
}

void game::flashbang(int x, int y, bool player_immune)
{
    g->draw_explosion(x, y, 8, c_white);
    int dist = rl_dist(u.posx, u.posy, x, y), t;
    if (dist <= 8 && !player_immune) {
        if (!u.has_bionic("bio_ears")) {
            u.add_disease("deaf", 40 - dist * 4);
        }
        if (m.sees(u.posx, u.posy, x, y, 8, t)) {
            int flash_mod = 0;
            if (u.has_bionic("bio_sunglasses")) {
                flash_mod = 6;
            }
            u.infect("blind", bp_eyes, (12 - flash_mod - dist) / 2, 10 - dist);
        }
    }
    for (int i = 0; i < num_zombies(); i++) {
        monster &critter = _active_monsters[i];
        dist = rl_dist(critter.posx(), critter.posy(), x, y);
        if (dist <= 4) {
            critter.add_effect(ME_STUNNED, 10 - dist);
        }
        if (dist <= 8) {
            if (critter.has_flag(MF_SEES) && m.sees(critter.posx(), critter.posy(), x, y, 8, t)) {
                critter.add_effect(ME_BLIND, 18 - dist);
            }
            if (critter.has_flag(MF_HEARS)) {
                critter.add_effect(ME_DEAF, 60 - dist * 4);
            }
        }
    }
    sound(x, y, 12, _("a huge boom!"));
    // TODO: Blind/deafen NPC
}

void game::shockwave(int x, int y, int radius, int force, int stun, int dam_mult, bool ignore_player)
{
    draw_explosion(x, y, radius, c_blue);

    sound(x, y, force*force*dam_mult/2, _("Crack!"));
    for (int i = 0; i < num_zombies(); i++)
    {
        monster &critter = _active_monsters[i];
        if (rl_dist(critter.posx(), critter.posy(), x, y) <= radius)
        {
            add_msg(_("%s is caught in the shockwave!"), critter.name().c_str());
            knockback(x, y, critter.posx(), critter.posy(), force, stun, dam_mult);
        }
    }
    for (int i = 0; i < active_npc.size(); i++)
    {
        if (rl_dist(active_npc[i]->posx, active_npc[i]->posy, x, y) <= radius)
        {
            add_msg(_("%s is caught in the shockwave!"), active_npc[i]->name.c_str());
            knockback(x, y, active_npc[i]->posx, active_npc[i]->posy, force, stun, dam_mult);
        }
    }
    if (rl_dist(u.posx, u.posy, x, y) <= radius && !ignore_player)
    {
        add_msg(_("You're caught in the shockwave!"));
        knockback(x, y, u.posx, u.posy, force, stun, dam_mult);
    }
    return;
}

/* Knockback target at (tx,ty) by force number of tiles in direction from (sx,sy) to (tx,ty)
   stun > 0 indicates base stun duration, and causes impact stun; stun == -1 indicates only impact stun
   dam_mult multiplies impact damage, bash effect on impact, and sound level on impact */

void game::knockback(int sx, int sy, int tx, int ty, int force, int stun, int dam_mult)
{
    std::vector<point> traj;
    traj.clear();
    traj = line_to(sx, sy, tx, ty, 0);
    traj.insert(traj.begin(), point(sx, sy)); // how annoying, line_to() doesn't include the originating point!
    traj = continue_line(traj, force);
    traj.insert(traj.begin(), point(tx, ty)); // how annoying, continue_line() doesn't either!

    knockback(traj, force, stun, dam_mult);
    return;
}

/* Knockback target at traj.front() along line traj; traj should already have considered knockback distance.
   stun > 0 indicates base stun duration, and causes impact stun; stun == -1 indicates only impact stun
   dam_mult multiplies impact damage, bash effect on impact, and sound level on impact */

void game::knockback(std::vector<point>& traj, int force, int stun, int dam_mult)
{
    (void)force; //FIXME: unused but header says it should do something
    // TODO: make the force parameter actually do something.
    // the header file says higher force causes more damage.
    // perhaps that is what it should do?
    int tx = traj.front().x;
    int ty = traj.front().y;
    const int zid = mon_at(tx, ty);
    if (zid == -1 && npc_at(tx, ty) == -1 && (u.posx != tx && u.posy != ty))
    {
        debugmsg(_("Nothing at (%d,%d) to knockback!"), tx, ty);
        return;
    }
    //add_msg("line from %d,%d to %d,%d",traj.front().x,traj.front().y,traj.back().x,traj.back().y);
    std::string junk;
    int force_remaining = 0;
    if (zid != -1)
    {
        monster *targ = &_active_monsters[zid];
        if (stun > 0)
        {
            targ->add_effect(ME_STUNNED, stun);
            add_msg(ngettext("%s was stunned for %d turn!",
                             "%s was stunned for %d turns!", stun),
                    targ->name().c_str(), stun);
        }
        for(int i = 1; i < traj.size(); i++)
        {
            if (m.move_cost(traj[i].x, traj[i].y) == 0 && !m.has_flag("LIQUID", traj[i].x, traj[i].y)) // oops, we hit a wall!
            {
                targ->setpos(traj[i-1]);
                force_remaining = traj.size() - i;
                if (stun != 0)
                {
                    if (targ->has_effect(ME_STUNNED))
                    {
                        targ->add_effect(ME_STUNNED, force_remaining);
                        add_msg(ngettext("%s was stunned AGAIN for %d turn!",
                                         "%s was stunned AGAIN for %d turns!",
                                         force_remaining),
                                targ->name().c_str(), force_remaining);
                    }
                    else
                    {
                        targ->add_effect(ME_STUNNED, force_remaining);
                        add_msg(ngettext("%s was stunned for %d turn!",
                                         "%s was stunned for %d turns!",
                                         force_remaining),
                                targ->name().c_str(), force_remaining);
                    }
                    add_msg(_("%s took %d damage!"), targ->name().c_str(), dam_mult*force_remaining);
                    targ->hp -= dam_mult*force_remaining;
                    if (targ->hp <= 0)
                        targ->die(this);
                }
                m.bash(traj[i].x, traj[i].y, 2*dam_mult*force_remaining, junk);
                sound(traj[i].x, traj[i].y, dam_mult*force_remaining*force_remaining/2, junk);
                break;
            }
            else if (mon_at(traj[i].x, traj[i].y) != -1 || npc_at(traj[i].x, traj[i].y) != -1 ||
                      (u.posx == traj[i].x && u.posy == traj[i].y))
            {
                targ->setpos(traj[i-1]);
                force_remaining = traj.size() - i;
                if (stun != 0)
                {
                    if (targ->has_effect(ME_STUNNED))
                    {
                        targ->add_effect(ME_STUNNED, force_remaining);
                        add_msg(ngettext("%s was stunned AGAIN for %d turn!",
                                         "%s was stunned AGAIN for %d turns!",
                                         force_remaining),
                                targ->name().c_str(), force_remaining);
                    }
                    else
                    {
                        targ->add_effect(ME_STUNNED, force_remaining);
                        add_msg(ngettext("%s was stunned for %d turn!",
                                         "%s was stunned for %d turns!",
                                         force_remaining),
                                targ->name().c_str(), force_remaining);
                    }
                }
                traj.erase(traj.begin(), traj.begin()+i);
                if (mon_at(traj.front().x, traj.front().y) != -1) {
                    add_msg(_("%s collided with something else and sent it flying!"),
                            targ->name().c_str());
                } else if (npc_at(traj.front().x, traj.front().y) != -1) {
                    if (active_npc[npc_at(traj.front().x, traj.front().y)]->male) {
                        add_msg(_("%s collided with someone else and sent him flying!"),
                                targ->name().c_str());
                    } else {
                        add_msg(_("%s collided with someone else and sent her flying!"),
                                targ->name().c_str());
                    }
                } else if (u.posx == traj.front().x && u.posy == traj.front().y) {
                    add_msg(_("%s collided with you and sent you flying!"), targ->name().c_str());
                }
                knockback(traj, force_remaining, stun, dam_mult);
                break;
            }
            targ->setpos(traj[i]);
            if(m.has_flag("LIQUID", targ->posx(), targ->posy()) && !targ->can_drown() && !targ->dead)
            {
                targ->hurt(9999);
                if (u_see(targ))
                    add_msg(_("The %s drowns!"), targ->name().c_str());
            }
            if(!m.has_flag("LIQUID", targ->posx(), targ->posy()) && targ->has_flag(MF_AQUATIC) && !targ->dead)
            {
                targ->hurt(9999);
                if (u_see(targ))
                    add_msg(_("The %s flops around and dies!"), targ->name().c_str());
            }
        }
    }
    else if (npc_at(tx, ty) != -1)
    {
        npc *targ = active_npc[npc_at(tx, ty)];
        if (stun > 0)
        {
            targ->add_disease("stunned", stun);
            add_msg(ngettext("%s was stunned for %d turn!",
                             "%s was stunned for %d turns!", stun),
                    targ->name.c_str(), stun);
        }
        for(int i = 1; i < traj.size(); i++)
        {
            if (m.move_cost(traj[i].x, traj[i].y) == 0 && !m.has_flag("LIQUID", traj[i].x, traj[i].y)) // oops, we hit a wall!
            {
                targ->posx = traj[i-1].x;
                targ->posy = traj[i-1].y;
                force_remaining = traj.size() - i;
                if (stun != 0)
                {
                    if (targ->has_disease("stunned"))
                    {
                        targ->add_disease("stunned", force_remaining);
                        if (targ->has_disease("stunned"))
                            add_msg(ngettext("%s was stunned AGAIN for %d turn!",
                                             "%s was stunned AGAIN for %d turns!",
                                             force_remaining),
                                    targ->name.c_str(), force_remaining);
                    }
                    else
                    {
                        targ->add_disease("stunned", force_remaining);
                        if (targ->has_disease("stunned"))
                            add_msg(ngettext("%s was stunned for %d turn!",
                                             "%s was stunned for %d turns!",
                                             force_remaining),
                                     targ->name.c_str(), force_remaining);
                    }
                    add_msg(_("%s took %d damage! (before armor)"), targ->name.c_str(), dam_mult*force_remaining);
                    if (one_in(2)) targ->hit(this, bp_arms, 0, force_remaining*dam_mult, 0);
                    if (one_in(2)) targ->hit(this, bp_arms, 1, force_remaining*dam_mult, 0);
                    if (one_in(2)) targ->hit(this, bp_legs, 0, force_remaining*dam_mult, 0);
                    if (one_in(2)) targ->hit(this, bp_legs, 1, force_remaining*dam_mult, 0);
                    if (one_in(2)) targ->hit(this, bp_torso, -1, force_remaining*dam_mult, 0);
                    if (one_in(2)) targ->hit(this, bp_head, -1, force_remaining*dam_mult, 0);
                    if (one_in(2)) targ->hit(this, bp_hands, 0, force_remaining*dam_mult, 0);
                }
                m.bash(traj[i].x, traj[i].y, 2*dam_mult*force_remaining, junk);
                sound(traj[i].x, traj[i].y, dam_mult*force_remaining*force_remaining/2, junk);
                break;
            }
            else if (mon_at(traj[i].x, traj[i].y) != -1 || npc_at(traj[i].x, traj[i].y) != -1 ||
                      (u.posx == traj[i].x && u.posy == traj[i].y))
            {
                targ->posx = traj[i-1].x;
                targ->posy = traj[i-1].y;
                force_remaining = traj.size() - i;
                if (stun != 0)
                {
                    if (targ->has_disease("stunned"))
                    {
                        add_msg(ngettext("%s was stunned AGAIN for %d turn!",
                                         "%s was stunned AGAIN for %d turns!",
                                         force_remaining),
                                 targ->name.c_str(), force_remaining);
                    }
                    else
                    {
                        add_msg(ngettext("%s was stunned for %d turn!",
                                         "%s was stunned for %d turns!",
                                         force_remaining),
                                 targ->name.c_str(), force_remaining);
                    }
                    targ->add_disease("stunned", force_remaining);
                }
                traj.erase(traj.begin(), traj.begin()+i);
                if (mon_at(traj.front().x, traj.front().y) != -1) {
                    add_msg(_("%s collided with something else and sent it flying!"),
                            targ->name.c_str());
                } else if (npc_at(traj.front().x, traj.front().y) != -1) {
                    if (active_npc[npc_at(traj.front().x, traj.front().y)]->male) {
                        add_msg(_("%s collided with someone else and sent him flying!"),
                                targ->name.c_str());
                    } else {
                        add_msg(_("%s collided with someone else and sent her flying!"),
                                targ->name.c_str());
                    }
                } else if (u.posx == traj.front().x && u.posy == traj.front().y) {
                    add_msg(_("%s collided with you and sent you flying!"), targ->name.c_str());
                }
                knockback(traj, force_remaining, stun, dam_mult);
                break;
            }
            targ->posx = traj[i].x;
            targ->posy = traj[i].y;
        }
    }
    else if (u.posx == tx && u.posy == ty)
    {
        if (stun > 0)
        {
            u.add_disease("stunned", stun);
            add_msg(_("You were stunned for %d turns!"), stun);
        }
        for(int i = 1; i < traj.size(); i++)
        {
            if (m.move_cost(traj[i].x, traj[i].y) == 0 && !m.has_flag("LIQUID", traj[i].x, traj[i].y)) // oops, we hit a wall!
            {
                u.posx = traj[i-1].x;
                u.posy = traj[i-1].y;
                force_remaining = traj.size() - i;
                if (stun != 0)
                {
                    if (u.has_disease("stunned"))
                    {
                        add_msg(_("You were stunned AGAIN for %d turns!"), force_remaining);
                    }
                    else
                    {
                        add_msg(_("You were stunned for %d turns!"), force_remaining);
                    }
                    u.add_disease("stunned", force_remaining);
                    if (one_in(2)) u.hit(this, bp_arms, 0, force_remaining*dam_mult, 0);
                    if (one_in(2)) u.hit(this, bp_arms, 1, force_remaining*dam_mult, 0);
                    if (one_in(2)) u.hit(this, bp_legs, 0, force_remaining*dam_mult, 0);
                    if (one_in(2)) u.hit(this, bp_legs, 1, force_remaining*dam_mult, 0);
                    if (one_in(2)) u.hit(this, bp_torso, -1, force_remaining*dam_mult, 0);
                    if (one_in(2)) u.hit(this, bp_head, -1, force_remaining*dam_mult, 0);
                    if (one_in(2)) u.hit(this, bp_hands, 0, force_remaining*dam_mult, 0);
                }
                m.bash(traj[i].x, traj[i].y, 2*dam_mult*force_remaining, junk);
                sound(traj[i].x, traj[i].y, dam_mult*force_remaining*force_remaining/2, junk);
                break;
            }
            else if (mon_at(traj[i].x, traj[i].y) != -1 || npc_at(traj[i].x, traj[i].y) != -1)
            {
                u.posx = traj[i-1].x;
                u.posy = traj[i-1].y;
                force_remaining = traj.size() - i;
                if (stun != 0)
                {
                    if (u.has_disease("stunned"))
                    {
                        add_msg(_("You were stunned AGAIN for %d turns!"), force_remaining);
                    }
                    else
                    {
                        add_msg(_("You were stunned for %d turns!"), force_remaining);
                    }
                    u.add_disease("stunned", force_remaining);
                }
                traj.erase(traj.begin(), traj.begin()+i);
                if (mon_at(traj.front().x, traj.front().y) != -1) {
                    add_msg(_("You collided with something and sent it flying!"));
                } else if (npc_at(traj.front().x, traj.front().y) != -1) {
                    if (active_npc[npc_at(traj.front().x, traj.front().y)]->male) {
                        add_msg(_("You collided with someone and sent him flying!"));
                    } else {
                        add_msg(_("You collided with someone and sent her flying!"));
                    }
                }
                knockback(traj, force_remaining, stun, dam_mult);
                break;
            }
            if(m.has_flag("LIQUID", u.posx, u.posy) && force_remaining < 1)
            {
                plswim(u.posx, u.posy);
            }
            else
            {
                u.posx = traj[i].x;
                u.posy = traj[i].y;
            }
        }
    }
    return;
}

void game::use_computer(int x, int y)
{
 if (u.has_trait("ILLITERATE")) {
  add_msg(_("You can not read a computer screen!"));
  return;
 }

 if (u.has_trait("HYPEROPIC") && !u.is_wearing("glasses_reading")
     && !u.is_wearing("glasses_bifocal") && !u.has_disease("contacts")) {
  add_msg(_("You'll need to put on reading glasses before you can see the screen."));
  return;
 }

 computer* used = m.computer_at(x, y);

 if (used == NULL) {
  dbg(D_ERROR) << "game:use_computer: Tried to use computer at (" << x
               << ", " << y << ") - none there";
  debugmsg("Tried to use computer at (%d, %d) - none there", x, y);
  return;
 }

 used->use(this);

 refresh_all();
}

void game::resonance_cascade(int x, int y)
{
 int maxglow = 100 - 5 * trig_dist(x, y, u.posx, u.posy);
 int minglow =  60 - 5 * trig_dist(x, y, u.posx, u.posy);
 MonsterGroupResult spawn_details;
 monster invader;
 if (minglow < 0)
  minglow = 0;
 if (maxglow > 0)
  u.add_disease("teleglow", rng(minglow, maxglow) * 100);
 int startx = (x < 8 ? 0 : x - 8), endx = (x+8 >= SEEX*3 ? SEEX*3 - 1 : x + 8);
 int starty = (y < 8 ? 0 : y - 8), endy = (y+8 >= SEEY*3 ? SEEY*3 - 1 : y + 8);
 for (int i = startx; i <= endx; i++) {
  for (int j = starty; j <= endy; j++) {
   switch (rng(1, 80)) {
   case 1:
   case 2:
    emp_blast(i, j);
    break;
   case 3:
   case 4:
   case 5:
    for (int k = i - 1; k <= i + 1; k++) {
     for (int l = j - 1; l <= j + 1; l++) {
      field_id type = fd_null;
      switch (rng(1, 7)) {
       case 1: type = fd_blood; break;
       case 2: type = fd_bile; break;
       case 3:
       case 4: type = fd_slime; break;
       case 5: type = fd_fire; break;
       case 6:
       case 7: type = fd_nuke_gas; break;
      }
      if (!one_in(3))
       m.add_field(this, k, l, type, 3);
     }
    }
    break;
   case  6:
   case  7:
   case  8:
   case  9:
   case 10:
    m.add_trap(i, j, tr_portal);
    break;
   case 11:
   case 12:
    m.add_trap(i, j, tr_goo);
    break;
   case 13:
   case 14:
   case 15:
    spawn_details = MonsterGroupManager::GetResultFromGroup("GROUP_NETHER");
    invader = monster(GetMType(spawn_details.name), i, j);
    add_zombie(invader);
    break;
   case 16:
   case 17:
   case 18:
    m.destroy(this, i, j, true);
    break;
   case 19:
    explosion(i, j, rng(1, 10), rng(0, 1) * rng(0, 6), one_in(4));
    break;
   }
  }
 }
}

void game::scrambler_blast(int x, int y)
{
    int mondex = mon_at(x, y);
    if (mondex != -1) {
        monster &critter = _active_monsters[mondex];
        if (critter.has_flag(MF_ELECTRONIC)) {
            critter.make_friendly();
        }
        add_msg(_("The %s sparks and begins searching for a target!"), critter.name().c_str());
    }
}

void game::emp_blast(int x, int y)
{
 int rn;
 if (m.has_flag("CONSOLE", x, y)) {
  add_msg(_("The %s is rendered non-functional!"), m.tername(x, y).c_str());
  m.ter_set(x, y, t_console_broken);
  return;
 }
// TODO: More terrain effects.
 if ( m.ter(x,y) == t_card_science || m.ter(x,y) == t_card_military ) {
  rn = rng(1, 100);
  if (rn > 92 || rn < 40) {
   add_msg(_("The card reader is rendered non-functional."));
   m.ter_set(x, y, t_card_reader_broken);
  }
  if (rn > 80) {
   add_msg(_("The nearby doors slide open!"));
   for (int i = -3; i <= 3; i++) {
    for (int j = -3; j <= 3; j++) {
     if (m.ter(x + i, y + j) == t_door_metal_locked)
      m.ter_set(x + i, y + j, t_floor);
    }
   }
  }
  if (rn >= 40 && rn <= 80)
   add_msg(_("Nothing happens."));
 }
 int mondex = mon_at(x, y);
 if (mondex != -1) {
  monster &critter = _active_monsters[mondex];
  if (critter.has_flag(MF_ELECTRONIC)) {
   // TODO: Add flag to mob instead.
   if (critter.type->id == "mon_turret" && one_in(3)) {
     add_msg(_("The %s beeps erratically and deactivates!"), critter.name().c_str());
      remove_zombie(mondex);
      m.spawn_item(x, y, "bot_turret", 1, 0, turn);
      m.spawn_item(x, y, "9mm", 1, critter.ammo, turn);
   }
   else if (critter.type->id == "mon_laserturret" && one_in(3)) {
      add_msg(_("The %s beeps erratically and deactivates!"), critter.name().c_str());
      remove_zombie(mondex);
      m.spawn_item(x, y, "bot_laserturret", 1, 0, turn);
   }
   else if (critter.type->id == "mon_manhack" && one_in(6)) {
     add_msg(_("The %s flies erratically and drops from the air!"), critter.name().c_str());
     remove_zombie(mondex);
     m.spawn_item(x, y, "bot_manhack", 1, 0, turn);
   }
   else {
      add_msg(_("The EMP blast fries the %s!"), critter.name().c_str());
      int dam = dice(10, 10);
      if (critter.hurt(dam))
        kill_mon(mondex); // TODO: Player's fault?
      else if (one_in(6))
        critter.make_friendly();
    }
  } else
   add_msg(_("The %s is unaffected by the EMP blast."), critter.name().c_str());
 }
 if (u.posx == x && u.posy == y) {
  if (u.power_level > 0) {
   add_msg(_("The EMP blast drains your power."));
   int max_drain = (u.power_level > 40 ? 40 : u.power_level);
   u.charge_power(0 - rng(1 + max_drain / 3, max_drain));
  }
// TODO: More effects?
 }
// Drain any items of their battery charge
 for (int i = 0; i < m.i_at(x, y).size(); i++) {
  if (m.i_at(x, y)[i].is_tool() &&
      (dynamic_cast<it_tool*>(m.i_at(x, y)[i].type))->ammo == "battery")
   m.i_at(x, y)[i].charges = 0;
 }
// TODO: Drain NPC energy reserves
}

int game::npc_at(const int x, const int y) const
{
 for (int i = 0; i < active_npc.size(); i++) {
  if (active_npc[i]->posx == x && active_npc[i]->posy == y && !active_npc[i]->dead)
   return i;
 }
 return -1;
}

int game::npc_by_id(const int id) const
{
 for (int i = 0; i < active_npc.size(); i++) {
  if (active_npc[i]->getID() == id)
   return i;
 }
 return -1;
}

bool game::add_zombie(monster& m)
{
    if (m.type->id == "mon_null"){ // Don't wanna spawn null monsters o.O
        return false;
    }
    if (-1 != mon_at(m.pos())) {
        debugmsg("add_zombie: there's already a monster at %d,%d", m.posx(), m.posy());
        return false;
    }
    z_at[point(m.posx(), m.posy())] = _active_monsters.size();
    _active_monsters.push_back(m);
    return true;
}

size_t game::num_zombies() const
{
    return _active_monsters.size();
}

monster& game::zombie(const int idx)
{
    return _active_monsters[idx];
}

bool game::update_zombie_pos(const monster &critter, const int newx, const int newy)
{
    bool success = false;
    const int zid = mon_at(critter.posx(), critter.posy());
    const int newzid = mon_at(newx, newy);
    if (newzid >= 0 && !_active_monsters[newzid].dead) {
        debugmsg("update_zombie_pos: new location %d,%d already has zombie %d",
                newx, newy, newzid);
    } else if (zid >= 0) {
        if (&critter == &_active_monsters[zid]) {
            z_at.erase(point(critter.posx(), critter.posy()));
            z_at[point(newx, newy)] = zid;
            success = true;
        } else {
            debugmsg("update_zombie_pos: old location %d,%d had zombie %d instead",
                    critter.posx(), critter.posy(), zid);
        }
    } else {
        // We're changing the x/y coordinates of a zombie that hasn't been added
        // to the game yet. add_zombie() will update z_at for us.
        debugmsg("update_zombie_pos: no such zombie at %d,%d (moving to %d,%d)",
                critter.posx(), critter.posy(), newx, newy);
    }
    return success;
}

void game::remove_zombie(const int idx)
{
    monster& m = _active_monsters[idx];
    const point oldloc(m.posx(), m.posy());
    const std::map<point, int>::const_iterator i = z_at.find(oldloc);
    const int prev = (i == z_at.end() ? -1 : i->second);

    if (prev == idx) {
        z_at.erase(oldloc);
    }

    _active_monsters.erase(_active_monsters.begin() + idx);

    // Fix indices in z_at for any zombies that were just moved down 1 place.
    for (std::map<point, int>::iterator iter = z_at.begin(); iter != z_at.end(); ++iter) {
        if (iter->second > idx) {
            --iter->second;
        }
    }
}

void game::clear_zombies()
{
    _active_monsters.clear();
    z_at.clear();
}

/**
 * Attempts to spawn a hallucination somewhere close to the player. Returns
 * false if the hallucination couldn't be spawned for whatever reason, such as
 * a monster already in the target square.
 * @return Whether or not a hallucination was successfully spawned.
 */
bool game::spawn_hallucination()
{
  monster phantasm(MonsterGenerator::generator().get_valid_hallucination());
  phantasm.hallucination = true;
  phantasm.spawn(u.posx + rng(-10, 10), u.posy + rng(-10, 10));

  //Don't attempt to place phantasms inside of other monsters
  if (mon_at(phantasm.posx(), phantasm.posy()) == -1) {
    return add_zombie(phantasm);
  } else {
    return false;
  }
}

int game::mon_at(const int x, const int y) const
{
    std::map<point, int>::const_iterator i = z_at.find(point(x, y));
    if (i != z_at.end()) {
        const int zid = i->second;
        if (!_active_monsters[zid].dead) {
            return zid;
        }
    }
    return -1;
}

int game::mon_at(point p) const
{
    return mon_at(p.x, p.y);
}

void game::rebuild_mon_at_cache()
{
    z_at.clear();
    for (int i = 0, numz = num_zombies(); i < numz; i++) {
        monster &critter = _active_monsters[i];
        z_at[point(critter.posx(), critter.posy())] = i;
    }
}

bool game::is_empty(const int x, const int y)
{
 return ((m.move_cost(x, y) > 0 || m.has_flag("LIQUID", x, y)) &&
         npc_at(x, y) == -1 && mon_at(x, y) == -1 &&
         (u.posx != x || u.posy != y));
}

bool game::is_in_sunlight(int x, int y)
{
 return (m.is_outside(x, y) && light_level() >= 40 &&
         (weather == WEATHER_CLEAR || weather == WEATHER_SUNNY));
}

bool game::is_in_ice_lab(point location)
{
    oter_id cur_ter = cur_om->ter(location.x, location.y, levz);
    bool is_in_ice_lab = false;

    if (cur_ter == "ice_lab"      || cur_ter == "ice_lab_stairs" ||
        cur_ter == "ice_lab_core" || cur_ter == "ice_lab_finale") {
        is_in_ice_lab = true;
    }

    return is_in_ice_lab;
}

void game::kill_mon(int index, bool u_did_it)
{
 if (index < 0 || index >= num_zombies()) {
  dbg(D_ERROR) << "game:kill_mon: Tried to kill monster " << index
               << "! (" << num_zombies() << " in play)";
  if (debugmon)  debugmsg("Tried to kill monster %d! (%d in play)", index, num_zombies());
  return;
 }
 monster &critter = _active_monsters[index];
 if (!critter.dead) {
  critter.dead = true;
  if (u_did_it) {
   if (critter.has_flag(MF_GUILT)) {
    mdeath tmpdeath;
    tmpdeath.guilt(&critter);
   }
   if (!critter.is_hallucination()) {
    kills[critter.type->id]++; // Increment our kill counter
   }
  }
  for (int i = 0; i < critter.inv.size(); i++)
   m.add_item_or_charges(critter.posx(), critter.posy(), critter.inv[i]);
  critter.die(this);
 }
}

void game::explode_mon(int index)
{
 if (index < 0 || index >= num_zombies()) {
  dbg(D_ERROR) << "game:explode_mon: Tried to explode monster " << index
               << "! (" << num_zombies() << " in play)";
  debugmsg("Tried to explode monster %d! (%d in play)", index, num_zombies());
  return;
 }
 monster &critter = _active_monsters[index];
 if(critter.is_hallucination()) {
   //Can't gib hallucinations
   return;
 }
 if (!critter.dead) {
  critter.dead = true;
  kills[critter.type->id]++; // Increment our kill counter
// Send body parts and blood all over!
  mtype* corpse = critter.type;
  if (corpse->mat == "flesh" || corpse->mat == "veggy") { // No chunks otherwise
   int num_chunks = 0;
   switch (corpse->size) {
    case MS_TINY:   num_chunks =  1; break;
    case MS_SMALL:  num_chunks =  2; break;
    case MS_MEDIUM: num_chunks =  4; break;
    case MS_LARGE:  num_chunks =  8; break;
    case MS_HUGE:   num_chunks = 16; break;
   }
   itype_id meat;
   if (corpse->has_flag(MF_POISON)) {
    if (corpse->mat == "flesh")
     meat = "meat_tainted";
    else
     meat = "veggy_tainted";
   } else {
    if (corpse->mat == "flesh")
     meat = "meat";
    else
     meat = "veggy";
   }

   int posx = critter.posx(), posy = critter.posy();
   for (int i = 0; i < num_chunks; i++) {
    int tarx = posx + rng(-3, 3), tary = posy + rng(-3, 3);
    std::vector<point> traj = line_to(posx, posy, tarx, tary, 0);

    bool done = false;
    for (int j = 0; j < traj.size() && !done; j++) {
     tarx = traj[j].x;
     tary = traj[j].y;
// Choose a blood type and place it
     field_id blood_type = fd_blood;
     if (corpse->dies == &mdeath::boomer)
      blood_type = fd_bile;
     else if (corpse->dies == &mdeath::acid)
      blood_type = fd_acid;

      m.add_field(this, tarx, tary, blood_type, 1);

     if (m.move_cost(tarx, tary) == 0) {
      std::string tmp = "";
      if (m.bash(tarx, tary, 3, tmp))
       sound(tarx, tary, 18, tmp);
      else {
       if (j > 0) {
        tarx = traj[j - 1].x;
        tary = traj[j - 1].y;
       }
       done = true;
      }
     }
    }
    m.spawn_item(tarx, tary, meat, 1, 0, turn);
   }
  }
 }

 // there WAS an erasure of the monster here, but it caused issues with loops
 // we should structure things so that critter.erase is only called in specified cleanup
 // functions

 if (last_target == index)
  last_target = -1;
 else if (last_target > index)
   last_target--;
}

void game::revive_corpse(int x, int y, int n)
{
    if (m.i_at(x, y).size() <= n)
    {
        debugmsg("Tried to revive a non-existent corpse! (%d, %d), #%d of %d", x, y, n, m.i_at(x, y).size());
        return;
    }
    item* it = &m.i_at(x, y)[n];
    revive_corpse(x, y, it);
    m.i_rem(x, y, n);
}

void game::revive_corpse(int x, int y, item *it)
{
    if (it->type->id != "corpse" || it->corpse == NULL)
    {
        debugmsg("Tried to revive a non-corpse.");
        return;
    }
    int burnt_penalty = it->burnt;
    monster mon(it->corpse, x, y);
    mon.speed = int(mon.speed * .8) - burnt_penalty / 2;
    mon.hp    = int(mon.hp    * .7) - burnt_penalty;
    if (it->damage > 0)
    {
        mon.speed /= it->damage + 1;
        mon.hp /= it->damage + 1;
    }
    mon.no_extra_death_drops = true;
    add_zombie(mon);
}

void game::open()
{
    int openx, openy;
    if (!choose_adjacent(_("Open where?"), openx, openy))
        return;

    u.moves -= 100;
    bool didit = false;

    int vpart;
    vehicle *veh = m.veh_at(openx, openy, vpart);
    if (veh) {
        int openable = veh->part_with_feature(vpart, "OPENABLE");
        if(openable >= 0) {
            const char *name = veh->part_info(openable).name.c_str();
            if (veh->part_info(openable).has_flag("OPENCLOSE_INSIDE")){
                const vehicle *in_veh = m.veh_at(u.posx, u.posy);
                if (!in_veh || in_veh != veh){
                    add_msg(_("That %s can only opened from the inside."), name);
                    return;
                }
            }
            if (veh->parts[openable].open) {
                add_msg(_("That %s is already open."), name);
                u.moves += 100;
            } else {
                veh->open(openable);
            }
        }
        return;
    }

    if (m.is_outside(u.posx, u.posy))
        didit = m.open_door(openx, openy, false);
    else
        didit = m.open_door(openx, openy, true);

    if (!didit) {
        const std::string terid = m.get_ter(openx, openy);
        if ( terid.find("t_door") != std::string::npos ) {
            if ( terid.find("_locked") != std::string::npos ) {
                add_msg(_("The door is locked!"));
                return;
            } else if ( termap[ terid ].close.size() > 0 && termap[ terid ].close != "t_null" ) {
                // if the following message appears unexpectedly, the prior check was for t_door_o
                add_msg(_("That door is already open."));
                u.moves += 100;
                return;
            }
        }
        add_msg(_("No door there."));
        u.moves += 100;
    }
}

void game::close(int closex, int closey)
{
    if (closex == -1) {
        if (!choose_adjacent(_("Close where?"), closex, closey)) {
            return;
        }
    }

    bool didit = false;

    int vpart;
    vehicle *veh = m.veh_at(closex, closey, vpart);
    int zid = mon_at(closex, closey);
    if (zid != -1) {
        monster &critter = _active_monsters[zid];
        add_msg(_("There's a %s in the way!"), critter.name().c_str());
    }
    else if (veh) {
        int openable = veh->part_with_feature(vpart, "OPENABLE");
        if(openable >= 0) {
            const char *name = veh->part_info(openable).name.c_str();
            if (veh->part_info(openable).has_flag("OPENCLOSE_INSIDE")){
                const vehicle *in_veh = m.veh_at(u.posx, u.posy);
                if (!in_veh || in_veh != veh){
                    add_msg(_("That %s can only closed from the inside."), name);
                    return;
                }
            }
            if (veh->parts[openable].open) {
                veh->close(openable);
                didit = true;
            } else {
                add_msg(_("That %s is already closed."), name);
            }
        }
    } else if (m.furn(closex, closey) != f_safe_o && m.i_at(closex, closey).size() > 0)
        add_msg(_("There's %s in the way!"), m.i_at(closex, closey).size() == 1 ?
                m.i_at(closex, closey)[0].tname().c_str() : _("some stuff"));
    else if (closex == u.posx && closey == u.posy)
        add_msg(_("There's some buffoon in the way!"));
    else if (m.ter(closex, closey) == t_window_domestic &&
             m.is_outside(u.posx, u.posy))  {
        add_msg(_("You cannot close the curtains from outside. You must be inside the building."));
    } else if (m.has_furn(closex, closey) && m.furn_at(closex, closey).close.size() == 0 ) {
       add_msg(_("There's a %s in the way!"), m.furnname(closex, closey).c_str());
    } else
        didit = m.close_door(closex, closey, true, false);

    if (didit)
        u.moves -= 90;
}

void game::smash()
{
    const int move_cost = int(u.weapon.is_null() ? 80 : u.weapon.attack_time() * 0.8);
    bool didit = false;
    std::string bashsound, extra;
    int smashskill = int(u.str_cur / 2.5 + u.weapon.type->melee_dam);
    int smashx, smashy;

    if (!choose_adjacent(_("Smash where?"), smashx, smashy))
        return;

    const int full_pulp_threshold = 4;
    std::list<item*> corpses;
    for (int i = 0; i < m.i_at(smashx, smashy).size(); ++i)
    {
        item *it = &m.i_at(smashx, smashy)[i];
        if (it->type->id == "corpse" && it->damage < full_pulp_threshold)
        {
            corpses.push_back(it);
        }
    }
    if (!corpses.empty())
    {
        const int num_corpses = corpses.size();

        // numbers logic: a str 8 character with a butcher knife (4 bash, 18 cut)
        // should have at least a 50% chance of damaging an intact zombie corpse (75 volume).
        // a str 8 character with a baseball bat (28 bash, 0 cut) should have around a 25% chance.

        int cut_power = u.weapon.type->melee_cut;
        // stabbing weapons are a lot less effective at pulping
        if (u.weapon.has_flag("STAB") || u.weapon.has_flag("SPEAR")) {
            cut_power /= 2;
        }
        double pulp_power = sqrt((double)(u.str_cur + u.weapon.type->melee_dam)) *
                            sqrt((double)(cut_power + 1));
        pulp_power = std::min(pulp_power, (double)u.str_cur);
        pulp_power *= 20; // constant multiplier to get the chance right
        int smashes = 0;
        while( !corpses.empty() ) {
            item *it = corpses.front();
            corpses.pop_front();
            int damage = pulp_power / it->volume();
            do {
                smashes++;

                // Increase damage as we keep smashing,
                // to insure that we eventually smash the target.
                if (x_in_y(pulp_power, it->volume())) {
                damage++;
            }

                it->damage += damage;
                // Splatter some blood around
                for (int x = smashx - 1; x <= smashx + 1; x++) {
                    for (int y = smashy - 1; y <= smashy + 1; y++) {
                        if (!one_in(damage+1)) {
                             m.add_field(this, x, y, fd_blood, 1);
                        }
                    }
                }
                if (it->damage >= full_pulp_threshold) {
                    it->damage = full_pulp_threshold;
                    // TODO mark corpses as inactive when appropriate
            }
            } while( it->damage < full_pulp_threshold );
        }

        // TODO: Factor in how long it took to do the smashing.
        add_msg(ngettext("The corpse is thoroughly pulped.",
                         "The corpses are thoroughly pulped.", num_corpses));

        u.moves -= smashes * move_cost;
        return; // don't smash terrain if we've smashed a corpse
    }
    else
    {
        didit = m.bash(smashx, smashy, smashskill, bashsound);
    }

    if (didit)
    {
        if (extra != "")
        {
            add_msg(extra.c_str());
        }
        sound(smashx, smashy, 18, bashsound);
        // TODO: Move this elsewhere, like maybe into the map on-break code
        if (m.has_flag("ALARMED", smashx, smashy) &&
            !event_queued(EVENT_WANTED))
        {
            sound(smashx, smashy, 40, _("An alarm sounds!"));
            u.add_memorial_log(_("Set off an alarm."));
            add_event(EVENT_WANTED, int(turn) + 300, 0, levx, levy);
        }
        u.moves -= move_cost;
        if (u.skillLevel("melee") == 0)
        {
            u.practice(turn, "melee", rng(0, 1) * rng(0, 1));
        }
        if (u.weapon.made_of("glass") &&
            rng(0, u.weapon.volume() + 3) < u.weapon.volume())
        {
            add_msg(_("Your %s shatters!"), u.weapon.tname().c_str());
            for (int i = 0; i < u.weapon.contents.size(); i++)
            {
                m.add_item_or_charges(u.posx, u.posy, u.weapon.contents[i]);
            }
            sound(u.posx, u.posy, 24, "");
            u.hit(this, bp_hands, 1, 0, rng(0, u.weapon.volume()));
            if (u.weapon.volume() > 20)
            {
                // Hurt left arm too, if it was big
                u.hit(this, bp_hands, 0, 0, rng(0, long(u.weapon.volume() * .5)));
            }
            u.remove_weapon();
        }
    }
    else
    {
        add_msg(_("There's nothing there!"));
    }
}

void game::use_item(char chInput)
{
 char ch;
 if (chInput == '.')
  ch = inv_activatable(_("Use item:"));
 else
  ch = chInput;

 if (ch == ' ' || ch == KEY_ESCAPE) {
  add_msg(_("Never mind."));
  return;
 }
 last_action += ch;
 refresh_all();
 u.use(this, ch);
}

void game::use_wielded_item()
{
  u.use_wielded(this);
}

bool game::choose_adjacent(std::string message, int &x, int &y)
{
    //~ appended to "Close where?" "Pry where?" etc.
    std::string query_text = message + _(" (Direction button)");
    mvwprintw(w_terrain, 0, 0, query_text.c_str());
    wrefresh(w_terrain);
    DebugLog() << "calling get_input() for " << message << "\n";
    InputEvent input = get_input();
    last_action += input;
    if (input == Cancel || input == Close)
        return false;
    else
        get_direction(x, y, input);
    if (x == -2 || y == -2) {
        add_msg(_("Invalid direction."));
        return false;
    }
    x += u.posx;
    y += u.posy;
    return true;
}

bool game::vehicle_near ()
{
 for (int dx = -1; dx <= 1; dx++) {
  for (int dy = -1; dy <= 1; dy++) {
   if (m.veh_at(u.posx + dx, u.posy + dy))
    return true;
  }
 }
 return false;
}

bool game::refill_vehicle_part (vehicle &veh, vehicle_part *part, bool test)
{
  vpart_info part_info = vehicle_part_types[part->id];
  if (!part_info.has_flag("FUEL_TANK")) {
    return false;
  }
  item* it = NULL;
  item *p_itm = NULL;
  int min_charges = -1;
  bool in_container = false;

  std::string ftype = part_info.fuel_type;
  itype_id itid = default_ammo(ftype);
  if (u.weapon.is_container() && u.weapon.contents.size() > 0 &&
          u.weapon.contents[0].type->id == itid) {
    it = &u.weapon;
    p_itm = &u.weapon.contents[0];
    min_charges = u.weapon.contents[0].charges;
    in_container = true;
  } else if (u.weapon.type->id == itid) {
    it = &u.weapon;
    p_itm = it;
    min_charges = u.weapon.charges;
  } else {
    it = &u.inv.item_or_container(itid);
    if (!it->is_null()) {
      if (it->type->id == itid) {
        p_itm = it;
      } else {
        //ah, must be a container of the thing
        p_itm = &(it->contents[0]);
        in_container = true;
      }
      min_charges = p_itm->charges;
    }
  }
  if (p_itm->is_null() || it->is_null()) {
    return false;
  } else if (test) {
    return true;
  }

  int fuel_per_charge = 1; //default for gasoline
  if (ftype == "plutonium") {
    fuel_per_charge = 1000;
  } else if (ftype == "plasma") {
    fuel_per_charge = 100;
  }
  int max_fuel = part_info.size;
  int charge_difference = (max_fuel - part->amount) / fuel_per_charge;
  if (charge_difference < 1) {
    charge_difference = 1;
  }
  bool rem_itm = min_charges <= charge_difference;
  int used_charges = rem_itm ? min_charges : charge_difference;
  part->amount += used_charges * fuel_per_charge;
  if (part->amount > max_fuel) {
    part->amount = max_fuel;
  }

  if (ftype == "battery") {
    add_msg(_("You recharge %s's battery."), veh.name.c_str());
    if (part->amount == max_fuel) {
      add_msg(_("The battery is fully charged."));
    }
  } else if (ftype == "gasoline") {
    add_msg(_("You refill %s's fuel tank."), veh.name.c_str());
    if (part->amount == max_fuel) {
      add_msg(_("The tank is full."));
    }
  } else if (ftype == "plutonium") {
    add_msg(_("You refill %s's reactor."), veh.name.c_str());
    if (part->amount == max_fuel) {
      add_msg(_("The reactor is full."));
    }
  }

  p_itm->charges -= used_charges;
  if (rem_itm) {
    if (in_container) {
      it->contents.erase(it->contents.begin());
    } else if (&u.weapon == it) {
      u.remove_weapon();
    } else {
      u.inv.remove_item_by_letter(it->invlet);
    }
  }
  return true;
}

bool game::pl_refill_vehicle (vehicle &veh, int part, bool test)
{
  return refill_vehicle_part(veh, &veh.parts[part], test);
}

void game::handbrake ()
{
 vehicle *veh = m.veh_at (u.posx, u.posy);
 if (!veh)
  return;
 add_msg (_("You pull a handbrake."));
 veh->cruise_velocity = 0;
 if (veh->last_turn != 0 && rng (15, 60) * 100 < abs(veh->velocity)) {
  veh->skidding = true;
  add_msg (_("You lose control of %s."), veh->name.c_str());
  veh->turn (veh->last_turn > 0? 60 : -60);
 } else if (veh->velocity < 0)
  veh->stop();
 else {
  veh->velocity = veh->velocity / 2 - 10*100;
  if (veh->velocity < 0)
      veh->stop();
 }
 u.moves = 0;
}

void game::exam_vehicle(vehicle &veh, int examx, int examy, int cx, int cy)
{
    veh_interact vehint;
    vehint.ddx = cx;
    vehint.ddy = cy;
    vehint.exec(&veh);
    refresh_all();
    if (vehint.sel_cmd != ' ')
    {
        // TODO: different activity times
        u.activity = player_activity( ACT_VEHICLE, vehint.sel_cmd == 'f' ||
                                      vehint.sel_cmd == 's' ||
                                      vehint.sel_cmd == 'c' ? 200 : 20000,
                                      (int) vehint.sel_cmd, 0, "");
        u.activity.values.push_back (veh.global_x());    // values[0]
        u.activity.values.push_back (veh.global_y());    // values[1]
        u.activity.values.push_back (vehint.ddx);   // values[2]
        u.activity.values.push_back (vehint.ddy);   // values[3]
        u.activity.values.push_back (-vehint.ddx);   // values[4]
        u.activity.values.push_back (-vehint.ddy);   // values[5]
        // values[6]
        u.activity.values.push_back (veh.index_of_part(vehint.sel_vehicle_part));
        u.activity.values.push_back (vehint.sel_type); // int. might make bitmask
        if(vehint.sel_vpart_info != NULL) {
            u.activity.str_values.push_back(vehint.sel_vpart_info->id);
        } else {
            u.activity.str_values.push_back("null");
        }
        u.moves = 0;
    }
    refresh_all();
}

// A gate handle is adjacent to a wall section, and next to that wall section on one side or
// another is the gate.  There may be a handle on the other side, but this is optional.
// The gate continues until it reaches a non-floor tile, so they can be arbitrary length.
//
//   |  !|!  -++-++-  !|++++-
//   +   +      !      +
//   +   +   -++-++-   +
//   +   +             +
//   +   +   !|++++-   +
//  !|   |!        !   |
//
// The terrain type of the handle is passed in, and that is used to determine the type of
// the wall and gate.
void game::open_gate( game *g, const int examx, const int examy, const ter_id handle_type ) {

 ter_id v_wall_type;
 ter_id h_wall_type;
 ter_id door_type;
 ter_id floor_type;
 const char *pull_message;
 const char *open_message;
 const char *close_message;

 if ( handle_type == t_gates_mech_control ) {
  v_wall_type = t_wall_v;
  h_wall_type = t_wall_h;
  door_type   = t_door_metal_locked;
  floor_type  = t_floor;
  pull_message = _("You turn the handle...");
  open_message = _("The gate is opened!");
  close_message = _("The gate is closed!");
 } else if ( handle_type == t_gates_control_concrete ) {
  v_wall_type = t_concrete_v;
  h_wall_type = t_concrete_h;
  door_type   = t_door_metal_locked;
  floor_type  = t_floor;
  pull_message = _("You turn the handle...");
  open_message = _("The gate is opened!");
  close_message = _("The gate is closed!");

 } else if ( handle_type == t_barndoor ) {
  v_wall_type = t_wall_wood;
  h_wall_type = t_wall_wood;
  door_type   = t_door_metal_locked;
  floor_type  = t_dirtfloor;
  pull_message = _("You pull the rope...");
  open_message = _("The barn doors opened!");
  close_message = _("The barn doors closed!");

 } else if ( handle_type == t_palisade_pulley ) {
  v_wall_type = t_palisade;
  h_wall_type = t_palisade;
  door_type   = t_palisade_gate;
  floor_type  = t_palisade_gate_o;
  pull_message = _("You pull the rope...");
  open_message = _("The palisade gate swings open!");
  close_message = _("The palisade gate swings closed with a crash!");
 } else {
   return;
 }

 g->add_msg(pull_message);
 g->u.moves -= 900;

 bool open = false;
 bool close = false;

 for (int wall_x = -1; wall_x <= 1; wall_x++) {
   for (int wall_y = -1; wall_y <= 1; wall_y++) {
     for (int gate_x = -1; gate_x <= 1; gate_x++) {
       for (int gate_y = -1; gate_y <= 1; gate_y++) {
         if ((wall_x + wall_y == 1 || wall_x + wall_y == -1) &&  // make sure wall not diagonally opposite to handle
             (gate_x + gate_y == 1 || gate_x + gate_y == -1) &&  // same for gate direction
            ((wall_y != 0 && (g->m.ter(examx+wall_x, examy+wall_y) == h_wall_type)) ||  //horizontal orientation of the gate
             (wall_x != 0 && (g->m.ter(examx+wall_x, examy+wall_y) == v_wall_type)))) { //vertical orientation of the gate

           int cur_x = examx+wall_x+gate_x;
           int cur_y = examy+wall_y+gate_y;

           if (!close && (g->m.ter(examx+wall_x+gate_x, examy+wall_y+gate_y) == door_type)) {  //opening the gate...
             open = true;
             while (g->m.ter(cur_x, cur_y) == door_type) {
               g->m.ter_set(cur_x, cur_y, floor_type);
               cur_x = cur_x+gate_x;
               cur_y = cur_y+gate_y;
             }
           }

           if (!open && (g->m.ter(examx+wall_x+gate_x, examy+wall_y+gate_y) == floor_type)) {  //closing the gate...
             close = true;
             while (g->m.ter(cur_x, cur_y) == floor_type) {
               g->m.ter_set(cur_x, cur_y, door_type);
               cur_x = cur_x+gate_x;
               cur_y = cur_y+gate_y;
             }
           }
         }
       }
     }
   }
 }

 if(open){
   g->add_msg(open_message);
 } else if(close){
   g->add_msg(close_message);
 } else {
   add_msg(_("Nothing happens."));
 }
}

void game::moving_vehicle_dismount(int tox, int toy)
{
    int vpart;
    vehicle *veh = m.veh_at(u.posx, u.posy, vpart);
    if (!veh) {
        debugmsg("Tried to exit non-existent vehicle.");
        return;
    }
    if (u.posx == tox && u.posy == toy) {
        debugmsg("Need somewhere to dismount towards.");
        return;
    }
    int d = (45 * (direction_from(u.posx, u.posy, tox, toy)) - 90) % 360;
    add_msg(_("You dive from the %s."), veh->name.c_str());
    m.unboard_vehicle(u.posx, u.posy);
    u.moves -= 200;
    // Dive three tiles in the direction of tox and toy
    fling_player_or_monster(&u, 0, d, 30, true);
    // Hit the ground according to vehicle speed
    if (!m.has_flag("SWIMMABLE", u.posx, u.posy)) {
        if (veh->velocity > 0)
            fling_player_or_monster(&u, 0, veh->face.dir(), veh->velocity / (float)100);
        else
            fling_player_or_monster(&u, 0, veh->face.dir() + 180, -(veh->velocity) / (float)100);
    }
    return;
}

void game::control_vehicle()
{
    int veh_part;
    vehicle *veh = m.veh_at(u.posx, u.posy, veh_part);

    if (veh && veh->player_in_control(&u)) {
        veh->use_controls();
    } else if (veh && veh->part_with_feature(veh_part, "CONTROLS") >= 0
                   && u.in_vehicle) {
        u.controlling_vehicle = true;
        if (!veh->engine_on) {
            veh->engine_on = true;
            add_msg(_("You start up the %s."), veh->name.c_str());
        } else {
            add_msg(_("You take control of the %s."), veh->name.c_str());
        }
    } else {
        int examx, examy;
        if (!choose_adjacent(_("Control vehicle where?"), examx, examy))
            return;
        veh = m.veh_at(examx, examy, veh_part);
        if (!veh) {
            add_msg(_("No vehicle there."));
            return;
        }
        if (veh->part_with_feature(veh_part, "CONTROLS") < 0) {
            add_msg(_("No controls there."));
            return;
        }
        veh->use_controls();
    }
}

void game::examine(int examx, int examy)
{
    if (examx == -1) {
        if (!choose_adjacent(_("Examine where?"), examx, examy)) {
            return;
        }
    }

    int veh_part = 0;
    vehicle *veh = m.veh_at (examx, examy, veh_part);
    if (veh) {
        int vpcargo = veh->part_with_feature(veh_part, "CARGO", false);
        int vpkitchen = veh->part_with_feature(veh_part, "KITCHEN", true);
        int vpweldrig = veh->part_with_feature(veh_part, "WELDRIG", true);
        int vpcraftrig = veh->part_with_feature(veh_part, "CRAFTRIG", true);
        int vpchemlab = veh->part_with_feature(veh_part, "CHEMLAB", true);
        if ((vpcargo >= 0 && veh->parts[vpcargo].items.size() > 0)
                || vpkitchen >= 0 || vpweldrig >=0 || vpcraftrig >=0 || vpchemlab >=0) {
            pickup(examx, examy, 0);
        } else if (u.controlling_vehicle) {
            add_msg (_("You can't do that while driving."));
        } else if (abs(veh->velocity) > 0) {
            add_msg (_("You can't do that on moving vehicle."));
        } else {
            exam_vehicle (*veh, examx, examy);
        }
    }

 if (m.has_flag("CONSOLE", examx, examy)) {
  use_computer(examx, examy);
  return;
 }
 const furn_t *xfurn_t = &furnlist[m.furn(examx,examy)];
 const ter_t *xter_t = &terlist[m.ter(examx,examy)];
 iexamine xmine;

 if (m.has_furn(examx, examy))
   (xmine.*xfurn_t->examine)(this,&u,&m,examx,examy);
 else
   (xmine.*xter_t->examine)(this,&u,&m,examx,examy);

 bool none = true;
 if (xter_t->examine != &iexamine::none || xfurn_t->examine != &iexamine::none)
   none = false;

 if (m.has_flag("SEALED", examx, examy)) {
   if (none) add_msg(_("The %s is firmly sealed."), m.name(examx, examy).c_str());
 } else {
   //examx,examy has no traps, is a container and doesn't have a special examination function
  if (m.tr_at(examx, examy) == tr_null && m.i_at(examx, examy).size() == 0 && m.has_flag("CONTAINER", examx, examy) && none)
   add_msg(_("It is empty."));
  else
   if (!veh)pickup(examx, examy, 0);
 }
  //check for disarming traps last to avoid disarming query black box issue.
 if(m.tr_at(examx, examy) != tr_null) xmine.trap(this,&u,&m,examx,examy);

}

void game::advanced_inv()
{
    advanced_inventory advinv;
    advinv.display(this, &u);
}

//Shift player by one tile, look_around(), then restore previous position.
//represents carfully peeking around a corner, hence the large move cost.
void game::peek()
{
    int prevx, prevy, peekx, peeky;

    if (!choose_adjacent(_("Peek where?"), peekx, peeky))
        return;

    if (m.move_cost(peekx, peeky) == 0)
        return;

    u.moves -= 200;
    prevx = u.posx;
    prevy = u.posy;
    u.posx = peekx;
    u.posy = peeky;
    look_around();
    u.posx = prevx;
    u.posy = prevy;
}
////////////////////////////////////////////////////////////////////////////////////////////
point game::look_debug() {
  editmap * edit=new editmap(this);
  point ret=edit->edit();
  delete edit;
  edit=0;
  return ret;
}
////////////////////////////////////////////////////////////////////////////////////////////

void game::print_all_tile_info(int lx, int ly, WINDOW* w_look, int column, int &line, bool mouse_hover)
{
    print_terrain_info(lx, ly, w_look, column, line);
    print_fields_info(lx, ly, w_look, column, line);
    print_trap_info(lx, ly, w_look, column, line);
    print_object_info(lx, ly, w_look, column, line, mouse_hover);
}

void game::print_terrain_info(int lx, int ly, WINDOW* w_look, int column, int &line)
{
    int ending_line = line + 3;
    std::string tile = m.tername(lx, ly);
    if (m.has_furn(lx, ly)) {
        tile += "; " + m.furnname(lx, ly);
    }

    if (m.move_cost(lx, ly) == 0) {
        mvwprintw(w_look, line, column, _("%s; Impassable"), tile.c_str());
    } else {
        mvwprintw(w_look, line, column, _("%s; Movement cost %d"), tile.c_str(),
            m.move_cost(lx, ly) * 50);
    }
    mvwprintw(w_look, ++line, column, "%s", m.features(lx, ly).c_str());
    if (line < ending_line) {
        line = ending_line;
    }
}

void game::print_fields_info(int lx, int ly, WINDOW* w_look, int column, int &line)
{
    field &tmpfield = m.field_at(lx, ly);
    if (tmpfield.fieldCount() == 0) {
        return;
    }

    field_entry *cur = NULL;
    typedef std::map<field_id, field_entry*>::iterator field_iterator;
    for (field_iterator it = tmpfield.getFieldStart(); it != tmpfield.getFieldEnd(); ++it) {
        cur = it->second;
        if (cur == NULL) {
            continue;
        }
        mvwprintz(w_look, line++, column, fieldlist[cur->getFieldType()].color[cur->getFieldDensity()-1], "%s",
            fieldlist[cur->getFieldType()].name[cur->getFieldDensity()-1].c_str());
    }
}

void game::print_trap_info(int lx, int ly, WINDOW* w_look, const int column, int &line)
{
    trap_id trapid = m.tr_at(lx, ly);
    if (trapid == tr_null) {
        return;
    }

    int vis = traps[trapid]->visibility;
    if (vis == -1 || u.per_cur - u.encumb(bp_eyes) >= vis) {
        mvwprintz(w_look, line++, column, traps[trapid]->color, "%s", traps[trapid]->name.c_str());
    }
}

void game::print_object_info(int lx, int ly, WINDOW* w_look, const int column, int &line, bool mouse_hover)
{
    int veh_part = 0;
    vehicle *veh = m.veh_at(lx, ly, veh_part);
    int dex = mon_at(lx, ly);
    if (dex != -1 && u_see(&zombie(dex)))
    {
        if (!mouse_hover) {
            zombie(dex).draw(w_terrain, lx, ly, true);
        }
        line = zombie(dex).print_info(this, w_look, line, 6, column);
        handle_multi_item_info(lx, ly, w_look, column, line, mouse_hover);
    }
    else if (npc_at(lx, ly) != -1)
    {
        if (!mouse_hover) {
            active_npc[npc_at(lx, ly)]->draw(w_terrain, lx, ly, true);
        }
        line = active_npc[npc_at(lx, ly)]->print_info(w_look, column, line);
        handle_multi_item_info(lx, ly, w_look, column, line, mouse_hover);
    }
    else if (veh)
    {
        mvwprintw(w_look, line++, column, _("There is a %s there. Parts:"), veh->name.c_str());
        line = veh->print_part_desc(w_look, line, (mouse_hover) ? getmaxx(w_look) : 48, veh_part);
        if (!mouse_hover) {
            m.drawsq(w_terrain, u, lx, ly, true, true, lx, ly);
        }
    }
    else if (!m.has_flag("CONTAINER", lx, ly) && m.i_at(lx, ly).size() > 0)
    {
        if (!mouse_hover) {
            mvwprintw(w_look, line++, column, _("There is a %s there."),
                m.i_at(lx, ly)[0].tname().c_str());
            if (m.i_at(lx, ly).size() > 1)
            {
                mvwprintw(w_look, line++, column, _("There are other items there as well."));
            }
            m.drawsq(w_terrain, u, lx, ly, true, true, lx, ly);
        }
    } else if (m.has_flag("CONTAINER", lx, ly)) {
        mvwprintw(w_look, line++, column, _("You cannot see what is inside of it."));
        if (!mouse_hover) {
            m.drawsq(w_terrain, u, lx, ly, true, false, lx, ly);
        }
    }
    // The player is not at <u.posx + u.view_offset_x, u.posy + u.view_offset_y>
    // Should not be putting the "You (name)" at this location
    // Changing it to reflect actual position not view-center position
    else if (lx == u.posx && ly == u.posy )
    {
        int x,y;
        x = getmaxx(w_terrain)/2 - u.view_offset_x;
        y = getmaxy(w_terrain)/2 - u.view_offset_y;
        if (!mouse_hover) {
            mvwputch_inv(w_terrain, y, x, u.color(), '@');
        }

        mvwprintw(w_look, line++, column, _("You (%s)"), u.name.c_str());
        if (veh) {
            mvwprintw(w_look, line++, column, _("There is a %s there. Parts:"), veh->name.c_str());
            line = veh->print_part_desc(w_look, line, (mouse_hover) ? getmaxx(w_look) : 48, veh_part);
            if (!mouse_hover) {
                m.drawsq(w_terrain, u, lx, ly, true, true, lx, ly);
            }
        }

    }
    else if (!mouse_hover)
    {
        m.drawsq(w_terrain, u, lx, ly, true, true, lx, ly);
    }
}

void game::handle_multi_item_info(int lx, int ly, WINDOW* w_look, const int column, int &line, bool mouse_hover)
{
    if (!m.has_flag("CONTAINER", lx, ly))
    {
        if (!mouse_hover) {
            if (m.i_at(lx, ly).size() > 1) {
                mvwprintw(w_look, line++, column, _("There are several items there."));
            } else if (m.i_at(lx, ly).size() == 1) {
                mvwprintw(w_look, line++, column, _("There is an item there."));
            }
        }
    } else {
        mvwprintw(w_look, line++, column, _("You cannot see what is inside of it."));
    }
}


void game::get_lookaround_dimensions(int &lookWidth, int &begin_y, int &begin_x) const
{
    lookWidth = getmaxx(w_messages);
    begin_y = TERMY - lookHeight + 1;
    if (getbegy(w_messages) < begin_y) {
        begin_y = getbegy(w_messages);
    }
    begin_x = getbegx(w_messages);
}


point game::look_around()
{
 draw_ter();
 int lx = u.posx + u.view_offset_x, ly = u.posy + u.view_offset_y;
 std::string action;
 bool fast_scroll = false;
 int soffset = (int) OPTIONS["MOVE_VIEW_OFFSET"];

 int lookWidth, lookY, lookX;
 get_lookaround_dimensions(lookWidth, lookY, lookX);
 WINDOW* w_look = newwin(lookHeight, lookWidth, lookY, lookX);
 draw_border(w_look);
 mvwprintz(w_look, 1, 1, c_white, _("Looking Around"));
 mvwprintz(w_look, 2, 1, c_white, _("Use directional keys to move the cursor"));
 mvwprintz(w_look, 3, 1, c_white, _("to a nearby square."));
 wrefresh(w_look);
 do {
  werase(w_terrain);
  draw_ter(lx, ly);
  for (int i = 1; i < lookHeight - 1; i++) {
   for (int j = 1; j < lookWidth - 1; j++)
    mvwputch(w_look, i, j, c_white, ' ');
  }

  // Debug helper
  //mvwprintw(w_look, 6, 1, "Items: %d", m.i_at(lx, ly).size() );
  int junk;
  int off = 1;
  if (u_see(lx, ly)) {
      print_all_tile_info(lx, ly, w_look, 1, off, false);

  } else if (u.sight_impaired() &&
              m.light_at(lx, ly) == LL_BRIGHT &&
              rl_dist(u.posx, u.posy, lx, ly) < u.unimpaired_range() &&
              m.sees(u.posx, u.posy, lx, ly, u.unimpaired_range(), junk))
  {
   if (u.has_disease("boomered"))
    mvwputch_inv(w_terrain, POSY + (ly - u.posy), POSX + (lx - u.posx), c_pink, '#');
   else
    mvwputch_inv(w_terrain, POSY + (ly - u.posy), POSX + (lx - u.posx), c_ltgray, '#');
   mvwprintw(w_look, 1, 1, _("Bright light."));
  } else {
   mvwputch(w_terrain, POSY, POSX, c_white, 'x');
   mvwprintw(w_look, 1, 1, _("Unseen."));
  }

  if (fast_scroll) {
      // print a light green mark below the top right corner of the w_look window
      mvwprintz(w_look, 1, lookWidth-1, c_ltgreen, _("F"));
  } else {
      // redraw the border to clear out the marker.
      draw_border(w_look);
  }

  if (m.graffiti_at(lx, ly).contents)
   mvwprintw(w_look, ++off + 1, 1, _("Graffiti: %s"), m.graffiti_at(lx, ly).contents->c_str());
  //mvwprintw(w_look, 5, 1, _("Maploc: <%d,%d>"), lx, ly);
  wrefresh(w_look);
  wrefresh(w_terrain);

  DebugLog() << __FUNCTION__ << ": calling handle_input() \n";

    input_context ctxt("LOOK");
    ctxt.register_directions();
    ctxt.register_action("COORDINATE");
    ctxt.register_action("SELECT");
    ctxt.register_action("CONFIRM");
    ctxt.register_action("QUIT");
    ctxt.register_action("TOGGLE_FAST_SCROLL");
    action = ctxt.handle_input();

    if (!u_see(lx, ly))
        mvwputch(w_terrain, POSY + (ly - u.posy), POSX + (lx - u.posx), c_black, ' ');

    // Our coordinates will either be determined by coordinate input(mouse),
    // by a direction key, or by the previous value.
    if (action == "TOGGLE_FAST_SCROLL") {
        fast_scroll = !fast_scroll;
    } else if (!ctxt.get_coordinates(g->w_terrain, lx, ly)) {
        int dx, dy;
        ctxt.get_direction(dx, dy, action);
        if (dx == -2) {
            dx = 0;
            dy = 0;
        } else {
            if (fast_scroll) {
                dx *= soffset;
                dy *= soffset;
            }
        }
        lx += dx;
        ly += dy;
    }
 } while (action != "QUIT" && action != "CONFIRM");

 werase(w_look);
 delwin(w_look);
 if (action == "CONFIRM")
  return point(lx, ly);
 return point(-1, -1);
}

bool game::list_items_match(std::string sText, std::string sPattern)
{
 size_t iPos;

 do {
  iPos = sPattern.find(",");

  if (sText.find((iPos == std::string::npos) ? sPattern : sPattern.substr(0, iPos)) != std::string::npos)
   return true;

  if (iPos != std::string::npos)
   sPattern = sPattern.substr(iPos+1, sPattern.size());

 } while(iPos != std::string::npos);

 return false;
}

std::vector<map_item_stack> game::find_nearby_items(int iRadius)
{
    std::vector<item> here;
    std::map<std::string, map_item_stack> temp_items;
    std::vector<map_item_stack> ret;
    std::vector<std::string> vOrder;

    std::vector<point> points = closest_points_first(iRadius, u.posx, u.posy);

    int iLastX = 0;
    int iLastY = 0;

    for (std::vector<point>::iterator p_it = points.begin(); p_it != points.end(); ++p_it) {
        if (p_it->y >= u.posy - iRadius && p_it->y <= u.posy + iRadius &&
            u_see(p_it->x,p_it->y) &&
            (!m.has_flag("CONTAINER", p_it->x, p_it->y) ||
            (rl_dist(u.posx, u.posy, p_it->x, p_it->y) == 1 && !m.has_flag("SEALED", p_it->x, p_it->y)))) {

            here.clear();
            here = m.i_at(p_it->x, p_it->y);
            for (int i = 0; i < here.size(); i++) {
                const std::string name = here[i].tname();

                if (temp_items.find(name) == temp_items.end() || (iLastX != p_it->x || iLastY != p_it->y)) {
                    iLastX = p_it->x;
                    iLastY = p_it->y;

                    if (std::find(vOrder.begin(), vOrder.end(), name) == vOrder.end()) {
                        vOrder.push_back(name);
                        temp_items[name] = map_item_stack(here[i], p_it->x - u.posx, p_it->y - u.posy);
                    } else {
                        temp_items[name].addNewPos(p_it->x - u.posx, p_it->y - u.posy);
                    }

                } else {
                    temp_items[name].incCount();
                }
            }
        }
    }

    for (int i=0; i < vOrder.size(); i++) {
        ret.push_back(temp_items[vOrder[i]]);
    }

    return ret;
}

std::vector<map_item_stack> game::filter_item_stacks(std::vector<map_item_stack> stack, std::string filter)
{
    std::vector<map_item_stack> ret;

    std::string sFilterPre = "";
    std::string sFilterTemp = filter;
    if (sFilterTemp != "" && filter.substr(0, 1) == "-")
    {
        sFilterPre = "-";
        sFilterTemp = sFilterTemp.substr(1, sFilterTemp.size()-1);
    }

    for (std::vector<map_item_stack>::iterator iter = stack.begin(); iter != stack.end(); ++iter)
    {
        std::string name = iter->example.tname();
        if (sFilterTemp == "" || ((sFilterPre != "-" && list_items_match(name, sFilterTemp)) ||
                                  (sFilterPre == "-" && !list_items_match(name, sFilterTemp))))
        {
            ret.push_back(*iter);
        }
    }
    return ret;
}

std::string game::ask_item_filter(WINDOW* window, int rows)
{
    for (int i = 0; i < rows-1; i++)
    {
        mvwprintz(window, i, 1, c_black, "%s", "\
                                                     ");
    }

    mvwprintz(window, 2, 2, c_white, "%s", _("Type part of an item's name to see"));
    mvwprintz(window, 3, 2, c_white, "%s", _("nearby matching items."));
    mvwprintz(window, 5, 2, c_white, "%s", _("Seperate multiple items with ,"));
    mvwprintz(window, 6, 2, c_white, "%s", _("Example: back,flash,aid, ,band"));
    //TODO: fix up the filter code so that "-" applies to each comma-separated bit
    //or, failing that, make the description sound more like what the current behavior does
    mvwprintz(window, 8, 2, c_white, "%s", _("To exclude items, place - in front"));
    mvwprintz(window, 9, 2, c_white, "%s", _("Example: -pipe,chunk,steel"));
    wrefresh(window);
    return string_input_popup(_("Filter:"), 55, sFilter, _("UP: history, CTRL-U clear line, ESC: abort, ENTER: save"), "item_filter", 256);
}


void game::draw_trail_to_square(int x, int y, bool bDrawX)
{
    //Reset terrain
    draw_ter();

    //Draw trail
    point center = point(u.posx + u.view_offset_x, u.posy + u.view_offset_y);
    std::vector<point> vPoint = line_to(u.posx, u.posy, u.posx + x, u.posy + y, 0);

    draw_line(u.posx + x, u.posy + y, center, vPoint);
    if (bDrawX) {
        mvwputch(w_terrain, POSY + (vPoint[vPoint.size()-1].y - (u.posy + u.view_offset_y)),
                            POSX + (vPoint[vPoint.size()-1].x - (u.posx + u.view_offset_x)), c_white, 'X');
    }

    wrefresh(w_terrain);
}

//helper method so we can keep list_items shorter
void game::reset_item_list_state(WINDOW* window, int height)
{
    const int width = use_narrow_sidebar() ? 45 : 55;
    for (int i = 1; i < TERMX; i++)
    {
        if (i < width)
        {
            mvwputch(window, 0, i, c_ltgray, LINE_OXOX); // -
            mvwputch(window, TERMY-height-1-VIEW_OFFSET_Y*2, i, c_ltgray, LINE_OXOX); // -
        }

        if (i < TERMY-height-VIEW_OFFSET_Y*2)
        {
            mvwputch(window, i, 0, c_ltgray, LINE_XOXO); // |
            mvwputch(window, i, width - 1, c_ltgray, LINE_XOXO); // |
        }
    }

    mvwputch(window, 0, 0,         c_ltgray, LINE_OXXO); // |^
    mvwputch(window, 0, width - 1, c_ltgray, LINE_OOXX); // ^|

    mvwputch(window, TERMY-height-1-VIEW_OFFSET_Y*2, 0,         c_ltgray, LINE_XXXO); // |-
    mvwputch(window, TERMY-height-1-VIEW_OFFSET_Y*2, width - 1, c_ltgray, LINE_XOXX); // -|

    mvwprintz(window, 0, 2, c_ltgreen, "< ");
    wprintz(window, c_white, _("Items"));
    wprintz(window, c_ltgreen, " >");

    std::vector<std::string> tokens;
    if (sFilter != "")
    {
        tokens.push_back(_("<R>eset"));
    }

    tokens.push_back(_("<E>xamine"));
    tokens.push_back(_("<C>ompare"));
    tokens.push_back(_("<F>ilter"));
    tokens.push_back(_("<+/->Priority"));

    int gaps = tokens.size()+1;
    int letters = 0;
    int n = tokens.size();
    for (int i = 0; i < n; i++) {
        letters += utf8_width(tokens[i].c_str())-2; //length ignores < >
    }

    int usedwidth = letters;
    const int gap_spaces = (width - usedwidth) / gaps;
    usedwidth += gap_spaces * gaps;
    int xpos = gap_spaces + (width - usedwidth) / 2;
    const int ypos = TERMY - height - 1 - VIEW_OFFSET_Y * 2;

    for (int i = 0; i < n; i++) {
        xpos += shortcut_print(window, ypos, xpos, c_white, c_ltgreen, tokens[i].c_str()) + gap_spaces;
    }

    refresh_all();
}

//returns the first non prority items.
int game::list_filter_high_priority(std::vector<map_item_stack> &stack, std::string prorities)
{
    //TODO:optimize if necessary
    std::vector<map_item_stack> tempstack; // temp
    for(int i = 0 ; i < stack.size() ; i++)
    {
        std::string name = stack[i].example.tname();
        if(prorities == "" || !list_items_match(name,prorities))
        {
            tempstack.push_back(stack[i]);
            stack.erase(stack.begin()+i);
            i--;
        }
    }
    int id = stack.size();
    for(int i = 0 ; i < tempstack.size() ; i++)
    {
        stack.push_back(tempstack[i]);
    }
    return id;
}
int game::list_filter_low_priority(std::vector<map_item_stack> &stack, int start,std::string prorities)
{
    //TODO:optimize if necessary
    std::vector<map_item_stack> tempstack; // temp
    for(int i = start ; i < stack.size() ; i++)
    {
        std::string name = stack[i].example.tname();
        if(prorities != "" && list_items_match(name,prorities))
        {
            tempstack.push_back(stack[i]);
            stack.erase(stack.begin()+i);
            i--;
        }
    }
    int id = stack.size();
    for(int i = 0 ; i < tempstack.size() ; i++)
    {
        stack.push_back(tempstack[i]);
    }
    return id;
}

void centerlistview(game *g, int iActiveX, int iActiveY)
{
    player & u = g->u;
    if (OPTIONS["SHIFT_LIST_ITEM_VIEW"] != "false") {
        int xpos = POSX + iActiveX;
        int ypos = POSY + iActiveY;
        if (OPTIONS["SHIFT_LIST_ITEM_VIEW"] == "centered") {
            int xOffset = TERRAIN_WINDOW_WIDTH / 2;
            int yOffset = TERRAIN_WINDOW_HEIGHT / 2;
            if ( xpos < 0 || xpos >= TERRAIN_WINDOW_WIDTH ||
                 ypos < 0 || ypos >= TERRAIN_WINDOW_HEIGHT ) {
                if (xpos < 0) {
                    u.view_offset_x = xpos - xOffset;
                } else {
                    u.view_offset_x = xpos - (TERRAIN_WINDOW_WIDTH - 1) + xOffset;
                }
                if (xpos < 0) {
                    u.view_offset_y = ypos - yOffset;
                } else {
                    u.view_offset_y = ypos - (TERRAIN_WINDOW_HEIGHT - 1) + yOffset;
                }
            } else {
                u.view_offset_x = 0;
                u.view_offset_y = 0;
            }
        } else {
            if (xpos < 0) {
                u.view_offset_x = xpos;
            } else if (xpos >= TERRAIN_WINDOW_WIDTH) {
                u.view_offset_x = xpos - (TERRAIN_WINDOW_WIDTH - 1);
            } else {
                u.view_offset_x = 0;
            }
            if (ypos < 0) {
                u.view_offset_y = ypos;
            } else if (ypos >= TERRAIN_WINDOW_HEIGHT) {
                u.view_offset_y = ypos - (TERRAIN_WINDOW_HEIGHT - 1);
            } else {
                u.view_offset_y = 0;
            }
        }
    }

}


int game::list_items()
{
    int iInfoHeight = 12;
    const int width = use_narrow_sidebar() ? 45 : 55;
    WINDOW* w_items = newwin(TERMY-iInfoHeight-VIEW_OFFSET_Y*2, width, VIEW_OFFSET_Y, TERRAIN_WINDOW_WIDTH + VIEW_OFFSET_X);
    WINDOW* w_item_info = newwin(iInfoHeight-1, width - 2, TERMY-iInfoHeight-VIEW_OFFSET_Y, TERRAIN_WINDOW_WIDTH+1+VIEW_OFFSET_X);
    WINDOW* w_item_info_border = newwin(iInfoHeight, width, TERMY-iInfoHeight-VIEW_OFFSET_Y, TERRAIN_WINDOW_WIDTH+VIEW_OFFSET_X);

    //Area to search +- of players position.
    const int iRadius = 12 + (u.per_cur * 2);

    //this stores the items found, along with the coordinates
    std::vector<map_item_stack> ground_items = find_nearby_items(iRadius);
    //this stores only those items that match our filter
    std::vector<map_item_stack> filtered_items = (sFilter != "" ?
                                                  filter_item_stacks(ground_items, sFilter) :
                                                  ground_items);
    int highPEnd = list_filter_high_priority(filtered_items,list_item_upvote);
    int lowPStart = list_filter_low_priority(filtered_items,highPEnd,list_item_downvote);
    const int iItemNum = ground_items.size();
    if ( iItemNum > 0 ) {
        uistate.list_item_mon = 1; // remember we've tabbed here
    }
    const int iStoreViewOffsetX = u.view_offset_x;
    const int iStoreViewOffsetY = u.view_offset_y;

    u.view_offset_x = 0;
    u.view_offset_y = 0;

    int iReturn = -1;
    int iActive = 0; // Item index that we're looking at
    const int iMaxRows = TERMY-iInfoHeight-2-VIEW_OFFSET_Y*2;
    int iStartPos = 0;
    int iActiveX = 0;
    int iActiveY = 0;
    int iLastActiveX = -1;
    int iLastActiveY = -1;
    InputEvent input = Undefined;
    long ch = 0; //this is a long because getch returns a long
    bool reset = true;
    bool refilter = true;
    int iFilter = 0;
    int iPage = 0;

    do
    {
        if (ground_items.size() > 0)
        {
            if (ch == 'I' || ch == 'c' || ch == 'C')
            {
                compare(iActiveX, iActiveY);
                reset = true;
                refresh_all();
            }
            else if (ch == 'f' || ch == 'F')
            {
                sFilter = ask_item_filter(w_item_info, iInfoHeight);
                reset = true;
                refilter = true;
            }
            else if (ch == 'r' || ch == 'R')
            {
                sFilter = "";
                filtered_items = ground_items;
                iLastActiveX = -1;
                iLastActiveY = -1;
                reset = true;
                refilter = true;
            }
            else if ((ch == 'e' || ch == 'E') && filtered_items.size())
            {
                item oThisItem = filtered_items[iActive].example;
                std::vector<iteminfo> vThisItem, vDummy;

                oThisItem.info(true, &vThisItem);
                compare_split_screen_popup(0, width - 5, TERMY-VIEW_OFFSET_Y*2, oThisItem.tname(), vThisItem, vDummy);

                getch(); // wait until the user presses a key to wipe the screen
                iLastActiveX = -1;
                iLastActiveY = -1;
                reset = true;
            }
            else if(ch == '+')
            {
                std::string temp = string_input_popup(_("High Priority:"), width, list_item_upvote, _("UP: history, CTRL-U clear line, ESC: abort, ENTER: save"), "list_item_priority", 256);
                list_item_upvote = temp;
                refilter = true;
                reset = true;
            }
            else if(ch == '-')
            {
                std::string temp = string_input_popup(_("Low Priority:"), width, list_item_downvote, _("UP: history, CTRL-U clear line, ESC: abort, ENTER: save"), "list_item_downvote", 256);
                list_item_downvote = temp;
                refilter = true;
                reset = true;
            }
            if (refilter)
            {
                filtered_items = filter_item_stacks(ground_items, sFilter);
                highPEnd = list_filter_high_priority(filtered_items,list_item_upvote);
                lowPStart = list_filter_low_priority(filtered_items,highPEnd,list_item_downvote);
                iActive = 0;
                iPage = 0;
                iLastActiveX = -1;
                iLastActiveY = -1;
                refilter = false;
            }
            if (reset)
            {
                reset_item_list_state(w_items, iInfoHeight);
                reset = false;
            }

            // we're switching on input here, whereas above it was if/else clauses on a char
            switch(input)
            {
                case DirectionN:
                    iActive--;
                    iPage = 0;
                    if (iActive < 0) {
                        iActive = iItemNum - iFilter - 1;
                    }
                    break;
                case DirectionS:
                    iActive++;
                    iPage = 0;
                    if (iActive >= iItemNum - iFilter) {
                        iActive = 0;
                    }
                    break;
                case DirectionE:
                    iPage++;
                    if ( !filtered_items.empty() && iPage >= filtered_items[iActive].vIG.size()) {
                        iPage = filtered_items[iActive].vIG.size()-1;
                    }
                    break;
                case DirectionW:
                    iPage--;
                    if (iPage < 0) {
                        iPage = 0;
                    }
                    break;
                case Tab: //Switch to list_monsters();
                case DirectionDown:
                case DirectionUp:
                    u.view_offset_x = iStoreViewOffsetX;
                    u.view_offset_y = iStoreViewOffsetY;

                    werase(w_items);
                    werase(w_item_info);
                    werase(w_item_info_border);
                    delwin(w_items);
                    delwin(w_item_info);
                    delwin(w_item_info_border);
                    return 1;
                    break;
                default:
                    break;
            }

            //Draw Scrollbar
            draw_scrollbar(w_items, iActive, iMaxRows, iItemNum - iFilter, 1);

            calcStartPos(iStartPos, iActive, iMaxRows, iItemNum - iFilter);

            for (int i = 0; i < iMaxRows; i++)
            {
                wmove(w_items, i + 1, 1);
                for (int i = 1; i < width - 1; i++)
                    wprintz(w_items, c_black, " ");
            }

            int iNum = 0;
            iFilter = ground_items.size() - filtered_items.size();
            iActiveX = 0;
            iActiveY = 0;
            item activeItem;
            std::stringstream sText;
            bool high = true;
            bool low = false;
            int index = 0;
            for (std::vector<map_item_stack>::iterator iter = filtered_items.begin() ;
                 iter != filtered_items.end();
                 ++iter,++index)
            {
                if(index == highPEnd)
                {
                    high = false;
                }
                if(index == lowPStart)
                {
                    low = true;
                }
                if (iNum >= iStartPos && iNum < iStartPos + ((iMaxRows > iItemNum) ? iItemNum : iMaxRows) )
                {
                    int iThisPage = 0;

                    if (iNum == iActive) {
                        iThisPage = iPage;

                        iActiveX = iter->vIG[iThisPage].x;
                        iActiveY = iter->vIG[iThisPage].y;

                        activeItem = iter->example;
                    }

                    sText.str("");

                    if (iter->vIG.size() > 1) {
                        sText << "[" << iThisPage+1 << "/" << iter->vIG.size() << "] (" << iter->totalcount << ") ";
                    }

                    sText << iter->example.tname();

                    if (iter->vIG[iThisPage].count > 1) {
                        sText << " [" << iter->vIG[iThisPage].count << "]";
                    }

                    mvwprintz(w_items, 1 + iNum - iStartPos, 2,
                              ((iNum == iActive) ? c_ltgreen : (high ? c_yellow : (low ? c_red : c_white))),
                              "%s", (sText.str()).c_str());
                    int numw = iItemNum > 9 ? 2 : 1;
                    mvwprintz(w_items, 1 + iNum - iStartPos, width - (5 + numw),
                              ((iNum == iActive) ? c_ltgreen : c_ltgray), "%*d %s",
                              numw, trig_dist(0, 0, iter->vIG[iThisPage].x, iter->vIG[iThisPage].y),
                              direction_name_short(direction_from(0, 0, iter->vIG[iThisPage].x, iter->vIG[iThisPage].y)).c_str()
                             );
                 }
                 iNum++;
            }

            mvwprintz(w_items, 0, (width - 9) / 2 + ((iItemNum - iFilter > 9) ? 0 : 1),
                      c_ltgreen, " %*d", ((iItemNum - iFilter > 9) ? 2 : 1), iActive+1);
            wprintz(w_items, c_white, " / %*d ", ((iItemNum - iFilter > 9) ? 2 : 1), iItemNum - iFilter);

            werase(w_item_info);
            fold_and_print(w_item_info,1,1,width - 5, c_white, "%s", activeItem.info().c_str());

            for (int j=0; j < iInfoHeight-1; j++)
            {
                mvwputch(w_item_info_border, j, 0, c_ltgray, LINE_XOXO);
            }

            for (int j=0; j < iInfoHeight-1; j++)
            {
                mvwputch(w_item_info_border, j, width - 1, c_ltgray, LINE_XOXO);
            }

            for (int j=0; j < width - 1; j++)
            {
                mvwputch(w_item_info_border, iInfoHeight-1, j, c_ltgray, LINE_OXOX);
            }

            mvwputch(w_item_info_border, iInfoHeight-1, 0, c_ltgray, LINE_XXOO);
            mvwputch(w_item_info_border, iInfoHeight-1, width - 1, c_ltgray, LINE_XOOX);

            //Only redraw trail/terrain if x/y position changed
            if (iActiveX != iLastActiveX || iActiveY != iLastActiveY)
            {
                iLastActiveX = iActiveX;
                iLastActiveY = iActiveY;
                centerlistview(this, iActiveX, iActiveY);
                draw_trail_to_square(iActiveX, iActiveY, true);
            }

            wrefresh(w_items);
            wrefresh(w_item_info_border);
            wrefresh(w_item_info);

            refresh();
            ch = getch();
            input = get_input(ch);
        }
        else
        {
            iReturn = 0;
            ch = ' ';
            input = Close;
        }
    }
    while (input != Close && input != Cancel);

    u.view_offset_x = iStoreViewOffsetX;
    u.view_offset_y = iStoreViewOffsetY;

    werase(w_items);
    werase(w_item_info);
    werase(w_item_info_border);
    delwin(w_items);
    delwin(w_item_info);
    delwin(w_item_info_border);
    refresh_all(); // TODO - figure out what precisely needs refreshing, rather than the whole screen

    return iReturn;
}


std::vector<int> game::find_nearby_monsters(int iRadius)
{
    std::vector<int> ret;
    std::vector<point> points = closest_points_first(iRadius, u.posx, u.posy);

    for (std::vector<point>::iterator p_it = points.begin(); p_it != points.end(); ++p_it) {
        int dex = mon_at(p_it->x, p_it->y);
        if (dex != -1 && u_see(&zombie(dex))) {
            ret.push_back(dex);
        }
    }

    return ret;
}

int game::list_monsters()
{
    int iInfoHeight = 12;
    const int width = use_narrow_sidebar() ? 45 : 55;
    WINDOW* w_monsters = newwin(TERMY-iInfoHeight-VIEW_OFFSET_Y*2, width, VIEW_OFFSET_Y, TERRAIN_WINDOW_WIDTH + VIEW_OFFSET_X);
    WINDOW* w_monster_info = newwin(iInfoHeight-1, width - 2, TERMY-iInfoHeight-VIEW_OFFSET_Y, TERRAIN_WINDOW_WIDTH+1+VIEW_OFFSET_X);
    WINDOW* w_monster_info_border = newwin(iInfoHeight, width, TERMY-iInfoHeight-VIEW_OFFSET_Y, TERRAIN_WINDOW_WIDTH+VIEW_OFFSET_X);

    uistate.list_item_mon = 2; // remember we've tabbed here
    //this stores the monsters found
    std::vector<int> vMonsters = find_nearby_monsters(DAYLIGHT_LEVEL);

    const int iMonsterNum = vMonsters.size();

    if ( iMonsterNum > 0 ) {
        uistate.list_item_mon = 2; // remember we've tabbed here
    }
    const int iWeaponRange = u.weapon.range(&u);

    const int iStoreViewOffsetX = u.view_offset_x;
    const int iStoreViewOffsetY = u.view_offset_y;

    u.view_offset_x = 0;
    u.view_offset_y = 0;

    int iReturn = -1;
    int iActive = 0; // monster index that we're looking at
    const int iMaxRows = TERMY-iInfoHeight-2-VIEW_OFFSET_Y*2;
    int iStartPos = 0;
    int iActiveX = 0;
    int iActiveY = 0;
    int iLastActiveX = -1;
    int iLastActiveY = -1;
    InputEvent input = Undefined;
    long ch = 0; //this is a long because getch returns a long
    int iMonDex = -1;

    for (int i = 1; i < TERMX; i++) {
        if (i < width) {
            mvwputch(w_monsters, 0, i, c_ltgray, LINE_OXOX); // -
            mvwputch(w_monsters, TERMY-iInfoHeight-1-VIEW_OFFSET_Y*2, i, c_ltgray, LINE_OXOX); // -
        }

        if (i < TERMY-iInfoHeight-VIEW_OFFSET_Y*2) {
            mvwputch(w_monsters, i, 0, c_ltgray, LINE_XOXO); // |
            mvwputch(w_monsters, i, width - 1, c_ltgray, LINE_XOXO); // |
        }
    }

    mvwputch(w_monsters, 0, 0,         c_ltgray, LINE_OXXO); // |^
    mvwputch(w_monsters, 0, width - 1, c_ltgray, LINE_OOXX); // ^|

    mvwputch(w_monsters, TERMY-iInfoHeight-1-VIEW_OFFSET_Y*2, 0,         c_ltgray, LINE_XXXO); // |-
    mvwputch(w_monsters, TERMY-iInfoHeight-1-VIEW_OFFSET_Y*2, width - 1, c_ltgray, LINE_XOXX); // -|

    mvwprintz(w_monsters, 0, 2, c_ltgreen, "< ");
    wprintz(w_monsters, c_white, _("Monsters"));
    wprintz(w_monsters, c_ltgreen, " >");

    do {
        if (vMonsters.size() > 0) {
            // we're switching on input here, whereas above it was if/else clauses on a char
            switch(input) {
                case DirectionN:
                    iActive--;
                    if (iActive < 0) {
                        iActive = iMonsterNum - 1;
                    }
                    break;
                case DirectionS:
                    iActive++;
                    if (iActive >= iMonsterNum) {
                        iActive = 0;
                    }
                    break;
                case Tab: //Switch to list_items();
                case DirectionDown:
                case DirectionUp:
                    u.view_offset_x = iStoreViewOffsetX;
                    u.view_offset_y = iStoreViewOffsetY;

                    werase(w_monsters);
                    werase(w_monster_info);
                    werase(w_monster_info_border);
                    delwin(w_monsters);
                    delwin(w_monster_info);
                    delwin(w_monster_info_border);
                    return 1;
                    break;
                default: {
                    action_id act = action_from_key(ch);
                    switch (act) {
                        case ACTION_LOOK: {
                            point recentered=look_around();
                            iLastActiveX=recentered.x;
                            iLastActiveY=recentered.y;
                            } break;
                        case ACTION_FIRE: {
                            if ( rl_dist( point(u.posx, u.posy), zombie(iMonDex).pos() ) <= iWeaponRange ) {
                                last_target = iMonDex;
                                u.view_offset_x = iStoreViewOffsetX;
                                u.view_offset_y = iStoreViewOffsetY;
                                werase(w_monsters);
                                werase(w_monster_info);
                                werase(w_monster_info_border);
                                delwin(w_monsters);
                                delwin(w_monster_info);
                                delwin(w_monster_info_border);
                                return 2;
                            }
                        }
                        break;
                default:
                    break;
            }
                }
                break;
            }

            //Draw Scrollbar
            draw_scrollbar(w_monsters, iActive, iMaxRows, iMonsterNum, 1);

            calcStartPos(iStartPos, iActive, iMaxRows, iMonsterNum);

            for (int i = 0; i < iMaxRows; i++) {
                wmove(w_monsters, i + 1, 1);
                for (int i = 1; i < width - 1; i++)
                    wprintz(w_monsters, c_black, " ");
            }

            int iNum = 0;
            iActiveX = 0;
            iActiveY = 0;
            iMonDex = -1;

            for (int i = 0; i < vMonsters.size(); ++i) {
                if (iNum >= iStartPos && iNum < iStartPos + ((iMaxRows > iMonsterNum) ?
                                                             iMonsterNum : iMaxRows) ) {

                    if (iNum == iActive) {
                        iMonDex = vMonsters[i];

                        iActiveX = zombie(iMonDex).posx() - u.posx;
                        iActiveY = zombie(iMonDex).posy() - u.posy;
                    }

                    mvwprintz(w_monsters, 1 + iNum - iStartPos, 2,
                              ((iNum == iActive) ? c_ltgreen : c_white),
                              "%s", (zombie(vMonsters[i]).name()).c_str());

                    int numw = iMonsterNum > 9 ? 2 : 1;
                    mvwprintz(w_monsters, 1 + iNum - iStartPos, width - (5 + numw),
                              ((iNum == iActive) ? c_ltgreen : c_ltgray), "%*d %s",
                              numw, trig_dist(0, 0, zombie(vMonsters[i]).posx() - u.posx,
                                              zombie(vMonsters[i]).posy() - u.posy),
                              direction_name_short(
                                  direction_from( 0, 0, zombie(vMonsters[i]).posx() - u.posx,
                                                  zombie(vMonsters[i]).posy() - u.posy)).c_str() );
                 }
                 iNum++;
            }

            mvwprintz(w_monsters, 0, (width - 9) / 2 + ((iMonsterNum > 9) ? 0 : 1),
                      c_ltgreen, " %*d", ((iMonsterNum > 9) ? 2 : 1), iActive+1);
            wprintz(w_monsters, c_white, " / %*d ", ((iMonsterNum > 9) ? 2 : 1), iMonsterNum);

            werase(w_monster_info);

            //print monster info
            zombie(iMonDex).print_info(this, w_monster_info,1,11);

            for (int j=0; j < iInfoHeight-1; j++) {
                mvwputch(w_monster_info_border, j, 0, c_ltgray, LINE_XOXO);
                mvwputch(w_monster_info_border, j, width - 1, c_ltgray, LINE_XOXO);
            }


            for (int j=0; j < width - 1; j++) {
                mvwputch(w_monster_info_border, iInfoHeight-1, j, c_ltgray, LINE_OXOX);
            }

            mvwprintz(w_monsters, getmaxy(w_monsters)-1, 1, c_ltgreen, press_x(ACTION_LOOK).c_str());
            wprintz(w_monsters, c_ltgray, " %s",_("to look around"));
            if ( rl_dist(point(u.posx, u.posy), zombie(iMonDex).pos() ) <= iWeaponRange ) {
                wprintz(w_monsters, c_ltgray, "%s", " ");
                wprintz(w_monsters, c_ltgreen, press_x(ACTION_FIRE).c_str());
                wprintz(w_monsters, c_ltgray, " %s", _("to shoot"));
            }

            mvwputch(w_monster_info_border, iInfoHeight-1, 0, c_ltgray, LINE_XXOO);
            mvwputch(w_monster_info_border, iInfoHeight-1, width - 1, c_ltgray, LINE_XOOX);

            //Only redraw trail/terrain if x/y position changed
            if (iActiveX != iLastActiveX || iActiveY != iLastActiveY) {
                iLastActiveX = iActiveX;
                iLastActiveY = iActiveY;
                centerlistview(this, iActiveX, iActiveY);
                draw_trail_to_square(iActiveX, iActiveY, false);
            }

            wrefresh(w_monsters);
            wrefresh(w_monster_info_border);
            wrefresh(w_monster_info);

            refresh();
            ch = getch();
            input = get_input(ch);
        } else {
            iReturn = 0;
            ch = ' ';
            input = Close;
        }
    } while (input != Close && input != Cancel);

    u.view_offset_x = iStoreViewOffsetX;
    u.view_offset_y = iStoreViewOffsetY;

    werase(w_monsters);
    werase(w_monster_info);
    werase(w_monster_info_border);
    delwin(w_monsters);
    delwin(w_monster_info);
    delwin(w_monster_info_border);
    refresh_all(); // TODO - figure out what precisely needs refreshing, rather than the whole screen

    return iReturn;
}

// Pick up items at (posx, posy).
void game::pickup(int posx, int posy, int min)
{
    //min == -1 is Autopickup

    if (m.has_flag("SEALED", posx, posy)) {
        return;
    }

    item_exchanges_since_save += 1; // Keeping this simple.
    write_msg();
    if (u.weapon.type->id == "bio_claws_weapon") {
        if (min != -1) {
            add_msg(_("You cannot pick up items with your claws out!"));
        }
        return;
    }

    bool weight_is_okay = (u.weight_carried() <= u.weight_capacity());
    bool volume_is_okay = (u.volume_carried() <= u.volume_capacity() -  2);
    bool from_veh = false;
    int veh_part = 0;
    int k_part = 0;
    int w_part = 0;
    int craft_part = 0;
    int chempart = 0;
    vehicle *veh = m.veh_at (posx, posy, veh_part);
    if (min != -1 && veh) {
        k_part = veh->part_with_feature(veh_part, "KITCHEN");
        w_part = veh->part_with_feature(veh_part, "WELDRIG");
        craft_part = veh->part_with_feature(veh_part, "CRAFTRIG");
        chempart = veh->part_with_feature(veh_part, "CHEMLAB");
        veh_part = veh->part_with_feature(veh_part, "CARGO", false);
        from_veh = veh && veh_part >= 0 && veh->parts[veh_part].items.size() > 0;

        if (from_veh && !query_yn(_("Get items from %s?"),
                                  veh->part_info(veh_part).name.c_str())) {
            from_veh = false;
        }

        if (!from_veh) {
            //Either no cargo to grab, or we declined; what about RV kitchen?
            bool used_feature = false;
            if (k_part >= 0) {
                int choice = menu(true,
                _("RV kitchen:"), _("Use the hotplate"), _("Fill a container with water"), _("Have a drink"), _("Examine vehicle"), NULL);
                switch (choice) {
                case 1:
                    used_feature = true;
                    if (veh->fuel_left("battery") > 0) {
                        //Will be -1 if no battery at all
                        item tmp_hotplate( itypes["hotplate"], 0 );
                        // Drain a ton of power
                        tmp_hotplate.charges = veh->drain( "battery", 100 );
                        if( tmp_hotplate.is_tool() ) {
                            it_tool * tmptool = static_cast<it_tool*>((&tmp_hotplate)->type);
                            if ( tmp_hotplate.charges >= tmptool->charges_per_use ) {
                                tmptool->use.call(&u, &tmp_hotplate, false);
                                tmp_hotplate.charges -= tmptool->charges_per_use;
                                veh->refill( "battery", tmp_hotplate.charges );
                            }
                        }
                    } else {
                        add_msg(_("The battery is dead."));
                    }
                    break;
                case 2:
                    used_feature = true;
                    if (veh->fuel_left("water") > 0) { // -1 if no water at all
                        int amt = veh->drain("water", veh->fuel_left("water"));
                        item fill_water(itypes[default_ammo("water")], g->turn);
                        fill_water.charges = amt;
                        int back = g->move_liquid(fill_water);
                        if (back >= 0) {
                            veh->refill("water", back);
                        } else {
                            veh->refill("water", amt);
                        }
                    } else {
                        add_msg(_("The water tank is empty."));
                    }
                    break;
                case 3:
                    used_feature = true;
                    if (veh->fuel_left("water") > 0) { // -1 if no water at all
                        veh->drain("water", 1);
                        item water(itypes["water_clean"], 0);
                        u.consume(this, u.inv.add_item(water).invlet);
                        u.moves -= 250;
                    } else {
                        add_msg(_("The water tank is empty."));
                    }
                }
            }

            if (w_part >= 0) {
                if (query_yn(_("Use the welding rig?"))) {
                    used_feature = true;
                    if (veh->fuel_left("battery") > 0) {
                        //Will be -1 if no battery at all
                        item tmp_welder( itypes["welder"], 0 );
                        // Drain a ton of power
                        tmp_welder.charges = veh->drain( "battery", 1000 );
                        if( tmp_welder.is_tool() ) {
                            it_tool * tmptool = static_cast<it_tool*>((&tmp_welder)->type);
                            if ( tmp_welder.charges >= tmptool->charges_per_use ) {
                                tmptool->use.call( &u, &tmp_welder, false );
                                tmp_welder.charges -= tmptool->charges_per_use;
                                veh->refill( "battery", tmp_welder.charges );
                            }
                        }
                    } else {
                        add_msg(_("The battery is dead."));
                    }
                }
            }

            if (craft_part >= 0) {
                if (query_yn(_("Use the water purifier?"))) {
                    used_feature = true;
                    if (veh->fuel_left("battery") > 0) {
                        //Will be -1 if no battery at all
                        item tmp_purifier( itypes["water_purifier"], 0 );
                        // Drain a ton of power
                        tmp_purifier.charges = veh->drain( "battery", 100 );
                        if( tmp_purifier.is_tool() ) {
                            it_tool * tmptool = static_cast<it_tool*>((&tmp_purifier)->type);
                            if ( tmp_purifier.charges >= tmptool->charges_per_use ) {
                                tmptool->use.call( &u, &tmp_purifier, false );
                                tmp_purifier.charges -= tmptool->charges_per_use;
                                veh->refill( "battery", tmp_purifier.charges );
                            }
                        }
                    } else {
                        add_msg(_("The battery is dead."));
                    }
                }
            }

            if (chempart >= 0) {
                if (query_yn(_("Use the chemistry lab's hotplate?"))) {
                    used_feature = true;
                    if (veh->fuel_left("battery") > 0) {
                        //Will be -1 if no battery at all
                        item tmp_hotplate( itypes["hotplate"], 0 );
                        // Drain a ton of power
                        tmp_hotplate.charges = veh->drain( "battery", 100 );
                        if( tmp_hotplate.is_tool() ) {
                            it_tool * tmptool = static_cast<it_tool*>((&tmp_hotplate)->type);
                            if ( tmp_hotplate.charges >= tmptool->charges_per_use ) {
                                tmptool->use.call(&u, &tmp_hotplate, false);
                                tmp_hotplate.charges -= tmptool->charges_per_use;
                                veh->refill( "battery", tmp_hotplate.charges );
                            }
                        }
                    } else {
                        add_msg(_("The battery is dead."));
                    }
                }
            }

            //If we still haven't done anything, we probably want to examine the vehicle
            if(!used_feature) {
                exam_vehicle(*veh, posx, posy);
            }
        }
    }

    if (!from_veh) {
        bool isEmpty = (m.i_at(posx, posy).size() == 0);

        // Hide the pickup window if this is a toilet and there's nothing here
        // but water.
        if ((!isEmpty) && m.furn(posx, posy) == f_toilet) {
            isEmpty = true;
            for (int i = 0; isEmpty && i < m.i_at(posx, posy).size(); i++) {
                if (m.i_at(posx, posy)[i].typeId() != "water") {
                    isEmpty = false;
                }
            }
        }

        if (isEmpty) { return; }
    }

    // which items are we grabbing?
    std::vector<item> here = from_veh ? veh->parts[veh_part].items : m.i_at(posx, posy);

    // Not many items, just grab them
    if (here.size() <= min && min != -1) {
        int iter = 0;
        item newit = here[0];
        if (newit.made_of(LIQUID)) {
            add_msg(_("You can't pick up a liquid!"));
            return;
        }
        newit.invlet = u.inv.get_invlet_for_item( newit.typeId() );
        if (newit.invlet == 0) {
            newit.invlet = nextinv;
            advance_nextinv();
        }
        while (iter <= inv_chars.size() && u.has_item(newit.invlet) &&
               !u.i_at(newit.invlet).stacks_with(newit)) {
            newit.invlet = nextinv;
            iter++;
            advance_nextinv();
        }
        if (iter > inv_chars.size()) {
            add_msg(_("You're carrying too many items!"));
            return;
        } else if (!u.can_pickWeight(newit.weight(), false)) {
            add_msg(_("The %s is too heavy!"), newit.display_name().c_str());
            decrease_nextinv();
        } else if (!u.can_pickVolume(newit.volume())) {
            if (u.is_armed()) {
                if (!u.weapon.has_flag("NO_UNWIELD")) {
                    // Armor can be instantly worn
                    if (newit.is_armor() &&
                            query_yn(_("Put on the %s?"),
                                     newit.display_name().c_str())) {
                        if (u.wear_item(this, &newit)) {
                            if (from_veh) {
                                veh->remove_item (veh_part, 0);
                            } else {
                                m.i_clear(posx, posy);
                            }
                        }
                    } else if (query_yn(_("Drop your %s and pick up %s?"),
                                        u.weapon.display_name().c_str(),
                                        newit.display_name().c_str())) {
                        if (from_veh) {
                            veh->remove_item (veh_part, 0);
                        } else {
                            m.i_clear(posx, posy);
                        }
                        m.add_item_or_charges(posx, posy, u.remove_weapon(), 1);
                        u.wield(this, u.i_add(newit, this).invlet);
                        u.moves -= 100;
                        add_msg(_("Wielding %c - %s"), newit.invlet,
                                newit.display_name().c_str());
                    } else {
                        decrease_nextinv();
                    }
                } else {
                    add_msg(_("There's no room in your inventory for the %s, \
and you can't unwield your %s."),
                            newit.display_name().c_str(),
                            u.weapon.display_name().c_str());
                    decrease_nextinv();
                }
            } else {
                u.wield(this, u.i_add(newit, this).invlet);
                if (from_veh) {
                    veh->remove_item (veh_part, 0);
                } else {
                    m.i_clear(posx, posy);
                }
                u.moves -= 100;
                add_msg(_("Wielding %c - %s"), newit.invlet,
                        newit.display_name().c_str());
            }
        } else if (!u.is_armed() &&
                   (u.volume_carried() + newit.volume() > u.volume_capacity() - 2 ||
                    newit.is_weap() || newit.is_gun())) {
            u.weapon = newit;
            if (from_veh) {
                veh->remove_item (veh_part, 0);
            } else {
                m.i_clear(posx, posy);
            }
            u.moves -= 100;
            add_msg(_("Wielding %c - %s"), newit.invlet, newit.display_name().c_str());
        } else {
            newit = u.i_add(newit, this);
            if (from_veh) {
                veh->remove_item (veh_part, 0);
            } else {
                m.i_clear(posx, posy);
            }
            u.moves -= 100;
            add_msg("%c - %s", newit.invlet, newit.display_name().c_str());
        }

        if (weight_is_okay && u.weight_carried() >= u.weight_capacity()) {
            add_msg(_("You're overburdened!"));
        }
        if (volume_is_okay && u.volume_carried() > u.volume_capacity() - 2) {
            add_msg(_("You struggle to carry such a large volume!"));
        }
        return;
    }

    bool sideStyle = use_narrow_sidebar();

    // Otherwise, we have Autopickup, 2 or more items and should list them, etc.
    int maxmaxitems = sideStyle ? TERMY : getmaxy(w_messages) - 3;

    int itemsH = 12;
    int pickupBorderRows = 3;

    // The pickup list may consume the entire terminal, minus space needed for its
    // header/footer and the item info window.
    int minleftover = itemsH + pickupBorderRows;
    if(maxmaxitems > TERMY - minleftover) maxmaxitems = TERMY - minleftover;

    const int minmaxitems = sideStyle ? 6 : 9;

    std::vector<bool> getitem;
    getitem.resize(here.size(), false);

    int maxitems=here.size();
    maxitems=(maxitems < minmaxitems ? minmaxitems : (maxitems > maxmaxitems ? maxmaxitems : maxitems ));

    int pickupH = maxitems + pickupBorderRows;
    int pickupW = getmaxx(w_messages);
    int pickupY = VIEW_OFFSET_Y;
    int pickupX = getbegx(w_messages);

    int itemsW = pickupW;
    int itemsY = sideStyle ? pickupY + pickupH : TERMY - itemsH;
    int itemsX = pickupX;

    WINDOW* w_pickup    = newwin(pickupH, pickupW, pickupY, pickupX);
    WINDOW* w_item_info = newwin(itemsH,  itemsW,  itemsY,  itemsX);

    int ch = ' ';
    int start = 0, cur_it, iter;
    int new_weight = u.weight_carried(), new_volume = u.volume_carried();
    bool update = true;
    mvwprintw(w_pickup, 0,  0, _("PICK UP (, = all)"));
    int selected=0;
    int last_selected=-1;

    int itemcount = 0;
    std::map<int, unsigned int> pickup_count; // Count of how many we'll pick up from each stack

    if (min == -1) { //Auto Pickup, select matching items
        bool bFoundSomething = false;

        //Loop through Items lowest Volume first
        bool bPickup = false;

        for(int iVol=0, iNumChecked = 0; iNumChecked < here.size(); iVol++) {
            for (int i = 0; i < here.size(); i++) {
                bPickup = false;
                if (here[i].volume() == iVol) {
                    iNumChecked++;

                    //Auto Pickup all items with 0 Volume and Weight <= AUTO_PICKUP_ZERO * 50
                    if (OPTIONS["AUTO_PICKUP_ZERO"]) {
                        if (here[i].volume() == 0 && here[i].weight() <= OPTIONS["AUTO_PICKUP_ZERO"] * 50) {
                            bPickup = true;
                        }
                    }

                    //Check the Pickup Rules
                    if ( mapAutoPickupItems[here[i].tname()] == "true" ) {
                        bPickup = true;
                    } else if ( mapAutoPickupItems[here[i].tname()] != "false" ) {
                        //No prematched pickup rule found
                        //items with damage, (fits) or a container
                        createPickupRules(here[i].tname());

                        if ( mapAutoPickupItems[here[i].tname()] == "true" ) {
                            bPickup = true;
                        }
                    }
                }

                if (bPickup) {
                    getitem[i] = bPickup;
                    bFoundSomething = true;
                }
            }
        }

        if (!bFoundSomething) {
            return;
        }
    } else {
        // Now print the two lists; those on the ground and about to be added to inv
        // Continue until we hit return or space
        do {
            static const std::string pickup_chars =
                "abcdefghijklmnopqrstuvwxyzABCDEFGHIJKLMNOPQRSTUVWXYZ:;";
            size_t idx=-1;
            for (int i = 1; i < pickupH; i++) {
                mvwprintw(w_pickup, i, 0,
                          "                                                ");
            }
            if (ch >= '0' && ch <= '9') {
                ch = (char)ch - '0';
                itemcount *= 10;
                itemcount += ch;
            } else if ((ch == '<' || ch == KEY_PPAGE) && start > 0) {
                start -= maxitems;
                selected = start;
                mvwprintw(w_pickup, maxitems + 2, 0, "         ");
            } else if ((ch == '>' || ch == KEY_NPAGE) && start + maxitems < here.size()) {
                start += maxitems;
                selected = start;
                mvwprintw(w_pickup, maxitems + 2, pickupH, "            ");
            } else if ( ch == KEY_UP ) {
                selected--;
                if ( selected < 0 ) {
                    selected = here.size()-1;
                    start = (int)( here.size() / maxitems ) * maxitems;
                    if (start >= here.size()) {
                        start -= maxitems;
                    }
                } else if ( selected < start ) {
                    start -= maxitems;
                }
            } else if ( ch == KEY_DOWN ) {
               selected++;
               if ( selected >= here.size() ) {
                   selected=0;
                   start=0;
               } else if ( selected >= start + maxitems ) {
                   start+=maxitems;
               }
            } else if ( selected >= 0 && (
                        ( ch == KEY_RIGHT && !getitem[selected]) ||
                        ( ch == KEY_LEFT && getitem[selected] )
                      ) ) {
                idx = selected;
            } else if ( ch == '`' ) {
               std::string ext = string_input_popup(_("Enter 2 letters (case sensitive):"), 2);
               if(ext.size() == 2) {
                    int p1=pickup_chars.find(ext.at(0));
                    int p2=pickup_chars.find(ext.at(1));
                    if ( p1 != -1 && p2 != -1 ) {
                         idx=pickup_chars.size() + ( p1 * pickup_chars.size() ) + p2;
                    }
               }
            } else {
                idx = pickup_chars.find(ch);
            }

            if ( idx < here.size()) {
                if (idx != -1) {
                    if (itemcount != 0 || pickup_count[idx] == 0) {
                        if (itemcount >= here[idx].charges) {
                            // Ignore the count if we pickup the whole stack anyway
                            itemcount = 0;
                        }
                        pickup_count[idx] = itemcount;
                        itemcount = 0;
                    }
                }

                getitem[idx] = ( ch == KEY_RIGHT ? true : ( ch == KEY_LEFT ? false : !getitem[idx] ) );
                if ( ch != KEY_RIGHT && ch != KEY_LEFT) {
                    selected = idx;
                    start = (int)( idx / maxitems ) * maxitems;
                }

                if (getitem[idx]) {
                    if (pickup_count[idx] != 0 &&
                            pickup_count[idx] < here[idx].charges) {
                        item temp = here[idx].clone();
                        temp.charges = pickup_count[idx];
                        new_weight += temp.weight();
                        new_volume += temp.volume();
                    } else {
                        new_weight += here[idx].weight();
                        new_volume += here[idx].volume();
                    }
                } else if (pickup_count[idx] != 0 &&
                           pickup_count[idx] < here[idx].charges) {
                    item temp = here[idx].clone();
                    temp.charges = pickup_count[idx];
                    new_weight -= temp.weight();
                    new_volume -= temp.volume();
                    pickup_count[idx] = 0;
                } else {
                    new_weight -= here[idx].weight();
                    new_volume -= here[idx].volume();
                }
                update = true;
            }

            if ( selected != last_selected ) {
                last_selected = selected;
                werase(w_item_info);
                if ( selected >= 0 && selected <= here.size()-1 ) {
                    fold_and_print(w_item_info,1,2,48-3, c_ltgray, "%s",  here[selected].info().c_str());
                }
                wborder(w_item_info, LINE_XOXO, LINE_XOXO, LINE_OXOX, LINE_OXOX,
                                     LINE_OXXO, LINE_OOXX, LINE_XXOO, LINE_XOOX );
                mvwprintw(w_item_info, 0, 2, "< %s >", here[selected].display_name().c_str() );
                wrefresh(w_item_info);
            }

            if (ch == ',') {
                int count = 0;
                for (int i = 0; i < here.size(); i++) {
                    if (getitem[i]) {
                        count++;
                    } else {
                        new_weight += here[i].weight();
                        new_volume += here[i].volume();
                    }
                    getitem[i] = true;
                }
                if (count == here.size()) {
                    for (int i = 0; i < here.size(); i++) {
                        getitem[i] = false;
                    }
                    new_weight = u.weight_carried();
                    new_volume = u.volume_carried();
                }
                update = true;
            }

            for (cur_it = start; cur_it < start + maxitems; cur_it++) {
                mvwprintw(w_pickup, 1 + (cur_it % maxitems), 0,
                          "                                        ");
                if (cur_it < here.size()) {
                    nc_color icolor=here[cur_it].color(&u);
                    if (cur_it == selected) {
                        icolor=hilite(icolor);
                    }

                    if (cur_it < pickup_chars.size() ) {
                        mvwputch(w_pickup, 1 + (cur_it % maxitems), 0, icolor, char(pickup_chars[cur_it]));
                    } else {
                        int p=cur_it - pickup_chars.size();
                        int p1=p / pickup_chars.size();
                        int p2=p % pickup_chars.size();
                        mvwprintz(w_pickup, 1 + (cur_it % maxitems), 0, icolor, "`%c%c",char(pickup_chars[p1]),char(pickup_chars[p2]));
                    }
                    if (getitem[cur_it]) {
                        if (pickup_count[cur_it] == 0) {
                            wprintz(w_pickup, c_ltblue, " + ");
                        } else {
                            wprintz(w_pickup, c_ltblue, " # ");
                        }
                    } else {
                        wprintw(w_pickup, " - ");
                    }
                    wprintz(w_pickup, icolor, here[cur_it].display_name().c_str());
                }
            }

            int pw = pickupW;
            const char *unmark = _("[left] Unmark");
            const char *scroll = _("[up/dn] Scroll");
            const char *mark   = _("[right] Mark");
            mvwprintw(w_pickup, maxitems + 1, 0,                         unmark);
            mvwprintw(w_pickup, maxitems + 1, (pw - strlen(scroll)) / 2, scroll);
            mvwprintw(w_pickup, maxitems + 1,  pw - strlen(mark),        mark);
            const char *prev = _("[pgup] Prev");
            const char *all = _("[,] All");
            const char *next   = _("[pgdn] Next");
            if (start > 0) {
                mvwprintw(w_pickup, maxitems + 2, 0, prev);
            }
            mvwprintw(w_pickup, maxitems + 2, (pw - strlen(all)) / 2, all);
            if (cur_it < here.size()) {
                mvwprintw(w_pickup, maxitems + 2, pw - strlen(next), next);
            }

            if (update) { // Update weight & volume information
                update = false;
                mvwprintw(w_pickup, 0,  7, "                           ");
                mvwprintz(w_pickup, 0,  9,
                          (new_weight >= u.weight_capacity() ? c_red : c_white),
                          _("Wgt %.1f"), u.convert_weight(new_weight));
                wprintz(w_pickup, c_white, "/%.1f", u.convert_weight(u.weight_capacity()));
                mvwprintz(w_pickup, 0, 24,
                          (new_volume > u.volume_capacity() - 2 ? c_red : c_white),
                          _("Vol %d"), new_volume);
                wprintz(w_pickup, c_white, "/%d", u.volume_capacity() - 2);
            }
            wrefresh(w_pickup);

            ch = (int)getch();

        } while (ch != ' ' && ch != '\n' && ch != KEY_ESCAPE);

        if (ch != '\n') {
            werase(w_pickup);
            wrefresh(w_pickup);
            werase(w_item_info);
            wrefresh(w_item_info);
            delwin(w_pickup);
            delwin(w_item_info);
            add_msg(_("Never mind."));
            refresh_all();
            return;
        }
    }

    // At this point we've selected our items, now we add them to our inventory
    int curmit = 0;
    bool got_water = false; // Did we try to pick up water?
    bool offered_swap = false;
    std::map<std::string, int> mapPickup;
    for (int i = 0; i < here.size(); i++) {
        // This while loop guarantees the inventory letter won't be a repeat. If it
        // tries all 52 letters, it fails and we don't pick it up.
        if (getitem[i] && here[i].made_of(LIQUID)) {
            got_water = true;
        } else if (getitem[i]) {
            bool picked_up = false;
            item temp = here[i].clone();
            iter = 0;
            while (iter < inv_chars.size() &&
                   (here[i].invlet == 0 || (u.has_item(here[i].invlet) &&
                         !u.i_at(here[i].invlet).stacks_with(here[i]))) ) {
                here[i].invlet = nextinv;
                iter++;
                advance_nextinv();
            }

            if(pickup_count[i] != 0) {
                // Reinserting leftovers happens after item removal to avoid stacking issues.
                int leftover_charges = here[i].charges - pickup_count[i];
                if (leftover_charges > 0) {
                    temp.charges = leftover_charges;
                    here[i].charges = pickup_count[i];
                }
            }

            if (iter == inv_chars.size()) {
                add_msg(_("You're carrying too many items!"));
                werase(w_pickup);
                wrefresh(w_pickup);
                delwin(w_pickup);
                return;
            } else if (!u.can_pickWeight(here[i].weight(), false)) {
                add_msg(_("The %s is too heavy!"), here[i].display_name().c_str());
                decrease_nextinv();
            } else if (!u.can_pickVolume(here[i].volume())) {
                if (u.is_armed()) {
                    if (!u.weapon.has_flag("NO_UNWIELD")) {
                        // Armor can be instantly worn
                        if (here[i].is_armor() &&
                                query_yn(_("Put on the %s?"),
                                         here[i].display_name().c_str())) {
                            if (u.wear_item(this, &(here[i]))) {
                                picked_up = true;
                            }
                        } else if (!offered_swap) {
                            if (query_yn(_("Drop your %s and pick up %s?"),
                                         u.weapon.display_name().c_str(),
                                         here[i].display_name().c_str())) {
                                picked_up = true;
                                m.add_item_or_charges(posx, posy, u.remove_weapon(), 1);
                                u.wield(this, u.i_add(here[i], this).invlet);
                                mapPickup[here[i].tname()]++;
                                add_msg(_("Wielding %c - %s"), u.weapon.invlet,
                                        u.weapon.display_name().c_str());
                            }
                            offered_swap = true;
                        } else {
                            decrease_nextinv();
                        }
                    } else {
                        add_msg(_("There's no room in your inventory for the %s, and you can't unwield your %s."),
                                here[i].display_name().c_str(),
                                u.weapon.display_name().c_str());
                        decrease_nextinv();
                    }
                } else {
                    u.wield(this, u.i_add(here[i], this).invlet);
                    mapPickup[here[i].tname()]++;
                    picked_up = true;
                }
            } else if (!u.is_armed() &&
                       (u.volume_carried() + here[i].volume() > u.volume_capacity() - 2 ||
                        here[i].is_weap() || here[i].is_gun())) {
                u.weapon = here[i];
                picked_up = true;
            } else {
                u.i_add(here[i], this);
                mapPickup[here[i].tname()]++;
                picked_up = true;
            }

            if (picked_up) {
                if (from_veh) {
                    veh->remove_item (veh_part, curmit);
                } else {
                    m.i_rem(posx, posy, curmit);
                }
                curmit--;
                u.moves -= 100;
                if( pickup_count[i] != 0 ) {
                    bool to_map = !from_veh;

                    if (from_veh) {
                        to_map = !veh->add_item( veh_part, temp );
                    }
                    if (to_map) {
                        m.add_item_or_charges( posx, posy, temp );
                    }
                }
            }
        }
        curmit++;
    }

    // Auto pickup item message
    // FIXME: i18n
    if (min == -1 && !mapPickup.empty()) {
        std::stringstream sTemp;
        for (std::map<std::string, int>::iterator iter = mapPickup.begin();
                iter != mapPickup.end(); ++iter) {
            if (sTemp.str() != "") {
                sTemp << ", ";
            }
            sTemp << iter->second << " " << iter->first;
        }
        add_msg((_("You pick up: ") + sTemp.str()).c_str());
    }

    if (got_water) {
        add_msg(_("You can't pick up a liquid!"));
    }
    if (weight_is_okay && u.weight_carried() >= u.weight_capacity()) {
        add_msg(_("You're overburdened!"));
    }
    if (volume_is_okay && u.volume_carried() > u.volume_capacity() - 2) {
        add_msg(_("You struggle to carry such a large volume!"));
    }
    werase(w_pickup);
    wrefresh(w_pickup);
    werase(w_item_info);
    wrefresh(w_item_info);
    delwin(w_pickup);
    delwin(w_item_info);
}

// Establish or release a grab on a vehicle
void game::grab()
{
    int grabx = 0;
    int graby = 0;
    if( 0 != u.grab_point.x || 0 != u.grab_point.y ) {
        vehicle *veh = m.veh_at( u.posx + u.grab_point.x, u.posy + u.grab_point.y );
        if( veh ) {
            add_msg(_("You release the %s."), veh->name.c_str() );
        } else if ( m.has_furn( u.posx + u.grab_point.x, u.posy + u.grab_point.y ) ) {
            add_msg(_("You release the %s."), m.furnname( u.posx + u.grab_point.x, u.posy + u.grab_point.y ).c_str() );
        }
        u.grab_point.x = 0;
        u.grab_point.y = 0;
        u.grab_type = OBJECT_NONE;
        return;
    }
    if( choose_adjacent( _("Grab where?"), grabx, graby ) ) {
        vehicle *veh = m.veh_at(grabx, graby);
        if( veh != NULL ) { // If there's a vehicle, grab that.
            u.grab_point.x = grabx - u.posx;
            u.grab_point.y = graby - u.posy;
            u.grab_type = OBJECT_VEHICLE;
            add_msg(_("You grab the %s."), veh->name.c_str());
        } else if ( m.has_furn( grabx, graby ) ) { // If not, grab furniture if present
            u.grab_point.x = grabx - u.posx;
            u.grab_point.y = graby - u.posy;
            u.grab_type = OBJECT_FURNITURE;
            if (!m.can_move_furniture( grabx, graby, &u ))
              add_msg(_("You grab the %s. It feels really heavy."), m.furnname( grabx, graby).c_str() );
            else
              add_msg(_("You grab the %s."), m.furnname( grabx, graby).c_str() );
        } else { // todo: grab mob? Captured squirrel = pet (or meat that stays fresh longer).
            add_msg(_("There's nothing to grab there!"));
        }
    } else {
        add_msg(_("Never Mind."));
    }
}

// Handle_liquid returns false if we didn't handle all the liquid.
bool game::handle_liquid(item &liquid, bool from_ground, bool infinite, item *source, item *cont)
{
    if (!liquid.made_of(LIQUID)) {
        dbg(D_ERROR) << "game:handle_liquid: Tried to handle_liquid a non-liquid!";
        debugmsg("Tried to handle_liquid a non-liquid!");
        return false;
    }

    if (liquid.type->id == "gasoline" && vehicle_near() && query_yn(_("Refill vehicle?"))) {
        int vx = u.posx, vy = u.posy;
        refresh_all();
        if (choose_adjacent(_("Refill vehicle where?"), vx, vy)) {
            vehicle *veh = m.veh_at (vx, vy);
            if (veh) {
                ammotype ftype = "gasoline";
                int fuel_cap = veh->fuel_capacity(ftype);
                int fuel_amnt = veh->fuel_left(ftype);
                if (fuel_cap < 1) {
                    add_msg (_("This vehicle doesn't use %s."), ammo_name(ftype).c_str());
                } else if (fuel_amnt == fuel_cap) {
                    add_msg (_("Already full."));
                } else if (from_ground && query_yn(_("Pump until full?"))) {
                    u.assign_activity(this, ACT_REFILL_VEHICLE, 2 * (fuel_cap - fuel_amnt));
                    u.activity.placement = point(vx, vy);
                } else { // Not pump
                    veh->refill ("gasoline", liquid.charges);
                    if (veh->fuel_left(ftype) < fuel_cap) {
                        add_msg(_("You refill %s with %s."),
                                veh->name.c_str(), ammo_name(ftype).c_str());
                    } else {
                        add_msg(_("You refill %s with %s to its maximum."),
                                veh->name.c_str(), ammo_name(ftype).c_str());
                    }

                    u.moves -= 100;
                    return true;
                }
            } else { // if (veh)
                add_msg (_("There isn't any vehicle there."));
            }
            return false;
        } // if (choose_adjacent(_("Refill vehicle where?"), vx, vy))
        return true;
    }

    // Ask to pour rotten liquid (milk!) from the get-go
    if (!from_ground && liquid.rotten(this) &&
            query_yn(_("Pour %s on the ground?"), liquid.tname().c_str())) {
        if (!m.has_flag("SWIMMABLE", u.posx, u.posy)) {
            m.add_item_or_charges(u.posx, u.posy, liquid, 1);
        }

        return true;
    }

    if (cont == NULL) {
        std::stringstream text;
        text << _("Container for ") << liquid.tname();

        char ch = inv_for_liquid(liquid, text.str().c_str(), false);
        if (!u.has_item(ch)) {
            // No container selected (escaped, ...), ask to pour
            // we asked to pour rotten already
            if (!from_ground && !liquid.rotten(this) &&
                query_yn(_("Pour %s on the ground?"), liquid.tname().c_str())) {
                    if (!m.has_flag("SWIMMABLE", u.posx, u.posy))
                        m.add_item_or_charges(u.posx, u.posy, liquid, 1);
                    return true;
            }
            return false;
        }

        cont = &(u.i_at(ch));
    }

    if (cont == NULL || cont->is_null()) {
        // Container is null, ask to pour.
        // we asked to pour rotten already
        if (!from_ground && !liquid.rotten(this) &&
                query_yn(_("Pour %s on the ground?"), liquid.tname().c_str())) {
            if (!m.has_flag("SWIMMABLE", u.posx, u.posy))
                m.add_item_or_charges(u.posx, u.posy, liquid, 1);
            return true;
        }
        add_msg(_("Never mind."));
        return false;

    } else if(cont == source) {
        //Source and destination are the same; abort
        add_msg(_("That's the same container!"));
        return false;

    } else if (liquid.is_ammo() && (cont->is_tool() || cont->is_gun())) {
        // for filling up chainsaws, jackhammers and flamethrowers
        ammotype ammo = "NULL";
        int max = 0;

        if (cont->is_tool()) {
            it_tool *tool = dynamic_cast<it_tool *>(cont->type);
            ammo = tool->ammo;
            max = tool->max_charges;
        } else {
            it_gun *gun = dynamic_cast<it_gun *>(cont->type);
            ammo = gun->ammo;
            max = gun->clip;
        }

        ammotype liquid_type = liquid.ammo_type();

        if (ammo != liquid_type) {
            add_msg(_("Your %s won't hold %s."), cont->tname().c_str(),
                    liquid.tname().c_str());
            return false;
        }

        if (max <= 0 || cont->charges >= max) {
            add_msg(_("Your %s can't hold any more %s."), cont->tname().c_str(),
                    liquid.tname().c_str());
            return false;
        }

        if (cont->charges > 0 && cont->curammo != NULL && cont->curammo->id != liquid.type->id) {
            add_msg(_("You can't mix loads in your %s."), cont->tname().c_str());
            return false;
        }

        add_msg(_("You pour %s into your %s."), liquid.tname().c_str(),
                cont->tname().c_str());
        cont->curammo = dynamic_cast<it_ammo *>(liquid.type);
        if (infinite) {
            cont->charges = max;
        } else {
            cont->charges += liquid.charges;
            if (cont->charges > max) {
                int extra = cont->charges - max;
                cont->charges = max;
                liquid.charges = extra;
                add_msg(_("There's some left over!"));
                return false;
            }
        }
        return true;

    } else {      // filling up normal containers
        LIQUID_FILL_ERROR error;
        int remaining_capacity = cont->get_remaining_capacity_for_liquid(liquid, error);
        if (remaining_capacity <= 0) {
            switch (error)
            {
            case L_ERR_NO_MIX:
                add_msg(_("You can't mix loads in your %s."), cont->tname().c_str());
                break;
            case L_ERR_NOT_CONTAINER:
                add_msg(_("That %s won't hold %s."), cont->tname().c_str(), liquid.tname().c_str());
                break;
            case L_ERR_NOT_WATERTIGHT:
                add_msg(_("That %s isn't water-tight."), cont->tname().c_str());
                break;
            case L_ERR_NOT_SEALED:
                add_msg(_("You can't seal that %s!"), cont->tname().c_str());
                break;
            case L_ERR_FULL:
                add_msg(_("Your %s can't hold any more %s."), cont->tname().c_str(),
                    liquid.tname().c_str());
                break;
            default:
                break;
            }
            return false;
        }

        if (!cont->contents.empty()) {
            // Container is partly full
            if (infinite) {
                cont->contents[0].charges += remaining_capacity;
                add_msg(_("You pour %s into your %s."), liquid.tname().c_str(),
                        cont->tname().c_str());
                return true;
            } else { // Container is finite, not empty and not full, add liquid to it
                add_msg(_("You pour %s into your %s."), liquid.tname().c_str(),
                        cont->tname().c_str());
                if (remaining_capacity > liquid.charges) {
                    remaining_capacity = liquid.charges;
                }
                cont->contents[0].charges += remaining_capacity;
                liquid.charges -= remaining_capacity;
                if (liquid.charges > 0) {
                    add_msg(_("There's some left over!"));
                    // Why not try to find another container here?
                    return false;
                }
                return true;
            }
        } else {
            // pouring into a valid empty container
            item liquid_copy = liquid;
            bool all_poured = true;
            if (infinite) { // if filling from infinite source, top it to max
                liquid_copy.charges = remaining_capacity;
                add_msg(_("You pour %s into your %s."), liquid.tname().c_str(),
                    cont->tname().c_str());
            } else if (liquid.charges > remaining_capacity) {
                add_msg(_("You fill your %s with some of the %s."), cont->tname().c_str(),
                        liquid.tname().c_str());
                u.inv.unsort();
                liquid.charges -= remaining_capacity;
                liquid_copy.charges = remaining_capacity;
                all_poured = false;
            } else {
                add_msg(_("You pour %s into your %s."), liquid.tname().c_str(),
                    cont->tname().c_str());
            }
            cont->put_in(liquid_copy);
            return all_poured;
        }
    }
    return false;
}

//Move_liquid returns the amount of liquid left if we didn't move all the liquid, otherwise returns sentinel -1, signifies transaction fail.
//One-use, strictly for liquid transactions. Not intended for use with while loops.
int game::move_liquid(item &liquid)
{
  if(!liquid.made_of(LIQUID)) {
   dbg(D_ERROR) << "game:move_liquid: Tried to move_liquid a non-liquid!";
   debugmsg("Tried to move_liquid a non-liquid!");
   return -1;
  }

  //liquid is in fact a liquid.
  std::stringstream text;
  text << _("Container for ") << liquid.tname();
  char ch = inv_for_liquid(liquid, text.str().c_str(), false);

  //is container selected?
  if(u.has_item(ch)) {
    item *cont = &(u.i_at(ch));
    if (cont == NULL || cont->is_null())
      return -1;
    else if (liquid.is_ammo() && (cont->is_tool() || cont->is_gun())) {
    // for filling up chainsaws, jackhammers and flamethrowers
    ammotype ammo = "NULL";
    int max = 0;

      if (cont->is_tool()) {
      it_tool* tool = dynamic_cast<it_tool*>(cont->type);
      ammo = tool->ammo;
      max = tool->max_charges;
      } else {
      it_gun* gun = dynamic_cast<it_gun*>(cont->type);
      ammo = gun->ammo;
      max = gun->clip;
      }

      ammotype liquid_type = liquid.ammo_type();

      if (ammo != liquid_type) {
      add_msg(_("Your %s won't hold %s."), cont->tname().c_str(),
                                           liquid.tname().c_str());
      return -1;
      }

      if (max <= 0 || cont->charges >= max) {
      add_msg(_("Your %s can't hold any more %s."), cont->tname().c_str(),
                                                    liquid.tname().c_str());
      return -1;
      }

      if (cont->charges > 0 && cont->curammo != NULL && cont->curammo->id != liquid.type->id) {
      add_msg(_("You can't mix loads in your %s."), cont->tname().c_str());
      return -1;
      }

      add_msg(_("You pour %s into your %s."), liquid.tname().c_str(),
                                          cont->tname().c_str());
      cont->curammo = dynamic_cast<it_ammo*>(liquid.type);
      cont->charges += liquid.charges;
      if (cont->charges > max) {
      int extra = cont->charges - max;
      cont->charges = max;
      add_msg(_("There's some left over!"));
      return extra;
      }
      else return 0;
    } else if (!cont->is_container()) {
      add_msg(_("That %s won't hold %s."), cont->tname().c_str(),
                                         liquid.tname().c_str());
      return -1;
    } else {
      if (!cont->contents.empty())
      {
        if  (cont->contents[0].type->id != liquid.type->id)
        {
          add_msg(_("You can't mix loads in your %s."), cont->tname().c_str());
          return -1;
        }
      }
      it_container* container = dynamic_cast<it_container*>(cont->type);
      int holding_container_charges;

      if (liquid.type->is_food())
      {
        it_comest* tmp_comest = dynamic_cast<it_comest*>(liquid.type);
        holding_container_charges = container->contains * tmp_comest->charges;
      }
      else if (liquid.type->is_ammo())
      {
        it_ammo* tmp_ammo = dynamic_cast<it_ammo*>(liquid.type);
        holding_container_charges = container->contains * tmp_ammo->count;
      }
      else
        holding_container_charges = container->contains;
      if (!cont->contents.empty()) {

        // case 1: container is completely full
        if (cont->contents[0].charges == holding_container_charges) {
          add_msg(_("Your %s can't hold any more %s."), cont->tname().c_str(),
                                                   liquid.tname().c_str());
          return -1;
        } else {
            add_msg(_("You pour %s into your %s."), liquid.tname().c_str(),
                      cont->tname().c_str());
          cont->contents[0].charges += liquid.charges;
            if (cont->contents[0].charges > holding_container_charges) {
              int extra = cont->contents[0].charges - holding_container_charges;
              cont->contents[0].charges = holding_container_charges;
              add_msg(_("There's some left over!"));
              return extra;
            }
            else return 0;
          }
      } else {
          if (!cont->has_flag("WATERTIGHT")) {
            add_msg(_("That %s isn't water-tight."), cont->tname().c_str());
            return -1;
          }
          else if (!(cont->has_flag("SEALS"))) {
            add_msg(_("You can't seal that %s!"), cont->tname().c_str());
            return -1;
          }
          // pouring into a valid empty container
          int default_charges = 1;

          if (liquid.is_food()) {
            it_comest* comest = dynamic_cast<it_comest*>(liquid.type);
            default_charges = comest->charges;
          }
          else if (liquid.is_ammo()) {
            it_ammo* ammo = dynamic_cast<it_ammo*>(liquid.type);
            default_charges = ammo->count;
          }
          if (liquid.charges > container->contains * default_charges) {
            add_msg(_("You fill your %s with some of the %s."), cont->tname().c_str(),
                                                      liquid.tname().c_str());
            u.inv.unsort();
            int extra = liquid.charges - container->contains * default_charges;
            liquid.charges = container->contains * default_charges;
            cont->put_in(liquid);
            return extra;
          } else {
          cont->put_in(liquid);
          return 0;
          }
      }
    }
    return -1;
  }
 return -1;
}

void game::drop(char chInput)
{
    std::vector<item> dropped;

    if (chInput == '.') {
        dropped = multidrop();
    } else {
        if (u.inv.item_by_letter(chInput).is_null()) {
            dropped.push_back(u.i_rem(chInput));
        } else {
            dropped.push_back(u.inv.remove_item_by_letter(chInput));
        }
    }

    if (dropped.size() == 0) {
        add_msg(_("Never mind."));
        return;
    }

    item_exchanges_since_save += dropped.size();

    itype_id first = itype_id(dropped[0].type->id);
    bool same = true;
    for (int i = 1; i < dropped.size() && same; i++) {
        if (dropped[i].type->id != first) {
            same = false;
        }
    }

    int veh_part = 0;
    bool to_veh = false;
    vehicle *veh = m.veh_at(u.posx, u.posy, veh_part);
    if (veh) {
        veh_part = veh->part_with_feature (veh_part, "CARGO");
        to_veh = veh_part >= 0;
    }
    if (dropped.size() == 1 || same) {
        if (to_veh) {
            add_msg(ngettext("You put your %1$s in the %2$s's %3$s.",
                             "You put your %1$ss in the %2$s's %3$s.",
                             dropped.size()),
                    dropped[0].tname().c_str(),
                    veh->name.c_str(),
                    veh->part_info(veh_part).name.c_str());
        } else {
            add_msg(ngettext("You drop your %s.", "You drop your %ss.",
                             dropped.size()),
                    dropped[0].tname().c_str());
        }
    } else {
        if (to_veh) {
            add_msg(_("You put several items in the %s's %s."),
                    veh->name.c_str(), veh->part_info(veh_part).name.c_str());
        } else {
            add_msg(_("You drop several items."));
        }
    }

    if (to_veh) {
        bool vh_overflow = false;
        for (int i = 0; i < dropped.size(); i++) {
            vh_overflow = vh_overflow || !veh->add_item (veh_part, dropped[i]);
            if (vh_overflow) {
                m.add_item_or_charges(u.posx, u.posy, dropped[i], 1);
            }
        }
        if (vh_overflow) {
            add_msg (_("The trunk is full, so some items fall on the ground."));
        }
    } else {
        for (int i = 0; i < dropped.size(); i++)
            m.add_item_or_charges(u.posx, u.posy, dropped[i], 2);
    }
}

void game::drop_in_direction()
{
    int dirx, diry;
    if (!choose_adjacent(_("Drop where?"), dirx, diry)) {
        return;
    }

    int veh_part = 0;
    bool to_veh = false;
    vehicle *veh = m.veh_at(dirx, diry, veh_part);
    if (veh) {
        veh_part = veh->part_with_feature (veh_part, "CARGO");
        to_veh = veh_part >= 0;
    }

    if (!m.can_put_items(dirx, diry)) {
        add_msg(_("You can't place items there!"));
        return;
    }

    bool can_move_there = m.move_cost(dirx, diry) != 0;

    std::vector<item> dropped = multidrop();

    if (dropped.size() == 0) {
        add_msg(_("Never mind."));
        return;
    }

    item_exchanges_since_save += dropped.size();

    itype_id first = itype_id(dropped[0].type->id);
    bool same = true;
    for (int i = 1; i < dropped.size() && same; i++) {
        if (dropped[i].type->id != first) {
            same = false;
        }
    }

    if (dropped.size() == 1 || same) {
        if (to_veh) {
            add_msg(ngettext("You put your %1$s in the %2$s's %3$s.",
                             "You put your %1$ss in the %2$s's %3$s.",
                             dropped.size()),
                    dropped[0].tname().c_str(),
                    veh->name.c_str(),
                    veh->part_info(veh_part).name.c_str());
        } else if (can_move_there) {
            add_msg(ngettext("You drop your %s on the %s.",
                             "You drop your %ss on the %s.", dropped.size()),
                    dropped[0].tname().c_str(),
                    m.name(dirx, diry).c_str());
        } else {
            add_msg(ngettext("You put your %s in the %s.",
                             "You put your %ss in the %s.", dropped.size()),
                    dropped[0].tname().c_str(),
                    m.name(dirx, diry).c_str());
        }
    } else {
        if (to_veh) {
            add_msg(_("You put several items in the %s's %s."),
                    veh->name.c_str(), veh->part_info(veh_part).name.c_str());
        } else if (can_move_there) {
            add_msg(_("You drop several items on the %s."),
                    m.name(dirx, diry).c_str());
        } else {
            add_msg(_("You put several items in the %s."),
                    m.name(dirx, diry).c_str());
        }
    }

    if (to_veh) {
        bool vh_overflow = false;
        for (int i = 0; i < dropped.size(); i++) {
            vh_overflow = vh_overflow || !veh->add_item (veh_part, dropped[i]);
            if (vh_overflow) {
                m.add_item_or_charges(dirx, diry, dropped[i], 1);
            }
        }
        if (vh_overflow) {
            add_msg (_("The trunk is full, so some items fall on the ground."));
        }
    } else {
        for (int i = 0; i < dropped.size(); i++) {
            m.add_item_or_charges(dirx, diry, dropped[i], 1);
        }
    }
}

void game::reassign_item(char ch)
{
 if (ch == '.') {
     ch = inv(_("Reassign item:"));
 }
 if (ch == ' ') {
  add_msg(_("Never mind."));
  return;
 }
 if (!u.has_item(ch)) {
  add_msg(_("You do not have that item."));
  return;
 }
 char newch = popup_getkey(_("%c - %s; enter new letter."), ch,
                           u.i_at(ch).tname().c_str());
 if (inv_chars.find(newch) == std::string::npos) {
  add_msg(_("%c is not a valid inventory letter."), newch);
  return;
 }
 item* change_from = &(u.i_at(ch));
 if (u.has_item(newch)) {
  item* change_to = &(u.i_at(newch));
  change_to->invlet = ch;
  add_msg("%c - %s", ch, change_to->tname().c_str());
 }
 change_from->invlet = newch;
 add_msg("%c - %s", newch, change_from->tname().c_str());
}

void game::plthrow(char chInput)
{
 char ch;

 if (chInput != '.') {
  ch = chInput;
 } else {
  ch = inv(_("Throw item:"));
  refresh_all();
 }

 int range = u.throw_range(u.lookup_item(ch));
 if (range < 0) {
  add_msg(_("You don't have that item."));
  return;
 } else if (range == 0) {
  add_msg(_("That is too heavy to throw."));
  return;
 }
 item thrown = u.i_at(ch);
  if( std::find(unreal_itype_ids.begin(), unreal_itype_ids.end(),
    thrown.type->id) != unreal_itype_ids.end()) {
  add_msg(_("That's part of your body, you can't throw that!"));
  return;
 }

 m.draw(this, w_terrain, point(u.posx, u.posy));

 std::vector <monster> mon_targets;
 std::vector <int> targetindices;
 int passtarget = -1;
 for (int i = 0; i < num_zombies(); i++) {
   monster &critter = _active_monsters[i];
   if (u_see(&critter)) {
     critter.draw(w_terrain, u.posx, u.posy, true);
     if(rl_dist( u.posx, u.posy, critter.posx(), critter.posy() ) <= range) {
       mon_targets.push_back(critter);
       targetindices.push_back(i);
       if (i == last_target) {
         passtarget = mon_targets.size() - 1;
       }
     }
   }
 }

 int x = u.posx;
 int y = u.posy;

 // target() sets x and y, or returns false if we canceled (by pressing Esc)
 std::vector <point> trajectory = target(x, y, u.posx - range, u.posy - range,
                                         u.posx + range, u.posy + range,
                                         mon_targets, passtarget, &thrown);
 if (trajectory.size() == 0)
  return;
 if (passtarget != -1)
  last_target = targetindices[passtarget];

 // Throw a single charge of a stacking object.
 if( thrown.count_by_charges() && thrown.charges > 1 ) {
     u.i_at(ch).charges--;
     thrown.charges = 1;
 } else {
     u.i_rem(ch);
 }

 // Base move cost on moves per turn of the weapon
 // and our skill.
 int move_cost = thrown.attack_time() / 2;
 int skill_cost = (int)(move_cost / (pow(static_cast<float>(u.skillLevel("throw")), 3.0f)/400 +1));
 int dexbonus = (int)( pow(std::max(u.dex_cur - 8, 0), 0.8) * 3 );

 move_cost += skill_cost;
 move_cost += 20 * u.encumb(bp_torso);
 move_cost -= dexbonus;

 if (u.has_trait("LIGHT_BONES"))
  move_cost *= .9;
 if (u.has_trait("HOLLOW_BONES"))
  move_cost *= .8;

 move_cost -= u.disease_intensity("speed_boost");

 if (move_cost < 25)
  move_cost = 25;

 u.moves -= move_cost;
 u.practice(turn, "throw", 10);

 throw_item(u, x, y, thrown, trajectory);
}

void game::plfire(bool burst, int default_target_x, int default_target_y)
{
 char reload_invlet = 0;
 if (!u.weapon.is_gun())
  return;
 vehicle *veh = m.veh_at(u.posx, u.posy);
 if (veh && veh->player_in_control(&u) && u.weapon.is_two_handed(&u)) {
  add_msg (_("You need a free arm to drive!"));
  return;
 }
 if (u.weapon.has_flag("CHARGE") && !u.weapon.active) {
  if (u.has_charges("UPS_on", 1)  ||
      u.has_charges("adv_UPS_on", 1) ) {
   add_msg(_("Your %s starts charging."), u.weapon.tname().c_str());
   u.weapon.charges = 0;
   u.weapon.poison = 0;
   u.weapon.curammo = dynamic_cast<it_ammo*>(itypes["charge_shot"]);
   u.weapon.active = true;
   return;
  } else {
   add_msg(_("You need a powered UPS."));
   return;
  }
 }

 if (u.weapon.has_flag("NO_AMMO")) {
   u.weapon.charges = 1;
   u.weapon.curammo = dynamic_cast<it_ammo*>(itypes["generic_no_ammo"]);
 }

 if ((u.weapon.has_flag("STR8_DRAW")  && u.str_cur <  4) ||
     (u.weapon.has_flag("STR10_DRAW") && u.str_cur <  5) ||
     (u.weapon.has_flag("STR12_DRAW") && u.str_cur <  6)   ) {
  add_msg(_("You're not strong enough to draw the bow!"));
  return;
 }

 if (u.weapon.has_flag("RELOAD_AND_SHOOT") && u.weapon.charges == 0) {
  reload_invlet = u.weapon.pick_reload_ammo(u, true);
  if (reload_invlet == 0) {
   add_msg(_("Out of ammo!"));
   return;
  }

  u.weapon.reload(u, reload_invlet);
  u.moves -= u.weapon.reload_time(u);
  refresh_all();
 }

 if (u.weapon.num_charges() == 0 && !u.weapon.has_flag("RELOAD_AND_SHOOT")
     && !u.weapon.has_flag("NO_AMMO")) {
  add_msg(_("You need to reload!"));
  return;
 }
 if (u.weapon.has_flag("FIRE_100") && u.weapon.num_charges() < 100) {
  add_msg(_("Your %s needs 100 charges to fire!"), u.weapon.tname().c_str());
  return;
 }
 if (u.weapon.has_flag("FIRE_50") && u.weapon.num_charges() < 50) {
  add_msg(_("Your %s needs 50 charges to fire!"), u.weapon.tname().c_str());
  return;
 }
 if (u.weapon.has_flag("USE_UPS") && !u.has_charges("UPS_off", 5) &&
     !u.has_charges("UPS_on", 5) && !u.has_charges("adv_UPS_off", 3) &&
     !u.has_charges("adv_UPS_on", 3)) {
  add_msg(_("You need a UPS with at least 5 charges or an advanced UPS with at least 3 charges to fire that!"));
  return;
 } else if (u.weapon.has_flag("USE_UPS_20") && !u.has_charges("UPS_off", 20) &&
  !u.has_charges("UPS_on", 20) && !u.has_charges("adv_UPS_off", 12) &&
  !u.has_charges("adv_UPS_on", 12)) {
  add_msg(_("You need a UPS with at least 20 charges or an advanced UPS with at least 12 charges to fire that!"));
  return;
 } else if (u.weapon.has_flag("USE_UPS_40") && !u.has_charges("UPS_off", 40) &&
  !u.has_charges("UPS_on", 40) && !u.has_charges("adv_UPS_off", 24) &&
  !u.has_charges("adv_UPS_on", 24)) {
  add_msg(_("You need a UPS with at least 40 charges or an advanced UPS with at least 24 charges to fire that!"));
  return;
 }

 int range = u.weapon.range(&u);

 m.draw(this, w_terrain, point(u.posx, u.posy));

// Populate a list of targets with the zombies in range and visible
 std::vector <monster> mon_targets;
 std::vector <int> targetindices;
 int passtarget = -1;
 for (int i = 0; i < num_zombies(); i++) {
   monster &critter = _active_monsters[i];
   if (u_see(&critter)) {
     critter.draw(w_terrain, u.posx, u.posy, true);
     if(rl_dist( u.posx, u.posy, critter.posx(), critter.posy() ) <= range) {
       mon_targets.push_back(critter);
       targetindices.push_back(i);
       bool is_default_target = default_target_x == critter.posx() && default_target_y == critter.posy();
       if (is_default_target || (passtarget == -1 && i == last_target)) {
         passtarget = mon_targets.size() - 1;
       }
     }
   }
 }

 int x = u.posx;
 int y = u.posy;

 // target() sets x and y, and returns an empty vector if we canceled (Esc)
 std::vector <point> trajectory = target(x, y, u.posx - range, u.posy - range,
                                         u.posx + range, u.posy + range,
                                         mon_targets, passtarget, &u.weapon);

 draw_ter(); // Recenter our view
 if (trajectory.size() == 0) {
  if(u.weapon.has_flag("RELOAD_AND_SHOOT"))
  {
      u.moves += u.weapon.reload_time(u);
      unload(u.weapon);
      u.moves += u.weapon.reload_time(u) / 2; // unloading time
  }
  return;
 }
 if (passtarget != -1) { // We picked a real live target
  last_target = targetindices[passtarget]; // Make it our default for next time
  zombie(targetindices[passtarget]).add_effect(ME_HIT_BY_PLAYER, 100);
 }

 if (u.weapon.mode == "MODE_BURST")
  burst = true;

// Train up our skill
 it_gun* firing = dynamic_cast<it_gun*>(u.weapon.type);
 int num_shots = 1;
 if (burst)
  num_shots = u.weapon.burst_size();
 if (num_shots > u.weapon.num_charges() && !u.weapon.has_flag("NO_AMMO"))
   num_shots = u.weapon.num_charges();
 if (u.skillLevel(firing->skill_used) == 0 ||
     (firing->ammo != "BB" && firing->ammo != "nail"))
     u.practice(turn, firing->skill_used, 4 + (num_shots / 2));
 if (u.skillLevel("gun") == 0 ||
     (firing->ammo != "BB" && firing->ammo != "nail"))
     u.practice(turn, "gun", 5);

 fire(u, x, y, trajectory, burst);
}

void game::butcher()
{
    if (u.controlling_vehicle) {
        add_msg(_("You can't butcher while driving!"));
        return;
    }

 std::vector<int> corpses;
 for (int i = 0; i < m.i_at(u.posx, u.posy).size(); i++) {
  if (m.i_at(u.posx, u.posy)[i].type->id == "corpse")
   corpses.push_back(i);
 }
 if (corpses.size() == 0) {
  add_msg(_("There are no corpses here to butcher."));
  return;
 }
 int factor = u.butcher_factor();
 if (factor == 999) {
  add_msg(_("You don't have a sharp item to butcher with."));
  return;
 }

 if (is_hostile_nearby() &&
     !query_yn(_("Hostiles are nearby! Start Butchering anyway?")))
 {
     return;
 }

 int butcher_corpse_index = 0;
 if (corpses.size() > 1) {
     uimenu kmenu;
     kmenu.text = _("Choose corpse to butcher");
     kmenu.selected = 0;
     for (int i = 0; i < corpses.size(); i++) {
         mtype *corpse = m.i_at(u.posx, u.posy)[corpses[i]].corpse;
         int hotkey = -1;
         if (i == 0) {
             for (std::map<char, action_id>::iterator it = keymap.begin(); it != keymap.end(); it++) {
                 if (it->second == ACTION_BUTCHER) {
                     hotkey = (it->first == 'q') ? -1 : it->first;
                     break;
                 }
             }
         }
         kmenu.addentry(i, true, hotkey, corpse->name.c_str());
     }
     kmenu.addentry(corpses.size(), true, 'q', _("Cancel"));
     kmenu.query();
     if (kmenu.ret == corpses.size()) {
         return;
     }
     butcher_corpse_index = kmenu.ret;
 }

 mtype *corpse = m.i_at(u.posx, u.posy)[corpses[butcher_corpse_index]].corpse;
 int time_to_cut = 0;
 switch (corpse->size) { // Time in turns to cut up te corpse
  case MS_TINY:   time_to_cut =  2; break;
  case MS_SMALL:  time_to_cut =  5; break;
  case MS_MEDIUM: time_to_cut = 10; break;
  case MS_LARGE:  time_to_cut = 18; break;
  case MS_HUGE:   time_to_cut = 40; break;
 }
 time_to_cut *= 100; // Convert to movement points
 time_to_cut += factor * 5; // Penalty for poor tool
 if (time_to_cut < 250)
  time_to_cut = 250;
 u.assign_activity(this, ACT_BUTCHER, time_to_cut, corpses[butcher_corpse_index]);
 u.moves = 0;
}

void game::complete_butcher(int index)
{
 // corpses can disappear (rezzing!), so check for that
 if (m.i_at(u.posx, u.posy).size() <= index || m.i_at(u.posx, u.posy)[index].corpse == NULL || m.i_at(u.posx, u.posy)[index].typeId() != "corpse" ) {
  add_msg(_("There's no corpse to butcher!"));
  return;
 }
 mtype* corpse = m.i_at(u.posx, u.posy)[index].corpse;
 std::vector<item> contents = m.i_at(u.posx, u.posy)[index].contents;
 int age = m.i_at(u.posx, u.posy)[index].bday;
 m.i_rem(u.posx, u.posy, index);
 int factor = u.butcher_factor();
 int pieces = 0, skins = 0, bones = 0, sinews = 0, feathers = 0;
 double skill_shift = 0.;

 int sSkillLevel = u.skillLevel("survival");

 switch (corpse->size) {
  case MS_TINY:   pieces =  1; skins =  1; bones = 1; sinews = 1; feathers = 2;  break;
  case MS_SMALL:  pieces =  2; skins =  3; bones = 4; sinews = 4; feathers = 6;  break;
  case MS_MEDIUM: pieces =  4; skins =  6; bones = 9; sinews = 9; feathers = 11; break;
  case MS_LARGE:  pieces =  8; skins = 10; bones = 14;sinews = 14; feathers = 17;break;
  case MS_HUGE:   pieces = 16; skins = 18; bones = 21;sinews = 21; feathers = 24;break;
 }

 skill_shift += rng(0, sSkillLevel - 3);
 skill_shift += rng(0, u.dex_cur - 8) / 4;
 if (u.str_cur < 4)
  skill_shift -= rng(0, 5 * (4 - u.str_cur)) / 4;
 if (factor > 0)
  skill_shift -= rng(0, factor / 5);

 int practice = 4 + pieces;
 if (practice > 20)
  practice = 20;
 u.practice(turn, "survival", practice);

 pieces += int(skill_shift);
 if (skill_shift < 5)  { // Lose some skins and bones
  skins += ((int)skill_shift - 5);
  bones += ((int)skill_shift - 2);
  sinews += ((int)skill_shift - 8);
  feathers += ((int)skill_shift - 1);
 }

 if (bones > 0) {
  if (corpse->has_flag(MF_BONES)) {
    m.spawn_item(u.posx, u.posy, "bone", bones, 0, age);
   add_msg(_("You harvest some usable bones!"));
  } else if (corpse->mat == "veggy") {
    m.spawn_item(u.posx, u.posy, "plant_sac", bones, 0, age);
   add_msg(_("You harvest some fluid bladders!"));
  }
 }

 if (sinews > 0) {
  if (corpse->has_flag(MF_BONES)) {
    m.spawn_item(u.posx, u.posy, "sinew", sinews, 0, age);
   add_msg(_("You harvest some usable sinews!"));
  } else if (corpse->mat == "veggy") {
    m.spawn_item(u.posx, u.posy, "plant_fibre", sinews, 0, age);
   add_msg(_("You harvest some plant fibres!"));
  }
 }

    if ((corpse->has_flag(MF_FUR) || corpse->has_flag(MF_LEATHER) ||
         corpse->has_flag(MF_CHITIN)) && skins > 0) {
        add_msg(_("You manage to skin the %s!"), corpse->name.c_str());
        int fur = 0;
        int leather = 0;
        int chitin = 0;

        while (skins > 0) {
            if (corpse->has_flag(MF_CHITIN)) {
                chitin = rng(0, skins);
                skins -= chitin;
                skins = std::max(skins, 0);
            }
            if (corpse->has_flag(MF_FUR)) {
                fur = rng(0, skins);
                skins -= fur;
                skins = std::max(skins, 0);
            }
            if (corpse->has_flag(MF_LEATHER)) {
                leather = rng(0, skins);
                skins -= leather;
                skins = std::max(skins, 0);
            }
        }

        if(chitin) m.spawn_item(u.posx, u.posy, "chitin_piece", chitin, 0, age);
        if(fur) m.spawn_item(u.posx, u.posy, "fur", fur, 0, age);
        if(leather) m.spawn_item(u.posx, u.posy, "leather", leather, 0, age);
    }

 if (feathers > 0) {
  if (corpse->has_flag(MF_FEATHER)) {
    m.spawn_item(u.posx, u.posy, "feather", feathers, 0, age);
   add_msg(_("You harvest some feathers!"));
  }
 }

 //Add a chance of CBM recovery. For shocker and cyborg corpses.
 if (corpse->has_flag(MF_CBM)) {
  //As long as the factor is above -4 (the sinew cutoff), you will be able to extract cbms
  if(skill_shift >= 0){
   add_msg(_("You discover a CBM in the %s!"), corpse->name.c_str());
   //To see if it spawns a battery
   if(rng(0,1) == 1){ //The battery works
    m.spawn_item(u.posx, u.posy, "bio_power_storage", 1, 0, age);
   }else{//There is a burnt out CBM
    m.spawn_item(u.posx, u.posy, "burnt_out_bionic", 1, 0, age);
   }
  }
  if(skill_shift >= 0){
   //To see if it spawns a random additional CBM
   if(rng(0,1) == 1){ //The CBM works
    Item_tag bionic_item = item_controller->id_from("bionics");
    m.spawn_item(u.posx, u.posy, bionic_item, 1, 0, age);
   }else{//There is a burnt out CBM
    m.spawn_item(u.posx, u.posy, "burnt_out_bionic", 1, 0, age);
   }
  }
 }

 // Recover hidden items
 for (int i = 0; i < contents.size(); i++) {
   if ((skill_shift + 10) * 5 > rng(0,100)) {
     add_msg(_("You discover a %s in the %s!"), contents[i].tname().c_str(), corpse->name.c_str());
     m.add_item_or_charges(u.posx, u.posy, contents[i]);
   } else if (contents[i].is_bionic()){
     m.spawn_item(u.posx, u.posy, "burnt_out_bionic", 1, 0, age);
   }
 }

 if (pieces <= 0) {
  add_msg(_("Your clumsy butchering destroys the meat!"));
 } else {
  add_msg(_("You butcher the corpse."));
  itype_id meat;
  if (corpse->has_flag(MF_POISON)) {
    if (corpse->mat == "flesh") {
     meat = "meat_tainted";
    } else {
     meat = "veggy_tainted";
    }
  } else {
   if (corpse->mat == "flesh" || corpse->mat == "hflesh") {
    if(corpse->has_flag(MF_HUMAN)) {
     meat = "human_flesh";
    } else {
     meat = "meat";
    }
   } else if(corpse->mat == "bone") {
     meat = "bone";
   } else if(corpse->mat == "veggy") {
    meat = "veggy";
   } else {
     //Don't generate anything
     return;
  }
  }
  item tmpitem=item_controller->create(meat, age);
  tmpitem.corpse=dynamic_cast<mtype*>(corpse);
  while ( pieces > 0 ) {
    pieces--;
    m.add_item_or_charges(u.posx, u.posy, tmpitem);
  }
 }
}

void game::forage()
{
  int veggy_chance = rng(1, 20);

  if (veggy_chance < u.skillLevel("survival"))
  {
    add_msg(_("You found some wild veggies!"));
    u.practice(turn, "survival", 10);
    m.spawn_item(u.activity.placement.x, u.activity.placement.y, "veggy_wild", 1, 0, turn);
    m.ter_set(u.activity.placement.x, u.activity.placement.y, t_dirt);
  }
  else
  {
    add_msg(_("You didn't find anything."));
    if (u.skillLevel("survival") < 7)
        u.practice(turn, "survival", rng(3, 6));
    else
        u.practice(turn, "survival", 1);
    if (one_in(2))
        m.ter_set(u.activity.placement.x, u.activity.placement.y, t_dirt);
  }
}

void game::eat(char chInput)
{
 char ch;
 if (u.has_trait("RUMINANT") && m.ter(u.posx, u.posy) == t_underbrush &&
     query_yn(_("Eat underbrush?"))) {
  u.moves -= 400;
  u.hunger -= 10;
  m.ter_set(u.posx, u.posy, t_grass);
  add_msg(_("You eat the underbrush."));
  return;
 }
 if (chInput == '.')
  ch = inv_type(_("Consume item:"), IC_COMESTIBLE );
 else
  ch = chInput;

 if (ch == ' ' || ch == KEY_ESCAPE) {
  add_msg(_("Never mind."));
  return;
 }

 if (!u.has_item(ch)) {
  add_msg(_("You don't have item '%c'!"), ch);
  return;
 }
 u.consume(this, u.lookup_item(ch));
}

void game::wear(char chInput)
{
 char ch;
 if (chInput == '.')
  ch = inv_type(_("Wear item:"), IC_ARMOR);
 else
  ch = chInput;

 if (inv_chars.find(ch) == std::string::npos) {
  add_msg(_("Never mind."));
  return;
 }
 u.wear(this, ch);
}

void game::takeoff(char chInput)
{
 char ch;
 if (chInput == '.')
  ch = inv_type(_("Take off item:"), IC_NULL);
 else
  ch = chInput;

 if (ch == ' ' || ch == KEY_ESCAPE) {
  add_msg(_("Never mind."));
  return;
 }

 if (u.takeoff(this, ch))
  u.moves -= 250; // TODO: Make this variable
 else
  add_msg(_("Invalid selection."));
}

void game::reload(char chInput)
{
 item* it;
 if (u.weapon.invlet == chInput) {
      it = &u.weapon;
 } else {
      it = &u.inv.item_by_letter(chInput);
 }

 // Gun reloading is more complex.
 if (it->is_gun()) {

     // bows etc do not need to reload.
     if (it->has_flag("RELOAD_AND_SHOOT")) {
         add_msg(_("Your %s does not need to be reloaded, it reloads and fires "
                     "a single motion."), it->tname().c_str());
         return;
     }

     // Make sure the item is actually reloadable
     if (it->ammo_type() == "NULL") {
         add_msg(_("Your %s does not reload normally."), it->tname().c_str());
         return;
     }

     // See if the gun is fully loaded.
     if (it->charges == it->clip_size()) {

         // Also see if the spare magazine is loaded
         bool magazine_isfull = true;
         item contents;

         for (int i = 0; i < it->contents.size(); i++)
         {
             contents = it->contents[i];
             if ((contents.is_gunmod() &&
                  (contents.typeId() == "spare_mag" &&
                   contents.charges < (dynamic_cast<it_gun*>(it->type))->clip)) ||
                (contents.has_flag("AUX_MODE") &&
                 contents.charges < contents.clip_size()))
             {
                 magazine_isfull = false;
                 break;
             }
         }

         if (magazine_isfull) {
             add_msg(_("Your %s is fully loaded!"), it->tname().c_str());
             return;
         }
     }

     // pick ammo
     char am_invlet = it->pick_reload_ammo(u, true);
     if (am_invlet == 0) {
         add_msg(_("Out of ammo!"));
         return;
     }

     // and finally reload.
     const char chStr[2]={chInput, '\0'};
     u.assign_activity(this, ACT_RELOAD, it->reload_time(u), -1, am_invlet, chStr);
     u.moves = 0;

 } else if (it->is_tool()) { // tools are simpler
     it_tool* tool = dynamic_cast<it_tool*>(it->type);

     // see if its actually reloadable.
     if (tool->ammo == "NULL") {
         add_msg(_("You can't reload a %s!"), it->tname().c_str());
         return;
     }

    // pick ammo
    char am_invlet = it->pick_reload_ammo(u, true);

    if (am_invlet == 0) {
        // no ammo, fail reload
        add_msg(_("Out of %s!"), ammo_name(tool->ammo).c_str());
        return;
    }

    // do the actual reloading
     const char chStr[2]={chInput, '\0'};
    u.assign_activity(this, ACT_RELOAD, it->reload_time(u), -1, am_invlet, chStr);
    u.moves = 0;

 } else { // what else is there?
     add_msg(_("You can't reload a %s!"), it->tname().c_str());
 }

 // all done.
 refresh_all();
}

void game::reload()
{
    if (!u.is_armed()) {
      add_msg(_("You're not wielding anything."));
    } else {
      reload(u.weapon.invlet);
    }
}

// Unload a containter, gun, or tool
// If it's a gun, some gunmods can also be loaded
void game::unload(char chInput)
{ // this is necessary to prevent re-selection of the same item later
    item it = (u.inv.remove_item_by_letter(chInput));
    if (!it.is_null())
    {
        unload(it);
        u.i_add(it, this);
    }
    else
    {
        item ite;
        if (u.weapon.invlet == chInput) { // item is wielded as weapon.
            if (std::find(martial_arts_itype_ids.begin(), martial_arts_itype_ids.end(), u.weapon.type->id) != martial_arts_itype_ids.end()){
                return; //ABORT!
            } else {
                ite = u.weapon;
                u.weapon = item(itypes["null"], 0); //ret_null;
                unload(ite);
                u.weapon = ite;
                return;
            }
        } else { //this is that opportunity for reselection where the original container is worn, see issue #808
            item& itm = u.i_at(chInput);
            if (!itm.is_null())
            {
                unload(itm);
            }
        }
    }
}

void game::unload(item& it)
{
    if ( !it.is_gun() && it.contents.size() == 0 && (!it.is_tool() || it.ammo_type() == "NULL") )
    {
        add_msg(_("You can't unload a %s!"), it.tname().c_str());
        return;
    }
    int spare_mag = -1;
    int has_m203 = -1;
    int has_40mml = -1;
    int has_shotgun = -1;
    int has_shotgun2 = -1;
    int has_shotgun3 = -1;
    int has_auxflamer = -1;
    if (it.is_gun()) {
        spare_mag = it.has_gunmod ("spare_mag");
        has_m203 = it.has_gunmod ("m203");
        has_40mml = it.has_gunmod ("pipe_launcher40mm");
        has_shotgun = it.has_gunmod ("u_shotgun");
        has_shotgun2 = it.has_gunmod ("masterkey");
        has_shotgun3 = it.has_gunmod ("rm121aux");
        has_auxflamer = it.has_gunmod ("aux_flamer");
    }
    if (it.is_container() ||
        (it.charges == 0 &&
         (spare_mag == -1 || it.contents[spare_mag].charges <= 0) &&
         (has_m203 == -1 || it.contents[has_m203].charges <= 0) &&
         (has_40mml == -1 || it.contents[has_40mml].charges <= 0) &&
         (has_shotgun == -1 || it.contents[has_shotgun].charges <= 0) &&
         (has_shotgun2 == -1 || it.contents[has_shotgun2].charges <= 0) &&
         (has_shotgun3 == -1 || it.contents[has_shotgun3].charges <= 0) &&
         (has_auxflamer == -1 || it.contents[has_auxflamer].charges <= 0) ))
    {
        if (it.contents.size() == 0)
        {
            if (it.is_gun())
            {
                add_msg(_("Your %s isn't loaded, and is not modified."),
                        it.tname().c_str());
            }
            else
            {
                add_msg(_("Your %s isn't charged.") , it.tname().c_str());
            }
            return;
        }
        // Unloading a container!
        u.moves -= 40 * it.contents.size();
        std::vector<item> new_contents; // In case we put stuff back
        while (it.contents.size() > 0)
        {
            item content = it.contents[0];
            int iter = 0;
// Pick an inventory item for the contents
            while ((content.invlet == 0 || u.has_item(content.invlet)) && iter < inv_chars.size())
            {
                content.invlet = nextinv;
                advance_nextinv();
                iter++;
            }
            if (content.made_of(LIQUID))
            {
                if (!handle_liquid(content, false, false, &it))
                {
                    new_contents.push_back(content);// Put it back in (we canceled)
                }
            } else {
                if (u.can_pickVolume(content.volume()) && u.can_pickWeight(content.weight(), !OPTIONS["DANGEROUS_PICKUPS"]) &&
                    iter < inv_chars.size())
                {
                    add_msg(_("You put the %s in your inventory."), content.tname().c_str());
                    u.i_add(content, this);
                } else {
                    add_msg(_("You drop the %s on the ground."), content.tname().c_str());
                    m.add_item_or_charges(u.posx, u.posy, content, 1);
                }
            }
            it.contents.erase(it.contents.begin());
        }
        it.contents = new_contents;
        return;
    }

    if(it.has_flag("NO_UNLOAD")) {
      add_msg(_("You can't unload a %s!"), it.tname().c_str());
      return;
    }

// Unloading a gun or tool!
 u.moves -= int(it.reload_time(u) / 2);

 // Default to unloading the gun, but then try other alternatives.
 item* weapon = &it;
 if (weapon->is_gun()) { // Gun ammo is combined with existing items
  // If there's an active gunmod, unload it first.
  item* active_gunmod = weapon->active_gunmod();
  if (active_gunmod != NULL && active_gunmod->charges > 0)
   weapon = active_gunmod;
  // Then try and unload a spare magazine if there is one.
  else if (spare_mag != -1 && weapon->contents[spare_mag].charges > 0)
   weapon = &weapon->contents[spare_mag];
  // Then try the grenade launcher
  else if (has_m203 != -1 && weapon->contents[has_m203].charges > 0)
   weapon = &weapon->contents[has_m203];
  // Then try the pipe 40mm launcher
  else if (has_40mml != -1 && weapon->contents[has_40mml].charges > 0)
   weapon = &weapon->contents[has_40mml];
  // Then try an underslung shotgun
  else if (has_shotgun != -1 && weapon->contents[has_shotgun].charges > 0)
   weapon = &weapon->contents[has_shotgun];
  // Then try a masterkey shotgun
  else if (has_shotgun2 != -1 && weapon->contents[has_shotgun2].charges > 0)
   weapon = &weapon->contents[has_shotgun2];
  // Then try a Rivtech shotgun
  else if (has_shotgun3 != -1 && weapon->contents[has_shotgun3].charges > 0)
   weapon = &weapon->contents[has_shotgun3];
  // Then try an auxiliary flamethrower
  else if (has_shotgun3 != -1 && weapon->contents[has_auxflamer].charges > 0)
   weapon = &weapon->contents[has_auxflamer];
 }

 item newam;

 if (weapon->curammo != NULL) {
  newam = item(weapon->curammo, turn);
 } else {
  newam = item(itypes[default_ammo(weapon->ammo_type())], turn);
 }
 if(weapon->typeId() == "adv_UPS_off" || weapon->typeId() == "adv_UPS_on") {
    int chargesPerPlutonium = 500;
    int chargesRemoved = weapon->charges - (weapon-> charges % chargesPerPlutonium);;
    int plutoniumRemoved = chargesRemoved / chargesPerPlutonium;
    if(chargesRemoved < weapon->charges) {
        add_msg(_("You can't remove partially depleted plutonium!"));
    }
    if(plutoniumRemoved > 0) {
        add_msg(_("You remove %i plutonium from the advanced UPS"), plutoniumRemoved);
        newam.charges = plutoniumRemoved;
        weapon->charges -= chargesRemoved;
    } else { return; }
 } else {
    newam.charges = weapon->charges;
    weapon->charges = 0;
 }

 if (newam.made_of(LIQUID)) {
  if (!handle_liquid(newam, false, false))
   weapon->charges += newam.charges; // Put it back in
 } else if(newam.charges > 0) {
  int iter = 0;
  while ((newam.invlet == 0 || u.has_item(newam.invlet)) && iter < inv_chars.size()) {
   newam.invlet = nextinv;
   advance_nextinv();
   iter++;
  }
  if (u.can_pickWeight(newam.weight(), !OPTIONS["DANGEROUS_PICKUPS"]) &&
      u.can_pickVolume(newam.volume()) && iter < inv_chars.size()) {
   u.i_add(newam, this);
  } else {
   m.add_item_or_charges(u.posx, u.posy, newam, 1);
  }
 }
 // null the curammo, but only if we did empty the item
 if (weapon->charges == 0) {
  weapon->curammo = NULL;
 }
}

void game::wield(char chInput)
{
 if (u.weapon.has_flag("NO_UNWIELD")) {
// Bionics can't be unwielded
  add_msg(_("You cannot unwield your %s."), u.weapon.tname().c_str());
  return;
 }
 char ch;
 if (chInput == '.')
  ch = inv(_("Wield item:"));
 else
  ch = chInput;

 if (ch == ' ' || ch == KEY_ESCAPE) {
  add_msg(_("Never mind."));
  return;
 }

 bool success = false;
 if (ch == '-')
  success = u.wield(this, -3);
 else
  success = u.wield(this, u.lookup_item(ch));

 if (success)
  u.recoil = 5;
}

void game::read()
{
 char ch = inv_type(_("Read:"), IC_BOOK);

 if (ch == ' ' || ch == KEY_ESCAPE) {
  add_msg(_("Never mind."));
  return;
 }
 draw();
 u.read(this, ch);
}

void game::chat()
{
    if(u.has_disease("deaf"))
    {
        add_msg(_("You can't chat while deaf!"));
        return;
    }

    if (active_npc.size() == 0)
    {
        add_msg(_("You talk to yourself for a moment."));
        return;
    }

    std::vector<npc*> available;

    for (int i = 0; i < active_npc.size(); i++)
    {
        if (u_see(active_npc[i]->posx, active_npc[i]->posy) && rl_dist(u.posx, u.posy, active_npc[i]->posx, active_npc[i]->posy) <= 24)
        {
            available.push_back(active_npc[i]);
        }
    }

    if (available.size() == 0)
    {
        add_msg(_("There's no-one close enough to talk to."));
        return;
    }
    else if (available.size() == 1)
    {
        available[0]->talk_to_u(this);
    }
    else
    {
        std::vector<std::string> npcs;

        for (int i = 0; i < available.size(); i++)
        {
            npcs.push_back(available[i]->name);
        }
        npcs.push_back(_("Cancel"));

        int npc_choice = menu_vec(true, _("Who do you want to talk to?"), npcs) - 1;

        if(npc_choice >= 0 && npc_choice < available.size())
        {
            available[npc_choice]->talk_to_u(this);
        }
    }
    u.moves -= 100;
}

void game::pldrive(int x, int y) {
    if (run_mode == 2 && (OPTIONS["SAFEMODEVEH"])) { // Monsters around and we don't wanna run
        add_msg(_("Monster spotted--run mode is on! "
                    "(%s to turn it off or %s to ignore monster.)"),
                    press_x(ACTION_TOGGLE_SAFEMODE).c_str(),
                    from_sentence_case(press_x(ACTION_IGNORE_ENEMY)).c_str());
        return;
    }
    int part = -1;
    vehicle *veh = m.veh_at (u.posx, u.posy, part);
    if (!veh) {
        dbg(D_ERROR) << "game:pldrive: can't find vehicle! Drive mode is now off.";
        debugmsg ("game::pldrive error: can't find vehicle! Drive mode is now off.");
        u.in_vehicle = false;
        return;
    }
    int pctr = veh->part_with_feature (part, "CONTROLS");
    if (pctr < 0) {
        add_msg (_("You can't drive the vehicle from here. You need controls!"));
        return;
    }

    int thr_amount = 10 * 100;
    if (veh->cruise_on) {
        veh->cruise_thrust (-y * thr_amount);
    } else {
        veh->thrust (-y);
    }
    veh->turn (15 * x);
    if (veh->skidding && veh->valid_wheel_config()) {
        if (rng (0, veh->velocity) < u.dex_cur + u.skillLevel("driving") * 2) {
            add_msg (_("You regain control of the %s."), veh->name.c_str());
            u.practice(turn, "driving", veh->velocity / 5);
            veh->velocity = int(veh->forward_velocity());
            veh->skidding = false;
            veh->move.init (veh->turn_dir);
        }
    }
    // Don't spend turns to adjust cruise speed.
    if( x != 0 || !veh->cruise_on ) {
        u.moves = 0;
    }

    if (x != 0 && veh->velocity != 0 && one_in(10)) {
        u.practice(turn, "driving", 1);
    }
}

bool game::plmove(int dx, int dy)
{
    if (run_mode == 2) {
        // Monsters around and we don't wanna run
        add_msg(_("Monster spotted--safe mode is on! \
(%s to turn it off or %s to ignore monster.)"),
                press_x(ACTION_TOGGLE_SAFEMODE).c_str(),
                from_sentence_case(press_x(ACTION_IGNORE_ENEMY)).c_str());
        return false;
    }
 int x = 0;
 int y = 0;
 if (u.has_disease("stunned")) {
  x = rng(u.posx - 1, u.posx + 1);
  y = rng(u.posy - 1, u.posy + 1);
 } else {
  x = u.posx + dx;
  y = u.posy + dy;

  if (moveCount % 60 == 0) {
   if (u.has_bionic("bio_torsionratchet")) {
    u.charge_power(1);
   }
  }
 }

 dbg(D_PEDANTIC_INFO) << "game:plmove: From ("<<u.posx<<","<<u.posy<<") to ("<<x<<","<<y<<")";

// Check if our movement is actually an attack on a monster
 int mondex = mon_at(x, y);
 // Are we displacing a monster?  If it's vermin, always.
 bool displace = false;
 if (mondex != -1) {
     monster &critter = zombie(mondex);
     if (critter.friendly == 0 && !(critter.type->has_flag(MF_VERMIN))) {
         if (u.has_destination()) {
             add_msg(_("Monster in the way. Auto-move canceled. Click directly on monster to attack."));
             u.clear_destination();
             return false;
         }
         int udam = u.hit_mon(this, &critter);
         if (critter.hurt(udam) || critter.is_hallucination()) {
             kill_mon(mondex, true);
         }
         draw_hit_mon(x,y,critter,critter.dead);
         return false;
     } else {
         displace = true;
     }
 }
 // If not a monster, maybe there's an NPC there
 int npcdex = npc_at(x, y);
 if (npcdex != -1) {
     bool force_attack = false;
     if(!active_npc[npcdex]->is_enemy()){
         if (!query_yn(_("Really attack %s?"), active_npc[npcdex]->name.c_str())) {
             if (active_npc[npcdex]->is_friend()) {
                 add_msg(_("%s moves out of the way."), active_npc[npcdex]->name.c_str());
                 active_npc[npcdex]->move_away_from(this, u.posx, u.posy);
             }

             return false; // Cancel the attack
         } else {
             //The NPC knows we started the fight, used for morale penalty.
             active_npc[npcdex]->hit_by_player = true;
             force_attack = true;
         }
     }

     if (u.has_destination() && !force_attack) {
         add_msg(_("NPC in the way. Auto-move canceled. Click directly on NPC to attack."));
         u.clear_destination();
         return false;
     }

     u.hit_player(this, *active_npc[npcdex]);
     active_npc[npcdex]->make_angry();
     if (active_npc[npcdex]->hp_cur[hp_head]  <= 0 ||
         active_npc[npcdex]->hp_cur[hp_torso] <= 0   ) {
         active_npc[npcdex]->die(this, true);
     }
     return false;
 }

     // Otherwise, actual movement, zomg
 if (u.has_disease("amigara")) {
  int curdist = 999, newdist = 999;
  for (int cx = 0; cx < SEEX * MAPSIZE; cx++) {
   for (int cy = 0; cy < SEEY * MAPSIZE; cy++) {
    if (m.ter(cx, cy) == t_fault) {
     int dist = rl_dist(cx, cy, u.posx, u.posy);
     if (dist < curdist)
      curdist = dist;
     dist = rl_dist(cx, cy, x, y);
     if (dist < newdist)
      newdist = dist;
    }
   }
  }
  if (newdist > curdist) {
   add_msg(_("You cannot pull yourself away from the faultline..."));
   return false;
  }
 }

 if (u.has_disease("in_pit")) {
  if (rng(0, 40) > u.str_cur + int(u.dex_cur / 2)) {
   add_msg(_("You try to escape the pit, but slip back in."));
   u.moves -= 100;
   return false;
  } else {
   add_msg(_("You escape the pit!"));
   u.rem_disease("in_pit");
  }
 }
 if (u.has_disease("downed")) {
  if (rng(0, 40) > u.dex_cur + int(u.str_cur / 2)) {
   add_msg(_("You struggle to stand."));
   u.moves -= 100;
   return false;
  } else {
   add_msg(_("You stand up."));
   u.rem_disease("downed");
   u.moves -= 100;
   return false;
  }
 }

// GRAB: pre-action checking.
 int vpart0 = -1, vpart1 = -1, dpart = -1;
 vehicle *veh0 = m.veh_at(u.posx, u.posy, vpart0);
 vehicle *veh1 = m.veh_at(x, y, vpart1);
 bool pushing_furniture = false;  // moving -into- furniture tile; skip check for move_cost > 0
 bool pulling_furniture = false;  // moving -away- from furniture tile; check for move_cost > 0
 bool shifting_furniture = false; // moving furniture and staying still; skip check for move_cost > 0
 int movecost_modifier = 0;       // pulling moves furniture into our origin square, so this changes to subtract it.

 if( u.grab_point.x != 0 || u.grab_point.y ) {
     if ( u.grab_type == OBJECT_VEHICLE ) { // default; assume OBJECT_VEHICLE
         vehicle *grabbed_vehicle = m.veh_at( u.posx + u.grab_point.x, u.posy + u.grab_point.y );
         // If we're pushing a vehicle, the vehicle tile we'd be "stepping onto" is
         // actually the current tile.
         // If there's a vehicle there, it will actually result in failed movement.
         if( grabbed_vehicle == veh1 ) {
             veh1 = veh0;
             vpart1 = vpart0;
         }
     } else if ( u.grab_type == OBJECT_FURNITURE ) { // Determine if furniture grab is valid, and what we're wanting to do with it based on
         point fpos( u.posx + u.grab_point.x, u.posy + u.grab_point.y ); // where it is
         if ( m.has_furn(fpos.x, fpos.y) ) {
             pushing_furniture = ( dx == u.grab_point.x && dy == u.grab_point.y); // and where we're going
             if ( ! pushing_furniture ) {
                 point fdest( fpos.x + dx, fpos.y + dy );
                 pulling_furniture = ( fdest.x == u.posx && fdest.y == u.posy );
             }
             shifting_furniture = ( pushing_furniture == false && pulling_furniture == false );
         }
     }
 }
 bool veh_closed_door = false;
 if (veh1) {
  dpart = veh1->part_with_feature (vpart1, "OPENABLE");
  if (veh1->part_info(dpart).has_flag("OPENCLOSE_INSIDE") && (!veh0 || veh0 != veh1)){
      veh_closed_door = false;
  } else {
      veh_closed_door = dpart >= 0 && !veh1->parts[dpart].open;
  }
 }

 if (veh0 && abs(veh0->velocity) > 100) {
  if (!veh1) {
   if (query_yn(_("Dive from moving vehicle?"))) {
    moving_vehicle_dismount(x, y);
   }
   return false;
  } else if (veh1 != veh0) {
   add_msg(_("There is another vehicle in the way."));
   return false;
  } else if (veh1->part_with_feature(vpart1, "BOARDABLE") < 0) {
   add_msg(_("That part of the vehicle is currently unsafe."));
   return false;
  }
 }


 if (m.move_cost(x, y) > 0 || pushing_furniture || shifting_furniture ) {
    // move_cost() of 0 = impassible (e.g. a wall)
  u.set_underwater(false);

  //Ask for EACH bad field, maybe not? Maybe say "theres X bad shit in there don't do it."
  field_entry *cur = NULL;
  field &tmpfld = m.field_at(x, y);
    std::map<field_id, field_entry*>::iterator field_it;
    for (field_it = tmpfld.getFieldStart(); field_it != tmpfld.getFieldEnd(); ++field_it) {
        cur = field_it->second;
        if (cur == NULL) {
            continue;
        }
        field_id curType = cur->getFieldType();
        bool dangerous = false;

        switch (curType) {
            case fd_smoke:
                dangerous = !(u.resist(bp_mouth) >= 7);
                break;
            case fd_tear_gas:
            case fd_toxic_gas:
            case fd_gas_vent:
                dangerous = !(u.resist(bp_mouth) >= 15);
                break;
            default:
                dangerous = cur->is_dangerous();
                break;
        }
        if ((dangerous) && !query_yn(_("Really step into that %s?"), cur->name().c_str())) {
            return false;
    }
    }

  if (m.tr_at(x, y) != tr_null &&
    u.per_cur - u.encumb(bp_eyes) >= traps[m.tr_at(x, y)]->visibility){
        if (  !traps[m.tr_at(x, y)]->is_benign() &&
              !query_yn(_("Really step onto that %s?"),traps[m.tr_at(x, y)]->name.c_str())){
            return false;
        }
  }

  float drag_multiplier = 1.0;
  vehicle *grabbed_vehicle = NULL;
  if( u.grab_point.x != 0 || u.grab_point.y != 0 ) {
    // vehicle: pulling, pushing, or moving around the grabbed object.
    if ( u.grab_type == OBJECT_VEHICLE ) {
      grabbed_vehicle = m.veh_at( u.posx + u.grab_point.x, u.posy + u.grab_point.y );
      if( NULL != grabbed_vehicle ) {
          if( grabbed_vehicle == veh0 ) {
              add_msg(_("You can't move %s while standing on it!"), grabbed_vehicle->name.c_str());
              return false;
          }
          drag_multiplier += (float)(grabbed_vehicle->total_mass() * 1000) /
              (float)(u.weight_capacity() * 5);
          if( drag_multiplier > 2.0 ) {
              add_msg(_("The %s is too heavy for you to budge!"), grabbed_vehicle->name.c_str());
              return false;
          }
          tileray mdir;

          int dxVeh = u.grab_point.x * (-1);
          int dyVeh = u.grab_point.y * (-1);
          int prev_grab_x = u.grab_point.x;
          int prev_grab_y = u.grab_point.y;

          if (abs(dx+dxVeh) == 2 || abs(dy+dyVeh) == 2 || ((dxVeh + dx) == 0 && (dyVeh + dy) == 0))  {
              //We are not moving around the veh
              if ((dxVeh + dx) == 0 && (dyVeh + dy) == 0) {
                  //we are pushing in the direction of veh
                  dxVeh = dx;
                  dyVeh = dy;
              } else {
                  u.grab_point.x = dx * (-1);
                  u.grab_point.y = dy * (-1);
              }

              if ((abs(dx+dxVeh) == 0 || abs(dy+dyVeh) == 0) && u.grab_point.x != 0 && u.grab_point.y != 0) {
                  //We are moving diagonal while veh is diagonal too and one direction is 0
                  dxVeh = ((dx + dxVeh) == 0) ? 0 : dxVeh;
                  dyVeh = ((dy + dyVeh) == 0) ? 0 : dyVeh;

                  u.grab_point.x = dxVeh * (-1);
                  u.grab_point.y = dyVeh * (-1);
              }

              mdir.init( dxVeh, dyVeh );
              mdir.advance( 1 );
              grabbed_vehicle->precalc_mounts( 1, mdir.dir() );
              int imp = 0;
              std::vector<veh_collision> veh_veh_colls;
              std::vector<veh_collision> veh_misc_colls;
              bool can_move = true;
              // Set player location to illegal value so it can't collide with vehicle.
              int player_prev_x = u.posx;
              int player_prev_y = u.posy;
              u.posx = 0;
              u.posy = 0;
              if( grabbed_vehicle->collision( veh_veh_colls, veh_misc_colls, dxVeh, dyVeh, can_move, imp, true ) ) {
                  // TODO: figure out what we collided with.
                  add_msg( _("The %s collides with something."), grabbed_vehicle->name.c_str() );
                  u.moves -= 10;
                  u.posx = player_prev_x;
                  u.posy = player_prev_y;
                  u.grab_point.x = prev_grab_x;
                  u.grab_point.y = prev_grab_y;
                  return false;
              }
              u.posx = player_prev_x;
              u.posy = player_prev_y;

              int gx = grabbed_vehicle->global_x();
              int gy = grabbed_vehicle->global_y();
              std::vector<int> wheel_indices = grabbed_vehicle->all_parts_with_feature("WHEEL", false);
              for( int i = 0; i < wheel_indices.size(); i++ ) {
                  int p = wheel_indices[i];
                  if( one_in(2) ) {
                      grabbed_vehicle->handle_trap( gx + grabbed_vehicle->parts[p].precalc_dx[0] + dxVeh,
                                                    gy + grabbed_vehicle->parts[p].precalc_dy[0] + dyVeh, p );
                  }
              }
              m.displace_vehicle( this, gx, gy, dxVeh, dyVeh );
          } else {
              //We are moving around the veh
              u.grab_point.x = (dx + dxVeh) * (-1);
              u.grab_point.y = (dy + dyVeh) * (-1);
          }
      } else {
          add_msg( _("No vehicle at grabbed point.") );
          u.grab_point.x = 0;
          u.grab_point.y = 0;
          u.grab_type = OBJECT_NONE;
      }
    // Furniture: pull, push, or standing still and nudging object around. Can push furniture out of reach.
    } else if ( u.grab_type == OBJECT_FURNITURE ) {
      point fpos( u.posx + u.grab_point.x, u.posy + u.grab_point.y ); // supposed position of grabbed furniture
      if ( ! m.has_furn( fpos.x, fpos.y ) ) { // where'd it go? We're grabbing thin air so reset.
          add_msg( _("No furniture at grabbed point.") );
          u.grab_point = point(0, 0);
          u.grab_type = OBJECT_NONE;
      } else {
          point fdest( fpos.x + dx, fpos.y + dy ); // intended destination of furniture.

          // unfortunately, game::is_empty fails for tiles we're standing on, which will forbid pulling, so:
          bool canmove = (
               ( m.move_cost(fdest.x, fdest.y) > 0 || m.has_flag("LIQUID", fdest.x, fdest.y) ) &&
               npc_at(fdest.x, fdest.y) == -1 &&
               mon_at(fdest.x, fdest.y) == -1 &&
               m.has_flag("FLAT", fdest.x, fdest.y) &&
               !m.has_furn(fdest.x, fdest.y) &&
               m.tr_at(fdest.x, fdest.y) == tr_null
          );

          const furn_t furntype = m.furn_at(fpos.x, fpos.y);
          int furncost = furntype.movecost;
          const int src_items = m.i_at(fpos.x, fpos.y).size();
          const int dst_items = m.i_at(fdest.x, fdest.y).size();
          bool dst_item_ok = ( ! m.has_flag("NOITEM", fdest.x, fdest.y) &&
                               ! m.has_flag("SWIMMABLE", fdest.x, fdest.y) &&
                               ! m.has_flag("DESTROY_ITEM", fdest.x, fdest.y) );
          bool src_item_ok = ( m.furn_at(fpos.x, fpos.y).has_flag("CONTAINER") ||
                               m.furn_at(fpos.x, fpos.y).has_flag("SEALED") );

          if ( ! canmove ) {
              add_msg( _("The %s collides with something."), furntype.name.c_str() );
              u.moves -= 50; // "oh was that your foot? Sorry :-O"
              return false;
          } else if ( !m.can_move_furniture( fpos.x, fpos.y, &u ) &&
                     one_in(std::max(20 - furntype.move_str_req - u.str_cur, 2)) ) {
              add_msg(_("You strain yourself trying to move the heavy %s!"), furntype.name.c_str() );
              u.moves -= 100;
              u.pain++; // Hurt ourself.
              return false; // furniture and or obstacle wins.
          } else if ( ! src_item_ok && dst_items > 0 ) {
              add_msg( _("There's stuff in the way.") );
              u.moves -= 50; // "oh was that your stuffed parrot? Sorry :-O"
              return false;
          }

          if ( pulling_furniture ) { // normalize movecost for pulling: furniture moves into our current square -then- we move away
              if ( furncost < 0 ) {  // this will make our exit-tile move cost 0
                   movecost_modifier += m.ter_at(fpos.x, fpos.y).movecost; // so add the base cost of our exit-tile's terrain.
              } else {               // or it will think we're walking over the furniture we're pulling
                   movecost_modifier += ( 0 - furncost ); // so subtract the base cost of our furniture.
              }
          }

          int str_req = furntype.move_str_req;
          u.moves -= str_req * 10;
          // Additional penalty if we can't comfortably move it.
          if (!m.can_move_furniture(fpos.x, fpos.y, &u)) {
              int move_penalty = std::min((int)pow(str_req, 2) + 100, 1000);
              u.moves -= move_penalty;
              if (move_penalty > 500) {
                if (one_in(3)) // Nag only occasionally.
                  add_msg( _("Moving the heavy %s is taking a lot of time!"), furntype.name.c_str() );
              }
              else if (move_penalty > 200) {
                if (one_in(3)) // Nag only occasionally.
                  add_msg( _("It takes some time to move the heavy %s."), furntype.name.c_str() );
              }
          }
          sound(x, y, furntype.move_str_req * 2, _("a scraping noise."));

          m.furn_set(fdest.x, fdest.y, m.furn(fpos.x, fpos.y));    // finally move it.
          m.furn_set(fpos.x, fpos.y, f_null);

          if ( src_items > 0 ) {  // and the stuff inside.
              if ( dst_item_ok && src_item_ok ) {
                  std::vector <item>& miat = m.i_at(fpos.x, fpos.y);
                  const int arbritrary_item_limit = MAX_ITEM_IN_SQUARE - dst_items; // within reason
                  for (int i=0; i < src_items; i++) { // ...carefully
                      if ( i < arbritrary_item_limit &&
                        miat.size() > 0 &&
                        m.add_item_or_charges(fdest.x, fdest.y, miat[0], 0) ) {
                          miat.erase(miat.begin());
                      } else {
                          add_msg("Stuff spills from the %s!", furntype.name.c_str() );
                          break;
                      }
                  }
              } else {
                  add_msg("Stuff spills from the %s!", furntype.name.c_str() );
              }
          }

          if ( shifting_furniture ) { // we didn't move
              if ( abs( u.grab_point.x + dx ) < 2 && abs( u.grab_point.y + dy ) < 2 ) {
                  u.grab_point = point ( u.grab_point.x + dx , u.grab_point.y + dy ); // furniture moved relative to us
              } else { // we pushed furniture out of reach
                  add_msg( _("You let go of the %s"), furntype.name.c_str() );
                  u.grab_point = point (0, 0);
                  u.grab_type = OBJECT_NONE;
              }
              return false; // We moved furniture but stayed still.
          } else if ( pushing_furniture && m.move_cost(x, y) <= 0 ) { // Not sure how that chair got into a wall, but don't let player follow.
              add_msg( _("You let go of the %s as it slides past %s"), furntype.name.c_str(), m.ter_at(x,y).name.c_str() );
              u.grab_point = point (0, 0);
              u.grab_type = OBJECT_NONE;
          }
      }
    // Unsupported!
    } else {
       add_msg( _("Nothing at grabbed point %d,%d."),u.grab_point.x,u.grab_point.y );
       u.grab_point.x = 0;
       u.grab_point.y = 0;
       u.grab_type = OBJECT_NONE;
    }
  }

// Calculate cost of moving
  bool diag = trigdist && u.posx != x && u.posy != y;
  u.moves -= int(u.run_cost(m.combined_movecost(u.posx, u.posy, x, y, grabbed_vehicle, movecost_modifier), diag) * drag_multiplier);

// Adjust recoil down
  if (u.recoil > 0) {
    if (int(u.str_cur / 2) + u.skillLevel("gun") >= u.recoil)
    u.recoil = 0;
   else {
     u.recoil -= int(u.str_cur / 2) + u.skillLevel("gun");
    u.recoil = int(u.recoil / 2);
   }
  }
  if ((!u.has_trait("PARKOUR") && m.move_cost(x, y) > 2) ||
      ( u.has_trait("PARKOUR") && m.move_cost(x, y) > 4    ))
  {
   if (veh1 && m.move_cost(x,y) != 2)
    add_msg(_("Moving past this %s is slow!"), veh1->part_info(vpart1).name.c_str());
   else
    add_msg(_("Moving past this %s is slow!"), m.name(x, y).c_str());
  }
  if (m.has_flag("ROUGH", x, y) && (!u.in_vehicle)) {
   if (one_in(5) && u.armor_bash(bp_feet) < rng(2, 5)) {
    add_msg(_("You hurt your feet on the %s!"), m.tername(x, y).c_str());
    u.hit(this, bp_feet, 0, 0, 1);
    u.hit(this, bp_feet, 1, 0, 1);
   }
  }
  if (m.has_flag("SHARP", x, y) && !one_in(3) && !one_in(40 - int(u.dex_cur/2))
      && (!u.in_vehicle)) {
   if (!u.has_trait("PARKOUR") || one_in(4)) {
    body_part bp = random_body_part();
    int side = random_side(bp);
    if(u.hit(this, bp, side, 0, rng(1, 4)) > 0)
     add_msg(_("You cut your %s on the %s!"), body_part_name(bp, side).c_str(), m.tername(x, y).c_str());
   }
  }
  if (!u.has_artifact_with(AEP_STEALTH) && !u.has_trait("LEG_TENTACLES")) {
   if (u.has_trait("LIGHTSTEP"))
    sound(x, y, 2, ""); // Sound of footsteps may awaken nearby monsters
   else
    sound(x, y, 6, ""); // Sound of footsteps may awaken nearby monsters
  }
  if (one_in(20) && u.has_artifact_with(AEP_MOVEMENT_NOISE))
   sound(x, y, 40, _("You emit a rattling sound."));
// If we moved out of the nonant, we need update our map data
  if (m.has_flag("SWIMMABLE", x, y) && u.has_disease("onfire")) {
   add_msg(_("The water puts out the flames!"));
   u.rem_disease("onfire");
  }
// displace is set at the top of this function.
  if (displace) { // We displaced a friendly monster!
// Immobile monsters can't be displaced.
   monster &critter = zombie(mondex);
   if (critter.has_flag(MF_IMMOBILE)) {
// ...except that turrets can be picked up.
// TODO: Make there a flag, instead of hard-coded to mon_turret
    if (critter.type->id == "mon_turret") {
     if (query_yn(_("Deactivate the turret?"))) {
      remove_zombie(mondex);
      u.moves -= 100;
      m.spawn_item(x, y, "bot_turret", 1, 0, turn);
<<<<<<< HEAD
      m.spawn_item(x, y, "9mm", 1, critter.ammo, turn);
=======
      if (z.ammo > 0)
        m.spawn_item(x, y, "9mm", 1, z.ammo, turn);
>>>>>>> d36489d9
     }
     return false;
    }
    else if (critter.type->id == "mon_laserturret") {
     if (query_yn(_("Deactivate the laser turret?"))) {
      remove_zombie(mondex);
      u.moves -= 100;
      m.spawn_item(x, y, "bot_laserturret", 1, 0, turn);
     }
     return false;
    } else {
     add_msg(_("You can't displace your %s."), critter.name().c_str());
     return false;
    }
   critter.move_to(this, u.posx, u.posy, true); // Force the movement even though the player is there right now.
   add_msg(_("You displace the %s."), critter.name().c_str());
   }
   else if (critter.type->id == "mon_manhack") {
    if (query_yn(_("Reprogram the manhack?"))) {
      int choice = 0;
      if (critter.has_effect(ME_DOCILE))
        choice = menu(true, _("Do what?"), _("Engage targets."), _("Deactivate."), NULL);
      else
        choice = menu(true, _("Do what?"), _("Follow me."), _("Deactivate."), NULL);
      switch (choice) {
      case 1:{
        if (critter.has_effect(ME_DOCILE)) {
          critter.rem_effect(ME_DOCILE);
          if (one_in(3))
            add_msg(_("The %s hovers momentarily as it surveys the area."), critter.name().c_str());
        }
        else {
          critter.add_effect(ME_DOCILE, -1);
          add_msg(_("The %s ."), critter.name().c_str());
          if (one_in(3))
            add_msg(_("The %s lets out a whirring noise and starts to follow you."), critter.name().c_str());
        }
        break;
      }
      case 2: {
        remove_zombie(mondex);
        m.spawn_item(x, y, "bot_manhack", 1, 0, turn);
        break;
      }
      default: {
        return false;
      }
      }
      u.moves -= 100;
    }
    return false;
  }
   critter.move_to(this, u.posx, u.posy, true); // Force the movement even though the player is there right now.
   add_msg(_("You displace the %s."), critter.name().c_str());
  }

  if (x < SEEX * int(MAPSIZE / 2) || y < SEEY * int(MAPSIZE / 2) ||
      x >= SEEX * (1 + int(MAPSIZE / 2)) || y >= SEEY * (1 + int(MAPSIZE / 2)))
   update_map(x, y);

// If the player is in a vehicle, unboard them from the current part
  if (u.in_vehicle)
   m.unboard_vehicle(u.posx, u.posy);

// Move the player
  u.posx = x;
  u.posy = y;
  if(dx != 0 || dy != 0) {
    u.lifetime_stats()->squares_walked++;
  }

  //Autopickup
  if (OPTIONS["AUTO_PICKUP"] && (!OPTIONS["AUTO_PICKUP_SAFEMODE"] || mostseen == 0) && (m.i_at(u.posx, u.posy)).size() > 0) {
   pickup(u.posx, u.posy, -1);
  }

// If the new tile is a boardable part, board it
  if (veh1 && veh1->part_with_feature(vpart1, "BOARDABLE") >= 0)
   m.board_vehicle(this, u.posx, u.posy, &u);

  if (m.tr_at(x, y) != tr_null) { // We stepped on a trap!
   trap* tr = traps[m.tr_at(x, y)];
   if (!u.avoid_trap(tr)) {
    trapfunc f;
    (f.*(tr->act))(x, y);
   }
  }

  // apply martial art move bonuses
  u.ma_onmove_effects();

  // leave the old martial arts stuff in for now
// Some martial art styles have special effects that trigger when we move
  if(u.weapon.type->id == "style_capoeira"){
    if (u.disease_duration("attack_boost") < 2)
     u.add_disease("attack_boost", 2, false, 2, 2);
    if (u.disease_duration("dodge_boost") < 2)
     u.add_disease("dodge_boost", 2, false, 2, 2);
  } else if(u.weapon.type->id == "style_ninjutsu"){
    u.add_disease("attack_boost", 2, false, 1, 3);
  } else if(u.weapon.type->id == "style_crane"){
    if (!u.has_disease("dodge_boost"))
     u.add_disease("dodge_boost", 1, false, 3, 3);
  } else if(u.weapon.type->id == "style_leopard"){
    u.add_disease("attack_boost", 2, false, 1, 4);
  } else if(u.weapon.type->id == "style_dragon"){
    if (!u.has_disease("damage_boost"))
     u.add_disease("damage_boost", 2, false, 3, 3);
  } else if(u.weapon.type->id == "style_lizard"){
    bool wall = false;
    for (int wallx = x - 1; wallx <= x + 1 && !wall; wallx++) {
     for (int wally = y - 1; wally <= y + 1 && !wall; wally++) {
      if (m.has_flag("SUPPORTS_ROOF", wallx, wally))
       wall = true;
     }
    }
    if (wall)
     u.add_disease("attack_boost", 2, false, 2, 8);
    else
     u.rem_disease("attack_boost");
  }

  // Drench the player if swimmable
  if (m.has_flag("SWIMMABLE", x, y))
    u.drench(this, 40, mfb(bp_feet) | mfb(bp_legs));

    // List items here
    if (!m.has_flag("SEALED", x, y)) {
        if (u.has_disease("blind") && !m.i_at(x, y).empty()) {
            add_msg(_("There's something here, but you can't see what it is."));
        } else if (!m.i_at(x, y).empty()) {
            std::vector<std::string> names;
            std::vector<size_t> counts;
            if (m.i_at(x, y)[0].count_by_charges()) {
                names.push_back(m.i_at(x, y)[0].tname());
                counts.push_back(m.i_at(x, y)[0].charges);
            } else {
                names.push_back(m.i_at(x, y)[0].display_name());
                counts.push_back(1);
            }
            for (int i = 1; i < m.i_at(x, y).size(); i++) {
                item& tmpitem = m.i_at(x, y)[i];
                std::string next_tname = tmpitem.tname();
                std::string next_dname = tmpitem.display_name();
                bool by_charges = tmpitem.count_by_charges();
                bool got_it = false;
                for (int i = 0; i < names.size(); ++i) {
                    if (by_charges && next_tname == names[i]) {
                        counts[i] += tmpitem.charges;
                        got_it = true;
                        break;
                    } else if (next_dname == names[i]) {
                        counts[i] += 1;
                        got_it = true;
                        break;
                    }
                }
                if (!got_it) {
                    if (tmpitem.count_by_charges()) {
                        names.push_back(next_tname);
                        counts.push_back(tmpitem.charges);
                    } else {
                        names.push_back(next_dname);
                        counts.push_back(1);
                    }
                }
                if (names.size() > 6) {
                    break;
                }
            }
            for (int i = 0; i < names.size(); ++i) {
                std::string fmt;
                if (counts[i] == 1) {
                    //~ one item (e.g. "a dress")
                    fmt = _("a %s");
                    names[i] = string_format(fmt, names[i].c_str());
                } else {
                    //~ number of items: "<number> <item>"
                    fmt = ngettext("%1$d %2$s", "%1$d %2$ss", counts[i]);
                    names[i] = string_format(fmt, counts[i], names[i].c_str());
                }
            }
            if (names.size() == 1) {
                add_msg(_("You see here %s."), names[0].c_str());
            } else if (names.size() == 2) {
                add_msg(_("You see here %s and %s."),
                        names[0].c_str(), names[1].c_str());
            } else if (names.size() == 3) {
                add_msg(_("You see here %s, %s, and %s."), names[0].c_str(),
                        names[1].c_str(), names[2].c_str());
            } else if (names.size() < 7) {
                add_msg(_("There are %d items here."), names.size());
            } else {
                add_msg(_("There are many items here."));
            }
        }
    }

  if (veh1 && veh1->part_with_feature(vpart1, "CONTROLS") >= 0
           && u.in_vehicle)
      add_msg(_("There are vehicle controls here.  %s to drive."),
              press_x(ACTION_CONTROL_VEHICLE).c_str() );

  } else if (!m.has_flag("SWIMMABLE", x, y) && u.has_active_bionic("bio_probability_travel") && u.power_level >= 10) {
  //probability travel through walls but not water
  int tunneldist = 0;
  // tile is impassable
  while((m.move_cost(x + tunneldist*(x - u.posx), y + tunneldist*(y - u.posy)) == 0 &&
         // but allow water tiles
         !m.has_flag("SWIMMABLE", x + tunneldist*(x - u.posx), y + tunneldist*(y - u.posy))) ||
         // a monster is there
         ((mon_at(x + tunneldist*(x - u.posx), y + tunneldist*(y - u.posy)) != -1 ||
           // so keep tunneling
           npc_at(x + tunneldist*(x - u.posx), y + tunneldist*(y - u.posy)) != -1) &&
          // assuming we've already started
          tunneldist > 0))
  {
      tunneldist += 1; //add 1 to tunnel distance for each impassable tile in the line
      if(tunneldist * 10 > u.power_level) //oops, not enough energy! Tunneling costs 10 bionic power per impassable tile
      {
          add_msg(_("You try to quantum tunnel through the barrier but are reflected! Try again with more energy!"));
          tunneldist = 0; //we didn't tunnel anywhere
          break;
      }
      if(tunneldist > 24)
      {
          add_msg(_("It's too dangerous to tunnel that far!"));
          tunneldist = 0;
          break;    //limit maximum tunneling distance
      }
  }
  if(tunneldist) //you tunneled
  {
    if (u.in_vehicle)
        m.unboard_vehicle(u.posx, u.posy);
    u.power_level -= (tunneldist * 10); //tunneling costs 10 bionic power per impassable tile
    u.moves -= 100; //tunneling costs 100 moves
    u.posx += (tunneldist + 1) * (x - u.posx); //move us the number of tiles we tunneled in the x direction, plus 1 for the last tile
    u.posy += (tunneldist + 1) * (y - u.posy); //ditto for y
    add_msg(_("You quantum tunnel through the %d-tile wide barrier!"), tunneldist);
    if (m.veh_at(u.posx, u.posy, vpart1) && m.veh_at(u.posx, u.posy, vpart1)->part_with_feature(vpart1, "BOARDABLE") >= 0)
        m.board_vehicle(this, u.posx, u.posy, &u);
  }
  else //or you couldn't tunnel due to lack of energy
  {
      u.power_level -= 10; //failure is expensive!
      return false;
  }

 } else if (veh_closed_door) { // move_cost <= 0
   veh1->open(dpart);
  u.moves -= 100;
  add_msg (_("You open the %s's %s."), veh1->name.c_str(),
                                    veh1->part_info(dpart).name.c_str());

 } else if (m.has_flag("SWIMMABLE", x, y)) { // Dive into water!
// Requires confirmation if we were on dry land previously
  if ((m.has_flag("SWIMMABLE", u.posx, u.posy) &&
      m.move_cost(u.posx, u.posy) == 0) || query_yn(_("Dive into the water?"))) {
   if (m.move_cost(u.posx, u.posy) > 0 && u.swim_speed() < 500)
     add_msg(_("You start swimming.  %s to dive underwater."),
             press_x(ACTION_MOVE_DOWN).c_str());
   plswim(x, y);
  }
 } else { // Invalid move
  if (u.has_disease("blind") || u.has_disease("stunned")) {
// Only lose movement if we're blind
   add_msg(_("You bump into a %s!"), m.name(x, y).c_str());
   u.moves -= 100;
  } else if (m.furn(x, y) != f_safe_c && m.open_door(x, y, !m.is_outside(u.posx, u.posy)))
   u.moves -= 100;
  else if (m.ter(x, y) == t_door_locked || m.ter(x, y) == t_door_locked_alarm || m.ter(x, y) == t_door_locked_interior) {
   u.moves -= 100;
   add_msg(_("That door is locked!"));
  }
  else if (m.ter(x, y) == t_door_bar_locked) {
   u.moves -= 80;
   add_msg(_("You rattle the bars but the door is locked!"));
  }
  return false;
 }

 return true;
}

void game::plswim(int x, int y)
{
 if (x < SEEX * int(MAPSIZE / 2) || y < SEEY * int(MAPSIZE / 2) ||
     x >= SEEX * (1 + int(MAPSIZE / 2)) || y >= SEEY * (1 + int(MAPSIZE / 2)))
  update_map(x, y);
 u.posx = x;
 u.posy = y;
 if (!m.has_flag("SWIMMABLE", x, y)) {
  dbg(D_ERROR) << "game:plswim: Tried to swim in "
               << m.tername(x, y).c_str() << "!";
  debugmsg("Tried to swim in %s!", m.tername(x, y).c_str());
  return;
 }
 if (u.has_disease("onfire")) {
  add_msg(_("The water puts out the flames!"));
  u.rem_disease("onfire");
 }
 int movecost = u.swim_speed();
 u.practice(turn, "swimming", u.is_underwater() ? 2 : 1);
 if (movecost >= 500) {
  if (!u.is_underwater()) {
    add_msg(_("You sink like a rock!"));
   u.set_underwater(true);
   u.oxygen = 30 + 2 * u.str_cur;
  }
 }
 if (u.oxygen <= 5 && u.is_underwater()) {
  if (movecost < 500)
    popup(_("You need to breathe! (%s to surface.)"),
          press_x(ACTION_MOVE_UP).c_str());
  else
   popup(_("You need to breathe but you can't swim!  Get to dry land, quick!"));
 }
 bool diagonal = (x != u.posx && y != u.posy);
 u.moves -= (movecost > 200 ? 200 : movecost)  * (trigdist && diagonal ? 1.41 : 1 );
 u.inv.rust_iron_items();

 int drenchFlags = mfb(bp_legs)|mfb(bp_torso)|mfb(bp_arms)|mfb(bp_feet);

 if (get_temperature() <= 50)
   drenchFlags |= mfb(bp_hands);

 if (u.is_underwater())
   drenchFlags |= mfb(bp_head)|mfb(bp_eyes)|mfb(bp_mouth)|mfb(bp_hands);

 u.drench(this, 100, drenchFlags);
}

void game::fling_player_or_monster(player *p, monster *zz, const int& dir, float flvel, bool controlled)
{
    int steps = 0;
    bool is_u = p && (p == &u);
    int dam1, dam2;

    bool is_player;
    if (p)
        is_player = true;
    else
    if (zz)
        is_player = false;
    else
    {
     dbg(D_ERROR) << "game:fling_player_or_monster: "
                     "neither player nor monster";
     debugmsg ("game::fling neither player nor monster");
     return;
    }

    tileray tdir(dir);
    std::string sname, snd;
    if (is_player)
    {
        if (is_u)
            sname = std::string (_("You are"));
        else
            sname = p->name + _(" is");
    }
    else
        sname = zz->name() + _(" is");
    int range = flvel / 10;
    int x = (is_player? p->posx : zz->posx());
    int y = (is_player? p->posy : zz->posy());
    while (range > 0)
    {
        tdir.advance();
        x = (is_player? p->posx : zz->posx()) + tdir.dx();
        y = (is_player? p->posy : zz->posy()) + tdir.dy();
        std::string dname;
        bool thru = true;
        bool slam = false;
        int mondex = mon_at(x, y);
        dam1 = flvel / 3 + rng (0, flvel * 1 / 3);
        if (controlled)
            dam1 = std::max(dam1 / 2 - 5, 0);
        if (mondex >= 0)
        {
            monster &critter = zombie(mondex);
            slam = true;
            dname = critter.name();
            dam2 = flvel / 3 + rng (0, flvel * 1 / 3);
            if (critter.hurt(dam2))
             kill_mon(mondex, false);
            else
             thru = false;
            if (is_player)
             p->hitall (this, dam1, 40);
            else
                zz->hurt(dam1);
        } else if (m.move_cost(x, y) == 0 && !m.has_flag("SWIMMABLE", x, y)) {
            slam = true;
            int vpart;
            vehicle *veh = m.veh_at(x, y, vpart);
            dname = veh ? veh->part_info(vpart).name : m.tername(x, y).c_str();
            if (m.has_flag("BASHABLE", x, y)) {
                thru = m.bash(x, y, flvel, snd);
            } else {
                thru = false;
            }
            if (snd.length() > 0)
                add_msg (_("You hear a %s"), snd.c_str());
            if (is_player)
                p->hitall (this, dam1, 40);
            else
                zz->hurt (dam1);
            flvel = flvel / 2;
        }
        if (slam && dam1)
            add_msg (_("%s slammed against the %s for %d damage!"), sname.c_str(), dname.c_str(), dam1);
        if (thru)
        {
            if (is_player)
            {
                p->posx = x;
                p->posy = y;
            }
            else
            {
                zz->setpos(x, y);
            }
        }
        else
            break;
        range--;
        steps++;
        timespec ts;   // Timespec for the animation
        ts.tv_sec = 0;
        ts.tv_nsec = BILLION / 20;
        nanosleep (&ts, 0);
    }

    if (!m.has_flag("SWIMMABLE", x, y))
    {
        // fall on ground
        dam1 = rng (flvel / 3, flvel * 2 / 3) / 2;
        if (controlled)
            dam1 = std::max(dam1 / 2 - 5, 0);
        if (is_player)
        {
            int dex_reduce = p->dex_cur < 4? 4 : p->dex_cur;
            dam1 = dam1 * 8 / dex_reduce;
            if (p->has_trait("PARKOUR"))
            {
                dam1 /= 2;
            }
            if (dam1 > 0)
            {
                p->hitall (this, dam1, 40);
            }
        } else {
            zz->hurt (dam1);
        }
        if (is_u)
        {
            if (dam1 > 0)
            {
                add_msg (_("You fall on the ground for %d damage."), dam1);
            } else if (!controlled) {
                add_msg (_("You land on the ground."));
            }
        }
    }
    else if (is_u)
    {
        if (controlled)
            add_msg (_("You dive into water."));
        else
            add_msg (_("You fall into water."));
    }
}

void game::vertical_move(int movez, bool force) {
// Check if there are monsters are using the stairs.
    bool slippedpast = false;
    if (!coming_to_stairs.empty()) {
		// TODO: Allow travel if zombie couldn't reach stairs, but spawn him when we go up.
            add_msg(_("You try to use the stairs. Suddenly you are blocked by a %s!"), coming_to_stairs[0].name().c_str());
            // Roll.
            int dexroll = dice(6, u.dex_cur + u.skillLevel("dodge") * 2);
            int strroll = dice(3, u.str_cur + u.skillLevel("melee") * 1.5);
            if (coming_to_stairs.size() > 4) {
                add_msg(_("The are a lot of them on the %s!"), m.tername(u.posx, u.posy).c_str());
                dexroll /= 4;
                strroll /= 2;
            }
            else if (coming_to_stairs.size() > 1) {
                 add_msg(_("There's something else behind it!"));
                 dexroll /= 2;
            }

            if (dexroll < 14 || strroll < 12) {
                update_stair_monsters();
                u.moves -= 100;
                return;
            }

            if (dexroll >= 14)
                add_msg(_("You manage to slip past!"));
            else if (strroll >= 12)
                add_msg(_("You manage to push past!"));
            slippedpast = true;
            u.moves -=100;
    }

// > and < are used for diving underwater.
 if (m.move_cost(u.posx, u.posy) == 0 && m.has_flag("SWIMMABLE", u.posx, u.posy)){
  if (movez == -1) {
   if (u.is_underwater()) {
    add_msg(_("You are already underwater!"));
    return;
   }
   if (u.worn_with_flag("FLOATATION")) {
    add_msg(_("You can't dive while wearing a flotation device."));
    return;
   }
   u.set_underwater(true);
   u.oxygen = 30 + 2 * u.str_cur;
   add_msg(_("You dive underwater!"));
  } else {
   if (u.swim_speed() < 500) {
    u.set_underwater(false);
    add_msg(_("You surface."));
   } else
    add_msg(_("You can't surface!"));
  }
  return;
 }
// Force means we're going down, even if there's no staircase, etc.
// This happens with sinkholes and the like.
 if (!force && ((movez == -1 && !m.has_flag("GOES_DOWN", u.posx, u.posy)) ||
                (movez ==  1 && !m.has_flag("GOES_UP",   u.posx, u.posy)))) {
  if (movez == -1) {
    add_msg(_("You can't go down here!"));
  } else {
    add_msg(_("You can't go up here!"));
  }
  return;
 }

 if( force ) {
     // Let go of a grabbed cart.
     u.grab_point.x = 0;
     u.grab_point.y = 0;
 } else if( u.grab_point.x != 0 || u.grab_point.y != 0 ) {
     // TODO: Warp the cart along with you if you're on an elevator
     add_msg(_("You can't drag things up and down stairs."));
     return;
 }

 map tmpmap(&traps);
 tmpmap.load(this, levx, levy, levz + movez, false);
// Find the corresponding staircase
 int stairx = -1, stairy = -1;
 bool rope_ladder = false;

    const int omtilesz=SEEX * 2;
    real_coords rc( m.getabs(u.posx, u.posy) );

    point omtile_align_start(
        m.getlocal( rc.begin_om_pos() )
    );

 if (force) {
  stairx = u.posx;
  stairy = u.posy;
 } else { // We need to find the stairs.
  int best = 999;
   for (int i = omtile_align_start.x; i <= omtile_align_start.x + omtilesz; i++) {
    for (int j = omtile_align_start.y; j <= omtile_align_start.y + omtilesz; j++) {
    if (rl_dist(u.posx, u.posy, i, j) <= best &&
        ((movez == -1 && tmpmap.has_flag("GOES_UP", i, j)) ||
         (movez == 1 && (tmpmap.has_flag("GOES_DOWN", i, j) ||
                         tmpmap.ter(i, j) == t_manhole_cover)) ||
         ((movez == 2 || movez == -2) && tmpmap.ter(i, j) == t_elevator))) {
     stairx = i;
     stairy = j;
     best = rl_dist(u.posx, u.posy, i, j);
    }
   }
  }

  if (stairx == -1 || stairy == -1) { // No stairs found!
   if (movez < 0) {
    if (tmpmap.move_cost(u.posx, u.posy) == 0) {
     popup(_("Halfway down, the way down becomes blocked off."));
     return;
    } else if (u.has_amount("rope_30", 1)) {
     if (query_yn(_("There is a sheer drop halfway down. Climb your rope down?"))){
      rope_ladder = true;
      u.use_amount("rope_30", 1);
     } else
      return;
    } else if (!query_yn(_("There is a sheer drop halfway down.  Jump?")))
     return;
   }
   stairx = u.posx;
   stairy = u.posy;
  }
 }

 if (!force) {
  monstairx = levx;
  monstairy = levy;
  monstairz = levz;
 }
 // Make sure monsters are saved!
 for (unsigned int i = 0; i < num_zombies(); i++) {
    monster &critter = zombie(i);
    int turns = critter.turns_to_reach(this, u.posx, u.posy);
        if (turns < 10 && coming_to_stairs.size() < 8 && critter.will_reach(this, u.posx, u.posy)
            && !slippedpast) {
            critter.onstairs = true;
            critter.staircount = 10 + turns;
            coming_to_stairs.push_back(critter);
            //remove_zombie(i);
        } else {
            force_save_monster(critter);
        }
}
 despawn_monsters();
 clear_zombies();

 // Clear current scents.
  for (int x = u.posx - SCENT_RADIUS; x <= u.posx + SCENT_RADIUS; x++) {
    for (int y = u.posy - SCENT_RADIUS; y <= u.posy + SCENT_RADIUS; y++) {
      grscent[x][y] = 0;
    }
  }

// Figure out where we know there are up/down connectors
 std::vector<point> discover;
 for (int x = 0; x < OMAPX; x++) {
  for (int y = 0; y < OMAPY; y++) {
   if (cur_om->seen(x, y, levz) &&
       ((movez ==  1 && otermap[ cur_om->ter(x, y, levz) ].known_up) ||
        (movez == -1 && otermap[ cur_om->ter(x, y, levz) ].known_down) ))
    discover.push_back( point(x, y) );
  }
 }

 int z_coord = levz + movez;
 // Fill in all the tiles we know about (e.g. subway stations)
 for (int i = 0; i < discover.size(); i++) {
  int x = discover[i].x, y = discover[i].y;
  cur_om->seen(x, y, z_coord) = true;
  if (movez ==  1 && !otermap[ cur_om->ter(x, y, z_coord) ].known_down &&
      !cur_om->has_note(x, y, z_coord))
   cur_om->add_note(x, y, z_coord, _("AUTO: goes down"));
  if (movez == -1 && !otermap[ cur_om->ter(x, y, z_coord) ].known_up &&
      !cur_om->has_note(x, y, z_coord))
   cur_om->add_note(x, y, z_coord, _("AUTO: goes up"));
 }

 levz += movez;
 u.moves -= 100;
 m.clear_vehicle_cache();
 m.vehicle_list.clear();
 m.load(this, levx, levy, levz);
 u.posx = stairx;
 u.posy = stairy;
 if (rope_ladder)
  m.ter_set(u.posx, u.posy, t_rope_up);
 if (m.ter(stairx, stairy) == t_manhole_cover) {
  m.spawn_item(stairx + rng(-1, 1), stairy + rng(-1, 1), "manhole_cover");
  m.ter_set(stairx, stairy, t_manhole);
 }

 m.spawn_monsters(this);

 if (force) { // Basically, we fell.
  if (u.has_trait("WINGS_BIRD"))
   add_msg(_("You flap your wings and flutter down gracefully."));
  else {
   int dam = int((u.str_max / 4) + rng(5, 10)) * rng(1, 3);//The bigger they are
   dam -= rng(u.dodge(this), u.dodge(this) * 3);
   if (dam <= 0)
    add_msg(_("You fall expertly and take no damage."));
   else {
    add_msg(_("You fall heavily, taking %d damage."), dam);
    u.hurtall(dam);
   }
  }
 }

 if (m.tr_at(u.posx, u.posy) != tr_null) { // We stepped on a trap!
  trap* tr = traps[m.tr_at(u.posx, u.posy)];
  if (force || !u.avoid_trap(tr)) {
   trapfunc f;
   (f.*(tr->act))(u.posx, u.posy);
  }
 }

 set_adjacent_overmaps(true);
 refresh_all();
}


void game::update_map(int &x, int &y) {
 int shiftx = 0, shifty = 0;
 int olevx = 0, olevy = 0;
 while (x < SEEX * int(MAPSIZE / 2)) {
  x += SEEX;
  shiftx--;
 }
 while (x >= SEEX * (1 + int(MAPSIZE / 2))) {
  x -= SEEX;
  shiftx++;
 }
 while (y < SEEY * int(MAPSIZE / 2)) {
  y += SEEY;
  shifty--;
 }
 while (y >= SEEY * (1 + int(MAPSIZE / 2))) {
  y -= SEEY;
  shifty++;
 }
 m.shift(this, levx, levy, levz, shiftx, shifty);
 levx += shiftx;
 levy += shifty;
 if (levx < 0) {
  levx += OMAPX * 2;
  olevx = -1;
 } else if (levx > OMAPX * 2 - 1) {
  levx -= OMAPX * 2;
  olevx = 1;
 }
 if (levy < 0) {
  levy += OMAPY * 2;
  olevy = -1;
 } else if (levy > OMAPY * 2 - 1) {
  levy -= OMAPY * 2;
  olevy = 1;
 }
 if (olevx != 0 || olevy != 0) {
  cur_om->save();
  cur_om = &overmap_buffer.get(this, cur_om->pos().x + olevx, cur_om->pos().y + olevy);
 }
 set_adjacent_overmaps();

 // Shift monsters if we're actually shifting
 if (shiftx || shifty) {
    despawn_monsters(shiftx, shifty);
    u.shift_destination(-shiftx * SEEX, -shifty * SEEY);
 }

 // Shift NPCs
 for (int i = 0; i < active_npc.size(); i++) {
  active_npc[i]->shift(shiftx, shifty);
  if (active_npc[i]->posx < 0 - SEEX * 2 ||
      active_npc[i]->posy < 0 - SEEX * 2 ||
      active_npc[i]->posx >     SEEX * (MAPSIZE + 2) ||
      active_npc[i]->posy >     SEEY * (MAPSIZE + 2)   ) {
   active_npc[i]->mapx = levx + (active_npc[i]->posx / SEEX);
   active_npc[i]->mapy = levy + (active_npc[i]->posy / SEEY);
   active_npc[i]->posx %= SEEX;
   active_npc[i]->posy %= SEEY;
    //don't remove them from the overmap list.
   active_npc.erase(active_npc.begin() + i); //Remove the npc from the active list. It remains in the overmap list.
   i--;
  }
 }
    // Check for overmap saved npcs that should now come into view.
    // Put those in the active list.
    load_npcs();
 // Spawn monsters if appropriate
 m.spawn_monsters(this); // Static monsters
 if (turn >= nextspawn)
  spawn_mon(shiftx, shifty);
// Shift scent
 unsigned int newscent[SEEX * MAPSIZE][SEEY * MAPSIZE];
 for (int i = 0; i < SEEX * MAPSIZE; i++) {
  for (int j = 0; j < SEEY * MAPSIZE; j++)
   newscent[i][j] = scent(i + (shiftx * SEEX), j + (shifty * SEEY));
 }
 for (int i = 0; i < SEEX * MAPSIZE; i++) {
  for (int j = 0; j < SEEY * MAPSIZE; j++)
   scent(i, j) = newscent[i][j];

 }
 // Make sure map cache is consistent since it may have shifted.
 m.build_map_cache(this);
// Update what parts of the world map we can see
 update_overmap_seen();
 draw_minimap();
}

void game::set_adjacent_overmaps(bool from_scratch)
{
 bool do_h = false, do_v = false, do_d = false;
 int hori_disp = (levx > OMAPX) ? 1 : -1;
 int vert_disp = (levy > OMAPY) ? 1 : -1;
 int diag_posx = cur_om->pos().x + hori_disp;
 int diag_posy = cur_om->pos().y + vert_disp;

 if(!om_hori || om_hori->pos().x != diag_posx || om_hori->pos().y != cur_om->pos().y || from_scratch)
  do_h = true;
 if(!om_vert || om_vert->pos().x != cur_om->pos().x || om_vert->pos().y != diag_posy || from_scratch)
  do_v = true;
 if(!om_diag || om_diag->pos().x != diag_posx || om_diag->pos().y != diag_posy || from_scratch)
  do_d = true;

 if(do_h){
  om_hori = &overmap_buffer.get(this, diag_posx, cur_om->pos().y);
 }
 if(do_v){
  om_vert = &overmap_buffer.get(this, cur_om->pos().x, diag_posy);
 }
 if(do_d){
  om_diag = &overmap_buffer.get(this, diag_posx, diag_posy);
 }
}

void game::update_overmap_seen()
{
 int omx = (levx + int(MAPSIZE / 2)) / 2, omy = (levy + int(MAPSIZE / 2)) / 2;
 int dist = u.overmap_sight_range(light_level());
 cur_om->seen(omx, omy, levz) = true; // We can always see where we're standing
 if (dist == 0)
  return; // No need to run the rest!
 for (int x = omx - dist; x <= omx + dist; x++) {
  for (int y = omy - dist; y <= omy + dist; y++) {
   std::vector<point> line = line_to(omx, omy, x, y, 0);
   int sight_points = dist;
   int cost = 0;
   for (int i = 0; i < line.size() && sight_points >= 0; i++) {
    int lx = line[i].x, ly = line[i].y;
    if (lx >= 0 && lx < OMAPX && ly >= 0 && ly < OMAPY)
     cost = otermap[cur_om->ter(lx, ly, levz)].see_cost;
    else if ((lx < 0 || lx >= OMAPX) && (ly < 0 || ly >= OMAPY)) {
     if (lx < 0) lx += OMAPX;
     else        lx -= OMAPX;
     if (ly < 0) ly += OMAPY;
     else        ly -= OMAPY;
     cost = otermap[om_diag->ter(lx, ly, levz)].see_cost;
    } else if (lx < 0 || lx >= OMAPX) {
     if (lx < 0) lx += OMAPX;
     else        lx -= OMAPX;
     cost = otermap[om_hori->ter(lx, ly, levz)].see_cost;
    } else if (ly < 0 || ly >= OMAPY) {
     if (ly < 0) ly += OMAPY;
     else        ly -= OMAPY;
     cost = otermap[om_vert->ter(lx, ly, levz)].see_cost;
    }
    sight_points -= cost;
   }
   if (sight_points >= 0) {
    int tmpx = x, tmpy = y;
    if (tmpx >= 0 && tmpx < OMAPX && tmpy >= 0 && tmpy < OMAPY)
     cur_om->seen(tmpx, tmpy, levz) = true;
    else if ((tmpx < 0 || tmpx >= OMAPX) && (tmpy < 0 || tmpy >= OMAPY)) {
     if (tmpx < 0) tmpx += OMAPX;
     else          tmpx -= OMAPX;
     if (tmpy < 0) tmpy += OMAPY;
     else          tmpy -= OMAPY;
     om_diag->seen(tmpx, tmpy, levz) = true;
    } else if (tmpx < 0 || tmpx >= OMAPX) {
     if (tmpx < 0) tmpx += OMAPX;
     else          tmpx -= OMAPX;
     om_hori->seen(tmpx, tmpy, levz) = true;
    } else if (tmpy < 0 || tmpy >= OMAPY) {
     if (tmpy < 0) tmpy += OMAPY;
     else          tmpy -= OMAPY;
     om_vert->seen(tmpx, tmpy, levz) = true;
    }
   }
  }
 }
}

point game::om_location()
{
 point ret;
 ret.x = int( (levx + int(MAPSIZE / 2)) / 2);
 ret.y = int( (levy + int(MAPSIZE / 2)) / 2);
 return ret;
}

void game::replace_stair_monsters()
{
 for (int i = 0; i < coming_to_stairs.size(); i++) {
    coming_to_stairs[i].onstairs = false;
    coming_to_stairs[i].staircount = 0;
    add_zombie(coming_to_stairs[i]);
 }
 coming_to_stairs.clear();
}

//TODO: abstract out the location checking code
//TODO: refactor so zombies can follow up and down stairs instead of this mess
void game::update_stair_monsters() {

    // Search for the stairs closest to the player.
    std::vector<int> stairx, stairy;
    std::vector<int> stairdist;

    if (!coming_to_stairs.empty()) {
        for (int x = 0; x < SEEX * MAPSIZE; x++) {
            for (int y = 0; y < SEEY * MAPSIZE; y++) {
                if (m.has_flag("GOES_UP", x, y) || m.has_flag("GOES_DOWN", x, y)) {
                    stairx.push_back(x);
                    stairy.push_back(y);
                    stairdist.push_back(rl_dist(x, y, u.posx, u.posy));
                }
            }
        }
        if (stairdist.empty())
            return;         // Found no stairs?

        // Find closest stairs.
        int si = 0;
        for (int i = 0; i < stairdist.size(); i++) {
            if (stairdist[i] < stairdist[si])
                si = i;
        }

        // Attempt to spawn zombies.
        for (int i = 0; i < coming_to_stairs.size(); i++) {
            int mposx = stairx[si], mposy = stairy[si];
            monster &critter = coming_to_stairs[i];

            // We might be not be visible.
            if (!( critter.posx() < 0 - (SEEX * MAPSIZE) / 6 ||
                    critter.posy() < 0 - (SEEY * MAPSIZE) / 6 ||
                    critter.posx() > (SEEX * MAPSIZE * 7) / 6 ||
                    critter.posy() > (SEEY * MAPSIZE * 7) / 6 ) ) {

                coming_to_stairs[i].staircount -= 4;
                // Let the player know zombies are trying to come.
                critter.setpos(mposx, mposy, true);
                if (u_see(mposx, mposy)) {
                    std::stringstream dump;
                    if (coming_to_stairs[i].staircount > 4)
                        dump << _("You see a ") << critter.name() << _(" on the stairs!");
                    else
                        dump << _("The ") << critter.name() << _(" is almost at the ")
                        << (m.has_flag("GOES_UP", mposx, mposy) ? _("bottom") : _("top")) <<  _(" of the ")
                        << m.tername(mposx, mposy).c_str() << "!";
                    add_msg(dump.str().c_str());
                }
                else {
                    sound(mposx, mposy, 5, _("a sound nearby from the stairs!"));
                }

                if (is_empty(mposx, mposy) && coming_to_stairs[i].staircount <= 0) {
                    critter.setpos(mposx, mposy, true);
                    critter.onstairs = false;
                    critter.staircount = 0;
                    add_zombie(critter);
                    if (u_see(mposx, mposy)) {
                        if (m.has_flag("GOES_UP", mposx, mposy)) {
                            add_msg(_("The %s comes down the %s!"), critter.name().c_str(),
                                    m.tername(mposx, mposy).c_str());
                        } else {
                            add_msg(_("The %s comes up the %s!"), critter.name().c_str(),
                                    m.tername(mposx, mposy).c_str());
                        }
                    }
                    coming_to_stairs.erase(coming_to_stairs.begin() + i);
                } else if (u.posx == mposx && u.posy == mposy && critter.staircount <= 0) {
                    // Search for a clear tile.
                    int pushx = -1, pushy = -1;
                    int tries = 0;
                    critter.setpos(mposx, mposy, true);
                    while(tries < 9) {
                        pushx = rng(-1, 1), pushy = rng(-1, 1);
                        if (critter.can_move_to(this, mposx + pushx, mposy + pushy) && pushx != 0 && pushy != 0) {
                            add_msg(_("The %s pushed you back!"), critter.name().c_str());
                            u.posx += pushx;
                            u.posy += pushy;
                            u.moves -= 100;
                            // Stumble.
                            if (u.dodge(this) < 12)
                                u.add_disease("downed", 2);
                            return;
                        }
                        tries++;
                    }
                    add_msg(_("The %s tried to push you back but failed! It attacks you!"), critter.name().c_str());
                    critter.hit_player(this, u, false);
                    u.moves -= 100;
                    return;
                }
            }
        }
    }

    if (coming_to_stairs.empty()) {
        monstairx = -1;
        monstairy = -1;
        monstairz = 999;
    }
}

void game::force_save_monster(monster &critter) {
    real_coords rc( m.getabs(critter.posx(), critter.posy() ) );
    critter.spawnmapx = rc.om_sub.x;
    critter.spawnmapy = rc.om_sub.y;
    critter.spawnposx = rc.sub_pos.x;
    critter.spawnposy = rc.sub_pos.y;

    tinymap tmp(&traps);
    tmp.load(this, critter.spawnmapx, critter.spawnmapy, levz, false);
    tmp.add_spawn(&critter);
    tmp.save(cur_om, turn, critter.spawnmapx, critter.spawnmapy, levz);
}

void game::despawn_monsters(const int shiftx, const int shifty)
{
    for (unsigned int i = 0; i < num_zombies(); i++) {
        monster &critter = zombie(i);
        // If either shift argument is non-zero, we're shifting.
        if(shiftx != 0 || shifty != 0) {
            critter.shift(shiftx, shifty);
            if( critter.posx() >= 0 && critter.posx() <= SEEX * MAPSIZE &&
                    critter.posy() >= 0 && critter.posy() <= SEEY * MAPSIZE) {
                // We're inbounds, so don't despawn after all.
                continue;
            } else {
                if ( (critter.spawnmapx != -1) || critter.getkeep() ||
                          ((shiftx != 0 || shifty != 0) && critter.friendly != 0 ) ) {
                    // translate shifty relative coordinates to submapx, submapy, subtilex, subtiley
                    real_coords rc( m.getabs(critter.posx(), critter.posy() ) ); // still madness, bud handles straddling omap and -/+
                    critter.spawnmapx = rc.om_sub.x;
                    critter.spawnmapy = rc.om_sub.y;
                    critter.spawnposx = rc.sub_pos.x;
                    critter.spawnposy = rc.sub_pos.y;

                    // We're saving him, so there's no need to keep anymore.
                    critter.setkeep(false);

                    tinymap tmp(&traps);
                    tmp.load(this, critter.spawnmapx, critter.spawnmapy, levz, false);
                    tmp.add_spawn(&critter);
                    tmp.save(cur_om, turn, critter.spawnmapx, critter.spawnmapy, levz);
                }
                else
                {
                    // No spawn site, so absorb them back into a group.
                    int group = valid_group((critter.type->id), levx + shiftx, levy + shifty, levz);
                    if (group != -1)
                    {
                        cur_om->zg[group].population++;
                        if (cur_om->zg[group].population /
                                (cur_om->zg[group].radius * cur_om->zg[group].radius) > 5 &&
                                !cur_om->zg[group].diffuse)
                        {
                            cur_om->zg[group].radius++;
                        }
                    }
                }
                // Check if we should keep him.
                if (!critter.getkeep()) {
                    remove_zombie(i);
                    i--;
                }
            }
        }
    }

    // The order in which zombies are shifted may cause zombies to briefly exist on
    // the same square. This messes up the mon_at cache, so we need to rebuild it.
    rebuild_mon_at_cache();
}

void game::spawn_mon(int shiftx, int shifty)
{
 int nlevx = levx + shiftx;
 int nlevy = levy + shifty;
 int group;
 int monx, mony;
 int dist;
 int pop, rad;
 int iter;
 int t;
 // Create a new NPC?
 if (ACTIVE_WORLD_OPTIONS["RANDOM_NPC"] && one_in(100 + 15 * cur_om->npcs.size())) {
  npc * tmp = new npc();
  tmp->normalize(this);
  tmp->randomize(this);
  //tmp->stock_missions(this);
  tmp->spawn_at(cur_om, levx, levy, levz);
  tmp->place_near(this, SEEX * 2 * (tmp->mapx - levx) + rng(0 - SEEX, SEEX), SEEY * 2 * (tmp->mapy - levy) + rng(0 - SEEY, SEEY));
  tmp->form_opinion(&u);
  //tmp->attitude = NPCATT_TALK; //Form opinion seems to set the attitude.
  tmp->mission = NPC_MISSION_NULL;
  int mission_index = reserve_random_mission(ORIGIN_ANY_NPC,
                                             om_location(), tmp->getID());
  if (mission_index != -1)
  tmp->chatbin.missions.push_back(mission_index);
  active_npc.push_back(tmp);
 }

// Now, spawn monsters (perhaps)
 monster zom;
 for (int i = 0; i < cur_om->zg.size(); i++) { // For each valid group...
  if (cur_om->zg[i].posz != levz) { continue; } // skip other levels - hack
  group = 0;
  if(cur_om->zg[i].diffuse)
   dist = square_dist(nlevx, nlevy, cur_om->zg[i].posx, cur_om->zg[i].posy);
  else
   dist = trig_dist(nlevx, nlevy, cur_om->zg[i].posx, cur_om->zg[i].posy);
  pop = cur_om->zg[i].population;
  rad = cur_om->zg[i].radius;
  if (dist <= rad) {
// (The area of the group's territory) in (population/square at this range)
// chance of adding one monster; cap at the population OR 16
   while ( (cur_om->zg[i].diffuse ?
            long( pop) :
            long((1.0 - double(dist / rad)) * pop) )
          > rng(0, (rad * rad)) &&
          rng(0, MAPSIZE * 4) > group && group < pop && group < MAPSIZE * 3)
    group++;

   cur_om->zg[i].population -= group;
   // Reduce group radius proportionally to remaining
   // population to maintain a minimal population density.
   if (cur_om->zg[i].population / (cur_om->zg[i].radius * cur_om->zg[i].radius) < 1.0 &&
       !cur_om->zg[i].diffuse)
     cur_om->zg[i].radius--;

   if (group > 0) // If we spawned some zombies, advance the timer
    nextspawn += rng(group * 4 + num_zombies() * 4, group * 10 + num_zombies() * 10);

   for (int j = 0; j < group; j++) { // For each monster in the group get some spawn details
     MonsterGroupResult spawn_details = MonsterGroupManager::GetResultFromGroup( cur_om->zg[i].type,
                                                             &group, (int)turn );
     zom = monster(GetMType(spawn_details.name));
     for (int kk = 0; kk < spawn_details.pack_size; kk++){
       iter = 0;
       do {
        monx = rng(0, SEEX * MAPSIZE - 1);
        mony = rng(0, SEEY * MAPSIZE - 1);
        if (shiftx == 0 && shifty == 0) {
         if (one_in(2))
          shiftx = 1 - 2 * rng(0, 1);
         else
          shifty = 1 - 2 * rng(0, 1);
        }
        if (shiftx == -1)
         monx = (SEEX * MAPSIZE) / 6;
        else if (shiftx == 1)
         monx = (SEEX * MAPSIZE * 5) / 6;
        if (shifty == -1)
         mony = (SEEY * MAPSIZE) / 6;
        if (shifty == 1)
         mony = (SEEY * MAPSIZE * 5) / 6;
        monx += rng(-5, 5);
        mony += rng(-5, 5);
        iter++;

       } while ((!zom.can_move_to(this, monx, mony) || !is_empty(monx, mony) ||
                 m.sees(u.posx, u.posy, monx, mony, SEEX, t) || !m.is_outside(monx, mony) ||
                 rl_dist(u.posx, u.posy, monx, mony) < 8) && iter < 50);
       if (iter < 50) {
        zom.spawn(monx, mony);
        add_zombie(zom);
       }
     }
   } // Placing monsters of this group is done!
   if (cur_om->zg[i].population <= 0) { // Last monster in the group spawned...
    cur_om->zg.erase(cur_om->zg.begin() + i); // ...so remove that group
    i--; // And don't increment i.
   }
  }
 }
}

int game::valid_group(std::string type, int x, int y, int z_coord)
{
 std::vector <int> valid_groups;
 std::vector <int> semi_valid; // Groups that're ALMOST big enough
 int dist;
 for (int i = 0; i < cur_om->zg.size(); i++) {
  if (cur_om->zg[i].posz != z_coord) { continue; }
  dist = trig_dist(x, y, cur_om->zg[i].posx, cur_om->zg[i].posy);
  if (dist < cur_om->zg[i].radius) {
   if(MonsterGroupManager::IsMonsterInGroup(cur_om->zg[i].type, type)) {
     valid_groups.push_back(i);
   }
  } else if (dist < cur_om->zg[i].radius + 3) {
   if(MonsterGroupManager::IsMonsterInGroup(cur_om->zg[i].type, type)) {
     semi_valid.push_back(i);
   }
  }
 }
 if (valid_groups.size() == 0) {
  if (semi_valid.size() == 0)
   return -1;
  else {
// If there's a group that's ALMOST big enough, expand that group's radius
// by one and absorb into that group.
   int semi = rng(0, semi_valid.size() - 1);
   if (!cur_om->zg[semi_valid[semi]].diffuse)
    cur_om->zg[semi_valid[semi]].radius++;
   return semi_valid[semi];
  }
 }
 return valid_groups[rng(0, valid_groups.size() - 1)];
}

void game::wait()
{
    const bool bHasWatch = u.has_item_with_flag("WATCH");

    uimenu as_m;
    as_m.text = _("Wait for how long?");
    as_m.entries.push_back(uimenu_entry(1, true, '1', (bHasWatch) ? _("5 Minutes") : _("Wait 300 heartbeats") ));
    as_m.entries.push_back(uimenu_entry(2, true, '2', (bHasWatch) ? _("30 Minutes") : _("Wait 1800 heartbeats") ));

    if (bHasWatch) {
        as_m.entries.push_back(uimenu_entry(3, true, '3', _("1 hour") ));
        as_m.entries.push_back(uimenu_entry(4, true, '4', _("2 hours") ));
        as_m.entries.push_back(uimenu_entry(5, true, '5', _("3 hours") ));
        as_m.entries.push_back(uimenu_entry(6, true, '6', _("6 hours") ));
    }

    as_m.entries.push_back(uimenu_entry(7, true, 'd', _("Wait till dawn") ));
    as_m.entries.push_back(uimenu_entry(8, true, 'n', _("Wait till noon") ));
    as_m.entries.push_back(uimenu_entry(9, true, 'k', _("Wait till dusk") ));
    as_m.entries.push_back(uimenu_entry(10, true, 'm', _("Wait till midnight") ));
    as_m.entries.push_back(uimenu_entry(11, true, 'w', _("Wait till weather changes") ));

    as_m.entries.push_back(uimenu_entry(12, true, 'x', _("Exit") ));
    as_m.query(); /* calculate key and window variables, generate window, and loop until we get a valid answer */

    const int iHour = turn.getHour();

    int time = 0;
    activity_type actType = ACT_WAIT;

    switch (as_m.ret) {
        case 1:
            time =   5000;
            break;
        case 2:
            time =  30000;
            break;
        case 3:
            time =  60000;
            break;
        case 4:
            time = 120000;
            break;
        case 5:
            time = 180000;
            break;
        case 6:
            time = 360000;
            break;
        case 7:
            time = 60000 * ((iHour <= 6) ? 6-iHour : 24-iHour+6);
            break;
        case 8:
            time = 60000 * ((iHour <= 12) ? 12-iHour : 12-iHour+6);
            break;
        case 9:
            time = 60000 * ((iHour <= 18) ? 18-iHour : 18-iHour+6);
            break;
        case 10:
            time = 60000 * ((iHour <= 24) ? 24-iHour : 24-iHour+6);
            break;
        case 11:
            time = 999999999;
            actType = ACT_WAIT_WEATHER;
            break;
        default:
            return;
    }

    u.assign_activity(this, actType, time, 0);
    u.activity.continuous = true;
    u.moves = 0;
}

void game::gameover()
{
 erase();
 gamemode->game_over(this);
 mvprintw(0, 35, _("GAME OVER"));
 inv(_("Inventory:"));
}

bool game::game_quit() { return (uquit == QUIT_MENU); }

bool game::game_error() { return (uquit == QUIT_ERROR); }

void game::write_msg()
{
    werase(w_messages);
    int maxlength = getmaxx(w_messages);

    // Print monster info and start our output below it.
    const int topline = mon_info(w_messages) + 2;

    int line = getmaxy(w_messages) - 1;
    for (int i = messages.size() - 1; i >= 0 && line >= topline; i--) {
        game_message &m = messages[i];
        std::string mstr = m.message;
        if (m.count > 1) {
            std::stringstream mesSS;
            mesSS << mstr << " x " << m.count;
            mstr = mesSS.str();
        }
        // Split the message into many if we must!
        nc_color col = c_dkgray;
        if (int(m.turn) >= curmes)
            col = c_ltred;
        else if (int(m.turn) + 5 >= curmes)
            col = c_ltgray;
        std::vector<std::string> folded = foldstring(mstr, maxlength);
        for (int j = folded.size() - 1; j >= 0 && line >= topline; j--, line--) {
            mvwprintz(w_messages, line, 0, col, folded[j].c_str());
        }
    }
    curmes = int(turn);
    wrefresh(w_messages);
}

void game::msg_buffer()
{
 WINDOW *w = newwin(FULL_SCREEN_HEIGHT, FULL_SCREEN_WIDTH,
                     (TERMY > FULL_SCREEN_HEIGHT) ? (TERMY-FULL_SCREEN_HEIGHT)/2 : 0,
                     (TERMX > FULL_SCREEN_WIDTH) ? (TERMX-FULL_SCREEN_WIDTH)/2 : 0);

 int offset = 0;
 InputEvent input;
 do {
  werase(w);
  draw_border(w);
  mvwprintz(w, FULL_SCREEN_HEIGHT-1, 32, c_red, _("Press q to return"));

  int line = 1;
  int lasttime = -1;
  int i;

  //Draw Scrollbar
  draw_scrollbar(w, offset, FULL_SCREEN_HEIGHT-2, messages.size(), 1);

  for (i = 1; i <= 20 && line <= FULL_SCREEN_HEIGHT-2 && offset + i <= messages.size(); i++) {
   game_message *mtmp = &(messages[ messages.size() - (offset + i) ]);
   calendar timepassed = turn - mtmp->turn;

   if (int(timepassed) > lasttime) {
    mvwprintz(w, line, 3, c_ltblue, _("%s ago:"),
              timepassed.textify_period().c_str());
    line++;
    lasttime = int(timepassed);
   }

   if (line <= FULL_SCREEN_HEIGHT-2) { // Print the actual message... we may have to split it
    std::string mes = mtmp->message;
    if (mtmp->count > 1) {
     std::stringstream mesSS;
     mesSS << mes << " x " << mtmp->count;
     mes = mesSS.str();
    }
// Split the message into many if we must!
    std::vector<std::string> folded = foldstring(mes, FULL_SCREEN_WIDTH-2);
    for(int j=0; j<folded.size() && line <= FULL_SCREEN_HEIGHT-2; j++, line++) {
     mvwprintz(w, line, 1, c_ltgray, folded[j].c_str());
    }
   } // if (line <= 23)
  } //for (i = 1; i <= 10 && line <= 23 && offset + i <= messages.size(); i++)
  if (offset > 0)
   mvwprintz(w, FULL_SCREEN_HEIGHT-1, 27, c_magenta, "^^^");
  if (offset + i < messages.size())
   mvwprintz(w, FULL_SCREEN_HEIGHT-1, 51, c_magenta, "vvv");
  wrefresh(w);

  DebugLog() << __FUNCTION__ << "calling get_input() \n";
  input = get_input();
  int dirx = 0, diry = 0;

  get_direction(dirx, diry, input);
  if (diry == -1 && offset > 0)
   offset--;
  if (diry == 1 && offset < messages.size())
   offset++;

 } while (input != Close && input != Cancel && input != Confirm);

 werase(w);
 delwin(w);
 refresh_all();
}

void game::teleport(player *p, bool add_teleglow)
{
    if (p == NULL) {
        p = &u;
    }
    int newx, newy, tries = 0;
    bool is_u = (p == &u);

    if(add_teleglow) {
        p->add_disease("teleglow", 300);
    }
    do {
        newx = p->posx + rng(0, SEEX * 2) - SEEX;
        newy = p->posy + rng(0, SEEY * 2) - SEEY;
        tries++;
    } while (tries < 15 && !is_empty(newx, newy));
    bool can_see = (is_u || u_see(newx, newy));
    if (p->in_vehicle) {
        m.unboard_vehicle(p->posx, p->posy);
    }
    p->posx = newx;
    p->posy = newy;
    if (tries == 15) {
        if (m.move_cost(newx, newy) == 0) { // TODO: If we land in water, swim
            if (can_see) {
                if (is_u) {
                    add_msg(_("You teleport into the middle of a %s!"),
                            m.name(newx, newy).c_str());
                    p->add_memorial_log(_("Teleported into a %s."), m.name(newx, newy).c_str());
                } else {
                    add_msg(_("%s teleports into the middle of a %s!"),
                            p->name.c_str(), m.name(newx, newy).c_str());
                }
            }
            p->hurt(this, bp_torso, 0, 500);
        } else if (can_see) {
            const int i = mon_at(newx, newy);
            if (i != -1) {
                monster &critter = zombie(i);
                if (is_u) {
                    add_msg(_("You teleport into the middle of a %s!"),
                            critter.name().c_str());
                    u.add_memorial_log(_("Telefragged a %s."), critter.name().c_str());
                } else {
                    add_msg(_("%s teleports into the middle of a %s!"),
                            p->name.c_str(), critter.name().c_str());
                }
                explode_mon(i);
            }
        }
    }
    if (is_u) {
        update_map(u.posx, u.posy);
    }
}

void game::nuke(int x, int y)
{
    // TODO: nukes hit above surface, not critter = 0
    if (x < 0 || y < 0 || x >= OMAPX || y >= OMAPY)
        return;
    int mapx = x * 2, mapy = y * 2;
    map tmpmap(&traps);
    tmpmap.load(this, mapx, mapy, 0, false);
    for (int i = 0; i < SEEX * 2; i++)
    {
        for (int j = 0; j < SEEY * 2; j++)
        {
            if (!one_in(10))
                tmpmap.ter_set(i, j, t_rubble);
            if (one_in(3))
                tmpmap.add_field(NULL, i, j, fd_nuke_gas, 3);
            tmpmap.radiation(i, j) += rng(20, 80);
        }
    }
    tmpmap.save(cur_om, turn, mapx, mapy, 0);
    cur_om->ter(x, y, 0) = "crater";
    //Kill any npcs on that omap location.
    for(int i = 0; i < cur_om->npcs.size();i++)
        if(cur_om->npcs[i]->mapx/2== x && cur_om->npcs[i]->mapy/2 == y && cur_om->npcs[i]->omz == 0)
            cur_om->npcs[i]->marked_for_death = true;
}

bool game::spread_fungus(int x, int y)
{
    int growth = 1;
    for (int i = x - 1; i <= x + 1; i++) {
        for (int j = y - 1; j <= y + 1; j++) {
            if (i == x && j == y) {
                continue;
            }
            if (m.has_flag("FUNGUS", i, j)) {
                growth += 1;
            }
        }
    }

    bool converted = false;
    if (!m.has_flag_ter("FUNGUS", x, y)) {
        // Terrain conversion
        if (m.has_flag_ter("DIGGABLE", x, y)) {
            if (x_in_y(growth * 10, 100)) {
                m.ter_set(x, y, t_fungus);
                converted = true;
            }
        } else if (m.has_flag("FLAT", x, y)) {
            if (m.has_flag("INDOORS", x, y)) {
                if (x_in_y(growth * 10, 500)) {
                    m.ter_set(x, y, t_fungus_floor_in);
                    converted = true;
                }
            } else if (m.has_flag("SUPPORTS_ROOF", x, y)) {
                if (x_in_y(growth * 10, 1000)) {
                    m.ter_set(x, y, t_fungus_floor_sup);
                    converted = true;
                }
            } else {
                if (x_in_y(growth * 10, 2500)) {
                    m.ter_set(x, y, t_fungus_floor_out);
                    converted = true;
                }
            }
        } else if (m.has_flag("SHRUB", x, y)) {
            if (x_in_y(growth * 10, 200)) {
                m.ter_set(x, y, t_shrub_fungal);
                converted = true;
            } else if (x_in_y(growth, 1000)) {
                m.ter_set(x, y, t_marloss);
                converted = true;
            }
        } else if (m.has_flag("THIN_OBSTACLE", x, y)) {
            if (x_in_y(growth * 10, 150)) {
                m.ter_set(x, y, t_fungus_mound);
                converted = true;
            }
        } else if (m.has_flag("YOUNG", x, y)) {
            if (x_in_y(growth * 10, 500)) {
                m.ter_set(x, y, t_tree_fungal_young);
                converted = true;
            }
        } else if (m.has_flag("WALL", x, y)) {
            if (x_in_y(growth * 10, 5000)) {
                converted = true;
                if (m.ter_at(x, y).sym == LINE_OXOX) {
                    m.ter_set(x, y, t_fungus_wall_h);
                } else if (m.ter_at(x, y).sym == LINE_XOXO) {
                    m.ter_set(x, y, t_fungus_wall_v);
                } else {
                    m.ter_set(x, y, t_fungus_wall);
                }
            }
        }
        // Furniture conversion
        if (converted) {
            if (m.has_flag("FLOWER", x, y)){
                m.furn_set(x, y, f_flower_fungal);
            } else if (m.has_flag("ORGANIC", x, y)){
                if (m.furn_at(x, y).movecost == -10) {
                    m.furn_set(x, y, f_fungal_mass);
                } else {
                    m.furn_set(x, y, f_fungal_clump);
                }
            } else if (m.has_flag("PLANT", x, y)) {
                for (int k = 0; k < g->m.i_at(x, y).size(); k++) {
                    m.i_rem(x, y, k);
                }
                item seeds(itypes["fungal_seeds"], int(g->turn));
                m.add_item_or_charges(x, y, seeds);
            }
        }
        return true;
    } else {
        // Everything is already fungus
        if (growth == 9) {
            return false;
        }
        for (int i = x - 1; i <= x + 1; i++) {
            for (int j = y - 1; j <= y + 1; j++) {
                // One spread on average
                if (!m.has_flag("FUNGUS", i, j) && one_in(9 - growth)) {
                    //growth chance is 100 in X simplified
                    if (m.has_flag("DIGGABLE", i, j)) {
                        m.ter_set(i, j, t_fungus);
                        converted = true;
                    } else if (m.has_flag("FLAT", i, j)) {
                        if (m.has_flag("INDOORS", i, j)) {
                            if (one_in(5)) {
                                m.ter_set(i, j, t_fungus_floor_in);
                                converted = true;
                            }
                        } else if (m.has_flag("SUPPORTS_ROOF", i, j)) {
                            if (one_in(10)) {
                                m.ter_set(i, j, t_fungus_floor_sup);
                                converted = true;
                            }
                        } else {
                            if (one_in(25)) {
                                m.ter_set(i, j, t_fungus_floor_out);
                                converted = true;
                            }
                        }
                    } else if (m.has_flag("SHRUB", i, j)) {
                        if (one_in(2)) {
                            m.ter_set(i, j, t_shrub_fungal);
                            converted = true;
                        } else if (one_in(25)) {
                            m.ter_set(i, j, t_marloss);
                            converted = true;
                        }
                    } else if (m.has_flag("THIN_OBSTACLE", i, j)) {
                        if (x_in_y(10, 15)) {
                            m.ter_set(i, j, t_fungus_mound);
                            converted = true;
                        }
                    } else if (m.has_flag("YOUNG", i, j)) {
                        if (one_in(5)) {
                            m.ter_set(i, j, t_tree_fungal_young);
                            converted = true;
                        }
                    } else if (m.has_flag("TREE", i, j)) {
                        if (one_in(10)) {
                            m.ter_set(i, j, t_tree_fungal);
                            converted = true;
                        }
                    } else if (m.has_flag("WALL", i, j)) {
                        if (one_in(50)) {
                            converted = true;
                            if (m.ter_at(i, j).sym == LINE_OXOX) {
                                m.ter_set(i, j, t_fungus_wall_h);
                            } else if (m.ter_at(i, j).sym == LINE_XOXO) {
                                m.ter_set(i, j, t_fungus_wall_v);
                            } else {
                                m.ter_set(i, j, t_fungus_wall);
                            }
                        }
                    }

                    if (converted) {
                        if (m.has_flag("FLOWER", i, j)) {
                            m.furn_set(i, j, f_flower_fungal);
                        } else if (m.has_flag("ORGANIC", i, j)) {
                            if (m.furn_at(i, j).movecost == -10) {
                                m.furn_set(i, j, f_fungal_mass);
                            } else {
                                m.furn_set(i, j, f_fungal_clump);
                            }
                        } else if (m.has_flag("PLANT", i, j)) {
                            for (int k = 0; k < g->m.i_at(i, j).size(); k++) {
                                m.i_rem(i, j, k);
                            }
                            item seeds(itypes["fungal_seeds"], int(g->turn));
                            m.add_item_or_charges(x, y, seeds);
                        }
                    }
                }
            }
        }
        return false;
    }
}

std::vector<faction *> game::factions_at(int x, int y)
{
 std::vector<faction *> ret;
 for (int i = 0; i < factions.size(); i++) {
  if (factions[i].omx == cur_om->pos().x && factions[i].omy == cur_om->pos().y &&
      trig_dist(x, y, factions[i].mapx, factions[i].mapy) <= factions[i].size)
   ret.push_back(&(factions[i]));
 }
 return ret;
}

nc_color sev(int a)
{
 switch (a) {
  case 0: return c_cyan;
  case 1: return c_ltcyan;
  case 2: return c_ltblue;
  case 3: return c_blue;
  case 4: return c_ltgreen;
  case 5: return c_green;
  case 6: return c_yellow;
  case 7: return c_pink;
  case 8: return c_ltred;
  case 9: return c_red;
  case 10: return c_magenta;
  case 11: return c_brown;
  case 12: return c_cyan_red;
  case 13: return c_ltcyan_red;
  case 14: return c_ltblue_red;
  case 15: return c_blue_red;
  case 16: return c_ltgreen_red;
  case 17: return c_green_red;
  case 18: return c_yellow_red;
  case 19: return c_pink_red;
  case 20: return c_magenta_red;
  case 21: return c_brown_red;
 }
 return c_dkgray;
}

void game::display_scent()
{
 int div = 1 + query_int(_("Sensitivity"));
 draw_ter();
 for (int x = u.posx - getmaxx(w_terrain)/2; x <= u.posx + getmaxx(w_terrain)/2; x++) {
  for (int y = u.posy - getmaxy(w_terrain)/2; y <= u.posy + getmaxy(w_terrain)/2; y++) {
   int sn = scent(x, y) / (div * 2);
   mvwprintz(w_terrain, getmaxy(w_terrain)/2 + y - u.posy, getmaxx(w_terrain)/2 + x - u.posx, sev(sn/10), "%d",
             sn % 10);
  }
 }
 wrefresh(w_terrain);
 getch();
}

void game::init_autosave()
{
 moves_since_last_save = 0;
 item_exchanges_since_save = 0;
 last_save_timestamp = time(NULL);
}

void game::quicksave(){
    if(!moves_since_last_save && !item_exchanges_since_save){return;}//Don't autosave if the player hasn't done anything since the last autosave/quicksave,
    add_msg(_("Saving game, this may take a while"));

    time_t now = time(NULL);    //timestamp for start of saving procedure

    //perform save
    save();
    save_factions_missions_npcs();
    save_artifacts();
    save_maps();
    save_uistate();
    //Now reset counters for autosaving, so we don't immediately autosave after a quicksave or autosave.
    moves_since_last_save = 0;
    item_exchanges_since_save = 0;
    last_save_timestamp = now;
}

void game::autosave(){
    //Don't autosave if the min-autosave interval has not passed since the last autosave/quicksave.
    if(time(NULL) < last_save_timestamp + (60 * OPTIONS["AUTOSAVE_MINUTES"])){return;}
    quicksave();    //Driving checks are handled by quicksave()
}

void intro()
{
 int maxx, maxy;
 getmaxyx(stdscr, maxy, maxx);
 const int minHeight = FULL_SCREEN_HEIGHT;
 const int minWidth = FULL_SCREEN_WIDTH;
 WINDOW* tmp = newwin(minHeight, minWidth, 0, 0);
 while (maxy < minHeight || maxx < minWidth) {
        werase(tmp);
        if (maxy < minHeight && maxx < minWidth) {
            fold_and_print(tmp, 0, 0, maxx, c_white, _("\
Whoa! Your terminal is tiny! This game requires a minimum terminal size of \
%dx%d to work properly. %dx%d just won't do. Maybe a smaller font would help?"),
                           minWidth, minHeight, maxx, maxy);
        } else if (maxx < minWidth) {
            fold_and_print(tmp, 0, 0, maxx, c_white, _("\
Oh! Hey, look at that. Your terminal is just a little too narrow. This game \
requires a minimum terminal size of %dx%d to function. It just won't work \
with only %dx%d. Can you stretch it out sideways a bit?"),
                           minWidth, minHeight, maxx, maxy);
        } else {
            fold_and_print(tmp, 0, 0, maxx, c_white, _("\
Woah, woah, we're just a little short on space here. The game requires a \
minimum terminal size of %dx%d to run. %dx%d isn't quite enough! Can you \
make the terminal just a smidgen taller?"),
                           minWidth, minHeight, maxx, maxy);
        }
        wgetch(tmp);
        getmaxyx(stdscr, maxy, maxx);
 }
 werase(tmp);
 mvwprintz(tmp, 0, 0, c_ltblue, ":)");
 wrefresh(tmp);
 delwin(tmp);
 erase();
}

void game::process_artifact(item *it, player *p, bool wielded)
{
    std::vector<art_effect_passive> effects;
    if (it->is_armor()) {
        it_artifact_armor* armor = dynamic_cast<it_artifact_armor*>(it->type);
        effects = armor->effects_worn;
    } else if (it->is_tool()) {
        it_artifact_tool* tool = dynamic_cast<it_artifact_tool*>(it->type);
        effects = tool->effects_carried;
        if (wielded) {
            for (int i = 0; i < tool->effects_wielded.size(); i++) {
                effects.push_back(tool->effects_wielded[i]);
            }
        }
        // Recharge it if necessary
        if (it->charges < tool->max_charges) {
            switch (tool->charge_type) {
            case ARTC_TIME:
                // Once per hour
                if (turn.seconds() == 0 && turn.minutes() == 0) {
                    it->charges++;
                }
                break;
            case ARTC_SOLAR:
                if (turn.seconds() == 0 && turn.minutes() % 10 == 0 &&
                    is_in_sunlight(p->posx, p->posy)) {
                    it->charges++;
                }
                break;
            case ARTC_PAIN:
                if (turn.seconds() == 0) {
                    add_msg(_("You suddenly feel sharp pain for no reason."));
                    p->pain += 3 * rng(1, 3);
                    it->charges++;
                }
                break;
            case ARTC_HP:
                if (turn.seconds() == 0) {
                    add_msg(_("You feel your body decaying."));
                    p->hurtall(1);
                    it->charges++;
                }
                break;
            }
        }
    }

    for (int i = 0; i < effects.size(); i++) {
        switch (effects[i]) {
        case AEP_STR_UP:
            p->str_cur += 4;
            break;
        case AEP_DEX_UP:
            p->dex_cur += 4;
            break;
        case AEP_PER_UP:
            p->per_cur += 4;
            break;
        case AEP_INT_UP:
            p->int_cur += 4;
            break;
        case AEP_ALL_UP:
            p->str_cur += 2;
            p->dex_cur += 2;
            p->per_cur += 2;
            p->int_cur += 2;
            break;
        case AEP_SPEED_UP: // Handled in player::current_speed()
            break;

        case AEP_IODINE:
            if (p->radiation > 0) {
                p->radiation--;
            }
            break;

        case AEP_SMOKE:
            if (one_in(10)) {
                int x = p->posx + rng(-1, 1), y = p->posy + rng(-1, 1);
                if (m.add_field(this, x, y, fd_smoke, rng(1, 3))) {
                    add_msg(_("The %s emits some smoke."),
                            it->tname().c_str());
                }
            }
            break;

        case AEP_SNAKES:
            break; // Handled in player::hit()

        case AEP_EXTINGUISH:
            for (int x = p->posx - 1; x <= p->posx + 1; x++) {
                for (int y = p->posy - 1; y <= p->posy + 1; y++) {
                    m.adjust_field_age(point(x,y), fd_fire, -1);
                }
            }

        case AEP_HUNGER:
            if (one_in(100)) {
                p->hunger++;
            }
            break;

        case AEP_THIRST:
            if (one_in(120)) {
                p->thirst++;
            }
            break;

        case AEP_EVIL:
            if (one_in(150)) { // Once every 15 minutes, on average
                p->add_disease("evil", 300);
                if (it->is_armor()) {
                    add_msg(_("You have an urge to wear the %s."),
                            it->tname().c_str());
                } else if (!wielded) {
                    add_msg(_("You have an urge to wield the %s."),
                            it->tname().c_str());
                }
            }
            break;

        case AEP_SCHIZO:
            break; // Handled in player::suffer()

        case AEP_RADIOACTIVE:
            if (one_in(4)) {
                p->radiation++;
            }
            break;

        case AEP_STR_DOWN:
            p->str_cur -= 3;
            break;

        case AEP_DEX_DOWN:
            p->dex_cur -= 3;
            break;

        case AEP_PER_DOWN:
            p->per_cur -= 3;
            break;

        case AEP_INT_DOWN:
            p->int_cur -= 3;
            break;

        case AEP_ALL_DOWN:
            p->str_cur -= 2;
            p->dex_cur -= 2;
            p->per_cur -= 2;
            p->int_cur -= 2;
            break;

        case AEP_SPEED_DOWN:
            break; // Handled in player::current_speed()
        }
    }
}

void game::add_artifact_messages(std::vector<art_effect_passive> effects)
{
    int net_str = 0, net_dex = 0, net_per = 0, net_int = 0, net_speed = 0;

    for (int i = 0; i < effects.size(); i++) {
        switch (effects[i]) {
        case AEP_STR_UP:   net_str += 4; break;
        case AEP_DEX_UP:   net_dex += 4; break;
        case AEP_PER_UP:   net_per += 4; break;
        case AEP_INT_UP:   net_int += 4; break;
        case AEP_ALL_UP:   net_str += 2;
                           net_dex += 2;
                           net_per += 2;
                           net_int += 2; break;
        case AEP_STR_DOWN: net_str -= 3; break;
        case AEP_DEX_DOWN: net_dex -= 3; break;
        case AEP_PER_DOWN: net_per -= 3; break;
        case AEP_INT_DOWN: net_int -= 3; break;
        case AEP_ALL_DOWN: net_str -= 2;
                           net_dex -= 2;
                           net_per -= 2;
                           net_int -= 2; break;

        case AEP_SPEED_UP:   net_speed += 20; break;
        case AEP_SPEED_DOWN: net_speed -= 20; break;

        case AEP_IODINE:
            break; // No message

        case AEP_SNAKES:
            add_msg(_("Your skin feels slithery."));
            break;

        case AEP_INVISIBLE:
            add_msg(_("You fade into invisibility!"));
            break;

        case AEP_CLAIRVOYANCE:
            add_msg(_("You can see through walls!"));
            break;

        case AEP_SUPER_CLAIRVOYANCE:
            add_msg(_("You can see through everything!"));
            break;

        case AEP_STEALTH:
            add_msg(_("Your steps stop making noise."));
            break;

        case AEP_GLOW:
            add_msg(_("A glow of light forms around you."));
            break;

        case AEP_PSYSHIELD:
            add_msg(_("Your mental state feels protected."));
            break;

        case AEP_RESIST_ELECTRICITY:
            add_msg(_("You feel insulated."));
            break;

        case AEP_CARRY_MORE:
            add_msg(_("Your back feels strengthened."));
            break;

        case AEP_HUNGER:
            add_msg(_("You feel hungry."));
            break;

        case AEP_THIRST:
            add_msg(_("You feel thirsty."));
            break;

        case AEP_EVIL:
            add_msg(_("You feel an evil presence..."));
            break;

        case AEP_SCHIZO:
            add_msg(_("You feel a tickle of insanity."));
            break;

        case AEP_RADIOACTIVE:
            add_msg(_("Your skin prickles with radiation."));
            break;

        case AEP_MUTAGENIC:
            add_msg(_("You feel your genetic makeup degrading."));
            break;

        case AEP_ATTENTION:
            add_msg(_("You feel an otherworldly attention upon you..."));
            break;

        case AEP_FORCE_TELEPORT:
            add_msg(_("You feel a force pulling you inwards."));
            break;

        case AEP_MOVEMENT_NOISE:
            add_msg(_("You hear a rattling noise coming from inside yourself."));
            break;

        case AEP_BAD_WEATHER:
            add_msg(_("You feel storms coming."));
            break;
        }
    }

    std::string stat_info = "";
    if (net_str != 0) {
        stat_info += string_format(_("Str %s%d! "),
                                   (net_str > 0 ? "+" : ""), net_str);
    }
    if (net_dex != 0) {
        stat_info += string_format(_("Dex %s%d! "),
                                   (net_dex > 0 ? "+" : ""), net_dex);
    }
    if (net_int != 0) {
        stat_info += string_format(_("Int %s%d! "),
                                   (net_int > 0 ? "+" : ""), net_int);
    }
    if (net_per != 0) {
        stat_info += string_format(_("Per %s%d! "),
                                   (net_per > 0 ? "+" : ""), net_per);
    }

    if (stat_info.length() > 0) {
        add_msg(stat_info.c_str());
    }

    if (net_speed != 0) {
        add_msg(_("Speed %s%d! "), (net_speed > 0 ? "+" : ""), net_speed);
    }
}<|MERGE_RESOLUTION|>--- conflicted
+++ resolved
@@ -2638,7 +2638,6 @@
         grscent[u.posx][u.posy] = u.scent;
     }
 
-<<<<<<< HEAD
     // Sum neighbors in the y direction.  This way, each square gets called 3 times instead of 9
     // times. This cost us an extra loop here, but it also eliminated a loop at the end, so there
     // is a net performance improvement over the old code. Could probably still be better.
@@ -2673,15 +2672,6 @@
                 }
             }
         }
-=======
-   // remember the sum of the scent val for the up to 3 neighboring squares that can defuse into.
-   sum_3_squares_y[x][y] = 0;
-   squares_used_y[x][y] = 0;
-   for (int i = y - 1; i <= y + 1; ++i) {
-    if ( can_move_here[x][i] == true || can_bash_here[x][i] == true ) { // save
-     sum_3_squares_y[x][y] += grscent[x][i];
-     squares_used_y[x][y] += 1;
->>>>>>> d36489d9
     }
     for (int x = u.posx - SCENT_RADIUS; x <= u.posx + SCENT_RADIUS; x++) {
         for (int y = u.posy - SCENT_RADIUS; y <= u.posy + SCENT_RADIUS; y++) {
@@ -10977,12 +10967,8 @@
       remove_zombie(mondex);
       u.moves -= 100;
       m.spawn_item(x, y, "bot_turret", 1, 0, turn);
-<<<<<<< HEAD
-      m.spawn_item(x, y, "9mm", 1, critter.ammo, turn);
-=======
-      if (z.ammo > 0)
-        m.spawn_item(x, y, "9mm", 1, z.ammo, turn);
->>>>>>> d36489d9
+      if (critter.ammo > 0)
+        m.spawn_item(x, y, "9mm", 1, critter.ammo, turn);
      }
      return false;
     }

--- conflicted
+++ resolved
@@ -645,7 +645,6 @@
 
 void iexamine::rubble(player *p, map *m, const tripoint &examp)
 {
-    tripoint examp( examx, examy, p->posz() );
     bool has_digging_tool = p->has_items_with_quality( "DIG", 2, 1 );
     if( !has_digging_tool ) {
         add_msg(m_info, _("If only you had a shovel..."));
@@ -653,11 +652,7 @@
     }
 
     // Ask if there's something possibly more interesting than this rubble here
-<<<<<<< HEAD
-    std::string xname = m->furnname( examp );
-=======
     std::string xname = m->furnname(examp);
->>>>>>> d46ec863
     if( ( m->veh_at( examp ) != nullptr ||
           !m->tr_at( examp ).is_null() ||
           g->critter_at( examp ) != nullptr ) &&
@@ -668,11 +663,7 @@
 
     // "Remove"
     p->moves -= 200;
-<<<<<<< HEAD
-    m->furn_set( examp, f_null );
-=======
     m->furn_set(examp, f_null);
->>>>>>> d46ec863
 
     // "Remind"
     add_msg(_("You clear up that %s."), xname.c_str());
@@ -680,7 +671,6 @@
 
 void iexamine::crate(player *p, map *m, const tripoint &examp)
 {
-    tripoint examp( examx, examy, p->posz() );
     // Check for a crowbar in the inventory
     const auto has_prying = []( const item it ) {
         const auto fun = it.type->get_use( "CROWBAR" );
@@ -695,11 +685,7 @@
 
     // Ask if there's something possibly more interesting than this crate here
     // Shouldn't happen (what kind of creature lives in a crate?), but better safe than getting complaints
-<<<<<<< HEAD
-    std::string xname = m->furnname( examp );
-=======
     std::string xname = m->furnname(examp);
->>>>>>> d46ec863
     if( ( m->veh_at( examp ) != nullptr ||
           !m->tr_at( examp ).is_null() ||
           g->critter_at( examp ) != nullptr ) &&
@@ -2266,18 +2252,13 @@
 
 void iexamine::shrub_wildveggies(player *p, map *m, const tripoint &examp)
 {
-    tripoint examp( examx, examy, p->posz() );
     // Ask if there's something possibly more interesting than this shrub here
     if( ( !m->i_at( examp ).empty() ||
           m->veh_at( examp ) != nullptr ||
           !m->tr_at( examp ).is_null() ||
           g->critter_at( examp ) != nullptr ) &&
           !query_yn(_("Forage through %s?"), m->tername(examp).c_str() ) ) {
-<<<<<<< HEAD
-        none(p, m, examx, examy);
-=======
         none(p, m, examp);
->>>>>>> d46ec863
         return;
     }
 
@@ -2439,20 +2420,10 @@
 
 void iexamine::trap(player *p, map *m, const tripoint &examp)
 {
-<<<<<<< HEAD
-    if( p == nullptr || !p->is_player() ) {
-        return;
-    }
-    tripoint examp( examx, examy, p->posz() );
-    const auto &tr = m->tr_at(examp);
-    if( tr.is_null() ) {
-=======
     const auto &tr = m->tr_at(examp);
     if( p == nullptr || !p->is_player() || tr.is_null() ) {
->>>>>>> d46ec863
-        return;
-    }
-
+        return;
+    }
     const int possible = tr.get_difficulty();
     bool seen = tr.can_see( examp, *p );
     if( seen && possible == 99 ) {

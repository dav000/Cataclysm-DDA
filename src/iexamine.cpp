--- conflicted
+++ resolved
@@ -1046,14 +1046,10 @@
     }
 }
 
-<<<<<<< HEAD
+/**
+ * Prompt removing rope, wire or barbed fence from the fence posts. Leaves the posts.
+ */
 void iexamine::remove_fence( player &p, const tripoint &examp )
-=======
-/**
- * Prompt removing the rope from rope fence. Leaves the posts.
- */
-void iexamine::remove_fence_rope(player &p, const tripoint &examp)
->>>>>>> 260e632c
 {
     if( !query_yn( _( "Remove %s?" ), g->m.tername( examp ).c_str() ) ) {
         none( p, examp );
@@ -1062,7 +1058,6 @@
 
     add_msg( _( "You remove the %s.", g->m.tername( examp ).c_str() ) );
 
-<<<<<<< HEAD
     ter_id tid = g->m.ter( examp );
     std::string result;
     if( tid == t_fence_rope ) {
@@ -1077,40 +1072,6 @@
     g->m.add_item_or_charges( p.pos(), item( result, calendar::turn ) );
     g->m.ter_set( examp, t_fence_post );
     p.mod_moves( -200 );
-=======
-/**
- * Prompt removing the wire from wire fence. Leaves the posts.
- */
-void iexamine::remove_fence_wire(player &p, const tripoint &examp)
-{
-    if(!query_yn(_("Remove %s?"), g->m.tername(examp).c_str())) {
-        none( p, examp );
-        return;
-    }
-
-    item rope("wire", calendar::turn);
-    g->m.add_item_or_charges(p.pos(), rope);
-    g->m.add_item_or_charges(p.pos(), rope);
-    g->m.ter_set(examp, t_fence_post);
-    p.moves -= 200;
-}
-
-/**
- * Prompt removing the wire from wire fence. Leaves the posts.
- */
-void iexamine::remove_fence_barbed(player &p, const tripoint &examp)
-{
-    if(!query_yn(_("Remove %s?"), g->m.tername(examp).c_str())) {
-        none( p, examp );
-        return;
-    }
-
-    item rope("wire_barbed", calendar::turn);
-    g->m.add_item_or_charges(p.pos(), rope);
-    g->m.add_item_or_charges(p.pos(), rope);
-    g->m.ter_set(examp, t_fence_post);
-    p.moves -= 200;
->>>>>>> 260e632c
 }
 
 /**

--- conflicted
+++ resolved
@@ -346,16 +346,11 @@
   * @param bash Bashing strength of pathing creature (0 means no bashing through terrain)
   */
  std::vector<point> route(const int Fx, const int Fy, const int Tx, const int Ty, const int bash) const;
-<<<<<<< HEAD
-
- int coord_to_angle (const int x, const int y, const int tgtx, const int tgty) const;
-=======
  std::vector<point> route( const tripoint &f, const tripoint &t, const int bash ) const;
 
  int coord_to_angle(const int x, const int y, const int tgtx, const int tgty) const;
     // First angle is horizontal, second is vertical
     point coords_to_angles( const tripoint &a, const tripoint &b ) const;
->>>>>>> d51c9535
 // Vehicles: Common to 2D and 3D
     VehicleList get_vehicles();
     void update_vehicle_cache(vehicle *, const bool brand_new = false);

--- conflicted
+++ resolved
@@ -3471,11 +3471,7 @@
         return line_number;
     }
 
-<<<<<<< HEAD
     const auto turret_state = veh->turrets_can_shoot( tripoint( targ, posz() ) );
-=======
-    const auto turret_state = veh->turrets_can_shoot( {targ.x, targ.y} );
->>>>>>> 6d40da1d
     int num_ok = 0;
     for( const auto &pr : turret_state ) {
         if( pr.second == turret_all_ok ) {

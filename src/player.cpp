--- conflicted
+++ resolved
@@ -346,116 +346,9 @@
 
 void player::reset_stats(game *g)
 {
-<<<<<<< HEAD
     // We can dodge again!
     blocks_left = get_num_blocks();
     dodges_left = get_num_dodges();
-=======
-// Reset our stats to normal levels
-// Any persistent buffs/debuffs will take place in disease.h,
-// player::suffer(), etc.
- str_cur = str_max;
- dex_cur = dex_max;
- int_cur = int_max;
- per_cur = per_max;
-// We can dodge again!
- dodges_left = 1;
- blocks_left = 1;
-// Didn't just pick something up
- last_item = itype_id("null");
-// Bionic buffs
- if (has_active_bionic("bio_hydraulics"))
-  str_cur += 20;
- if (has_bionic("bio_eye_enhancer"))
-  per_cur += 2;
- if (has_bionic("bio_str_enhancer"))
-  str_cur += 2;
- if (has_bionic("bio_int_enhancer"))
-  int_cur += 2;
-if (has_bionic("bio_dex_enhancer"))
-  dex_cur += 2;
-if (has_active_bionic("bio_metabolics") && power_level < max_power_level &&
-     hunger < 100 && (int(g->turn) % 5 == 0)) {
-  hunger += 2;
-  power_level++;
-}
-
-// Trait / mutation buffs
- if (has_trait("THICK_SCALES"))
-  dex_cur -= 2;
- if (has_trait("CHITIN2") || has_trait("CHITIN3"))
-  dex_cur--;
- if (has_trait("COMPOUND_EYES") && !wearing_something_on(bp_eyes))
-  per_cur++;
- if (has_trait("ARM_TENTACLES") || has_trait("ARM_TENTACLES_4") ||
-     has_trait("ARM_TENTACLES_8"))
-  dex_cur++;
-// Pain
- if (pain > pkill) {
-  str_cur  -=     int((pain - pkill) / 15);
-  dex_cur  -=     int((pain - pkill) / 15);
-  per_cur  -=     int((pain - pkill) / 20);
-  int_cur  -= 1 + int((pain - pkill) / 25);
- }
-// Morale
- if (abs(morale_level()) >= 100) {
-  str_cur  += int(morale_level() / 180);
-  dex_cur  += int(morale_level() / 200);
-  per_cur  += int(morale_level() / 125);
-  int_cur  += int(morale_level() / 100);
- }
-// Radiation
- if (radiation > 0) {
-  str_cur  -= int(radiation / 80);
-  dex_cur  -= int(radiation / 110);
-  per_cur  -= int(radiation / 100);
-  int_cur  -= int(radiation / 120);
- }
-// Stimulants
- dex_cur += int(stim / 10);
- per_cur += int(stim /  7);
- int_cur += int(stim /  6);
- if (stim >= 30) {
-  dex_cur -= int(abs(stim - 15) /  8);
-  per_cur -= int(abs(stim - 15) / 12);
-  int_cur -= int(abs(stim - 15) / 14);
- }
-
-// Set our scent towards the norm
- int norm_scent = 500;
- if (has_trait("WEAKSCENT"))
-  norm_scent = 300;
- if (has_trait("SMELLY"))
-  norm_scent = 800;
- if (has_trait("SMELLY2"))
-  norm_scent = 1200;
-
- // Scent increases fast at first, and slows down as it approaches normal levels.
- // Estimate it will take about norm_scent * 2 turns to go from 0 - norm_scent / 2
- // Without smelly trait this is about 1.5 hrs. Slows down significantly after that.
- if (scent < rng(0, norm_scent))
-   scent++;
-
- // Unusually high scent decreases steadily until it reaches normal levels.
- if (scent > norm_scent)
-  scent--;
-
-// Give us our movement points for the turn.
- moves += current_speed(g);
-
-// Apply static martial arts buffs
-  ma_static_effects();
-
-// Floor for our stats.  No stat changes should occur after this!
- if (dex_cur < 0)
-  dex_cur = 0;
- if (str_cur < 0)
-  str_cur = 0;
- if (per_cur < 0)
-  per_cur = 0;
- if (int_cur < 0)
-  int_cur = 0;
->>>>>>> fc7fa922
 
     suffer(g);
 
@@ -548,6 +441,8 @@
 
     // Set our scent towards the norm
     int norm_scent = 500;
+    if (has_trait("WEAKSCENT"))
+        norm_scent = 300;
     if (has_trait("SMELLY"))
         norm_scent = 800;
     if (has_trait("SMELLY2"))

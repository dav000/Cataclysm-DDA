#include "monster.h"
#include "map.h"
#include "mondeath.h"
#include "output.h"
#include "game.h"
#include "rng.h"
#include "item.h"
#include "item_factory.h"
#include "translations.h"
#include <sstream>
#include <fstream>
#include <stdlib.h>
#include <algorithm>
#include "cursesdef.h"
#include "monstergenerator.h"
#include "json.h"

#define SGN(a) (((a)<0) ? -1 : 1)
#define SQR(a) ((a)*(a))

monster::monster()
{
 _posx = 20;
 _posy = 10;
 wandx = -1;
 wandy = -1;
 wandf = 0;
 hp = 60;
 moves = 0;
 sp_timeout = 0;
 spawnmapx = -1;
 spawnmapy = -1;
 spawnposx = -1;
 spawnposy = -1;
 friendly = 0;
 anger = 0;
 morale = 2;
 faction_id = -1;
 mission_id = -1;
 no_extra_death_drops = false;
 dead = false;
 made_footstep = false;
 unique_name = "";
 hallucination = false;
 ignoring = 0;
 keep = 0;
 ammo = 100;
}

monster::monster(mtype *t)
{
 _posx = 20;
 _posy = 10;
 wandx = -1;
 wandy = -1;
 wandf = 0;
 type = t;
 moves = type->speed;
 speed = type->speed;
 hp = type->hp;
 sp_timeout = rng(0, type->sp_freq);
 spawnmapx = -1;
 spawnmapy = -1;
 spawnposx = -1;
 spawnposy = -1;
 friendly = 0;
 anger = t->agro;
 morale = t->morale;
 faction_id = -1;
 mission_id = -1;
 no_extra_death_drops = false;
 dead = false;
 made_footstep = false;
 unique_name = "";
 hallucination = false;
 ignoring = 0;
 ammo = 100;
}

monster::monster(mtype *t, int x, int y)
{
 _posx = x;
 _posy = y;
 wandx = -1;
 wandy = -1;
 wandf = 0;
 type = t;
 moves = type->speed;
 speed = type->speed;
 hp = type->hp;
 sp_timeout = type->sp_freq;
 spawnmapx = -1;
 spawnmapy = -1;
 spawnposx = -1;
 spawnposy = -1;
 friendly = 0;
 anger = type->agro;
 morale = type->morale;
 faction_id = -1;
 mission_id = -1;
 no_extra_death_drops = false;
 dead = false;
 made_footstep = false;
 unique_name = "";
 hallucination = false;
 ignoring = 0;
 ammo = 100;
}

monster::~monster()
{
}

bool monster::setpos(const int x, const int y, const bool level_change)
{
    bool ret = level_change ? true : g->update_zombie_pos(*this, x, y);
    _posx = x;
    _posy = y;
    return ret;
}

bool monster::setpos(const point &p, const bool level_change)
{
    return setpos(p.x, p.y, level_change);
}

point monster::pos()
{
    return point(_posx, _posy);
}

void monster::poly(mtype *t)
{
 double hp_percentage = double(hp) / double(type->hp);
 type = t;
 moves = 0;
 speed = type->speed;
 anger = type->agro;
 morale = type->morale;
 hp = int(hp_percentage * type->hp);
 sp_timeout = type->sp_freq;
}

void monster::spawn(int x, int y)
{
    _posx = x;
    _posy = y;
}

std::string monster::name()
{
 if (!type) {
  debugmsg ("monster::name empty type!");
  return std::string();
 }
 if (unique_name != "")
  return type->name + ": " + unique_name;
 return type->name;
}

// MATERIALS-TODO: put description in materials.json?
std::string monster::name_with_armor()
{
 std::string ret;
 if (type->in_species("INSECT")) {
     ret = string_format(_("%s's carapace"), type->name.c_str());
 }
 else {
     if (type->mat == "veggy") {
         ret = string_format(_("%s's thick bark"), type->name.c_str());
     } else if (type->mat == "flesh" || type->mat == "hflesh") {
         ret = string_format(_("%s's thick hide"), type->name.c_str());
     } else if (type->mat == "iron" || type->mat == "steel") {
         ret = string_format(_("%s's armor plating"), type->name.c_str());
     }
 }
 return ret;
}

<<<<<<< HEAD
std::string monster::disp_name() {
    char buffer[256];
    sprintf(buffer, _("the %s"), name().c_str());
    return buffer;
}

std::string monster::skin_name() {
    return name_with_armor();
}
=======
void monster::get_HP_Bar(nc_color &color, std::string &text)
{
    ::get_HP_Bar(hp, type->hp, color, text, true);
}

void monster::get_Attitude(game *g, nc_color &color, std::string &text)
{
    switch (attitude(&(g->u))) {
        case MATT_FRIEND:
            color = h_white;
            text = _("Friendly ");
            break;
        case MATT_FLEE:
            color = c_green;
            text = _("Fleeing! ");
            break;
        case MATT_IGNORE:
            color = c_ltgray;
            text = _("Ignoring ");
            break;
        case MATT_FOLLOW:
            color = c_yellow;
            text = _("Tracking ");
            break;
        case MATT_ATTACK:
            color = c_red;
            text = _("Hostile! ");
            break;
        default:
            color = h_red;
            text = "BUG: Behavior unnamed. (monster.cpp:get_Attitude)";
            break;
    }
}

>>>>>>> fc7fa922
int monster::print_info(game *g, WINDOW* w, int vStart, int vLines, int column)
{
// First line of w is the border; the next two are terrain info, and after that
// is a blank line. w is 13 characters tall, and we can't use the last one
// because it's a border as well; so we have lines 4 through 11.
// w is also 48 characters wide - 2 characters for border = 46 characters for us
// vStart added because 'help' text in targeting win makes helpful info hard to find
// at a glance.

 const int vEnd = vStart + vLines;

 mvwprintz(w, vStart++, column, c_white, "%s ", type->name.c_str());
<<<<<<< HEAD
 switch (attitude(&(g->u))) {
  case MATT_FRIEND:
   wprintz(w, h_white, _("Friendly! "));
   break;
  case MATT_FLEE:
   wprintz(w, c_green, _("Fleeing! "));
   break;
  case MATT_IGNORE:
   wprintz(w, c_ltgray, _("Ignoring "));
   break;
  case MATT_FOLLOW:
   wprintz(w, c_yellow, _("Tracking "));
   break;
  case MATT_ATTACK:
   wprintz(w, c_red, _("Hostile! "));
   break;
  default:
   wprintz(w, h_red, "BUG: Behavior unnamed. (monster.cpp:print_info)");
   break;
 }
 if (has_effect("downed"))
=======

 nc_color color = c_white;
 std::string attitude = "";

 get_Attitude(g, color, attitude);
 wprintz(w, color, attitude.c_str());

 if (has_effect(ME_DOWNED))
>>>>>>> fc7fa922
  wprintz(w, h_white, _("On ground"));
 else if (has_effect("stunned"))
  wprintz(w, h_white, _("Stunned"));
 else if (has_effect("beartrap"))
  wprintz(w, h_white, _("Trapped"));
 std::string damage_info;
 nc_color col;
 if (hp >= type->hp) {
  damage_info = _("It is uninjured");
  col = c_green;
 } else if (hp >= type->hp * .8) {
  damage_info = _("It is lightly injured");
  col = c_ltgreen;
 } else if (hp >= type->hp * .6) {
  damage_info = _("It is moderately injured");
  col = c_yellow;
 } else if (hp >= type->hp * .3) {
  damage_info = _("It is heavily injured");
  col = c_yellow;
 } else if (hp >= type->hp * .1) {
  damage_info = _("It is severly injured");
  col = c_ltred;
 } else {
  damage_info = _("it is nearly dead");
  col = c_red;
 }
 mvwprintz(w, vStart++, column, col, damage_info.c_str());

    std::vector<std::string> lines = foldstring(type->description, getmaxx(w) - 1 - column);
    int numlines = lines.size();
    for (int i = 0; i < numlines && vStart <= vEnd; i++)
        mvwprintz(w, vStart++, column, c_white, lines[i].c_str());

    return vStart;
}

char monster::symbol()
{
    return type->sym;
}

nc_color monster::basic_symbol_color()
{
    return type->color;
}

nc_color monster::symbol_color()
{
    return color_with_effects();
}

bool monster::is_symbol_highlighted()
{
    return (friendly != 0);
}

nc_color monster::color_with_effects()
{
 nc_color ret = type->color;
 if (has_effect("beartrap") || has_effect("stunned") || has_effect("downed"))
  ret = hilite(ret);
 if (has_effect("onfire"))
  ret = red_background(ret);
 return ret;
}

bool monster::has_flag(const m_flag f) const
{
 return type->has_flag(f);
}

bool monster::can_see()
{
 return has_flag(MF_SEES) && !has_effect("blind");
}

bool monster::can_hear()
{
 return has_flag(MF_HEARS) && !has_effect("deaf");
}

bool monster::can_submerge()
{
  return (has_flag(MF_NO_BREATHE) || has_flag(MF_SWIMS) || has_flag(MF_AQUATIC))
          && !has_flag(MF_ELECTRONIC);
}

bool monster::can_drown()
{
 return !has_flag(MF_SWIMS) && !has_flag(MF_AQUATIC)
         && !has_flag(MF_NO_BREATHE) && !has_flag(MF_FLIES);
}

bool monster::digging()
{
    return has_flag(MF_DIGS) || (has_flag(MF_CAN_DIG) && g->m.has_flag("DIGGABLE", posx(), posy()));
}

int monster::vision_range(const int x, const int y) const
{
    int range = g->light_level();
    // Set to max possible value if the target is lit brightly
    if (g->m.light_at(x, y) >= LL_LOW)
        range = DAYLIGHT_LEVEL;

    if(has_flag(MF_VIS10)) {
        range -= 50;
    } else if(has_flag(MF_VIS20)) {
        range -= 40;
    } else if(has_flag(MF_VIS30)) {
        range -= 30;
    } else if(has_flag(MF_VIS40)) {
        range -= 20;
    } else if(has_flag(MF_VIS50)) {
        range -= 10;
    }
    range = std::max(range, 1);

    return range;
}

bool monster::sees_player(int & tc, player * p) const {
    if ( p == NULL ) {
        p = &g->u;
    }
    const int range = vision_range(p->posx, p->posy);
    // * p->visibility() / 100;
    return (
        g->m.sees( _posx, _posy, p->posx, p->posy, range, tc ) &&
        p->is_invisible() == false
    );
}

bool monster::made_of(std::string m)
{
 if (type->mat == m)
  return true;
 return false;
}

bool monster::made_of(phase_id p)
{
 if (type->phase == p)
  return true;
 return false;
}

void monster::load_info(std::string data)
{
    std::stringstream dump;
    dump << data;
    if ( dump.peek() == '{' ) {
        JsonIn jsin(&dump);
        try {
            deserialize(jsin);
        } catch (std::string jsonerr) {
            debugmsg("Bad monster json\n%s", jsonerr.c_str() );
        }
        return;
    } else {
        load_legacy(dump);
    }
}

/*
 * save serialized monster data to a line.
 * This is useful after player.sav is fully jsonized, to save full static spawns in maps.txt
 */
std::string monster::save_info()
{
    // saves contents
    return serialize();
}

void monster::debug(player &u)
{
 char buff[2];
 debugmsg("%s has %d steps planned.", name().c_str(), plans.size());
 debugmsg("%s Moves %d Speed %d HP %d",name().c_str(), moves, speed, hp);
 for (int i = 0; i < plans.size(); i++) {
  sprintf(buff, "%d", i);
  if (i < 10) mvaddch(plans[i].y - SEEY + u.posy, plans[i].x - SEEX + u.posx,
                      buff[0]);
  else mvaddch(plans[i].y - SEEY + u.posy, plans[i].x - SEEX + u.posx, buff[1]);
 }
 getch();
}

void monster::shift(int sx, int sy)
{
 _posx -= sx * SEEX;
 _posy -= sy * SEEY;
 for (int i = 0; i < plans.size(); i++) {
  plans[i].x -= sx * SEEX;
  plans[i].y -= sy * SEEY;
 }
}

point monster::move_target()
{
    if (plans.empty()) {
        // if we have no plans, pretend it's intentional
        return point(_posx, _posy);
    }
    return point(plans.back().x, plans.back().y);
}

bool monster::is_fleeing(player &u)
{
 if (has_effect("run"))
  return true;
 monster_attitude att = attitude(&u);
 return (att == MATT_FLEE ||
         (att == MATT_FOLLOW && rl_dist(_posx, _posy, u.posx, u.posy) <= 4));
}

monster_attitude monster::attitude(player *u)
{
 if (friendly != 0)
  return MATT_FRIEND;
 if (has_effect("run"))
  return MATT_FLEE;

 int effective_anger  = anger;
 int effective_morale = morale;

 if (u != NULL) {

  if (((type->in_species("MAMMAL") && u->has_trait("PHEROMONE_MAMMAL")) ||
       (type->in_species("INSECT") && u->has_trait("PHEROMONE_INSECT")))&&
      effective_anger >= 10)
   effective_anger -= 20;

  if (u->has_trait("TERRIFYING"))
   effective_morale -= 10;

  if (u->has_trait("ANIMALEMPATH") && has_flag(MF_ANIMAL)) {
   if (effective_anger >= 10)
    effective_anger -= 10;
   if (effective_anger < 10)
    effective_morale += 5;
  }
  if (u->has_trait("ANIMALDISCORD") && has_flag(MF_ANIMAL)) {
   if (effective_anger >= 10)
    effective_anger += 10;
   if (effective_anger < 10)
    effective_morale -= 5;
  }

 }

 if (effective_morale < 0) {
  if (effective_morale + effective_anger > 0)
   return MATT_FOLLOW;
  return MATT_FLEE;
 }

 if (effective_anger <= 0)
  return MATT_IGNORE;

 if (effective_anger < 10)
  return MATT_FOLLOW;

 return MATT_ATTACK;
}

void monster::process_triggers(game *g)
{
 anger += trigger_sum(g, &(type->anger));
 anger -= trigger_sum(g, &(type->placate));
 if (morale < 0) {
  if (morale < type->morale && one_in(20))
  morale++;
 } else
  morale -= trigger_sum(g, &(type->fear));
}

// This Adjustes anger/morale levels given a single trigger.
void monster::process_trigger(monster_trigger trig, int amount)
{
    if (type->has_anger_trigger(trig)){
        anger += amount;
    }
    if (type->has_fear_trigger(trig)){
        morale -= amount;
    }
    if (type->has_placate_trigger(trig)){
        anger -= amount;
    }
}


int monster::trigger_sum(game *g, std::set<monster_trigger> *triggers)
{
 int ret = 0;
 bool check_terrain = false, check_meat = false, check_fire = false;
 for (std::set<monster_trigger>::iterator trig = triggers->begin(); trig != triggers->end(); ++trig)
 {
     switch (*trig){
      case MTRIG_STALK:
       if (anger > 0 && one_in(20))
        ret++;
       break;

      case MTRIG_MEAT:
       check_terrain = true;
       check_meat = true;
       break;

      case MTRIG_PLAYER_CLOSE:
       if (rl_dist(_posx, _posy, g->u.posx, g->u.posy) <= 5)
        ret += 5;
       for (int i = 0; i < g->active_npc.size(); i++) {
        if (rl_dist(_posx, _posy, g->active_npc[i]->posx, g->active_npc[i]->posy) <= 5)
         ret += 5;
       }
       break;

      case MTRIG_FIRE:
       check_terrain = true;
       check_fire = true;
       break;

      case MTRIG_PLAYER_WEAK:
       if (g->u.hp_percentage() <= 70)
        ret += 10 - int(g->u.hp_percentage() / 10);
       break;

      default:
       break; // The rest are handled when the impetus occurs
    }
 }

 if (check_terrain) {
  for (int x = _posx - 3; x <= _posx + 3; x++) {
   for (int y = _posy - 3; y <= _posy + 3; y++) {
    if (check_meat) {
     std::vector<item> *items = &(g->m.i_at(x, y));
     for (int n = 0; n < items->size(); n++) {
      if ((*items)[n].type->id == "corpse" ||
          (*items)[n].type->id == "meat" ||
          (*items)[n].type->id == "meat_cooked" ||
          (*items)[n].type->id == "human_flesh") {
       ret += 3;
       check_meat = false;
      }
     }
    }
    if (check_fire) {
      ret += ( 5 * g->m.get_field_strength( point(x, y), fd_fire) );
    }
   }
  }
  if (check_fire) {
   if (g->u.has_amount("torch_lit", 1))
    ret += 49;
  }
 }

 return ret;
}

bool monster::is_underwater() const {
    return false; //TODO: actually make this work
}

bool monster::is_on_ground() {
    return false; //TODO: actually make this work
}

bool monster::has_weapon() {
    return false; // monsters will never have weapons, silly
}

bool monster::is_warm() {
    return has_flag(MF_WARM);
}

bool monster::is_dead_state() {
    return hp <= 0;
}

bool monster::block_hit(game *g, body_part &bp_hit, int &side,
            damage_instance &d) {
    return false;
}

void monster::absorb_hit(game *g, body_part bp, int side,
        damage_instance &dam) {
    for (std::vector<damage_unit>::iterator it = dam.damage_units.begin();
            it != dam.damage_units.end(); ++it) {
        it->amount -= std::min(resistances(*this).get_effective_resist(*it),
                it->amount);
    }
}


int monster::hit(game *g, Creature &p, body_part &bp_hit) {
 int ret = 0;
 int highest_hit = 0;

    //If the player is knocked down or the monster can fly, any body part is a valid target
    if(p.is_on_ground() || has_flag(MF_FLIES)){
        highest_hit = 20;
    }
    else {
 switch (type->size) {
 case MS_TINY:
  highest_hit = 3;
 break;
 case MS_SMALL:
  highest_hit = 12;
 break;
 case MS_MEDIUM:
  highest_hit = 20;
 break;
 case MS_LARGE:
  highest_hit = 28;
 break;
 case MS_HUGE:
  highest_hit = 35;
 break;
 }
         if (digging()){
  highest_hit -= 8;
         }
        if (highest_hit <= 1){
  highest_hit = 2;
        }
    }

    if (highest_hit > 20){
  highest_hit = 20;
    }


 int bp_rand = rng(0, highest_hit - 1);
    if (bp_rand <=  2){
  bp_hit = bp_legs;
    } else if (bp_rand <= 10){
  bp_hit = bp_torso;
    } else if (bp_rand <= 14){
  bp_hit = bp_arms;
    } else if (bp_rand <= 16){
  bp_hit = bp_mouth;
    } else if (bp_rand == 17){
  bp_hit = bp_eyes;
    } else{
  bp_hit = bp_head;
    }
 ret += dice(type->melee_dice, type->melee_sides);
 return ret;
}


void monster::melee_attack(game *g, Creature &target, bool allow_grab) {
    mod_moves(-100);
    if (type->melee_dice == 0) // We don't attack, so just return
        return;
    add_effect("hit_by_player", 3); // Make us a valid target for a few turns

    if (has_flag(MF_HIT_AND_RUN))
        add_effect("run", 4);

    bool u_see_me = g->u_see(this);

    body_part bp_hit;
    //int highest_hit = 0;
    int hitstat = std::max(type->melee_skill - 2,0);
    int hitroll = dice(hitstat,10);

    damage_instance damage;
    if (type->melee_dice > 0)
        damage.add_damage(DT_BASH,
                dice(type->melee_dice,type->melee_sides));
    if (type->melee_cut > 0)
        damage.add_damage(DT_CUT, type->melee_cut);

    /* TODO: height-related bodypart selection
    //If the player is knocked down or the monster can fly, any body part is a valid target
    if(target.is_on_ground() || has_flag(MF_FLIES)){
        highest_hit = 20;
    }
    else {
        switch (type->size) {
        case MS_TINY:
            highest_hit = 3;
        break;
        case MS_SMALL:
            highest_hit = 12;
        break;
        case MS_MEDIUM:
            highest_hit = 20;
        break;
        case MS_LARGE:
            highest_hit = 28;
        break;
        case MS_HUGE:
            highest_hit = 35;
        break;
        }
        if (digging()){
            highest_hit -= 8;
        }
        if (highest_hit <= 1){
            highest_hit = 2;
        }
    }

    if (highest_hit > 20){
        highest_hit = 20;
    }

    int bp_rand = rng(0, highest_hit - 1);
    if (bp_rand <=  2){
        bp_hit = bp_legs;
    } else if (bp_rand <= 10){
        bp_hit = bp_torso;
    } else if (bp_rand <= 14){
        bp_hit = bp_arms;
    } else if (bp_rand <= 16){
        bp_hit = bp_mouth;
    } else if (bp_rand == 18){
        bp_hit = bp_eyes;
    } else{
        bp_hit = bp_head;
    }
    */

    dealt_damage_instance dealt_dam;
    int hitspread = target.deal_melee_attack(g, this, hitroll, false, damage, dealt_dam);
    bp_hit = dealt_dam.bp_hit;

    if (is_hallucination()) {
        if(one_in(7)) {
            die(g);
        }
        return;
    }

    if (dealt_dam.total_damage() > 0) {
        if (target.is_player()) {
            if (u_see_me)
                g->add_msg(_("The %1$s hits your %2$s."), name().c_str(),
                        body_part_name(bp_hit, random_side(bp_hit)).c_str());
            else
                g->add_msg(_("Something hits your %s."),
                        body_part_name(bp_hit, random_side(bp_hit)).c_str());
        } else {
            if (u_see_me)
                g->add_msg(_("The %1$s hits %2$s's %3$s."), name().c_str(),
                            target.disp_name().c_str(),
                            body_part_name(bp_hit, random_side(bp_hit)).c_str());
        }
    } else if (hitspread < 0) { // a miss
        // TODO: characters practice dodge when a hit misses 'em
        if (target.is_player()) {
            if (u_see_me)
                g->add_msg(_("You dodge %1$s."), disp_name().c_str());
            else
                g->add_msg(_("You dodge an attack from an unseen source."));
        } else {
            if (u_see_me)
                g->add_msg(_("The %1$s dodges %2$s's attack."), name().c_str(),
                            target.disp_name().c_str());
        }

    }

    // Adjust anger/morale of same-species monsters, if appropriate
    int anger_adjust = 0, morale_adjust = 0;
    if (type->has_anger_trigger(MTRIG_FRIEND_ATTACKED)){
        anger_adjust += 15;
    }
    if (type->has_fear_trigger(MTRIG_FRIEND_ATTACKED)){
        morale_adjust -= 15;
    }
    if (type->has_placate_trigger(MTRIG_FRIEND_ATTACKED)){
        anger_adjust -= 15;
    }

    if (anger_adjust != 0 && morale_adjust != 0)
    {
        for (int i = 0; i < g->num_zombies(); i++)
        {
            g->zombie(i).morale += morale_adjust;
            g->zombie(i).anger += anger_adjust;
        }
    }
}

void monster::hit_monster(game *g, int i)
{
 monster* target = &(g->zombie(i));
 moves -= 100;

 if (this == target) {
  return;
 }

 int numdice = type->melee_skill;
 int dodgedice = target->get_dodge() * 2;
 switch (target->type->size) {
  case MS_TINY:  dodgedice += 6; break;
  case MS_SMALL: dodgedice += 3; break;
  case MS_LARGE: dodgedice -= 2; break;
  case MS_HUGE:  dodgedice -= 4; break;
 }

 if (dice(numdice, 10) <= dice(dodgedice, 10)) {
  if (g->u_see(this))
   g->add_msg(_("The %s misses the %s!"), name().c_str(), target->name().c_str());
  return;
 }
 if (g->u_see(this))
  g->add_msg(_("The %s hits the %s!"), name().c_str(), target->name().c_str());
 int damage = dice(type->melee_dice, type->melee_sides);
 if (target->hurt(damage))
  g->kill_mon(i, (friendly != 0));
}

int monster::deal_melee_attack(game* g, Creature* source, int hitroll, bool crit,
        const damage_instance& d, dealt_damage_instance &dealt_dam) {
    if (has_flag(MF_ELECTRIC)) { // shockers electrocute melee attackers
        if (source != NULL && source->is_player() &&
                !g->u.wearing_something_on(bp_hands) &&
                (g->u.weapon.conductive() || g->u.unarmed_attack())
                ) {
            damage_instance shock;
            shock.add_damage(DT_ELECTRIC, rng(0,1));
            source->deal_damage(g, this, bp_arms, 1, shock);
            g->add_msg_if_player(source, _("Contact with %s shocks you!"),
                    disp_name().c_str());
        }
    }
    return Creature::deal_melee_attack(g, source, hitroll, crit, d, dealt_dam);
}

int monster::deal_projectile_attack(game* g, Creature* source, double missed_by,
        const projectile& proj, dealt_damage_instance &dealt_dam) {
    bool u_see_mon = g->u_see(this);
    if (has_flag(MF_HARDTOSHOOT) && !one_in(10 - 10 * (.8 - missed_by)) && // Maxes out at 50% chance with perfect hit
            !proj.wide) {
        if (u_see_mon)
            g->add_msg(_("The shot passes through the %s without hitting."),
            disp_name().c_str());
        return 0;
    } 
    // Not HARDTOSHOOT
    // if it's a headshot with no head, make it not a headshot
    if (missed_by < 0.2 && has_flag(MF_NOHEAD)) {
        missed_by = 0.2;
    }
    return Creature::deal_projectile_attack(g, source, missed_by, proj, dealt_dam);
}

void monster::deal_damage_handle_type(const damage_unit& du, body_part bp, int& damage, int& pain) {
    switch (du.type) {
    case DT_ELECTRIC:
        if (has_flag(MF_ELECTRIC)) {
            damage += 0; // immunity
            pain += 0;
            return; // returns, since we don't want a fallthrough
        }
        break;
    case DT_COLD:
        if (!has_flag(MF_WARM)) {
            damage += 0; // immunity
            pain += 0;
            return;
        }
        break;
    case DT_BASH:
        if (has_flag(MF_PLASTIC)) {
            damage += du.amount / rng(2,4); // lessened effect
            pain += du.amount / 4;
            return;
        }
        break;
    }

    Creature::deal_damage_handle_type(du, bp, damage, pain);
}

void monster::apply_damage(game* g, Creature* source, body_part bp, int side, int amount) {
    if (is_dead_state()) return; // don't do any more damage if we're already dead
    hurt(g, bp, side, amount);
    if (is_dead_state()) die(g, source);
}

void monster::hurt(game*g, body_part bp, int side, int dam) {
    hurt(dam);
}

bool monster::hurt(int dam, int real_dam)
{
 hp -= dam;
 if( real_dam > 0 ) {
     hp = std::max( hp, -real_dam );
 }
 if (hp < 1) {
     return true;
 }
 if (dam > 0) {
     process_trigger(MTRIG_HURT, 1 + int(dam / 3));
 }
 return false;
}

int monster::get_armor_cut(body_part bp)
{
    (void) bp;
// TODO: Add support for worn armor?
 return int(type->armor_cut) + armor_bash_bonus;
}

int monster::get_armor_bash(body_part bp)
{
    (void) bp;
 return int(type->armor_bash) + armor_cut_bonus;
}

int monster::hit_roll() {
    return 0;
}

int monster::get_dodge()
{
 if (has_effect("downed"))
  return 0;
 int ret = type->sk_dodge;
 if (has_effect("beartrap"))
  ret /= 2;
 if (moves <= 0 - 100 - type->speed)
  ret = rng(0, ret);
 return ret + get_dodge_bonus();
}

int monster::dodge_roll()
{
 int numdice = get_dodge();

 switch (type->size) {
  case MS_TINY:  numdice += 6; break;
  case MS_SMALL: numdice += 3; break;
  case MS_LARGE: numdice -= 2; break;
  case MS_HUGE:  numdice -= 4; break;
 }

 numdice += int(speed / 80);
 return dice(numdice, 10);
}

int monster::fall_damage()
{
 if (has_flag(MF_FLIES))
  return 0;
 switch (type->size) {
  case MS_TINY:   return rng(0, 4);  break;
  case MS_SMALL:  return rng(0, 6);  break;
  case MS_MEDIUM: return dice(2, 4); break;
  case MS_LARGE:  return dice(2, 6); break;
  case MS_HUGE:   return dice(3, 5); break;
 }

 return 0;
}

void monster::die(game *g, Creature* nkiller) {
    killer = nkiller;
    g->kill_mon(*this, nkiller != NULL && nkiller->is_player());
}

void monster::die(game *g)
{
 if (!dead)
  dead = true;
 if (!no_extra_death_drops) {
  drop_items_on_death(g);
 }

// If we're a queen, make nearby groups of our type start to die out
 if (has_flag(MF_QUEEN)) {
// Do it for overmap above/below too
  for(int z = 0; z >= -1; --z) {
      for (int x = -MAPSIZE/2; x <= MAPSIZE/2; x++)
      {
          for (int y = -MAPSIZE/2; y <= MAPSIZE/2; y++)
          {
                 std::vector<mongroup*> groups =
                     g->cur_om->monsters_at(g->levx+x, g->levy+y, z);
                 for (int i = 0; i < groups.size(); i++) {
                     if (MonsterGroupManager::IsMonsterInGroup
                         (groups[i]->type, (type->id)))
                         groups[i]->dying = true;
                 }
          }
      }
  }
 }
// If we're a mission monster, update the mission
 if (mission_id != -1) {
  mission_type *misstype = g->find_mission_type(mission_id);
  if (misstype->goal == MGOAL_FIND_MONSTER)
   g->fail_mission(mission_id);
  if (misstype->goal == MGOAL_KILL_MONSTER)
   g->mission_step_complete(mission_id, 1);
 }
 // temporary copy as the death function might invalidate this when
 monster tmp_copy(*this);
// Also, perform our death function
 mdeath md;
 if(is_hallucination()) {
   //Hallucinations always just disappear
   md.disappear(this);
   return;
 } else {
   (md.*type->dies)(this);
 }
// If our species fears seeing one of our own die, process that
 int anger_adjust = 0, morale_adjust = 0;
 if (tmp_copy.type->has_anger_trigger(MTRIG_FRIEND_DIED)){
    anger_adjust += 15;
 }
 if (tmp_copy.type->has_fear_trigger(MTRIG_FRIEND_DIED)){
    morale_adjust -= 15;
 }
 if (tmp_copy.type->has_placate_trigger(MTRIG_FRIEND_DIED)){
    anger_adjust -= 15;
 }

 if (anger_adjust != 0 && morale_adjust != 0) {
  int light = g->light_level();
  for (int i = 0; i < g->num_zombies(); i++) {
   int t = 0;
   if (g->m.sees(g->zombie(i).posx(), g->zombie(i).posy(), tmp_copy._posx, tmp_copy._posy, light, t)) {
    g->zombie(i).morale += morale_adjust;
    g->zombie(i).anger += anger_adjust;
   }
  }
 }
}

void monster::drop_items_on_death(game *g)
{
    if(is_hallucination()) {
        return;
    }
    int total_chance = 0, cur_chance, selected_location;
    bool animal_done = false;
    std::vector<items_location_and_chance> it = g->monitems[type->id];
    if (type->item_chance != 0 && it.size() == 0)
    {
        debugmsg("Type %s has item_chance %d but no items assigned!",
                 type->name.c_str(), type->item_chance);
        return;
    }

    for (int i = 0; i < it.size(); i++)
    {
        total_chance += it[i].chance;
    }

    while (rng(0, 99) < abs(type->item_chance) && !animal_done)
    {
        cur_chance = rng(1, total_chance);
        selected_location = -1;
        while (cur_chance > 0)
        {
            selected_location++;
            cur_chance -= it[selected_location].chance;
        }

        // We have selected a string representing an item group, now
        // get a random item tag from it and spawn it.
        Item_tag selected_item = item_controller->id_from(it[selected_location].loc);
        g->m.spawn_item(_posx, _posy, selected_item);

        if (type->item_chance < 0)
        {
            animal_done = true; // Only drop ONE item.
        }
    }
}

void monster::process_effects(game *g)
{
    for (std::vector<effect>::iterator it = effects.begin();
            it != effects.end(); ++it) {
        std::string id = it->get_id();
        if (id == "poisoned") {
            speed -= rng(0, 3);
            hurt(rng(1, 3));

        // MATERIALS-TODO: use fire resistance
        } else if (id == "onfire") {
            if (made_of("flesh"))
                hurt(rng(3, 8));
            if (made_of("veggy"))
                hurt(rng(10, 20));
            if (made_of("paper") || made_of("powder") || made_of("wood") || made_of("cotton") ||
                made_of("wool"))
                hurt(rng(15, 40));
        }
    }

    Creature::process_effects(g);
}

bool monster::make_fungus()
{
    char polypick = 0;
    std::string tid = type->id;
    if (tid == "mon_ant" || tid == "mon_ant_soldier" || tid == "mon_ant_queen" || tid == "mon_fly" || tid == "mon_bee" || tid == "mon_dermatik")
    {
        polypick = 1;
    }else if (tid == "mon_zombie" || tid == "mon_zombie_shrieker" || tid == "mon_zombie_electric" || tid == "mon_zombie_spitter" || tid == "mon_zombie_fast" ||
              tid == "mon_zombie_brute" || tid == "mon_zombie_hulk"){
        polypick = 2;
    }else if (tid == "mon_boomer"){
        polypick = 3;
    }else if (tid == "mon_triffid" || tid == "mon_triffid_young" || tid == "mon_triffid_queen"){
        polypick = 4;
    }
    switch (polypick) {
        case 1: // bugs, why do they all turn into fungal ants?
            poly(GetMType("mon_ant_fungus"));
            return true;
        case 2: // zombies, non-boomer
            poly(GetMType("mon_zombie_fungus"));
            return true;
        case 3:
            poly(GetMType("mon_boomer_fungus"));
            return true;
        case 4:
            poly(GetMType("mon_fungaloid"));
            return true;
        default:
            return true;
    }
}

void monster::make_friendly()
{
 plans.clear();
 friendly = rng(5, 30) + rng(0, 20);
}

void monster::add_item(item it)
{
 inv.push_back(it);
}

bool monster::is_hallucination()
{
  return hallucination;
}

bool monster::getkeep()
{
    return keep;
}

void monster::setkeep(bool r)
{
    keep = r;
}<|MERGE_RESOLUTION|>--- conflicted
+++ resolved
@@ -177,7 +177,6 @@
  return ret;
 }
 
-<<<<<<< HEAD
 std::string monster::disp_name() {
     char buffer[256];
     sprintf(buffer, _("the %s"), name().c_str());
@@ -187,7 +186,7 @@
 std::string monster::skin_name() {
     return name_with_armor();
 }
-=======
+
 void monster::get_HP_Bar(nc_color &color, std::string &text)
 {
     ::get_HP_Bar(hp, type->hp, color, text, true);
@@ -223,7 +222,6 @@
     }
 }
 
->>>>>>> fc7fa922
 int monster::print_info(game *g, WINDOW* w, int vStart, int vLines, int column)
 {
 // First line of w is the border; the next two are terrain info, and after that
@@ -236,38 +234,13 @@
  const int vEnd = vStart + vLines;
 
  mvwprintz(w, vStart++, column, c_white, "%s ", type->name.c_str());
-<<<<<<< HEAD
- switch (attitude(&(g->u))) {
-  case MATT_FRIEND:
-   wprintz(w, h_white, _("Friendly! "));
-   break;
-  case MATT_FLEE:
-   wprintz(w, c_green, _("Fleeing! "));
-   break;
-  case MATT_IGNORE:
-   wprintz(w, c_ltgray, _("Ignoring "));
-   break;
-  case MATT_FOLLOW:
-   wprintz(w, c_yellow, _("Tracking "));
-   break;
-  case MATT_ATTACK:
-   wprintz(w, c_red, _("Hostile! "));
-   break;
-  default:
-   wprintz(w, h_red, "BUG: Behavior unnamed. (monster.cpp:print_info)");
-   break;
- }
- if (has_effect("downed"))
-=======
-
  nc_color color = c_white;
  std::string attitude = "";
 
  get_Attitude(g, color, attitude);
  wprintz(w, color, attitude.c_str());
 
- if (has_effect(ME_DOWNED))
->>>>>>> fc7fa922
+ if (has_effect("downed"))
   wprintz(w, h_white, _("On ground"));
  else if (has_effect("stunned"))
   wprintz(w, h_white, _("Stunned"));

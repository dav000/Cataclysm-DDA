--- conflicted
+++ resolved
@@ -2208,11 +2208,7 @@
                 // Visible NPCs are cached already
                 ter_color = npc_color[ cur_pos ].color;
                 ter_sym   = '@';
-<<<<<<< HEAD
-            } else if (blink && los && overmap_buffer.get_horde_size(omx, omy, z) >= HORDE_VISIBILITY_SIZE) {
-=======
-            } else if (blink && showhordes && los && overmap_buffer.has_horde(omx, omy, z)) {
->>>>>>> 2ccd3b81
+            } else if (blink && showhordes && los && overmap_buffer.get_horde_size(omx, omy, z) >= HORDE_VISIBILITY_SIZE) {
                 // Display Hordes only when within player line-of-sight
                 ter_color = c_green;
                 ter_sym   = overmap_buffer.get_horde_size(omx, omy, z) > HORDE_VISIBILITY_SIZE*2 ? 'Z' : 'z';

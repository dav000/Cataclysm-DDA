--- conflicted
+++ resolved
@@ -561,59 +561,44 @@
 {
     if ( (shoe_type_count("roller_blades") == 2 && one_in((get_dex() + get_skill_level("dodge")) / 3 )) ||
           (shoe_type_count("roller_blades") == 1 && one_in((get_dex() + get_skill_level("dodge")) / 8 ))) {
-<<<<<<< HEAD
         if (!has_effect("downed")) {
-=======
-        // Skaters have a 67% chance to avoid knockdown, and get up a turn quicker.
-        if (has_trait("PROF_SKATER")) {
-            if (one_in(3)) {
-                if (!has_disease("downed")) {
-                    add_msg_if_player(m_bad, _("You overbalance and stumble!"));
+            // Skaters have a 67% chance to avoid knockdown, and get up a turn quicker.
+            if (has_trait("PROF_SKATER")) {
+                if (one_in(3)) {
+                    if (!has_effect("downed")) {
+                        add_msg_if_player(m_bad, _("You overbalance and stumble!"));
+                        add_effect("downed", 2);
+                    }
                 }
-                add_disease("downed", 2);
-            }
-            else {
-                add_msg_if_player(m_good, _("You nearly fall, but recover thanks to your skating experience."));
-            }
-        }
-        else {
-            if (!has_disease("downed")) {
->>>>>>> d5ba664e
-            add_msg_if_player(_("Fighting on wheels is hard!"));
-            }
-            add_disease("downed", 3);
-        }
-<<<<<<< HEAD
-        add_effect("downed", 3);
-    }
-    //Fighting on a pair of quad skates isn't so hard, but fighting while wearing a single skate is.
-    if (shoe_type_count("rollerskates") == 1 && one_in((get_dex() + get_skill_level("dodge")) / 8 )) {
-        if (!has_effect("downed")) {
-            add_msg_if_player(_("Fighting on wheels is hard!"));
-        }
-        add_effect("downed", 3);
-=======
+                else {
+                    add_msg_if_player(m_good, _("You nearly fall, but recover thanks to your skating experience."));
+                }
+            } else {
+                if (!has_effect("downed")) {
+                    add_msg_if_player(_("Fighting on wheels is hard!"));
+                    add_effect("downed", 3);
+                }
+            }
+        }
     }
     //Fighting on a pair of quad skates isn't so hard, but fighting while wearing a single skate is.
     if (shoe_type_count("rollerskates") == 1 && one_in((get_dex() + get_skill_level("dodge")) / 8 )) {
         if (has_trait("PROF_SKATER")) {
             if (one_in(3)) {
-                if (!has_disease("downed")) {
+                if (!has_effect("downed")) {
                     add_msg_if_player(m_bad, _("You overbalance and stumble!"));
+                    add_effect("downed", 2);
                 }
-                add_disease("downed", 2);
             }
             else {
                 add_msg_if_player(m_good, _("You nearly fall, but recover thanks to your skating experience."));
             }
-        }
-        else {
-            if (!has_disease("downed")) {
+        } else {
+            if (!has_effect("downed")) {
                 add_msg_if_player(_("Fighting on wheels is hard!"));
-            }
-            add_disease("downed", 3);
-            }
->>>>>>> d5ba664e
+                add_effect("downed", 3);
+            }
+        }
     }
     if (has_effect("bouldering")) {
         if(one_in(get_dex())) {

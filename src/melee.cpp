#include "player.h"
#include "debug.h"
#include "game.h"
#include "game_inventory.h"
#include "map.h"
#include "debug.h"
#include "rng.h"
#include "martialarts.h"
#include "messages.h"
#include "mutation.h"
#include "sounds.h"
#include "translations.h"
#include "monster.h"
#include "npc.h"
#include "itype.h"
#include "string_formatter.h"
#include "line.h"
#include "mtype.h"
#include "field.h"
#include "cata_utility.h"

#include <sstream>
#include <stdlib.h>
#include <algorithm>

#include "cursesdef.h"

static const bionic_id bio_cqb( "bio_cqb" );

static const matec_id tec_none( "tec_none" );
static const matec_id WBLOCK_1( "WBLOCK_1" );
static const matec_id WBLOCK_2( "WBLOCK_2" );
static const matec_id WBLOCK_3( "WBLOCK_3" );

static const skill_id skill_stabbing( "stabbing" );
static const skill_id skill_cutting( "cutting" );
static const skill_id skill_unarmed( "unarmed" );
static const skill_id skill_bashing( "bashing" );
static const skill_id skill_melee( "melee" );
static const skill_id skill_dodge( "dodge" );

const efftype_id effect_badpoison( "badpoison" );
const efftype_id effect_beartrap( "beartrap" );
const efftype_id effect_bouldering( "bouldering" );
const efftype_id effect_contacts( "contacts" );
const efftype_id effect_downed( "downed" );
const efftype_id effect_drunk( "drunk" );
const efftype_id effect_heavysnare( "heavysnare" );
const efftype_id effect_hit_by_player( "hit_by_player" );
const efftype_id effect_lightsnare( "lightsnare" );
const efftype_id effect_poison( "poison" );
const efftype_id effect_stunned( "stunned" );

static const trait_id trait_CLAWS( "CLAWS" );
static const trait_id trait_CLAWS_RAT( "CLAWS_RAT" );
static const trait_id trait_CLAWS_RETRACT( "CLAWS_RETRACT" );
static const trait_id trait_CLAWS_ST( "CLAWS_ST" );
static const trait_id trait_CLAWS_TENTACLE( "CLAWS_TENTACLE" );
static const trait_id trait_CLUMSY( "CLUMSY" );
static const trait_id trait_DEBUG_NIGHTVISION( "DEBUG_NIGHTVISION" );
static const trait_id trait_DEFT( "DEFT" );
static const trait_id trait_DRUNKEN( "DRUNKEN" );
static const trait_id trait_HOLLOW_BONES( "HOLLOW_BONES" );
static const trait_id trait_HYPEROPIC( "HYPEROPIC" );
static const trait_id trait_LIGHT_BONES( "LIGHT_BONES" );
static const trait_id trait_NAILS( "NAILS" );
static const trait_id trait_POISONOUS2( "POISONOUS2" );
static const trait_id trait_POISONOUS( "POISONOUS" );
static const trait_id trait_PROF_SKATER( "PROF_SKATER" );
static const trait_id trait_SLIME_HANDS( "SLIME_HANDS" );
static const trait_id trait_TALONS( "TALONS" );
static const trait_id trait_THORNS( "THORNS" );

void player_hit_message(player* attacker, std::string message,
                        Creature &t, int dam, bool crit = false);
int  stumble( player &u, const item &weap );
std::string melee_message( const ma_technique &tech, player &p, const dealt_damage_instance &ddi );

/* Melee Functions!
 * These all belong to class player.
 *
 * STATE QUERIES
 * bool is_armed() - True if we are armed with any item.
 * bool unarmed_attack() - True if we are attacking with a "fist" weapon
 * (cestus, bionic claws etc.) or no weapon.
 *
 * HIT DETERMINATION
 * int hit_roll() - The player's hit roll, to be compared to a monster's or
 *   player's dodge_roll().  This handles weapon bonuses, weapon-specific
 *   skills, torso encumbrance penalties and drunken master bonuses.
 */

const item &Character::used_weapon() const
{
    return dynamic_cast<const player &>( *this ).get_combat_style().force_unarmed ? ret_null : weapon;
}

item &Character::used_weapon()
{
    return const_cast<item &>( const_cast<const Character *>( this )->used_weapon() );
}

bool Character::is_armed() const
{
    return !weapon.is_null();
}

bool player::unarmed_attack() const
{
    const item &weap = used_weapon();
    return weap.is_null() || weap.has_flag( "UNARMED_WEAPON" );
}

bool player::handle_melee_wear( item &shield, float wear_multiplier )
{
    if( wear_multiplier <= 0.0f ) {
        return false;
    }
    // Here is where we handle wear and tear on things we use as melee weapons or shields.
    if( shield.is_null() ) {
        return false;
    }

    // UNBREAKABLE_MELEE items can't be damaged through melee combat usage.
    if( shield.has_flag("UNBREAKABLE_MELEE") ) {
        return false;
    }

    /** @EFFECT_DEX reduces chance of damaging your melee weapon */

    /** @EFFECT_STR increases chance of damaging your melee weapon (NEGATIVE) */

    /** @EFFECT_MELEE reduces chance of damaging your melee weapon */
    const float stat_factor = dex_cur / 2.0f
        + get_skill_level( skill_melee )
        + ( 64.0f / std::max( str_cur, 4 ) );
    const float material_factor = shield.chip_resistance();
    int damage_chance = static_cast<int>( stat_factor * material_factor / wear_multiplier );
    // DURABLE_MELEE items are made to hit stuff and they do it well, so they're considered to be a lot tougher
    // than other weapons made of the same materials.
    if( shield.has_flag( "DURABLE_MELEE" ) ) {
        damage_chance *= 4;
    }

    if( damage_chance > 0 && !one_in(damage_chance) ) {
        return false;
    }

    auto str = shield.tname(); // save name before we apply damage

    if( !shield.inc_damage() ) {
        add_msg_player_or_npc( m_bad, _("Your %s is damaged by the force of the blow!"),
                                _("<npcname>'s %s is damaged by the force of the blow!"),
                                str.c_str());
        return false;
    }

    add_msg_player_or_npc( m_bad, _("Your %s is destroyed by the blow!"),
                            _("<npcname>'s %s is destroyed by the blow!"),
                            str.c_str());
    // Dump its contents on the ground
    for( auto &elem : shield.contents ) {
        g->m.add_item_or_charges( pos(), elem );
    }

    remove_item( shield );

    return true;
}

float player::get_hit_weapon( const item &weap ) const
{
    /** @EFFECT_UNARMED improves hit chance for unarmed weapons */
    /** @EFFECT_BASHING improves hit chance for bashing weapons */
    /** @EFFECT_CUTTING improves hit chance for cutting weapons */
    /** @EFFECT_STABBING improves hit chance for piercing weapons */
    auto skill = get_skill_level( weap.melee_skill() );

    // CQB bionic acts as a lower bound providing item uses a weapon skill
    if( skill < BIO_CQB_LEVEL && has_active_bionic( bio_cqb ) ) {
        skill = BIO_CQB_LEVEL;
    }

    /** @EFFECT_MELEE improves hit chance for all items (including non-weapons) */
    return ( skill / 3.0f ) + ( get_skill_level( skill_melee ) / 2.0f );
}

float player::get_hit_base() const
{
    // Character::get_hit_base includes stat calculations already
    return Character::get_hit_base() + get_hit_weapon( used_weapon() );
}

float player::hit_roll() const
{
    // Dexterity, skills, weapon and martial arts
    float hit = get_hit();
    // Drunken master makes us hit better
    if( has_trait( trait_DRUNKEN ) ) {
        hit += get_effect_dur( effect_drunk ) / ( used_weapon().is_null() ? 300.0f : 400.0f );
    }

    // Farsightedness makes us hit worse
    if( has_trait( trait_HYPEROPIC ) && !is_wearing( "glasses_reading" )
        && !is_wearing( "glasses_bifocal" ) && !has_effect( effect_contacts ) ) {
        hit -= 2.0f;
    }

    //Unstable ground chance of failure
    if( has_effect( effect_bouldering ) ) {
        hit *= 0.75f;
    }

    hit *= std::max( 0.25f, 1.0f - encumb( bp_torso ) / 100.0f );

    return normal_roll( hit * 5, 25.0f );
}

void player::add_miss_reason( const std::string reason, const unsigned int weight )
{
    melee_miss_reasons.add(reason, weight);

}

void player::clear_miss_reasons()
{
    melee_miss_reasons.clear();
}

std::string player::get_miss_reason()
{
    // everything that lowers accuracy in player::hit_roll()
    // adding it in hit_roll() might not be safe if it's called multiple times
    // in one turn
    add_miss_reason(
        _("Your torso encumbrance throws you off-balance."),
        divide_roll_remainder( encumb( bp_torso ), 10.0f ) );
    const int farsightedness = 2 * ( has_trait( trait_HYPEROPIC ) &&
                               !is_wearing("glasses_reading") &&
                               !is_wearing("glasses_bifocal") &&
                               !has_effect( effect_contacts) );
    add_miss_reason(
        _("You can't hit reliably due to your farsightedness."),
        farsightedness);

    const std::string *const reason = melee_miss_reasons.pick();
    if(reason == NULL) {
        return std::string();
    }
    return *reason;
}

void player::roll_all_damage( bool crit, damage_instance &di, bool average, const item &weap ) const
{
    roll_bash_damage( crit, di, average, weap );
    roll_cut_damage ( crit, di, average, weap );
    roll_stab_damage( crit, di, average, weap );
}

static void melee_train( player &p, int lo, int hi, const item &weap ) {
    p.practice( skill_melee, ceil( rng( lo, hi ) / 2.0 ), hi );

    // allocate XP proportional to damage stats
    // Pure unarmed needs a special case because it has 0 weapon damage
    int cut  = weap.damage_melee( DT_CUT );
    int stab = weap.damage_melee( DT_STAB );
    int bash = weap.damage_melee( DT_BASH ) + ( weap.is_null() ? 1 : 0 );

    float total = std::max( cut + stab + bash, 1 );
    p.practice( skill_cutting,  ceil( cut  / total * rng( lo, hi ) ), hi );
    p.practice( skill_stabbing, ceil( stab / total * rng( lo, hi ) ), hi );

    // Unarmed skill scaled bashing damage and so scales with bashing damage
    p.practice( weap.has_flag( "UNARMED_WEAPON" ) ? skill_unarmed : skill_bashing,
                ceil( bash / total * rng( lo, hi ) ), hi );
}

void player::melee_attack( Creature &t, bool allow_special, const matec_id &force_technique )
{
    int hitspread = t.deal_melee_attack( this, hit_roll() );
    melee_attack( t, allow_special, force_technique, hitspread );
}

// Melee calculation is in parts. This sets up the attack, then in deal_melee_attack,
// we calculate if we would hit. In Creature::deal_melee_hit, we calculate if the target dodges.
void player::melee_attack(Creature &t, bool allow_special, const matec_id &force_technique, int hit_spread)
{
    if( !t.is_player() ) {
        // @todo Per-NPC tracking? Right now monster hit by either npc or player will draw aggro...
        t.add_effect( effect_hit_by_player, 100 ); // Flag as attacked by us for AI
    }

    item &cur_weapon = used_weapon();
    const bool critical_hit = scored_crit( t.dodge_roll(), cur_weapon );
    int move_cost = attack_speed( cur_weapon );

    if( hit_spread < 0 ) {
        int stumble_pen = stumble( *this, cur_weapon );
        sfx::generate_melee_sound( pos(), t.pos(), 0, 0);
        if( is_player() ) { // Only display messages if this is the player

            if( one_in(2) ) {
                const std::string reason_for_miss = get_miss_reason();
                if( !reason_for_miss.empty() ) {
                    add_msg( "%s", reason_for_miss.c_str() );
                }
            }

            if( has_miss_recovery_tec( cur_weapon ) ) {
                add_msg( _( "You feint." ) );
            } else if( stumble_pen >= 60 ) {
                add_msg( m_bad, _( "You miss and stumble with the momentum." ) );
            } else if( stumble_pen >= 10 ) {
                add_msg( _( "You swing wildly and miss." ) );
            } else {
                add_msg( _( "You miss." ) );
            }
        } else if( g->u.sees( *this ) ) {
            if( stumble_pen >= 60 ) {
                add_msg( _( "%s misses and stumbles with the momentum." ), name.c_str() );
            } else if( stumble_pen >= 10 ) {
                add_msg( _( "%s swings wildly and misses." ), name.c_str());
            } else {
                add_msg( _("%s misses."), name.c_str() );
            }
        }

        t.on_dodge( this, get_melee() );

        // Practice melee and relevant weapon skill (if any) except when using CQB bionic
        if( !has_active_bionic( bio_cqb ) ) {
            melee_train( *this, 2, 5, cur_weapon );
        }

        // Cap stumble penalty, heavy weapons are quite weak already
        move_cost += std::min( 60, stumble_pen );
        if( has_miss_recovery_tec( cur_weapon ) ) {
            move_cost /= 2;
        }
    } else {
        // Remember if we see the monster at start - it may change
        const bool seen = g->u.sees( t );
        // Start of attacks.
        damage_instance d;
        roll_all_damage( critical_hit, d, false, cur_weapon );

        const bool has_force_technique = !force_technique.str().empty();

        // Pick one or more special attacks
        matec_id technique_id;
        if( allow_special && !has_force_technique ) {
            technique_id = pick_technique( t, cur_weapon, critical_hit, false, false );
        } else if ( has_force_technique ) {
            technique_id = force_technique;
        } else {
            technique_id = tec_none;
        }

        const ma_technique &technique = technique_id.obj();

        // Handles effects as well; not done in melee_affect_*
        if( technique.id != tec_none ) {
            perform_technique(technique, t, d, move_cost);
        }

        if( allow_special && !t.is_dead_state() ) {
            perform_special_attacks(t);
        }

        // Proceed with melee attack.
        if( !t.is_dead_state() ) {
            // Handles speed penalties to monster & us, etc
            std::string specialmsg = melee_special_effects( t, d, cur_weapon );

            dealt_damage_instance dealt_dam; // gets overwritten with the dealt damage values
            t.deal_melee_hit(this, hit_spread, critical_hit, d, dealt_dam);

            // Make a rather quiet sound, to alert any nearby monsters
            if (!is_quiet()) { // check martial arts silence
                sounds::sound( pos(), 8, "" );
            }
            std::string material = "flesh";
            if( t.is_monster() ) {
                const monster *m = dynamic_cast<const monster*>( &t );
                if ( m->made_of( material_id( "steel" ) )) {
                    material = "steel";
                }
            }
            sfx::generate_melee_sound( pos(), t.pos(), 1, t.is_monster(), material);
            int dam = dealt_dam.total_damage();

            // Practice melee and relevant weapon skill (if any) except when using CQB bionic
            if( !has_active_bionic( bio_cqb ) ) {
                melee_train( *this, 5, 10, cur_weapon );
            }

            if (dam >= 5 && has_artifact_with(AEP_SAP_LIFE)) {
                healall( rng(dam / 10, dam / 5) );
            }

            // Treat monster as seen if we see it before or after the attack
            if( seen || g->u.sees( t ) ) {
                std::string message = melee_message( technique, *this, dealt_dam );
                player_hit_message( this, message, t, dam, critical_hit );
            } else {
                add_msg_player_or_npc( m_good, _("You hit something."), _("<npcname> hits something.") );
            }

            if (!specialmsg.empty()) {
                add_msg_if_player(specialmsg.c_str());
            }
        }

        t.check_dead_state();
    }

    const int melee = get_skill_level( skill_melee );
    /** @EFFECT_STR reduces stamina cost for melee attack with heavier weapons */
    const int weight_cost = cur_weapon.weight() / ( 20_gram * std::max( 1, str_cur ) );
    const int encumbrance_cost = roll_remainder( ( encumb( bp_arm_l ) + encumb( bp_arm_r ) ) / 5.0f );
    const int deft_bonus = hit_spread < 0 && has_trait( trait_DEFT ) ? 5 : 0;
    /** @EFFECT_MELEE reduces stamina cost of melee attacks */
    const int mod_sta = ( weight_cost + encumbrance_cost - melee - deft_bonus + 10 ) * -1;
    mod_stat( "stamina", std::min( -5, mod_sta ) );

    mod_moves(-move_cost);

    ma_onattack_effects(); // trigger martial arts on-attack effects
    // some things (shattering weapons) can harm the attacking creature.
    check_dead_state();
    return;
}

void player::reach_attack( const tripoint &p )
{
    matec_id force_technique = tec_none;
    /** @EFFECT_MELEE >5 allows WHIP_DISARM technique */
    if( weapon.has_flag( "WHIP" ) && ( get_skill_level( skill_melee ) > 5) && one_in( 3 ) ) {
        force_technique = matec_id( "WHIP_DISARM" );
    }

    Creature *critter = g->critter_at( p );
    // Original target size, used when there are monsters in front of our target
    int target_size = critter != nullptr ? critter->get_size() : 2;

    int move_cost = attack_speed( weapon );
    int skill = std::min( 10, (int)get_skill_level( skill_stabbing ) );
    int t = 0;
    std::vector<tripoint> path = line_to( pos(), p, t, 0 );
    path.pop_back(); // Last point is our critter
    for( const tripoint &p : path ) {
        // Possibly hit some unintended target instead
        Creature *inter = g->critter_at( p );
        /** @EFFECT_STABBING decreases chance of hitting intervening target on reach attack */
        if( inter != nullptr &&
              !x_in_y( ( target_size * target_size + 1 ) * skill,
                       ( inter->get_size() * inter->get_size() + 1 ) * 10 ) ) {
            // Even if we miss here, low roll means weapon is pushed away or something like that
            critter = inter;
            break;
        /** @EFFECT_STABBING increases ability to reach attack through fences */
        } else if( g->m.impassable( p ) &&
                   // Fences etc. Spears can stab through those
                     !( weapon.has_flag( "SPEAR" ) &&
                        g->m.has_flag( "THIN_OBSTACLE", p ) &&
                        x_in_y( skill, 10 ) ) ) {
            /** @EFFECT_STR increases bash effects when reach attacking past something */
            g->m.bash( p, str_cur + weapon.damage_melee( DT_BASH ) );
            handle_melee_wear( weapon );
            mod_moves( -move_cost );
            return;
        }
    }

    if( critter == nullptr ) {
        add_msg_if_player( _("You swing at the air.") );
        if( has_miss_recovery_tec( weapon ) ) {
            move_cost /= 3; // "Probing" is faster than a regular miss
        }

        mod_moves( -move_cost );
        return;
    }

    melee_attack( *critter, false, force_technique );
}

int stumble( player &u, const item &weap )
{
    if( u.has_trait( trait_DEFT ) ) {
        return 0;
    }

    // Examples:
    // 10 str with a hatchet: 4 + 8 = 12
    // 5 str with a battle axe: 26 + 49 = 75
    // Fist: 0

    /** @EFFECT_STR reduces chance of stumbling with heavier weapons */
    return ( weap.volume() / 125_ml ) +
           ( weap.weight() / ( u.str_cur * 10_gram + 13.0_gram ) );
}

bool player::scored_crit( float target_dodge, const item &weap ) const
{
    return rng_float( 0, 1.0 ) < crit_chance( hit_roll(), target_dodge, weap );
}

/**
 * Limits a probability to be between 0.0 and 1.0
 */
inline double limit_probability( double unbounded_probability ) {
    return std::max( std::min( unbounded_probability, 1.0 ), 0.0 );
}

double player::crit_chance( float roll_hit, float target_dodge, const item &weap ) const
{
    // Weapon to-hit roll
    double weapon_crit_chance = 0.5;
    if( weap.has_flag("UNARMED_WEAPON") ) {
        // Unarmed attack: 1/2 of unarmed skill is to-hit
        /** @EFFECT_UNARMED increases crit chance with UNARMED_WEAPON */
        weapon_crit_chance = 0.5 + 0.05 * get_skill_level( skill_unarmed );
    }

    if( weap.type->m_to_hit > 0 ) {
        weapon_crit_chance = std::max( weapon_crit_chance, 0.5 + 0.1 * weap.type->m_to_hit );
    } else if( weap.type->m_to_hit < 0 ) {
        weapon_crit_chance += 0.1 * weap.type->m_to_hit;
    }
    weapon_crit_chance = limit_probability( weapon_crit_chance );

    // Dexterity and perception
    /** @EFFECT_DEX increases chance for critical hits */

    /** @EFFECT_PER increases chance for critical hits */
    const double stat_crit_chance = limit_probability( 0.25 + 0.01 * dex_cur + ( 0.02 * per_cur ) );

    /** @EFFECT_BASHING increases crit chance with bashing weapons */
    /** @EFFECT_CUTTING increases crit chance with cutting weapons */
    /** @EFFECT_STABBING increases crit chance with piercing weapons */
    /** @EFFECT_UNARMED increases crit chance with unarmed weapons */
    int sk = get_skill_level( weap.melee_skill() );
    if( has_active_bionic( bio_cqb ) ) {
        sk = std::max( sk, BIO_CQB_LEVEL );
    }

    /** @EFFECT_MELEE slightly increases crit chance with any item */
    sk += get_skill_level( skill_melee ) / 2.5;

    const double skill_crit_chance = limit_probability( 0.25 + sk * 0.025 );

    // Examples (survivor stats/chances of each crit):
    // Fresh (skill-less) 8/8/8/8, unarmed:
    //  50%, 49%, 25%; ~1/16 guaranteed crit + ~1/8 if roll>dodge*1.5
    // Expert (skills 10) 10/10/10/10, unarmed:
    //  100%, 55%, 60%; ~1/3 guaranteed crit + ~4/10 if roll>dodge*1.5
    // Godlike with combat CBM 20/20/20/20, pipe (+1 accuracy):
    //  60%, 100%, 42%; ~1/4 guaranteed crit + ~3/8 if roll>dodge*1.5

    // Note: the formulas below are only valid if none of the 3 crit chance values go above 1.0
    // It is therefore important to limit them to between 0.0 and 1.0

    // Chance to get all 3 crits (a guaranteed crit regardless of hit/dodge)
    const double chance_triple = weapon_crit_chance * stat_crit_chance * skill_crit_chance;
    // Only check double crit (one that requries hit/dodge comparison) if we have good hit vs dodge
    if( roll_hit > target_dodge * 3 / 2 ) {
        const double chance_double = 0.5 * (
            weapon_crit_chance * stat_crit_chance +
            stat_crit_chance * skill_crit_chance +
            weapon_crit_chance * skill_crit_chance -
            ( 3 * chance_triple ) );
        // Because chance_double already removed the triples with -( 3 * chance_triple ), chance_triple
        // and chance_double are mutually exclusive probabilities and can just be added together.
        return chance_triple + chance_double;
    }

    return chance_triple;
}

float player::get_dodge_base() const
{
    // @todo Remove this override?
    return Character::get_dodge_base();
}

float player::get_dodge() const
{
    //If we're asleep or busy we can't dodge
    if( in_sleep_state() ) {
        return 0.0f;
    }

    float ret = Creature::get_dodge();
    // Chop in half if we are unable to move
    if( has_effect( effect_beartrap ) || has_effect( effect_lightsnare ) || has_effect( effect_heavysnare ) ) {
        ret /= 2;
    }

    // @todo What about the skates?
    if( is_wearing("roller_blades") ) {
        ret /= has_trait( trait_PROF_SKATER ) ? 2 : 5;
    }

    if( has_effect( effect_bouldering ) ) {
        ret /= 4;
    }

    // Each dodge after the first subtracts equivalent of 2 points of dodge skill
    if( dodges_left <= 0 ) {
        ret += dodges_left * 2 - 2;
    }

    // Speed below 100 linearly decreases dodge effectiveness
    int speed_stat = get_speed();
    if( speed_stat < 100 ) {
        ret *= speed_stat / 100.0f;
    }

    return std::max( 0.0f, ret );
}

float player::dodge_roll()
{
    return get_dodge() * 5;
}

float player::bonus_damage( bool random ) const
{
    /** @EFFECT_STR increases bashing damage */
    if( random ) {
        return rng_float( get_str() / 2.0f, get_str() );
    }

    return get_str() * 0.75f;
}

void player::roll_bash_damage( bool crit, damage_instance &di, bool average, const item &weap ) const
{
    float bash_dam = 0.0f;

    const bool unarmed = weap.has_flag("UNARMED_WEAPON");
    int skill = get_skill_level( unarmed ? skill_unarmed : skill_bashing );
    if( has_active_bionic(bio_cqb) ) {
        skill = BIO_CQB_LEVEL;
    }

    if( unarmed && weap.is_null() ) {
        // Pure unarmed doubles the bonuses from unarmed skill
        skill *= 2;
    }

    const int stat = get_str();
    /** @EFFECT_STR increases bashing damage */
    float stat_bonus = bonus_damage( !average );
    stat_bonus += mabuff_damage_bonus( DT_BASH );

    // Drunken Master damage bonuses
    if( has_trait( trait_DRUNKEN ) && has_effect( effect_drunk) ) {
        // Remember, a single drink gives 600 levels of "drunk"
        int mindrunk = 0;
        int maxdrunk = 0;
        const int drunk_dur = get_effect_dur( effect_drunk );
        if( unarmed ) {
            mindrunk = drunk_dur / 600;
            maxdrunk = drunk_dur / 250;
        } else {
            mindrunk = drunk_dur / 900;
            maxdrunk = drunk_dur / 400;
        }

        bash_dam += average ? (mindrunk + maxdrunk) * 0.5f : rng(mindrunk, maxdrunk);
    }

    /** @EFFECT_STR increases bashing damage */
    float weap_dam = weap.damage_melee( DT_BASH ) + stat_bonus;
    /** @EFFECT_UNARMED caps bash damage with unarmed weapons */

    /** @EFFECT_BASHING caps bash damage with bashing weapons */
    float bash_cap = 2 * stat + 2 * skill;
    float bash_mul = 1.0f;

    if( unarmed ) {
        /** @EFFECT_UNARMED increases bashing damage with unarmed weapons */
        weap_dam += skill;
    }

    // 80%, 88%, 96%, 104%, 112%, 116%, 120%, 124%, 128%, 132%
    if( skill < 5 ) {
        bash_mul = 0.8 + 0.08 * skill;
    } else {
        bash_mul = 0.96 + 0.04 * skill;
    }

    if( bash_cap < weap_dam && !weap.is_null() ) {
        // If damage goes over cap due to low stats/skills,
        // scale the post-armor damage down halfway between damage and cap
        bash_mul *= (1.0f + (bash_cap / weap_dam)) / 2.0f;
    }

    /** @EFFECT_STR boosts low cap on bashing damage */
    const float low_cap = std::min( 1.0f, stat / 20.0f );
    const float bash_min = low_cap * weap_dam;
    weap_dam = average ? (bash_min + weap_dam) * 0.5f : rng_float(bash_min, weap_dam);

    bash_dam += weap_dam;
    bash_mul *= mabuff_damage_mult( DT_BASH );

    float armor_mult = 1.0f;
    // Finally, extra crit effects
    if( crit ) {
        bash_mul *= 1.5f;
        // 50% arpen
        armor_mult = 0.5f;
    }

    di.add_damage( DT_BASH, bash_dam, 0, armor_mult, bash_mul );
}

void player::roll_cut_damage( bool crit, damage_instance &di, bool average, const item &weap ) const
{
    float cut_dam = mabuff_damage_bonus( DT_CUT ) + weap.damage_melee( DT_CUT );
    float cut_mul = 1.0f;

    int cutting_skill = get_skill_level( skill_cutting );
    int unarmed_skill = get_skill_level( skill_unarmed );

    if( has_active_bionic(bio_cqb) ) {
        cutting_skill = BIO_CQB_LEVEL;
    }

    if( weap.has_flag("UNARMED_WEAPON") ) {
        // TODO: 1-handed weapons that aren't unarmed attacks
        const bool left_empty = !natural_attack_restricted_on(bp_hand_l);
        const bool right_empty = !natural_attack_restricted_on(bp_hand_r) &&
            weap.is_null();
        if( left_empty || right_empty ) {
            float per_hand = 0.0f;
            if (has_trait( trait_CLAWS ) || (has_active_mutation( trait_CLAWS_RETRACT )) ) {
                per_hand += 3;
            }
            if (has_bionic(bionic_id( "bio_razors" ))) {
                per_hand += 2;
            }
            if (has_trait( trait_TALONS )) {
                /** @EFFECT_UNARMED increases cutting damage with TALONS */
                per_hand += 3 + (unarmed_skill > 8 ? 4 : unarmed_skill / 2);
            }
            // Stainless Steel Claws do stabbing damage, too.
            if (has_trait( trait_CLAWS_RAT ) || has_trait( trait_CLAWS_ST )) {
                /** @EFFECT_UNARMED increases cutting damage with CLAWS_RAT and CLAWS_ST */
                per_hand += 1 + (unarmed_skill > 8 ? 4 : unarmed_skill / 2);
            }
            //TODO: add acidproof check back to slime hands (probably move it elsewhere)
            if (has_trait( trait_SLIME_HANDS )) {
                /** @EFFECT_UNARMED increases cutting damage with SLIME_HANDS */
                per_hand += average ? 2.5f : rng(2, 3);
            }

            cut_dam += per_hand; // First hand
            if( left_empty && right_empty ) {
                // Second hand
                cut_dam += per_hand;
            }
        }
    }

    if( cut_dam <= 0.0f ) {
        return; // No negative damage!
    }

    int arpen = 0;
    float armor_mult = 1.0f;

    // 80%, 88%, 96%, 104%, 112%, 116%, 120%, 124%, 128%, 132%
    /** @EFFECT_CUTTING increases cutting damage multiplier */
    if( cutting_skill < 5 ) {
        cut_mul *= 0.8 + 0.08 * cutting_skill;
    } else {
        cut_mul *= 0.96 + 0.04 * cutting_skill;
    }

    cut_mul *= mabuff_damage_mult( DT_CUT );
    if( crit ) {
        cut_mul *= 1.25f;
        arpen += 5;
        armor_mult = 0.75f; //25% arpen
    }

    di.add_damage( DT_CUT, cut_dam, arpen, armor_mult, cut_mul );
}

void player::roll_stab_damage( bool crit, damage_instance &di, bool average, const item &weap ) const
{
    (void)average; // No random rolls in stab damage
    float cut_dam = mabuff_damage_bonus( DT_STAB ) + weap.damage_melee( DT_STAB );

    int unarmed_skill = get_skill_level( skill_unarmed );
    int stabbing_skill = get_skill_level( skill_stabbing );

    if( has_active_bionic( bio_cqb ) ) {
        stabbing_skill = BIO_CQB_LEVEL;
    }

    if( weap.has_flag("UNARMED_WEAPON") ) {
        const bool left_empty = !natural_attack_restricted_on(bp_hand_l);
        const bool right_empty = !natural_attack_restricted_on(bp_hand_r) &&
            weap.is_null();
        if( left_empty || right_empty ) {
            float per_hand = 0.0f;
            if( has_trait( trait_CLAWS ) || has_active_mutation( trait_CLAWS_RETRACT ) ) {
                per_hand += 3;
            }

            if( has_trait( trait_NAILS ) ) {
                per_hand += .5;
            }

            if( has_bionic( bionic_id( "bio_razors" ) ) ) {
                per_hand += 2;
            }

            if( has_trait( trait_THORNS ) ) {
                per_hand += 2;
            }

            if( has_trait( trait_CLAWS_ST ) ) {
                /** @EFFECT_UNARMED increases stabbing damage with CLAWS_ST */
                per_hand += 3 + (unarmed_skill / 2);
            }

            cut_dam += per_hand; // First hand
            if( left_empty && right_empty ) {
                // Second hand
                cut_dam += per_hand;
            }
        }
    }

    if( cut_dam <= 0 ) {
        return; // No negative stabbing!
    }

    float stab_mul = 1.0f;
    // 66%, 76%, 86%, 96%, 106%, 116%, 122%, 128%, 134%, 140%
    /** @EFFECT_STABBING increases stabbing damage multiplier */
    if( stabbing_skill <= 5 ) {
        stab_mul = 0.66 + 0.1 * stabbing_skill;
    } else {
        stab_mul = 0.86 + 0.06 * stabbing_skill;
    }

    stab_mul *= mabuff_damage_mult( DT_STAB );
    float armor_mult = 1.0f;

    if( crit ) {
        // Crit damage bonus for stabbing scales with skill
        stab_mul *= 1.0 + (stabbing_skill / 10.0);
        // Stab criticals have extra extra %arpen
        armor_mult = 0.66f;
    }

    di.add_damage( DT_STAB, cut_dam, 0, armor_mult, stab_mul );
}

matec_id player::pick_technique( Creature &t, const item &weap,
                                 bool crit, bool dodge_counter, bool block_counter )
{

    std::vector<matec_id> all = get_all_techniques( weap );

    std::vector<matec_id> possible;

    bool downed = t.has_effect( effect_downed);

    // first add non-aoe tecs
    for( auto & tec_id : all ) {
        const ma_technique &tec = tec_id.obj();

        // ignore "dummy" techniques like WBLOCK_1
        if (tec.dummy) {
            continue;
        }

        // skip defensive techniques
        if (tec.defensive) {
            continue;
        }

        // skip normal techniques if looking for a dodge counter
        if (dodge_counter && !tec.dodge_counter) {
            continue;
        }

        // skip normal techniques if looking for a block counter
        if (block_counter && !tec.block_counter) {
            continue;
        }

        // if crit then select only from crit tecs
        // dodge and blocks roll again for their attack, so ignore crit state
        if (!dodge_counter && !block_counter && ((crit && !tec.crit_tec) || (!crit && tec.crit_tec)) ) {
            continue;
        }

        // don't apply downing techniques to someone who's already downed
        if (downed && tec.down_dur > 0) {
            continue;
        }

        // don't apply disarming techniques to someone without a weapon
        // TODO: these are the stat reqs for tec_disarm
        // dice(   dex_cur +    get_skill_level("unarmed"),  8) >
        // dice(p->dex_cur + p->get_skill_level("melee"),   10))
        if (tec.disarms && !t.has_weapon()) {
            continue;
        }

        // if aoe, check if there are valid targets
        if( !tec.aoe.empty() && !valid_aoe_technique(t, tec) ) {
            continue;
        }

        // If we have negative weighting then roll to see if it's valid this time
        if (tec.weighting < 0 && !one_in(abs(tec.weighting))) {
            continue;
        }

        if (tec.is_valid_player(*this)) {
            possible.push_back(tec.id);

            //add weighted options into the list extra times, to increase their chance of being selected
            if (tec.weighting > 1) {
                for (int i = 1; i < tec.weighting; i++) {
                    possible.push_back(tec.id);
                }
            }
        }
    }

    return random_entry( possible, tec_none );
}

bool player::valid_aoe_technique( Creature &t, const ma_technique &technique )
{
    std::vector<Creature*> dummy_targets;
    return valid_aoe_technique( t, technique, dummy_targets );
}

bool player::valid_aoe_technique( Creature &t, const ma_technique &technique,
                                  std::vector<Creature*> &targets )
{
    if( technique.aoe.empty() ) {
        return false;
    }

    //wide hits all targets adjacent to the attacker and the target
    if( technique.aoe == "wide" ) {
        //check if either (or both) of the squares next to our target contain a possible victim
        //offsets are a pre-computed matrix allowing us to quickly lookup adjacent squares
        std::array<int, 9> offset_a = {{0 ,-1,-1,1 ,0 ,-1,1 ,1 ,0 }};
        std::array<int, 9> offset_b = {{-1,-1,0 ,-1,0 ,1 ,0 ,1 ,1 }};

        int lookup = t.posy() - posy() + 1 + (3 * (t.posx() - posx() + 1));

        tripoint left = pos() + tripoint( offset_a[lookup], offset_b[lookup], 0 );
        tripoint right = pos() + tripoint( offset_b[lookup], -offset_a[lookup], 0 );

        monster *const mon_l = g->critter_at<monster>( left );
        if( mon_l && mon_l->friendly == 0 ) {
            targets.push_back( mon_l );
        }
        monster *const mon_r = g->critter_at<monster>( right );
        if( mon_r && mon_r->friendly == 0 ) {
            targets.push_back( mon_r );
        }

        npc * const npc_l = g->critter_at<npc>( left );
        npc * const npc_r = g->critter_at<npc>( right );
        if( npc_l && npc_l->attitude == NPCATT_KILL ) {
            targets.push_back( npc_l );
        }
        if( npc_r && npc_r->attitude == NPCATT_KILL ) {
            targets.push_back( npc_r );
        }
        if(!targets.empty()) {
            return true;
        }
    }

    if( technique.aoe == "impale" ) {
        // Impale hits the target and a single target behind them
        // Check if the square cardinally behind our target, or to the left / right,
        // contains a possible target.
        // Offsets are a pre-computed matrix allowing us to quickly lookup adjacent squares.
        std::array<int, 9> offset_a = {{0 ,-1,-1,1 ,0 ,-1,1 ,1 ,0 }};
        std::array<int, 9> offset_b = {{-1,-1,0 ,-1,0 ,1 ,0 ,1 ,1 }};

        int lookup = t.posy() - posy() + 1 + (3 * (t.posx() - posx() + 1));

        tripoint left = t.pos() + tripoint( offset_a[lookup], offset_b[lookup], 0 );
        tripoint target_pos = t.pos() + (t.pos() - pos());
        tripoint right = t.pos() + tripoint( offset_b[lookup], -offset_b[lookup], 0 );

        monster *const mon_l = g->critter_at<monster>( left );
        monster *const mon_t = g->critter_at<monster>( target_pos );
        monster *const mon_r = g->critter_at<monster>( right );
        if( mon_l && mon_l->friendly == 0 ) {
            targets.push_back( mon_l );
        }
        if( mon_t && mon_t->friendly == 0 ) {
            targets.push_back( mon_t );
        }
        if( mon_r && mon_r->friendly == 0 ) {
            targets.push_back( mon_r );
        }

        npc * const npc_l = g->critter_at<npc>( left );
        npc * const npc_t = g->critter_at<npc>( target_pos );
        npc * const npc_r = g->critter_at<npc>( right );
        if( npc_l && npc_l->attitude == NPCATT_KILL) {
            targets.push_back( npc_l );
        }
        if( npc_t && npc_t->attitude == NPCATT_KILL) {
            targets.push_back( npc_t );
        }
        if( npc_r && npc_r->attitude == NPCATT_KILL) {
            targets.push_back( npc_r );
        }
        if( !targets.empty() ) {
            return true;
        }
    }

    if( targets.empty() && technique.aoe == "spin" ) {
        tripoint tmp;
        tmp.z = posz();
        for ( tmp.x = posx() - 1; tmp.x <= posx() + 1; tmp.x++) {
            for ( tmp.y = posy() - 1; tmp.y <= posy() + 1; tmp.y++) {
                if( tmp == t.pos() ) {
                    continue;
                }
                monster *const mon = g->critter_at<monster>( tmp );
                if( mon && mon->friendly == 0 ) {
                    targets.push_back( mon );
                }
                npc * const np = g->critter_at<npc>( tmp );
                if( np && np->attitude == NPCATT_KILL) {
                    targets.push_back( np );
                }
            }
        }
        //don't trigger circle for fewer than 2 targets
        if( targets.size() < 2 ) {
            targets.clear();
        } else {
            return true;
        }
    }
    return false;
}

bool player::has_technique( const matec_id &id, const item &weap ) const
{
    return weap.has_technique( id ) ||
           style_selected.obj().has_technique( *this, id );
}

damage_unit &get_damage_unit( std::vector<damage_unit> &di, const damage_type dt )
{
    static damage_unit nullunit( DT_NULL, 0, 0, 0, 0 );
    for( auto &du : di ) {
        if( du.type == dt && du.amount > 0 ) {
            return du;
        }
    }

    return nullunit;
}

void print_damage_info( const damage_instance &di )
{
    if( !debug_mode ) {
        return;
    }

    int total = 0;
    std::ostringstream ss;
    for( auto &du : di.damage_units ) {
        int amount = di.type_damage( du.type );
        total += amount;
        ss << name_by_dt( du.type ) << ':' << amount << ',';
    }

    add_msg( m_debug, "%stotal: %d", ss.str().c_str(), total );
}

void player::perform_technique(const ma_technique &technique, Creature &t, damage_instance &di, int &move_cost)
{
    add_msg( m_debug, "dmg before tec:" );
    print_damage_info( di );

    for( damage_unit &du : di.damage_units ) {
        // TODO: Allow techniques to add more damage types to attacks
        if( du.amount <= 0 ) {
            continue;
        }

        du.amount += technique.damage_bonus( *this, du.type );
        du.damage_multiplier *= technique.damage_multiplier( *this, du.type );
        du.res_pen += technique.armor_penetration( *this, du.type );
    }

    add_msg( m_debug, "dmg after tec:" );
    print_damage_info( di );

    move_cost *= technique.move_cost_multiplier( *this );
    move_cost += technique.move_cost_penalty( *this );

    if( technique.down_dur > 0 ) {
        if( t.get_throw_resist() == 0 ) {
            t.add_effect( effect_downed, rng(1, technique.down_dur));
            auto &bash = get_damage_unit( di.damage_units, DT_BASH );
            if( bash.amount > 0 ) {
                bash.amount += 3;
            }
        }
    }

    if (technique.stun_dur > 0) {
        t.add_effect( effect_stunned, rng(1, technique.stun_dur));
    }

    if( technique.knockback_dist > 0 ) {
        const int kb_offset_x = rng( -technique.knockback_spread,
                                     technique.knockback_spread );
        const int kb_offset_y = rng( -technique.knockback_spread,
                                     technique.knockback_spread );
        tripoint kb_point( posx() + kb_offset_x, posy() + kb_offset_y, posz() );
        for( int dist = rng( 1, technique.knockback_dist ); dist > 0; dist-- ) {
            t.knock_back_from( kb_point );
        }
    }

    player *p = dynamic_cast<player*>( &t );
    if( technique.disarms && p != nullptr && p->is_armed() ) {
        g->m.add_item_or_charges( p->pos(), p->remove_weapon() );
        if( p->is_player() ) {
            add_msg_if_npc( _("<npcname> disarms you!") );
        } else {
            add_msg_player_or_npc( _("You disarm %s!"),
                                   _("<npcname> disarms %s!"),
                                   p->name.c_str() );
        }
    }

    //AOE attacks, feel free to skip over this lump
    if (technique.aoe.length() > 0) {
        // Remember out moves and stamina
        // We don't want to consume them for every attack!
        const int temp_moves = moves;
        const int temp_stamina = stamina;

        std::vector<Creature*> targets;

        valid_aoe_technique( t, technique, targets );

        //hit only one valid target (pierce through doesn't spread out)
        if (technique.aoe == "impale") {
            size_t victim = rng(0, targets.size() - 1);
            const auto v = targets[victim];
            targets.clear();
            targets.push_back( v );
        }

        //hit the targets in the lists (all candidates if wide or burst, or just the unlucky sod if deep)
        int count_hit = 0;
        for( Creature *const c : targets) {
            if (hit_roll() >= rng(0, 5) + c->dodge_roll()) {
                count_hit++;
                melee_attack( *c, false );

                add_msg_player_or_npc( m_good, _("You hit %s!"), _("<npcname> hits %s!"), c->disp_name().c_str() );
            }
        }

        t.add_msg_if_player(m_good, ngettext("%d enemy hit!", "%d enemies hit!", count_hit), count_hit);
        // Extra attacks are free of charge (otherwise AoE attacks would SUCK)
        moves = temp_moves;
        stamina = temp_stamina;
    }

    //player has a very small chance, based on their intelligence, to learn a style whilst using the cqb bionic
    if (has_active_bionic(bio_cqb) && !has_martialart(style_selected)) {
        /** @EFFECT_INT slightly increases chance to learn techniques when using CQB bionic */
        if (one_in(1400 - (get_int() * 50))) {
            ma_styles.push_back(style_selected);
            add_msg_if_player(m_good, _("You have learnt %s from extensive practice with the CQB Bionic."),
                       style_selected.obj().name.c_str());
        }
    }
}

int blocking_ability( const item &shield )
{
    int block_bonus = 0;
    if (shield.has_technique( WBLOCK_3 )) {
        block_bonus = 10;
    } else if (shield.has_technique( WBLOCK_2 )) {
        block_bonus = 6;
    } else if (shield.has_technique( WBLOCK_1 )) {
        block_bonus = 4;
    }
    return block_bonus;
}

item &player::best_shield()
{
    // Note: wielded weapon, not one used for attacks
    int best_value = blocking_ability( weapon );
    item *best = best_value > 0 ? &weapon : &ret_null;
    for( item &shield : worn ) {
        if( shield.has_flag( "BLOCK_WHILE_WORN" ) && blocking_ability( shield ) >= best_value ) {
            best = &shield;
        }
    }

    return *best;
}

bool player::block_hit(Creature *source, body_part &bp_hit, damage_instance &dam) {

    // Shouldn't block if player is asleep; this only seems to be used by player.
    // TODO: It should probably be moved to the section that regenerates blocks
    // and to effects that disallow blocking
    if( blocks_left < 1 || in_sleep_state() ) {
        return false;
    }
    blocks_left--;

    ma_ongethit_effects(); // fire martial arts on-getting-hit-triggered effects
    // these fire even if the attack is blocked (you still got hit)

    // This bonus absorbs damage from incoming attacks before they land,
    // but it still counts as a block even if it absorbs all the damage.
    float total_phys_block = mabuff_block_bonus();
    // Extract this to make it easier to implement shields/multiwield later
    item &shield = best_shield();
    bool conductive_shield = shield.conductive();
    bool unarmed = shield.has_flag( "UNARMED_WEAPON" );

    // This gets us a number between:
    // str ~0 + skill 0 = 0
    // str ~20 + skill 10 + 10(unarmed skill or weapon bonus) = 40
    int block_score = 1;
    // Remember if we're using a weapon or a limb to block.
    // So that we don't suddenly switch that for any reason.
    const bool weapon_blocking = !shield.is_null();
    if( weapon_blocking ) {
        /** @EFFECT_STR increases attack blocking effectiveness with a weapon */

        /** @EFFECT_MELEE increases attack blocking effectiveness with a weapon */
        block_bonus = blocking_ability( shield );
        block_score = str_cur + block_bonus + (int)get_skill_level( skill_melee );
    } else if( can_limb_block() ) {
        /** @EFFECT_STR increases attack blocking effectiveness with a limb */

        /** @EFFECT_UNARMED increases attack blocking effectivness with a limb */
        block_score = str_cur + (int)get_skill_level( skill_melee ) + (int)get_skill_level( skill_unarmed );
    } else {
        // Can't block with items, can't block with limbs
        // What were we supposed to be blocking with then?
        return false;
    }

    // Map block_score to the logistic curve for a number between 1 and 0.
    // Basic beginner character (str 8, skill 0, basic weapon)
    // Will have a score around 10 and block about %15 of incoming damage.
    // More proficient melee character (str 10, skill 4, wbock_2 weapon)
    // will have a score of 20 and block about 45% of damage.
    // A highly expert character (str 14, skill 8 wblock_2)
    // will have a score in the high 20s and will block about 80% of damage.
    // As the block score approaches 40, damage making it through will dwindle
    // to nothing, at which point we're relying on attackers hitting enough to drain blocks.
    const float physical_block_multiplier = logarithmic_range( 0, 40, block_score );

    float total_damage = 0.0;
    float damage_blocked = 0.0;
    for( auto &elem : dam.damage_units ) {
        total_damage += elem.amount;
        // block physical damage "normally"
        if( elem.type == DT_BASH || elem.type == DT_CUT || elem.type == DT_STAB ) {
            // use up our flat block bonus first
            float block_amount = std::min( total_phys_block, elem.amount );
            total_phys_block -= block_amount;
            elem.amount -= block_amount;
            damage_blocked += block_amount;
            if( elem.amount <= std::numeric_limits<float>::epsilon() ) {
                continue;
            }

            float previous_amount = elem.amount;
            elem.amount *= physical_block_multiplier;
            damage_blocked += previous_amount - elem.amount;
        // non-electrical "elemental" damage types do their full damage if unarmed,
        // but severely mitigated damage if not
        } else if( elem.type == DT_HEAT || elem.type == DT_ACID || elem.type == DT_COLD ) {
            // Unarmed weapons won't block those
            if( weapon_blocking && !unarmed ) {
                float previous_amount = elem.amount;
                elem.amount /= 5;
                damage_blocked += previous_amount - elem.amount;
            }
        // electrical damage deals full damage if unarmed OR wielding a
        // conductive weapon
        } else if( elem.type == DT_ELECTRIC ) {
            // Unarmed weapons and conductive weapons won't block this
            if( weapon_blocking && !unarmed && !conductive_shield ) {
                float previous_amount = elem.amount;
                elem.amount /= 5;
                damage_blocked += previous_amount - elem.amount;
            }
        }
    }

    ma_onblock_effects(); // fire martial arts block-triggered effects

    // weapon blocks are preferred to limb blocks
    std::string thing_blocked_with;
    if( weapon_blocking ) {
        thing_blocked_with = shield.tname();
        // TODO: Change this depending on damage blocked
        float wear_modifier = 1.0f;
        if( source != nullptr && source->is_hallucination() ) {
            wear_modifier = 0.0f;
        }

        handle_melee_wear( shield, wear_modifier );
    } else {
        //Choose which body part to block with, assume left side first
        if (can_leg_block() && can_arm_block()) {
            bp_hit = one_in(2) ? bp_leg_l : bp_arm_l;
        } else if (can_leg_block()) {
            bp_hit = bp_leg_l;
        } else {
            bp_hit = bp_arm_l;
        }

        // Check if we should actually use the right side to block
        if (bp_hit == bp_leg_l) {
            if (hp_cur[hp_leg_r] > hp_cur[hp_leg_l]) {
                bp_hit = bp_leg_r;
            }
        } else {
            if (hp_cur[hp_arm_r] > hp_cur[hp_arm_l]) {
                bp_hit = bp_arm_r;
            }
        }

        thing_blocked_with = body_part_name(bp_hit);
    }

    std::string damage_blocked_description;
    // good/bad/ugly add_msg color code?
    // none, hardly any, a little, some, most, all
    float blocked_ratio = 0.0f;
    if( total_damage > std::numeric_limits<float>::epsilon() ) {
        blocked_ratio = (total_damage - damage_blocked) / total_damage;
    }
    if( blocked_ratio < std::numeric_limits<float>::epsilon() ) {
        //~ Adjective in "You block <adjective> of the damage with your <weapon>.
        damage_blocked_description = _("all");
    } else if( blocked_ratio < 0.2 ) {
        //~ Adjective in "You block <adjective> of the damage with your <weapon>.
        damage_blocked_description = _("nearly all");
    } else if( blocked_ratio < 0.4 ) {
        //~ Adjective in "You block <adjective> of the damage with your <weapon>.
        damage_blocked_description = _("most");
    } else if( blocked_ratio < 0.6 ) {
        //~ Adjective in "You block <adjective> of the damage with your <weapon>.
        damage_blocked_description = _("a lot");
    } else if( blocked_ratio < 0.8 ) {
        //~ Adjective in "You block <adjective> of the damage with your <weapon>.
        damage_blocked_description = _("some");
    } else if( blocked_ratio > std::numeric_limits<float>::epsilon() ){
        //~ Adjective in "You block <adjective> of the damage with your <weapon>.
        damage_blocked_description = _("a little");
    } else {
        //~ Adjective in "You block <adjective> of the damage with your <weapon>.
        damage_blocked_description = _("none");
    }
    add_msg_player_or_npc( _("You block %1$s of the damage with your %2$s!"),
                           _("<npcname> blocks %1$s of the damage with their %2$s!"),
                           damage_blocked_description.c_str(), thing_blocked_with.c_str() );

    // Check if we have any block counters
    matec_id tec = pick_technique( *source, shield, false, false, true );

    if( tec != tec_none ) {
        melee_attack( *source, false, tec );
    }

    return true;
}

void player::perform_special_attacks(Creature &t)
{
    bool can_poison = false;

    std::vector<special_attack> special_attacks = mutation_attacks( t );

    std::string target = t.disp_name();

    bool practiced = false;
    for( const auto &att : special_attacks ) {
        if( t.is_dead_state() ) {
            break;
        }

        dealt_damage_instance dealt_dam;

        // @todo Make this hit roll use unarmed skill, not weapon skill + weapon to_hit
        int hit_spread = t.deal_melee_attack( this, hit_roll() * 0.8 );
        if( hit_spread >= 0 ) {
            t.deal_melee_hit( this, hit_spread, false, att.damage, dealt_dam );
            if( !practiced ) {
                // Practice unarmed, at most once per combo
                practiced = true;
                practice( skill_unarmed, rng( 0, 10 ) );
            }
        }
        int dam = dealt_dam.total_damage();
        if( dam > 0 ) {
            player_hit_message( this, att.text, t, dam );
        }

        can_poison = can_poison ||
            dealt_dam.type_damage( DT_CUT ) > 0 ||
            dealt_dam.type_damage( DT_STAB ) > 0;
    }

    if( can_poison && (has_trait( trait_POISONOUS ) || has_trait( trait_POISONOUS2 )) ) {
        if( has_trait( trait_POISONOUS ) ) {
            add_msg_if_player(m_good, _("You poison %s!"), target.c_str());
            t.add_effect( effect_poison, 6);
        } else if( has_trait( trait_POISONOUS2 ) ) {
            add_msg_if_player(m_good, _("You inject your venom into %s!"), target.c_str());
            t.add_effect( effect_badpoison, 6);
        }
    }
}

std::string player::melee_special_effects( Creature &t, damage_instance &d, item &weap )
{
    std::stringstream dump;

    std::string target;

    target = t.disp_name();

<<<<<<< HEAD
    // Bonus attacks!
    bool shock_them = (has_active_bionic( bionic_id( "bio_shock" ) ) && power_level >= 2 &&
                       (weap.has_flag( "UNARMED_WEAPON" ) || weap.made_of( material_id( "iron" ) ) ||
                        weap.made_of( material_id( "steel" ) ) || weap.made_of( material_id( "silver" ) ) ||
                        weap.made_of( material_id( "gold" ) ) || weap.made_of( material_id( "superalloy" ) )) && one_in(3));

    bool drain_them = (has_active_bionic( bionic_id( "bio_heat_absorb" ) ) && power_level >= 1 &&
                       weap.is_null() && t.is_warm());
    drain_them &= one_in(2); // Only works half the time

    bool burn_them = weap.has_flag("FLAMING");


    if (shock_them) { // bionics only
        charge_power(-2);
        int shock = rng(2, 5);
        d.add_damage(DT_ELECTRIC, shock * rng(1, 3));
=======
    tripoint tarpos = t.pos();

    if( has_active_bionic("bio_shock") && power_level >= 2 && ( !is_armed() || weapon.conductive() ) ) {
        charge_power( -2 );
        d.add_damage( DT_ELECTRIC, rng( 2, 10 ) );

        if( is_player() ) {
            dump << string_format( _("You shock %s."), target.c_str() ) << std::endl;
        } else {
            add_msg_if_npc( _("<npcname> shocks %s."), target.c_str() );
        }
    }
>>>>>>> 7ddb2013

    if( has_active_bionic( "bio_heat_absorb" ) && !is_armed() && t.is_warm() ) {
        charge_power( 3 );
        d.add_damage( DT_COLD, 3 );
        if( is_player() ) {
            dump << string_format( _("You drain %s's body heat."), target.c_str() ) << std::endl;
        } else {
            add_msg_if_npc( _("<npcname> drains %s's body heat!"), target.c_str() );
        }
    }

    if( weapon.has_flag( "FLAMING" ) ) {
        d.add_damage( DT_HEAT, rng( 1, 8 ) );

        if( is_player() ) {
            dump << string_format( _("You burn %s."), target.c_str() ) << std::endl;
        } else {
            add_msg_player_or_npc( _("<npcname> burns %s."), target.c_str());
        }
    }

    //Hurting the wielder from poorly-chosen weapons
    if(weap.has_flag("HURT_WHEN_WIELDED") && x_in_y(2, 3)) {
        add_msg_if_player(m_bad, _("The %s cuts your hand!"), weap.tname().c_str());
        deal_damage( nullptr, bp_hand_r, damage_instance::physical(0, weap.damage_melee( DT_CUT ), 0) );
        if( weap.is_two_handed(*this) ) { // Hurt left hand too, if it was big
            deal_damage( nullptr, bp_hand_l, damage_instance::physical(0, weap.damage_melee( DT_CUT ), 0) );
        }
    }

    const int vol = weap.volume() / 250_ml;
    // Glass weapons shatter sometimes
    if (weap.made_of( material_id( "glass" ) ) &&
        /** @EFFECT_STR increases chance of breaking glass weapons (NEGATIVE) */
        rng(0, vol + 8) < vol + str_cur) {
        if (is_player()) {
            dump << string_format(_("Your %s shatters!"), weap.tname().c_str()) << std::endl;
        } else {
            add_msg_player_or_npc(m_bad, _("Your %s shatters!"),
                                     _("<npcname>'s %s shatters!"),
                                     weap.tname().c_str());
        }

        sounds::sound( pos(), 16, "" );
        // Dump its contents on the ground
        for( auto &elem : weap.contents ) {
            g->m.add_item_or_charges( pos(), elem );
        }
        // Take damage
        deal_damage( nullptr, bp_arm_r, damage_instance::physical(0, rng(0, vol * 2), 0) );
        if( weap.is_two_handed(*this) ) {// Hurt left arm too, if it was big
            //redeclare shatter_dam because deal_damage mutates it
            deal_damage( nullptr, bp_arm_l, damage_instance::physical(0, rng(0, vol * 2), 0) );
        }
        d.add_damage(DT_CUT, rng(0, 5 + int(vol * 1.5)));// Hurt the monster extra
        remove_weapon();
    }

    if( !t.is_hallucination() ) {
        handle_melee_wear( weap );
    }

    // on-hit effects for martial arts
    ma_onhit_effects();

    return dump.str();
}

damage_instance hardcoded_mutation_attack( const player &u, const trait_id &id )
{
    if( id == "BEAK_PECK" ) {
        // method open to improvement, please feel free to suggest
        // a better way to simulate target's anti-peck efforts
        /** @EFFECT_DEX increases number of hits with BEAK_PECK */

        /** @EFFECT_UNARMED increases number of hits with BEAK_PECK */
        int num_hits = std::max( 1, std::min<int>( 6, u.get_dex() + u.get_skill_level( skill_unarmed ) - rng( 4, 10 ) ) );
        return damage_instance::physical( 0, 0, num_hits * 10 );
    }

    if( id == "ARM_TENTACLES" || id == "ARM_TENTACLES_4" || id == "ARM_TENTACLES_8" ) {
        int num_attacks = 1;
        if( id == "ARM_TENTACLES_4" ) {
            num_attacks = 3;
        } else if( id == "ARM_TENTACLES_8" ) {
            num_attacks = 7;
        }
        // Note: we're counting arms, so we want wielded item here, not weapon used for attack
        if( u.weapon.is_two_handed( u ) || !u.has_two_arms() || u.worn_with_flag( "RESTRICT_HANDS" ) ) {
            num_attacks--;
        }

        if( num_attacks <= 0 ) {
            return damage_instance();
        }

        const bool rake = u.has_trait( trait_CLAWS_TENTACLE );

        /** @EFFECT_STR increases damage with ARM_TENTACLES* */
        damage_instance ret;
        if( rake ) {
            ret.add_damage( DT_CUT, u.get_str() / 2.0f + 1.0f, 0, 1.0f, num_attacks );
        } else {
            ret.add_damage( DT_BASH, u.get_str() / 3.0f + 1.0f, 0, 1.0f, num_attacks );
        }

        return ret;
    }

    if( id == "VINES2" || id == "VINES3" ) {
        const int num_attacks = id == "VINES2" ? 2 : 3;
        /** @EFFECT_STR increases damage with VINES* */
        damage_instance ret;
        ret.add_damage( DT_BASH, u.get_str() / 2.0f, 0, 1.0f, num_attacks );
        return ret;
    }

    debugmsg( "Invalid hardcoded mutation id: %s", id.c_str() );
    return damage_instance();
}

std::vector<special_attack> player::mutation_attacks(Creature &t) const
{
    std::vector<special_attack> ret;

    std::string target = t.disp_name();

    const auto usable_body_parts = exclusive_flag_coverage( "ALLOWS_NATURAL_ATTACKS" );
    const auto &unarmed = (int)get_skill_level( skill_unarmed );

    for( const auto &pr : my_mutations ) {
        const auto &branch = pr.first.obj();
        for( const auto &mut_atk : branch.attacks_granted ) {
            // Covered body part
            if( mut_atk.bp != num_bp && !usable_body_parts[ mut_atk.bp ] ) {
                continue;
            }

            /** @EFFECT_UNARMED increases chance of attacking with mutated body parts */
            /** @EFFECT_DEX increases chance of attacking with mutated body parts */

            // Calculate actor ability value to be compared against mutation attack difficulty and add debug message
            const int proc_value = get_dex() + unarmed;
            add_msg( m_debug, "%s proc chance: %d in %d", pr.first.c_str(), proc_value, mut_atk.chance );
            // If the mutation attack fails to proc, bail out
            if( !x_in_y( proc_value, mut_atk.chance ) ) {
                continue;
            }

            // If player has any blocker, bail out
            if( std::any_of( mut_atk.blocker_mutations.begin(), mut_atk.blocker_mutations.end(),
                [this]( const trait_id &blocker ) {
                    return has_trait( blocker );
                } ) ) {
                add_msg( m_debug, "%s not procing: blocked", pr.first.c_str() );
                continue;
            }

            // Player must have all needed traits
            if( !std::all_of( mut_atk.required_mutations.begin(), mut_atk.required_mutations.end(),
                [this]( const trait_id &need ) {
                    return has_trait( need );
                } ) ) {
                add_msg( m_debug, "%s not procing: unmet req", pr.first.c_str() );
                continue;
            }

            special_attack tmp;
            // Ugly special case: player's strings have only 1 variable, NPC have 2
            // Can't use <npcname> here
            // @todo Fix
            if( is_player() ) {
                tmp.text = string_format( _( mut_atk.attack_text_u.c_str() ), target.c_str() );
            } else {
                tmp.text = string_format( _( mut_atk.attack_text_npc.c_str() ), name.c_str(), target.c_str() );
            }

            // Attack starts here
            if( mut_atk.hardcoded_effect ) {
                tmp.damage = hardcoded_mutation_attack( *this, pr.first );
            } else {
                damage_instance dam = mut_atk.base_damage;
                damage_instance scaled = mut_atk.strength_damage;
                scaled.mult_damage( std::min<float>( 15.0f, get_str() ), true );
                dam.add( scaled );

                tmp.damage = dam;
            }

            if( tmp.damage.total_damage() > 0.0f ) {
                ret.emplace_back( tmp );
            } else {
                add_msg( m_debug, "%s not procing: zero damage", pr.first.c_str() );
            }
        }
    }

    return ret;
}

std::string melee_message( const ma_technique &tec, player &p, const dealt_damage_instance &ddi )
{
    // Those could be extracted to a json

    // Three last values are for low damage
    static const std::array<std::string, 6> player_stab = {{
        _("You impale %s"), _("You gouge %s"), _("You run %s through"),
        _("You puncture %s"), _("You pierce %s"), _("You poke %s")
    }};
    static const std::array<std::string, 6> npc_stab = {{
        _("<npcname> impales %s"), _("<npcname> gouges %s"), _("<npcname> runs %s through"),
        _("<npcname> punctures %s"), _("<npcname> pierces %s"), _("<npcname> pokes %s")
    }};
    // First 5 are for high damage, next 2 for medium, then for low and then for v. low
    static const std::array<std::string, 9> player_cut = {{
        _("You gut %s"), _("You chop %s"), _("You slash %s"),
        _("You mutilate %s"), _("You maim %s"), _("You stab %s"),
        _("You slice %s"), _("You cut %s"), _("You nick %s")
    }};
    static const std::array<std::string, 9> npc_cut = {{
        _("<npcname> guts %s"), _("<npcname> chops %s"), _("<npcname> slashes %s"),
        _("<npcname> mutilates %s"), _("<npcname> maims %s"), _("<npcname> stabs %s"),
        _("<npcname> slices %s"), _("<npcname> cuts %s"), _("<npcname> nicks %s")
    }};

    // Three last values are for low damage
    static const std::array<std::string, 6> player_bash = {{
        _("You clobber %s"), _("You smash %s"), _("You thrash %s"),
        _("You batter %s"), _("You whack %s"), _("You hit %s")
    }};
    static const std::array<std::string, 6> npc_bash = {{
        _("<npcname> clobbers %s"), _("<npcname> smashes %s"), _("<npcname> thrashes %s"),
        _("<npcname> batters %s"), _("<npcname> whacks %s"), _("<npcname> hits %s")
    }};

    const int bash_dam = ddi.type_damage( DT_BASH );
    const int cut_dam  = ddi.type_damage( DT_CUT );
    const int stab_dam = ddi.type_damage( DT_STAB );

    if( tec.id != tec_none ) {
        std::string message;
        if (p.is_npc()) {
            message = tec.npc_message;
        } else {
            message = tec.player_message;
        }
        if( !message.empty() ) {
            return message;
        }
    }

    damage_type dominant_type = DT_BASH;
    if( cut_dam + stab_dam > bash_dam ) {
        dominant_type = cut_dam >= stab_dam ? DT_CUT : DT_STAB;
    }

    const bool npc = p.is_npc();

    // Cutting has more messages and so needs different handling
    const bool cutting = dominant_type == DT_CUT;
    size_t index;
    const int total_dam = bash_dam + stab_dam + cut_dam;
    if( total_dam > 30 ) {
        index = cutting ? rng( 0, 4 ) : rng( 0, 2 );
    } else if( total_dam > 20 ) {
        index = cutting ? rng( 5, 6 ) : 3;
    } else if( total_dam > 10 ) {
        index = cutting ? 7 : 4;
    } else {
        index = cutting ? 8 : 5;
    }

    if( dominant_type == DT_STAB ) {
        return (npc ? npc_stab[index] : player_stab[index]).c_str();
    } else if( dominant_type == DT_CUT ) {
        return (npc ? npc_cut[index] : player_cut[index]).c_str();
    } else if( dominant_type == DT_BASH ) {
        return (npc ? npc_bash[index] : player_bash[index]).c_str();
    }

    return _("The bugs attack %s");
}

// display the hit message for an attack
void player_hit_message( player* attacker, std::string message,
                        Creature &t, int dam, bool crit )
{
    std::string msg;
    game_message_type msgtype;
    msgtype = m_good;
    std::string sSCTmod = "";
    game_message_type gmtSCTcolor = m_good;

    if( dam <= 0 ) {
        if( attacker->is_npc() ) {
            //~ NPC hits something but does no damage
            msg = string_format( _( "%s but does no damage." ), message.c_str() );
        } else {
            //~ someone hits something but do no damage
            msg = string_format( _( "%s but do no damage." ), message.c_str() );
        }
        msgtype = m_neutral;
    } else if( crit ) { //Player won't see exact numbers of damage dealt by NPC unless player has DEBUG_NIGHTVISION trait
        if( attacker->is_npc() && !g->u.has_trait( trait_DEBUG_NIGHTVISION ) ) {
            //~ NPC hits something (critical)
            msg = string_format( _( "%s. Critical!" ), message.c_str() );
        } else {
            //~ someone hits something for %d damage (critical)
            msg = string_format( _( "%s for %d damage. Critical!" ),
                            message.c_str(), dam );
        }
        sSCTmod = _( "Critical!" );
        gmtSCTcolor = m_critical;
    } else {
        if( attacker->is_npc() && !g->u.has_trait( trait_DEBUG_NIGHTVISION ) ) {
            //~ NPC hits something
            msg = string_format( _( "%s." ), message.c_str() );
        } else {
            //~ someone hits something for %d damage
            msg = string_format( _( "%s for %d damage." ), message.c_str(), dam );
        }
    }

    if( dam > 0 && attacker->is_player() ) {
        //player hits monster melee
        SCT.add( t.posx(),
                t.posy(),
                direction_from( 0, 0, t.posx() - attacker->posx(), t.posy() - attacker->posy() ),
                get_hp_bar( dam, t.get_hp_max(), true ).first, m_good,
                sSCTmod, gmtSCTcolor );

        if( t.get_hp() > 0 ) {
            SCT.add( t.posx(),
                    t.posy(),
                    direction_from( 0, 0, t.posx() - attacker->posx(), t.posy() - attacker->posy() ),
                    get_hp_bar( t.get_hp(), t.get_hp_max(), true ).first, m_good,
                    //~ "hit points", used in scrolling combat text
                    _( "hp" ), m_neutral,
                    "hp" );
        } else {
            SCT.removeCreatureHP();
        }
    }

    // same message is used for player and npc,
    // just using this for the <npcname> substitution.
    attacker->add_msg_player_or_npc( msgtype, msg.c_str(), msg.c_str(),
                                    t.disp_name().c_str() );
}

int player::attack_speed( const item &weap ) const
{
    const int base_move_cost = weap.attack_time() / 2;
    const int melee_skill = has_active_bionic(bionic_id( bio_cqb )) ? BIO_CQB_LEVEL : (int)get_skill_level( skill_melee );
    /** @EFFECT_MELEE increases melee attack speed */
    const int skill_cost = (int)( base_move_cost * ( 15 - melee_skill ) / 15 );
    /** @EFFECT_DEX increases attack speed */
    const int dexbonus = dex_cur / 2;
    const int encumbrance_penalty = encumb( bp_torso ) +
                                    ( encumb( bp_hand_l ) + encumb( bp_hand_r ) ) / 2;
    const int ma_move_cost = mabuff_attack_cost_penalty();
    const float stamina_ratio = (float)stamina / (float)get_stamina_max();
    // Increase cost multiplier linearly from 1.0 to 2.0 as stamina goes from 25% to 0%.
    const float stamina_penalty = 1.0 + std::max( ( 0.25f - stamina_ratio ) * 4.0f, 0.0f );
    const float ma_mult = mabuff_attack_cost_mult();

    int move_cost = base_move_cost;
    // Stamina penalty only affects base/2 and encumbrance parts of the cost
    move_cost += encumbrance_penalty;
    move_cost *= stamina_penalty;
    move_cost += skill_cost;
    move_cost -= dexbonus;
    // Martial arts last. Flat has to be after mult, because comments say so.
    move_cost *= ma_mult;
    move_cost += ma_move_cost;

    if( has_trait( trait_HOLLOW_BONES ) ) {
        move_cost *= 0.8f;
    } else if( has_trait( trait_LIGHT_BONES ) ) {
        move_cost *= 0.9f;
    }

    if( move_cost < 25 ) {
        return 25;
    }

    return move_cost;
}

double player::weapon_value( const item &weap, long ammo ) const
{
    const double val_gun = gun_value( weap, ammo );
    const double val_melee = melee_value( weap );
    const double more = std::max( val_gun, val_melee );
    const double less = std::min( val_gun, val_melee );

    // A small bonus for guns you can also use to hit stuff with (bayonets etc.)
    const double my_val = more + (less / 2.0);
    add_msg( m_debug, "%s (%ld ammo) sum value: %.1f", weap.tname().c_str(), ammo, my_val );
    return my_val;
}

double player::melee_value( const item &weap ) const
{
    double my_value = 0;

    damage_instance non_crit;
    roll_all_damage( false, non_crit, true, weap );
    float avg_dmg = non_crit.total_damage();

    const int accuracy = weap.type->m_to_hit + get_hit_weapon( weap );
    if( accuracy < 0 ) {
        // Heavy penalty
        my_value += accuracy * 5;
    } else if( accuracy <= 5 ) {
        // Big bonus
        my_value += accuracy * 3;
    } else {
        // Small bonus above that
        my_value += 15 + (accuracy - 5);
    }

    int move_cost = attack_speed( weap );
    static const matec_id rapid_strike( "RAPID" );
    if( weap.has_technique( rapid_strike ) ) {
        move_cost /= 2;
        avg_dmg *= 0.66;
    }

    const int arbitrary_dodge_target = 5;
    double crit_ch = crit_chance( accuracy, arbitrary_dodge_target, weap );
    my_value += crit_ch * 10; // Crits are worth more than just extra damage
    if( crit_ch > 0.1 ) {
        damage_instance crit;
        roll_all_damage( true, crit, true, weap );
        // Note: intentionally doesn't include rapid attack bonus in crits
        avg_dmg = (1.0 - crit_ch) * avg_dmg + crit.total_damage() * crit_ch;
    }

    my_value += avg_dmg * 100 / move_cost;

    float reach = weap.reach_range( *this );
    if( reach > 1.0f ) {
        my_value *= 1.0f + 0.5f * (sqrtf( reach ) - 1.0f);
    }

    add_msg( m_debug, "%s as melee: %.1f", weap.tname().c_str(), my_value );

    return std::max( 0.0, my_value );
}

double player::unarmed_value() const
{
    // TODO: Martial arts
    return melee_value( ret_null );
}

void player::disarm( npc &target )
{
    if( !target.is_armed() ) {
        return;
    }

    static const matec_id no_technique_id( "" );

    /** @EFFECT_STR increases chance to disarm, primary stat */
    /** @EFFECT_DEX increases chance to disarm, secondary stat */
    int my_roll = dice( 3, 2 * get_str() + get_dex() );

    /** @EFFECT_MELEE increases chance to disarm */
    my_roll += dice( 3, get_skill_level( skill_melee ) );

    int their_roll = dice( 3, 2 * target.get_str() + target.get_dex() );
    their_roll += dice( 3, target.get_per() );
    their_roll += dice( 3, target.get_skill_level( skill_melee ) );

    // roll your melee and target's dodge skills to check if grab/smash attack succeeds
    int hitspread = target.deal_melee_attack( this, hit_roll() );
    if( hitspread < 0 ) {
        // this will not do damage, but trigger all miss effects and on_dodge on target
        melee_attack( target, false, no_technique_id, hitspread );
        target.on_attacked( *this );
        return;
    }

    item &it = target.weapon;
    // hitspread >= 0, which means we are going to disarm by grabbing target by their weapon
    if( !is_armed() ) {
        /** @EFFECT_UNARMED increases chance to disarm, bonus when nothing wielded */
        my_roll += dice( 3, get_skill_level( skill_unarmed ) );

        if( my_roll >= their_roll ) {
            add_msg( _( "You grab at %s and pull with all your force!" ), it.tname().c_str() );
            add_msg( _( "You forcefully take %s from %s!" ), it.tname().c_str(), target.name.c_str() );
            // wield() will deduce our moves, consider to deduce more/less moves for balance
            item rem_it = target.i_rem( &it );
            wield( rem_it );
        } else if( my_roll >= their_roll / 2 ) {
            add_msg( _( "You grab at %s and pull with all your force, but it drops nearby!" ), it.tname().c_str() );
            const tripoint tp = target.pos() + tripoint( rng( -1, 1 ), rng( -1, 1 ), 0 );
            g->m.add_item_or_charges( tp, target.i_rem( &it ) );
            mod_moves( -100 );
        } else {
            add_msg( _( "You grab at %s and pull with all your force, but in vain!" ), it.tname().c_str() );
            mod_moves( -100 );
        }
    } else {
        // deal damage with weapon wielded, and make their weapon fall on floor if we've rolled enough.
        melee_attack( target, false, no_technique_id, hitspread );
        mod_moves( -100 );
        if( my_roll >= their_roll ) {
            add_msg( _( "You smash %s with all your might forcing their %s to drop down nearby!" ),
                    target.name.c_str(), it.tname().c_str() );
            const tripoint tp = target.pos() + tripoint( rng( -1, 1 ), rng( -1, 1 ), 0 );
            g->m.add_item_or_charges( tp, target.i_rem( &it ) );
        } else {
            add_msg( _( "You smash %s with all your might but %s remains in their hands!" ),
                    target.name.c_str(), it.tname().c_str() );
        }
    }

    target.on_attacked( *this );
}

void player::steal( npc &target )
{
    if( target.is_enemy() ) {
        add_msg( _( "%s is hostile!" ), target.name.c_str() );
        return;
    }

    item_location loc = game_menus::inv::steal( *this, target );
    if( !loc ) {
        return;
    }

    /** @EFFECT_DEX defines the chance to steal */
    int my_roll = dice( 3, get_dex() );

    /** @EFFECT_UNARMED adds bonus to stealing when wielding nothing */
    if( !is_armed() ) {
        my_roll += dice( 4, 3 );
    }
    if( has_trait( trait_DEFT ) ) {
        my_roll += dice( 2, 6 );
    }
    if( has_trait( trait_CLUMSY ) ) {
        my_roll -= dice( 4, 6 );
    }

    int their_roll = dice( 5, target.get_per() );

    const item *it = loc.get_item();
    if( my_roll >= their_roll ) {
        add_msg( _( "You sneakily steal %1$s from %2$s!" ),
                it->tname().c_str(), target.name.c_str() );
        i_add( target.i_rem( it ) );
    } else if( my_roll >= their_roll / 2 ) {
        add_msg( _( "You failed to steal %1$s from %2$s, but did not attract attention." ),
                it->tname().c_str(), target.name.c_str() );
    } else  {
        add_msg( _( "You failed to steal %1$s from %2$s." ),
                it->tname().c_str(), target.name.c_str() );
        target.on_attacked ( *this );
    }

    // consider to deduce less/more moves for balance
    mod_moves( -200 );
}<|MERGE_RESOLUTION|>--- conflicted
+++ resolved
@@ -1458,28 +1458,8 @@
 
     target = t.disp_name();
 
-<<<<<<< HEAD
-    // Bonus attacks!
-    bool shock_them = (has_active_bionic( bionic_id( "bio_shock" ) ) && power_level >= 2 &&
-                       (weap.has_flag( "UNARMED_WEAPON" ) || weap.made_of( material_id( "iron" ) ) ||
-                        weap.made_of( material_id( "steel" ) ) || weap.made_of( material_id( "silver" ) ) ||
-                        weap.made_of( material_id( "gold" ) ) || weap.made_of( material_id( "superalloy" ) )) && one_in(3));
-
-    bool drain_them = (has_active_bionic( bionic_id( "bio_heat_absorb" ) ) && power_level >= 1 &&
-                       weap.is_null() && t.is_warm());
-    drain_them &= one_in(2); // Only works half the time
-
-    bool burn_them = weap.has_flag("FLAMING");
-
-
-    if (shock_them) { // bionics only
-        charge_power(-2);
-        int shock = rng(2, 5);
-        d.add_damage(DT_ELECTRIC, shock * rng(1, 3));
-=======
-    tripoint tarpos = t.pos();
-
-    if( has_active_bionic("bio_shock") && power_level >= 2 && ( !is_armed() || weapon.conductive() ) ) {
+    if( has_active_bionic( bionic_id( "bio_shock" ) ) && power_level >= 2 &&
+        ( !is_armed() || weapon.conductive() ) ) {
         charge_power( -2 );
         d.add_damage( DT_ELECTRIC, rng( 2, 10 ) );
 
@@ -1489,9 +1469,8 @@
             add_msg_if_npc( _("<npcname> shocks %s."), target.c_str() );
         }
     }
->>>>>>> 7ddb2013
-
-    if( has_active_bionic( "bio_heat_absorb" ) && !is_armed() && t.is_warm() ) {
+
+    if( has_active_bionic( bionic_id( "bio_heat_absorb" ) ) && !is_armed() && t.is_warm() ) {
         charge_power( 3 );
         d.add_damage( DT_COLD, 3 );
         if( is_player() ) {

--- conflicted
+++ resolved
@@ -3968,15 +3968,9 @@
                         char((i -them_off) + 'a'), (ip.selected ? '+' : '-'),
                         ip.itm->tname().c_str());
 
-<<<<<<< HEAD
-                mvwprintz(w_them, i - them_off + 1, 32,
+                mvwprintz(w_them, i - them_off + 1, 35 - to_string(ip.price / 100).length(),
                         (ip.selected ? c_white : c_ltgray), "$%.2f",
                         (double)ip.price/100);
-=======
-                mvwprintz(w_them, i - them_off + 1, 35 - to_string(their_price[i] / 100).length(),
-                        (getting_theirs[i] ? c_white : c_ltgray), "$%.2f",
-                        (double)their_price[i]/100);
->>>>>>> 3c3e251d
             }
             if (them_off > 0) {
                 mvwprintw(w_them, ENTRIES_PER_PAGE + 2, 1, "< Back");
@@ -3992,15 +3986,9 @@
                         char((i -you_off) + 'a'), (ip.selected? '+' : '-'),
                         ip.itm->tname().c_str());
 
-<<<<<<< HEAD
-                mvwprintz(w_you, i - you_off + 1, 32,
+                mvwprintz(w_you, i - you_off + 1, 35 - to_string(ip.price / 100).length(),
                         (ip.selected ? c_white : c_ltgray), "$%.2f",
                         (double)ip.price/100);
-=======
-                mvwprintz(w_you, i - you_off + 1, 35 - to_string(your_price[i] / 100).length(),
-                        (getting_yours[i] ? c_white : c_ltgray), "$%.2f",
-                        (double)your_price[i]/100);
->>>>>>> 3c3e251d
             }
             if (you_off > 0) {
                 mvwprintw(w_you, ENTRIES_PER_PAGE + 2, 1, _("< Back"));


#include <algorithm>
#include <array>
#include <cmath>
#include <cstddef>
#include <iterator>
#include <list>
#include <map>
#include <memory>
#include <ostream>
#include <string>
#include <unordered_map>
#include <unordered_set>
#include <vector>

#include "achievement.h"
#include "activity_type.h"
#include "auto_pickup.h"
#include "avatar.h"
#include "bionics.h"
#include "calendar.h"
#include "cata_utility.h"
#include "catacharset.h"
#include "character.h"
#include "character_id.h"
#include "city.h"
#include "clzones.h"
#include "color.h"
#include "computer.h"
#include "condition.h"
#include "coordinates.h"
#include "creature_tracker.h"
#include "debug.h"
#include "dialogue_helpers.h"
#include "effect_on_condition.h"
#include "enums.h"
#include "event_bus.h"
#include "faction.h"
#include "faction_camp.h"
#include "flag.h"
#include "game.h"
#include "game_constants.h"
#include "game_inventory.h"
#include "generic_factory.h"
#include "help.h"
#include "input_context.h"
#include "item.h"
#include "item_category.h"
#include "itype.h"
#include "kill_tracker.h"
#include "line.h"
#include "magic.h"
#include "map.h"
#include "mapbuffer.h"
#include "mapgen_functions.h"
#include "martialarts.h"
#include "messages.h"
#include "mission.h"
#include "mtype.h"
#include "mutation.h"
#include "npc.h"
#include "npctalk.h"
#include "npctalk_rules.h"
#include "npctrade.h"
#include "output.h"
#include "overmapbuffer.h"
#include "pimpl.h"
#include "player_activity.h"
#include "pocket_type.h"
#include "point.h"
#include "popup.h"
#include "recipe.h"
#include "recipe_groups.h"
#include "ret_val.h"
#include "rng.h"
#include "skill.h"
#include "sounds.h"
#include "string_formatter.h"
#include "string_input_popup.h"
#include "talker.h"
#include "talker_topic.h"
#include "teleport.h"
#include "text_snippets.h"
#include "timed_event.h"
#include "translations.h"
#include "translation_gendered.h"
#include "ui.h"
#include "ui_manager.h"
#include "uistate.h"
#include "veh_type.h"
#include "vehicle.h"
#include "vitamin.h"
#include "vpart_position.h"
#include "vpart_range.h"

static const activity_id ACT_AIM( "ACT_AIM" );
static const activity_id ACT_SOCIALIZE( "ACT_SOCIALIZE" );
static const activity_id ACT_TRAIN( "ACT_TRAIN" );
static const activity_id ACT_WAIT_NPC( "ACT_WAIT_NPC" );

static const efftype_id effect_asked_to_train( "asked_to_train" );
static const efftype_id effect_narcosis( "narcosis" );
static const efftype_id effect_riding( "riding" );
static const efftype_id effect_sleep( "sleep" );
static const efftype_id effect_under_operation( "under_operation" );

static const flag_id json_flag_NO_UNLOAD( "NO_UNLOAD" );

static const itype_id fuel_type_animal( "animal" );
static const itype_id itype_foodperson_mask( "foodperson_mask" );
static const itype_id itype_foodperson_mask_on( "foodperson_mask_on" );

static const skill_id skill_firstaid( "firstaid" );

static const skill_id skill_speech( "speech" );

static const trait_id trait_DEBUG_MIND_CONTROL( "DEBUG_MIND_CONTROL" );
static const trait_id trait_HALLUCINATION( "HALLUCINATION" );
static const trait_id trait_PROF_CHURL( "PROF_CHURL" );
static const trait_id trait_PROF_FOODP( "PROF_FOODP" );

static const zone_type_id zone_type_NPC_INVESTIGATE_ONLY( "NPC_INVESTIGATE_ONLY" );
static const zone_type_id zone_type_NPC_NO_INVESTIGATE( "NPC_NO_INVESTIGATE" );

static std::map<std::string, json_talk_topic> json_talk_topics;

using item_menu = std::function<item_location( const item_location_filter & )>;
using item_menu_mul = std::function<drop_locations( const item_location_filter & )>;

struct sub_effect_parser {
    using f_t = talk_effect_fun_t::func( * )( const JsonObject &, std::string_view,
                const std::string_view src );
    using f_t_beta = talk_effect_fun_t::func( * )( const JsonObject &, std::string_view,
                     const std::string_view src, bool );
    using f_t_effect = talk_effect_fun_t ( * )( const JsonObject &, std::string_view,
                       const std::string_view src );
    using f_t_beta_effect = talk_effect_fun_t ( * )( const JsonObject &, std::string_view,
                            const std::string_view src, bool );

    sub_effect_parser( std::string_view key_alpha_, jarg arg_, f_t f_ ) : key_alpha( key_alpha_ ),
        arg( arg_ ) {
        f = [f_]( const JsonObject & jo, std::string_view key, const std::string_view src, bool ) {
            return talk_effect_fun_t( f_( jo, key, src ) );
        };
    }
    sub_effect_parser( std::string_view key_alpha_, std::string_view key_beta_, jarg arg_,
                       f_t_beta f_ ) : key_alpha( key_alpha_ ), key_beta( key_beta_ ), arg( arg_ ) {
        f = [f_]( const JsonObject & jo, std::string_view key, const std::string_view src, bool beta ) {
            return talk_effect_fun_t( f_( jo, key, src, beta ) );
        };
        has_beta = true;
    }
    sub_effect_parser( std::string_view key_alpha_,
                       jarg arg_, f_t_effect f_ )
        : key_alpha( key_alpha_ ), arg( arg_ ) {
        f = [f_]( const JsonObject & jo, std::string_view key, const std::string_view src, bool ) {
            return f_( jo, key, src );
        };
    }

    bool check( const JsonObject &jo, bool beta = false ) const {
        std::string_view key = beta ? key_beta : key_alpha;
        if( ( ( arg & jarg::member ) && jo.has_member( key ) ) ||
            ( ( arg & jarg::object ) && jo.has_object( key ) ) ||
            ( ( arg & jarg::string ) && jo.has_string( key ) ) ||
            ( ( arg & jarg::array ) && jo.has_array( key ) ) ) {
            return true;
        }
        return false;
    }

    bool has_beta = false;
    std::string_view key_alpha;
    std::string_view key_beta;
    jarg arg;
    std::function<talk_effect_fun_t( const JsonObject &, std::string_view, const std::string_view src, bool )>
    f;
};

struct item_search_data {

    std::vector<str_or_var> id;
    std::vector<str_or_var> id_blacklist;
    std::vector<str_or_var> category;
    std::vector<str_or_var> material;
    std::vector<str_or_var> flags;
    std::vector<str_or_var> excluded_flags;
    std::optional<bool> uses_energy;
    bool worn_only;
    bool wielded_only;
    bool held_only;

    std::function<bool( dialogue & )> condition;
    bool has_condition = false;

    explicit item_search_data( const JsonObject &jo ) {

        if( jo.has_array( "id" ) ) {
            for( JsonValue jv : jo.get_array( "id" ) ) {
                id.emplace_back( get_str_or_var( jv, "id" ) );
            }
        }
        if( jo.has_object( "id" ) || jo.has_string( "id" ) ) {
            id.emplace_back( get_str_or_var( jo.get_member( "id" ), "id", false, "" ) );
        }

        if( jo.has_array( "id_blacklist" ) ) {
            for( JsonValue jv : jo.get_array( "id_blacklist" ) ) {
                id_blacklist.emplace_back( get_str_or_var( jv, "id_blacklist" ) );
            }
        }
        if( jo.has_object( "id_blacklist" ) || jo.has_string( "id_blacklist" ) ) {
            id_blacklist.emplace_back( get_str_or_var( jo.get_member( "id_blacklist" ), "id_blacklist", false,
                                       "" ) );
        }

        if( jo.has_array( "category" ) ) {
            for( JsonValue jv : jo.get_array( "category" ) ) {
                category.emplace_back( get_str_or_var( jv, "category" ) );
            }
        }
        if( jo.has_object( "category" ) || jo.has_string( "category" ) ) {
            category.emplace_back( get_str_or_var( jo.get_member( "category" ), "category", false, "" ) );
        }

        if( jo.has_array( "material" ) ) {
            for( JsonValue jv : jo.get_array( "material" ) ) {
                material.emplace_back( get_str_or_var( jv, "material" ) );
            }
        }
        if( jo.has_object( "material" ) || jo.has_string( "material" ) ) {
            material.emplace_back( get_str_or_var( jo.get_member( "material" ), "material", false, "" ) );
        }

        if( jo.has_array( "flags" ) ) {
            for( JsonValue jv : jo.get_array( "flags" ) ) {
                flags.emplace_back( get_str_or_var( jv, "flags" ) );
            }
        }
        if( jo.has_object( "flags" ) || jo.has_string( "flags" ) ) {
            flags.emplace_back( get_str_or_var( jo.get_member( "flags" ), "flags", false, "" ) );
        }

        if( jo.has_array( "excluded_flags" ) ) {
            for( JsonValue jv : jo.get_array( "excluded_flags" ) ) {
                excluded_flags.emplace_back( get_str_or_var( jv, "excluded_flags" ) );
            }
        }
        if( jo.has_object( "excluded_flags" ) || jo.has_string( "excluded_flags" ) ) {
            excluded_flags.emplace_back( get_str_or_var( jo.get_member( "excluded_flags" ), "excluded_flags",
                                         false, "" ) );
        }
        if( jo.has_member( "condition" ) ) {
            read_condition( jo, "condition", condition, false );
            has_condition = true;
        }
        if( jo.has_member( "uses_energy" ) ) {
            uses_energy.emplace( jo.get_member( "uses_energy" ) );
        }

        worn_only = jo.get_bool( "worn_only", false );
        wielded_only = jo.get_bool( "wielded_only", false );
        held_only = jo.get_bool( "held_only", false );
    }

    bool check( const Character *guy, const item_location &loc, const dialogue &d ) {

        bool match;

        if( !id.empty() ) {
            std::vector<itype_id> id_evaluated;
            id_evaluated.reserve( id.size() );
            for( const str_or_var &id_eval : id ) {
                id_evaluated.emplace_back( id_eval.evaluate( d ) );
            }
            match = false;
            for( itype_id id : id_evaluated ) {
                if( id == loc->typeId() ) {
                    match = true;
                }
            }
            if( !id_evaluated.empty() && !match ) {
                return false;
            }
        }

        if( !id_blacklist.empty() ) {
            std::vector<itype_id> id_blacklist_evaluated;
            id_blacklist_evaluated.reserve( id_blacklist.size() );
            for( const str_or_var &id_blacklist_eval : id_blacklist ) {
                id_blacklist_evaluated.emplace_back( id_blacklist_eval.evaluate( d ) );
            }
            match = false;
            for( itype_id id : id_blacklist_evaluated ) {
                if( id == loc->typeId() ) {
                    match = true;
                }
            }
            if( !id_blacklist_evaluated.empty() && match ) {
                return false;
            }
        }

        if( !category.empty() ) {
            std::vector<item_category_id> category_evaluated;
            category_evaluated.reserve( category.size() );
            for( const str_or_var &category_eval : category ) {
                category_evaluated.emplace_back( category_eval.evaluate( d ) );
            }
            match = false;
            for( item_category_id category : category_evaluated ) {
                if( category == loc->get_category_shallow().id ) {
                    match = true;
                }
            }
            if( !category_evaluated.empty() && !match ) {
                return false;
            }
        }
<<<<<<< HEAD
        if( calories > 0 ) {
            if( default_character_compute_effective_nutrients( *loc.get_item() ).kcal() < calories ) {
=======

        if( !material.empty() ) {
            std::vector<material_id> material_evaluated;
            material_evaluated.reserve( material.size() );
            for( const str_or_var &material_eval : material ) {
                material_evaluated.emplace_back( material_eval.evaluate( d ) );
            }
            match = false;
            for( material_id id : material_evaluated ) {
                if( loc->made_of( id ) > 0 ) {
                    match = true;
                }
            }
            if( !material_evaluated.empty() && !match ) {
>>>>>>> 79b8ed94
                return false;
            }
        }

        if( !flags.empty() ) {
            std::vector<flag_id> flags_evaluated;
            flags_evaluated.reserve( flags.size() );
            for( const str_or_var &flags_eval : flags ) {
                flags_evaluated.emplace_back( flags_eval.evaluate( d ) );
            }
            match = false;
            for( flag_id flag : flags_evaluated ) {
                if( loc->has_flag( flag ) ) {
                    match = true;
                }
            }
            if( !flags_evaluated.empty() && !match ) {
                return false;
            }
        }

        if( !excluded_flags.empty() ) {
            std::vector<flag_id> excluded_flags_evaluated;
            excluded_flags_evaluated.reserve( excluded_flags.size() );
            for( const str_or_var &excluded_flags_eval : excluded_flags ) {
                excluded_flags_evaluated.emplace_back( excluded_flags_eval.evaluate( d ) );
            }
            match = false;
            for( flag_id flag : excluded_flags_evaluated ) {
                if( loc->has_flag( flag ) ) {
                    match = true;
                }
            }
            if( !excluded_flags_evaluated.empty() && match ) {
                return false;
            }
        }

        if( uses_energy.has_value() && loc->uses_energy() != uses_energy.value() ) {
            return false;
        }

        if( worn_only && !guy->is_worn( *loc ) ) {
            return false;
        }
        if( wielded_only && !guy->is_wielding( *loc ) ) {
            return false;
        }
        if( held_only && !( guy->is_worn( *loc ) || guy->is_wielding( *loc ) ) ) {
            return false;
        }

        if( has_condition ) {
            dialogue dial( d.actor( false )->clone(), get_talker_for( loc ) );
            if( !condition( dial ) ) {
                return false;
            }
        }

        return true;
    }
};

#define dbg(x) DebugLog((x),D_GAME) << __FILE__ << ":" << __LINE__ << ": "

static int topic_category( const talk_topic &the_topic );

static const talk_topic &special_talk( const std::string &action );

static bool friendly_teacher( const Character &student, const Character &teacher )
{
    return ( student.is_npc() && teacher.is_avatar() ) ||
           ( teacher.is_npc() && teacher.as_npc()->is_player_ally() );
}

std::string talk_trial::name() const
{
    static const std::array<std::string, NUM_TALK_TRIALS> texts = { {
            "", translate_marker( "LIE" ), translate_marker( "PERSUADE" ), translate_marker( "INTIMIDATE" ), ""
        }
    };
    if( static_cast<size_t>( type ) >= texts.size() ) {
        debugmsg( "invalid trial type %d", static_cast<int>( type ) );
        return std::string();
    }
    return texts[type].empty() ? std::string() : _( texts[type] );
}

static void run_eoc_vector( const std::vector<effect_on_condition_id> &eocs, const dialogue &d )
{
    dialogue newDialog( d );
    for( const effect_on_condition_id &eoc : eocs ) {
        eoc->activate( newDialog );
    }
}

static std::vector<effect_on_condition_id> load_eoc_vector( const JsonObject &jo,
        const std::string_view member, const std::string_view src )
{
    std::vector<effect_on_condition_id> eocs;
    if( jo.has_array( member ) ) {
        for( JsonValue jv : jo.get_array( member ) ) {
            eocs.push_back( effect_on_conditions::load_inline_eoc( jv, src ) );
        }
    } else if( jo.has_member( member ) ) {
        eocs.push_back( effect_on_conditions::load_inline_eoc( jo.get_member( member ), src ) );
    }
    return eocs;
}

struct eoc_entry {
    effect_on_condition_id id;
    std::optional<str_or_var> var;
};
static std::vector<eoc_entry>
load_eoc_vector_id_and_var(
    const JsonObject &jo, const std::string_view member, const std::string_view src )
{
    std::vector<eoc_entry> eocs_entries;
    auto process_jv = [member, &eocs_entries, &src]( const JsonValue & jv ) {
        eoc_entry entry;
        if( jv.test_object() ) {
            JsonObject jo = jv.get_object();
            jo.allow_omitted_members();
            if( !jo.has_member( "id" ) ) {
                entry.var = get_str_or_var( jv, member, false );
            }
        }
        if( !entry.var ) {
            entry.id = effect_on_conditions::load_inline_eoc( jv, src );
        }
        eocs_entries.push_back( entry );
    };
    if( jo.has_array( member ) ) {
        for( JsonValue jv : jo.get_array( member ) ) {
            process_jv( jv );
        }
    } else if( jo.has_member( member ) ) {
        process_jv( jo.get_member( member ) );
    }
    return eocs_entries;
}


/** Time (in turns) and cost (in cent) for training: */
time_duration calc_skill_training_time_char( const Character &teacher, const Character &student,
        const skill_id &skill )
{
    return 1_hours + 30_minutes * student.get_skill_level( skill ) -
           1_minutes * teacher.get_skill_level( skill );
}

int calc_skill_training_cost_char( const Character &teacher, const Character &student,
                                   const skill_id &skill )
{
    if( friendly_teacher( student, teacher ) ) {
        return 0;
    }
    int skill_level = student.get_knowledge_level( skill );
    return 1000 * ( 1 + skill_level ) * ( 1 + skill_level );
}

time_duration calc_proficiency_training_time( const Character &, const Character &student,
        const proficiency_id &proficiency )
{
    return std::min( 30_minutes, student.proficiency_training_needed( proficiency ) );
}

int calc_proficiency_training_cost( const Character &teacher, const Character &student,
                                    const proficiency_id &proficiency )
{
    if( friendly_teacher( student, teacher ) ) {
        return 0;
    }
    return to_seconds<int>( calc_proficiency_training_time( teacher, student, proficiency ) );
}

// TODO: all styles cost the same and take the same time to train,
// maybe add values to the ma_style class to makes this variable
// TODO: maybe move this function into the ma_style class? Or into the NPC class?
time_duration calc_ma_style_training_time( const Character &, const Character &,
        const matype_id & )
{
    return 30_minutes;
}

int calc_ma_style_training_cost( const Character &teacher, const Character &student,
                                 const matype_id & )
{
    if( friendly_teacher( student, teacher ) ) {
        return 0;
    }
    return 800;
}

// quicker to learn with instruction as opposed to books.
// if this is a known spell, then there is a set time to gain some exp.
// if player doesn't know this spell, then the NPC will teach all of it
// which takes max 6 hours, min 3 hours.
// TODO: a system for NPCs to train new stuff in bits and pieces
// and remember the progress.
time_duration calc_spell_training_time( const Character &, const Character &student,
                                        const spell_id &id )
{
    if( student.magic->knows_spell( id ) ) {
        return 1_hours;
    } else {
        const int time_int = student.magic->time_to_learn_spell( student, id ) / 50;
        return time_duration::from_seconds( clamp( time_int, 7200, 21600 ) );
    }
}

static int calc_spell_training_cost_gen( const bool knows, int difficulty, int level )
{
    int ret = ( 100 * std::max( 1, difficulty ) * std::max( 1, level ) );
    if( !knows ) {
        ret = ret * 2;
    }
    return ret;
}

int calc_spell_training_cost( const Character &teacher, const Character &student,
                              const spell_id &id )
{
    if( friendly_teacher( student, teacher ) ) {
        return 0;
    }
    const spell &temp_spell = teacher.magic->get_spell( id );
    const bool knows = student.magic->knows_spell( id );
    return calc_spell_training_cost_gen( knows, temp_spell.get_difficulty( student ),
                                         temp_spell.get_level() );
}

int Character::calc_spell_training_cost( const bool knows, int difficulty, int level ) const
{
    const npc *n = as_npc();
    if( !n || n->is_player_ally() ) {
        return 0;
    }
    return calc_spell_training_cost_gen( knows, difficulty, level );
}

// Rescale values from "mission scale" to "opinion scale"
int npc_trading::cash_to_favor( const npc &, int cash )
{
    // TODO: It should affect different NPCs to a different degree
    // Square root of mission value in dollars
    // ~31 for zed mom, 50 for horde master, ~63 for plutonium cells
    double scaled_mission_val = std::sqrt( cash / 100.0 );
    return roll_remainder( scaled_mission_val );
}

enum npc_chat_menu {
    NPC_CHAT_DONE,
    NPC_CHAT_TALK,
    NPC_CHAT_YELL,
    NPC_CHAT_EMOTE,
    NPC_CHAT_START_SEMINAR,
    NPC_CHAT_SENTENCE,
    NPC_CHAT_GUARD,
    NPC_CHAT_MOVE_TO_POS,
    NPC_CHAT_FOLLOW,
    NPC_CHAT_AWAKE,
    NPC_CHAT_MOUNT,
    NPC_CHAT_DISMOUNT,
    NPC_CHAT_DANGER,
    NPC_CHAT_ORDERS,
    NPC_CHAT_NO_GUNS,
    NPC_CHAT_PULP,
    NPC_CHAT_FOLLOW_CLOSE,
    NPC_CHAT_MOVE_FREELY,
    NPC_CHAT_SLEEP,
    NPC_CHAT_FORBID_ENGAGE,
    NPC_CHAT_CLEAR_OVERRIDES,
    NPC_CHAT_ANIMAL_VEHICLE_FOLLOW,
    NPC_CHAT_ANIMAL_VEHICLE_STOP_FOLLOW,
    NPC_CHAT_COMMAND_MAGIC_VEHICLE_FOLLOW,
    NPC_CHAT_COMMAND_MAGIC_VEHICLE_STOP_FOLLOW,
    NPC_CHAT_ACTIVITIES,
    NPC_CHAT_ACTIVITIES_MOVE_LOOT,
    NPC_CHAT_ACTIVITIES_BUTCHERY,
    NPC_CHAT_ACTIVITIES_CHOP_PLANKS,
    NPC_CHAT_ACTIVITIES_CHOP_TREES,
    NPC_CHAT_ACTIVITIES_CONSTRUCTION,
    NPC_CHAT_ACTIVITIES_CRAFT,
    NPC_CHAT_ACTIVITIES_DISASSEMBLY,
    NPC_CHAT_ACTIVITIES_FARMING,
    NPC_CHAT_ACTIVITIES_FISHING,
    NPC_CHAT_ACTIVITIES_MINING,
    NPC_CHAT_ACTIVITIES_MOPPING,
    NPC_CHAT_ACTIVITIES_READ_REPEATEDLY,
    NPC_CHAT_ACTIVITIES_VEHICLE_DECONSTRUCTION,
    NPC_CHAT_ACTIVITIES_VEHICLE_REPAIR,
    NPC_CHAT_ACTIVITIES_UNASSIGN
};

// given a vector of NPCs, presents a menu to allow a player to pick one.
// everyone == true adds another entry at the end to allow selecting all listed NPCs
// this implies a return value of npc_list.size() means "everyone"
static int npc_select_menu( const std::vector<npc *> &npc_list, const std::string &prompt,
                            const bool everyone = true )
{
    if( npc_list.empty() ) {
        return -1;
    }
    const int npc_count = npc_list.size();
    if( npc_count == 1 ) {
        return 0;
    } else {
        uilist nmenu;
        std::vector<tripoint> locations;
        nmenu.text = prompt;
        for( const npc *elem : npc_list ) {
            nmenu.addentry( -1, true, MENU_AUTOASSIGN, elem->name_and_activity() );
            locations.emplace_back( elem->pos_bub().raw() );
        }
        if( npc_count > 1 && everyone ) {
            nmenu.addentry( -1, true, MENU_AUTOASSIGN, _( "Everyone" ) );
            locations.emplace_back( get_avatar().pos_bub().raw() );
        }
        pointmenu_cb callback( locations );
        nmenu.callback = &callback;
        nmenu.query();
        return nmenu.ret;
    }

}

static int creature_select_menu( const std::vector<Creature *> &talker_list,
                                 const std::string &prompt,
                                 const bool everyone = true )
{
    if( talker_list.empty() ) {
        return -1;
    }
    const int npc_count = talker_list.size();
    if( npc_count == 1 ) {
        return 0;
    } else {
        uilist nmenu;
        std::vector<tripoint> locations;
        nmenu.text = prompt;
        for( const Creature *elem : talker_list ) {
            if( elem->is_npc() ) {
                nmenu.addentry( -1, true, MENU_AUTOASSIGN, elem->as_npc()->name_and_activity() );
            } else {
                nmenu.addentry( -1, true, MENU_AUTOASSIGN, elem->disp_name() );
            }
            locations.emplace_back( elem->pos_bub().raw() );
        }
        if( npc_count > 1 && everyone ) {
            nmenu.addentry( -1, true, MENU_AUTOASSIGN, _( "Everyone" ) );
            locations.emplace_back( get_avatar().pos_bub().raw() );
        }
        pointmenu_cb callback( locations );
        nmenu.callback = &callback;
        nmenu.query();
        return nmenu.ret;
    }
}

std::vector<int> npcs_select_menu( const std::vector<Character *> &npc_list,
                                   const std::string &prompt,
                                   const std::function<bool( const Character * )> &exclude_func )
{
    std::vector<int> picked;
    if( npc_list.empty() ) {
        return picked;
    }
    const int npc_count = npc_list.size();
    int last_index = 0;
    do {
        uilist nmenu;
        nmenu.text = prompt;
        for( int i = 0; i < npc_count; i++ ) {
            std::string entry;
            if( std::find( picked.begin(), picked.end(), i ) != picked.end() ) {
                entry = "* ";
            }
            bool enable = exclude_func == nullptr || !exclude_func( npc_list[i] );
            entry += npc_list[i]->name_and_maybe_activity();
            nmenu.addentry( i, enable, MENU_AUTOASSIGN, entry );
        }
        nmenu.addentry( npc_count, true, 'e', _( "Everyone" ) );
        nmenu.addentry( npc_count + 1, true, 'f', _( "Finish selection" ) );
        nmenu.selected = nmenu.fselected = last_index;
        nmenu.query();
        if( nmenu.ret < 0 ) {
            return std::vector<int>();
        } else if( nmenu.ret == npc_count ) {
            picked.resize( npc_count );
            std::iota( picked.begin(), picked.end(), 0 );
            last_index = nmenu.fselected;
            continue;
        } else if( nmenu.ret > npc_count ) {
            break;
        }
        std::vector<int>::iterator exists = std::find( picked.begin(), picked.end(), nmenu.ret );
        if( exists != picked.end() ) {
            picked.erase( exists );
        } else {
            picked.push_back( nmenu.ret );
        }
        last_index = nmenu.fselected;
    } while( true );
    return picked;
}

static std::string training_select_menu( const Character &c, const std::string &prompt )
{
    int i = 0;
    uilist nmenu;
    nmenu.text = prompt;
    std::vector<std::string> trainlist;
    for( const std::pair<const skill_id, SkillLevel> &s : *c._skills ) {
        bool enabled = s.first->is_teachable() && s.second.level() > 0;
        std::string entry = string_format( "%s: %s (%d)", _( "Skill" ), s.first->name(), s.second.level() );
        nmenu.addentry( i, enabled, MENU_AUTOASSIGN, entry );
        trainlist.emplace_back( s.first.c_str() );
        i++;
    }
    for( const proficiency_id &p : c.known_proficiencies() ) {
        std::string entry = string_format( "%s: %s", _( "Proficiency" ), p->name() );
        nmenu.addentry( i, p->is_teachable(), MENU_AUTOASSIGN, entry );
        trainlist.emplace_back( p.c_str() );
        i++;
    }
    for( const matype_id &m : c.known_styles( true ) ) {
        std::string entry = string_format( "%s: %s", _( "Style" ), m->name.translated() );
        nmenu.addentry( i, m->teachable, MENU_AUTOASSIGN, entry );
        trainlist.emplace_back( m.c_str() );
        i++;
    }
    for( const spell_id &s : c.magic->spells() ) {
        std::string entry = string_format( "%s: %s", _( "Spell" ), s->name.translated() );
        nmenu.addentry( i, s->teachable, MENU_AUTOASSIGN, entry );
        trainlist.emplace_back( s.c_str() );
        i++;
    }
    nmenu.query();
    if( nmenu.ret > -1 && nmenu.ret < static_cast<int>( trainlist.size() ) ) {
        return trainlist[nmenu.ret];
    }
    return "";
}

static void npc_batch_override_toggle(
    const std::vector<npc *> &npc_list, ally_rule rule, bool state )
{
    for( npc *p : npc_list ) {
        p->rules.toggle_specific_override_state( rule, state );
    }
}

static void npc_temp_orders_menu( const std::vector<npc *> &npc_list )
{
    if( npc_list.empty() ) {
        return;
    }
    npc *guy = npc_list.front();
    Character &player_character = get_player_character();
    bool done = false;
    uilist nmenu;

    while( !done ) {
        int override_count = 0;
        std::string output_string = string_format( _( "%s currently has these temporary orders:" ),
                                    guy->get_name() );
        for( const auto &rule : ally_rule_strs ) {
            if( guy->rules.has_override_enable( rule.second.rule ) ) {
                override_count++;
                output_string += "\n  ";
                output_string += ( guy->rules.has_override( rule.second.rule ) ? rule.second.rule_true_text :
                                   rule.second.rule_false_text );
            }
        }
        if( override_count == 0 ) {
            output_string += std::string( "\n  " ) + _( "None." ) + "\n";
        }
        if( npc_list.size() > 1 ) {
            output_string += std::string( "\n" ) +
                             _( "Other followers might have different temporary orders." );
        }
        nmenu.reset();
        nmenu.text = _( "Issue what temporary order?" );
        nmenu.desc_enabled = true;
        parse_tags( output_string, player_character, *guy );
        nmenu.footer_text = output_string;
        nmenu.addentry( NPC_CHAT_DONE, true, 'd', _( "Done issuing orders" ) );
        nmenu.addentry( NPC_CHAT_FORBID_ENGAGE, true, 'f',
                        guy->rules.has_override_enable( ally_rule::forbid_engage ) ?
                        _( "Go back to your usual engagement habits" ) : _( "Don't engage hostiles for the time being" ) );
        nmenu.addentry( NPC_CHAT_NO_GUNS, true, 'g', guy->rules.has_override_enable( ally_rule::use_guns ) ?
                        _( "Use whatever weapon you normally would" ) : _( "Don't use ranged weapons for a while" ) );
        nmenu.addentry( NPC_CHAT_PULP, true, 'p', guy->rules.has_override_enable( ally_rule::allow_pulp ) ?
                        _( "Pulp zombies if you like" ) : _( "Hold off on pulping zombies for a while" ) );
        nmenu.addentry( NPC_CHAT_FOLLOW_CLOSE, true, 'c',
                        guy->rules.has_override_enable( ally_rule::follow_close ) &&
                        guy->rules.has_override( ally_rule::follow_close ) ?
                        _( "Go back to keeping your usual distance" ) : _( "Stick close to me for now" ) );
        nmenu.addentry( NPC_CHAT_MOVE_FREELY, true, 'm',
                        guy->rules.has_override_enable( ally_rule::follow_close ) &&
                        !guy->rules.has_override( ally_rule::follow_close ) ?
                        _( "Go back to keeping your usual distance" ) : _( "Move farther from me if you need to" ) );
        nmenu.addentry( NPC_CHAT_SLEEP, true, 's',
                        guy->rules.has_override_enable( ally_rule::allow_sleep ) ?
                        _( "Go back to your usual sleeping habits" ) : _( "Take a nap if you need it" ) );
        nmenu.addentry( NPC_CHAT_CLEAR_OVERRIDES, true, 'o', _( "Let's go back to your usual behaviors" ) );
        nmenu.query();

        switch( nmenu.ret ) {
            case NPC_CHAT_FORBID_ENGAGE:
                npc_batch_override_toggle( npc_list, ally_rule::forbid_engage, true );
                break;
            case NPC_CHAT_NO_GUNS:
                npc_batch_override_toggle( npc_list, ally_rule::use_guns, false );
                break;
            case NPC_CHAT_PULP:
                npc_batch_override_toggle( npc_list, ally_rule::allow_pulp, false );
                break;
            case NPC_CHAT_FOLLOW_CLOSE:
                npc_batch_override_toggle( npc_list, ally_rule::follow_close, true );
                break;
            case NPC_CHAT_MOVE_FREELY:
                npc_batch_override_toggle( npc_list, ally_rule::follow_close, false );
                break;
            case NPC_CHAT_SLEEP:
                npc_batch_override_toggle( npc_list, ally_rule::allow_sleep, true );
                break;
            case NPC_CHAT_CLEAR_OVERRIDES:
                for( npc *p : npc_list ) {
                    p->rules.clear_overrides();
                }
                break;
            default:
                done = true;
                break;
        }
    }

}

static int npc_activities_menu()
{
    uilist nmenu;
    nmenu.text = _( "What should be worked on?" );

    nmenu.addentry( NPC_CHAT_ACTIVITIES_MOVE_LOOT, true, 'l', _( "Organizing loot into zones" ) );
    nmenu.addentry( NPC_CHAT_ACTIVITIES_BUTCHERY, true, 'b', _( "Butchering corpses" ) );
    nmenu.addentry( NPC_CHAT_ACTIVITIES_CHOP_TREES, true, 't', _( "Chopping down trees" ) );
    nmenu.addentry( NPC_CHAT_ACTIVITIES_CHOP_PLANKS, true, 'p', _( "Chopping logs into planks" ) );
    nmenu.addentry( NPC_CHAT_ACTIVITIES_CONSTRUCTION, true, 'c', _( "Constructing blueprints" ) );
    nmenu.addentry( NPC_CHAT_ACTIVITIES_CRAFT, true, 'C', _( "Crafting item" ) );
    nmenu.addentry( NPC_CHAT_ACTIVITIES_DISASSEMBLY, true, 'd', _( "Disassembly of items" ) );
    nmenu.addentry( NPC_CHAT_ACTIVITIES_FARMING, true, 'f', _( "Farming plots" ) );
    nmenu.addentry( NPC_CHAT_ACTIVITIES_FISHING, true, 'F', _( "Fishing in a zone" ) );
    nmenu.addentry( NPC_CHAT_ACTIVITIES_MINING, true, 'M', _( "Mining out tiles" ) );
    nmenu.addentry( NPC_CHAT_ACTIVITIES_MOPPING, true, 'm', _( "Mopping up stains" ) );
    nmenu.addentry( NPC_CHAT_ACTIVITIES_READ_REPEATEDLY, true, 'R',
                    _( "Study from books you have in order" ) );
    nmenu.addentry( NPC_CHAT_ACTIVITIES_VEHICLE_DECONSTRUCTION, true, 'v',
                    _( "Deconstructing vehicles" ) );
    nmenu.addentry( NPC_CHAT_ACTIVITIES_VEHICLE_REPAIR, true, 'V', _( "Repairing vehicles" ) );
    nmenu.addentry( NPC_CHAT_ACTIVITIES_UNASSIGN, true, '-',
                    _( "Taking it easy (Stop what they are working on)" ) );

    nmenu.query();

    return nmenu.ret;
}

static void tell_veh_stop_following()
{
    Character &player_character = get_player_character();
    for( wrapped_vehicle &veh : get_map().get_vehicles() ) {
        vehicle *v = veh.v;
        if( v->has_engine_type( fuel_type_animal, false ) && v->is_owned_by( player_character ) ) {
            v->is_following = false;
            v->engine_on = false;
        }
    }
}

static void assign_veh_to_follow()
{
    Character &player_character = get_player_character();
    for( wrapped_vehicle &veh : get_map().get_vehicles() ) {
        vehicle *v = veh.v;
        if( v->has_engine_type( fuel_type_animal, false ) && v->is_owned_by( player_character ) ) {
            v->activate_animal_follow();
        }
    }
}

static void tell_magic_veh_to_follow()
{
    Character &player_character = get_player_character();
    for( wrapped_vehicle &veh : get_map().get_vehicles() ) {
        vehicle *v = veh.v;
        if( v->magic ) {
            for( const vpart_reference &vp : v->get_all_parts() ) {
                const vpart_info &vpi = vp.info();
                if( vpi.has_flag( "MAGIC_FOLLOW" ) && v->is_owned_by( player_character ) ) {
                    v->activate_magical_follow();
                    break;
                }
            }
        }
    }
}

static void tell_magic_veh_stop_following()
{
    for( wrapped_vehicle &veh : get_map().get_vehicles() ) {
        vehicle *v = veh.v;
        if( v->magic ) {
            for( const vpart_reference &vp : v->get_all_parts() ) {
                const vpart_info &vpi = vp.info();
                if( vpi.has_flag( "MAGIC_FOLLOW" ) ) {
                    v->is_following = false;
                    v->engine_on = false;
                    break;
                }
            }
        }
    }
}

void game::chat()
{
    Character &player_character = get_player_character();
    int volume = player_character.get_shout_volume();

    const std::vector<Creature *> available = get_creatures_if( [&]( const Creature & guy ) {
        // TODO: Get rid of the z-level check when z-level vision gets "better"
        return ( guy.is_npc() || ( guy.is_monster() &&
                                   guy.as_monster()->has_flag( mon_flag_CONVERSATION ) &&
                                   !guy.as_monster()->type->chat_topics.empty() ) ) && u.posz() == guy.posz() &&
               u.sees( guy.pos_bub() ) &&
               rl_dist( u.pos_bub(), guy.pos_bub() ) <= SEEX * 2;
    } );
    const int available_count = available.size();
    const std::vector<npc *> followers = get_npcs_if( [&]( const npc & guy ) {
        return guy.is_player_ally() && guy.is_following() && guy.can_hear( u.pos(), volume );
    } );
    const int follower_count = followers.size();
    const std::vector<npc *> guards = get_npcs_if( [&]( const npc & guy ) {
        return guy.mission == NPC_MISSION_GUARD_ALLY &&
               guy.companion_mission_role_id != "FACTION_CAMP" &&
               guy.can_hear( u.pos(), volume );
    } );
    const int guard_count = guards.size();

    const std::vector<npc *> available_for_activities = get_npcs_if( [&]( const npc & guy ) {
        return guy.is_player_ally() && guy.can_hear( u.pos(), volume ) &&
               guy.companion_mission_role_id != "FACTION CAMP";
    } );
    const int available_for_activities_count = available_for_activities.size();

    if( player_character.has_trait( trait_PROF_FOODP ) &&
        !( player_character.is_wearing( itype_foodperson_mask ) ||
           player_character.is_wearing( itype_foodperson_mask_on ) ) ) {
        add_msg( m_warning, _( "You can't speak without your face!" ) );
        return;
    }
    std::vector<vehicle *> animal_vehicles;
    std::vector<vehicle *> following_vehicles;
    std::vector<vehicle *> magic_vehicles;
    std::vector<vehicle *> magic_following_vehicles;
    for( wrapped_vehicle &veh : get_map().get_vehicles() ) {
        vehicle *&v = veh.v;
        if( v->has_engine_type( fuel_type_animal, false ) &&
            v->is_owned_by( player_character ) ) {
            animal_vehicles.push_back( v );
            if( v->is_following ) {
                following_vehicles.push_back( v );
            }
        }
        if( v->magic ) {
            for( const vpart_reference &vp : v->get_all_parts() ) {
                const vpart_info &vpi = vp.info();
                if( vpi.has_flag( "MAGIC_FOLLOW" ) ) {
                    magic_vehicles.push_back( v );
                    if( v->is_following ) {
                        magic_following_vehicles.push_back( v );
                    }
                    break;
                }
            }
        }
    }

    uilist nmenu;
    nmenu.text = std::string( _( "What do you want to do?" ) );

    if( !available.empty() ) {
        const Creature *guy = available.front();
        std::string title;
        if( guy->is_npc() ) {
            title = guy->as_npc()->name_and_activity();
        } else if( guy->is_monster() ) {
            title = guy->as_monster()->disp_name();
        }
        nmenu.addentry( NPC_CHAT_TALK, true, 't', available_count == 1 ?
                        string_format( _( "Talk to %s" ), title ) :
                        _( "Talk to…" ) );
    }

    if( !available_for_activities.empty() ) {
        const Creature *guy = available_for_activities.front();
        std::string title;
        if( guy->is_npc() ) {
            title = guy->as_npc()->name_and_activity();
        } else if( guy->is_monster() ) {
            title = guy->as_monster()->disp_name();
        }
        nmenu.addentry( NPC_CHAT_ACTIVITIES, true, 'A', available_for_activities_count == 1 ?
                        string_format( _( "Tell %s to work on…" ), title ) :
                        _( "Tell someone to work on…" )
                      );
    }

    nmenu.addentry( NPC_CHAT_YELL, true, 'a', _( "Yell" ) );
    nmenu.addentry( NPC_CHAT_SENTENCE, true, 'b', _( "Yell a sentence" ) );
    nmenu.addentry( NPC_CHAT_EMOTE, true, 'E', _( "Emote" ) );
    if( !animal_vehicles.empty() ) {
        nmenu.addentry( NPC_CHAT_ANIMAL_VEHICLE_FOLLOW, true, 'F',
                        _( "Whistle at your animals pulling vehicles to follow you." ) );
    }
    if( !magic_vehicles.empty() ) {
        nmenu.addentry( NPC_CHAT_COMMAND_MAGIC_VEHICLE_FOLLOW, true, 'Q',
                        _( "Utter a magical command that will order your magical vehicles to follow you." ) );
    }
    if( !magic_following_vehicles.empty() ) {
        nmenu.addentry( NPC_CHAT_COMMAND_MAGIC_VEHICLE_STOP_FOLLOW, true, 'q',
                        _( "Utter a magical command that will order your magical vehicles to stop following you." ) );
    }
    if( !following_vehicles.empty() ) {
        nmenu.addentry( NPC_CHAT_ANIMAL_VEHICLE_STOP_FOLLOW, true, 'S',
                        _( "Whistle at your animals pulling vehicles to stop following you." ) );
    }
    if( !guards.empty() ) {
        nmenu.addentry( NPC_CHAT_FOLLOW, true, 'f', guard_count == 1 ?
                        string_format( _( "Tell %s to follow" ), guards.front()->get_name() ) :
                        _( "Tell someone to follow…" )
                      );
    }
    if( !followers.empty() ) {
        bool enable_seminar = !player_character.has_effect( effect_asked_to_train );
        nmenu.addentry( NPC_CHAT_START_SEMINAR, enable_seminar, 'T',
                        enable_seminar ? _( "Start a training seminar" ) :
                        _( "Start a training seminar (You've already taught enough for now)" ) );
        nmenu.addentry( NPC_CHAT_GUARD, true, 'g', follower_count == 1 ?
                        string_format( _( "Tell %s to guard" ), followers.front()->get_name() ) :
                        _( "Tell someone to guard…" )
                      );
        nmenu.addentry( NPC_CHAT_MOVE_TO_POS, true, 'G',
                        follower_count == 1 ? string_format( _( "Tell %s to move to location" ),
                                followers.front()->get_name() ) : _( "Tell someone to move to location…" ) );
        nmenu.addentry( NPC_CHAT_AWAKE, true, 'w', _( "Tell everyone on your team to wake up" ) );
        nmenu.addentry( NPC_CHAT_MOUNT, true, 'M', _( "Tell everyone on your team to mount up" ) );
        nmenu.addentry( NPC_CHAT_DISMOUNT, true, 'm', _( "Tell everyone on your team to dismount" ) );
        nmenu.addentry( NPC_CHAT_DANGER, true, 'D',
                        _( "Tell everyone on your team to prepare for danger" ) );
        nmenu.addentry( NPC_CHAT_CLEAR_OVERRIDES, true, 'r',
                        _( "Tell everyone on your team to relax (Clear Overrides)" ) );
        nmenu.addentry( NPC_CHAT_ORDERS, true, 'o', _( "Tell everyone on your team to temporarily…" ) );
    }
    std::string message;
    std::string yell_msg;
    std::string emote_msg;
    bool is_order = true;
    nmenu.query();

    if( nmenu.ret < 0 ) {
        return;
    }

    switch( nmenu.ret ) {
        case NPC_CHAT_TALK: {
            const int npcselect = creature_select_menu( available, _( "Talk to whom?" ), false );
            if( npcselect < 0 ) {
                return;
            }
            get_avatar().talk_to( get_talker_for( *available[npcselect] ) );
            break;
        }
        case NPC_CHAT_YELL:
            is_order = false;
            message = _( "loudly." );
            break;
        case NPC_CHAT_SENTENCE: {
            std::string popupdesc = _( "Enter a sentence to yell" );
            string_input_popup popup;
            popup.title( _( "Yell a sentence" ) )
            .width( 64 )
            .description( popupdesc )
            .identifier( "sentence" )
            .max_length( 128 )
            .query();
            yell_msg = popup.text();
            is_order = false;
            break;
        }
        case NPC_CHAT_EMOTE: {
            std::string popupdesc =
                _( "What do you want to emote?  (This will have no in-game effect!)" );
            string_input_popup popup;
            popup.title( _( "Emote" ) )
            .width( 64 )
            .description( popupdesc )
            .identifier( "sentence" )
            .max_length( 128 )
            .query();
            emote_msg = popup.text();
            is_order = false;
            break;
        }
        case NPC_CHAT_START_SEMINAR: {
            const std::string &t = training_select_menu( player_character,
                                   _( "What would you like to teach?" ) );
            if( t.empty() ) {
                return;
            }
            int id_type = -1;
            std::vector<Character *> clist( followers.begin(), followers.end() );
            const std::string query_str = _( "Who should participate in the training seminar?" );
            std::vector<int> selected;
            skill_id sk( t );
            if( sk.is_valid() ) {
                selected = npcs_select_menu( clist, query_str, [&]( const Character * n ) {
                    return !n ||
                           n->get_knowledge_level( sk ) >= static_cast<int>( player_character.get_skill_level( sk ) );
                } );
                id_type = 0;
            }
            matype_id ma( t );
            if( ma.is_valid() ) {
                selected = npcs_select_menu( clist, query_str, [&]( const Character * n ) {
                    return !n || n->has_martialart( ma );
                } );
                id_type = 1;
            }
            proficiency_id pr( t );
            if( pr.is_valid() ) {
                selected = npcs_select_menu( clist, query_str, [&]( const Character * n ) {
                    return !n || n->has_proficiency( pr );
                } );
                id_type = 2;
            }
            spell_id sp( t );
            if( sp.is_valid() ) {
                selected = npcs_select_menu( clist, query_str, [&]( const Character * n ) {
                    return !n || ( n->magic->knows_spell( sp ) &&
                                   n->magic->get_spell( sp ).get_level() >= player_character.magic->get_spell( sp ).get_level() );
                } );
                id_type = 3;
            }
            if( selected.empty() ) {
                return;
            }
            std::vector<Character *> to_train;
            for( int i : selected ) {
                if( followers[i] ) {
                    to_train.push_back( followers[i] );
                }
            }
            talk_function::teach_domain d;
            d.skill = id_type == 0 ? sk : skill_id();
            d.style = id_type == 1 ? ma : matype_id();
            d.prof = id_type == 2 ? pr : proficiency_id();
            d.spell = id_type == 3 ? sp : spell_id();
            talk_function::start_training_gen( player_character, to_train, d );
            break;
        }
        case NPC_CHAT_GUARD: {
            const int npcselect = npc_select_menu( followers, _( "Who should guard here?" ) );
            if( npcselect < 0 ) {
                return;
            }
            if( npcselect == follower_count ) {
                for( npc *them : followers ) {
                    talk_function::assign_guard( *them );
                }
                yell_msg = _( "Everyone guard here!" );
            } else {
                talk_function::assign_guard( *followers[npcselect] );
                yell_msg = string_format( _( "Guard here, %s!" ), followers[npcselect]->get_name() );
            }
            break;
        }
        case NPC_CHAT_MOVE_TO_POS: {
            const int npcselect = npc_select_menu( followers, _( "Who should move?" ) );
            if( npcselect < 0 ) {
                return;
            }

            map &here = get_map();
            std::optional<tripoint> p = look_around();

            if( !p ) {
                return;
            }

            if( here.impassable( tripoint_bub_ms( *p ) ) ) {
                add_msg( m_info, _( "This destination can't be reached." ) );
                return;
            }

            if( npcselect == follower_count ) {
                for( npc *them : followers ) {
                    them->goto_to_this_pos = here.getglobal( *p );
                }
                yell_msg = _( "Everyone move there!" );
            } else {
                followers[npcselect]->goto_to_this_pos = here.getglobal( *p );
                yell_msg = string_format( _( "Move there, %s!" ), followers[npcselect]->get_name() );
            }
            break;
        }
        case NPC_CHAT_FOLLOW: {
            const int npcselect = npc_select_menu( guards, _( "Who should follow you?" ) );
            if( npcselect < 0 ) {
                return;
            }
            if( npcselect == guard_count ) {
                for( npc *them : guards ) {
                    talk_function::stop_guard( *them );
                }
                yell_msg = _( "Everyone follow me!" );
            } else {
                talk_function::stop_guard( *guards[npcselect] );
                yell_msg = string_format( _( "Follow me, %s!" ), guards[npcselect]->get_name() );
            }
            break;
        }
        case NPC_CHAT_AWAKE:
            for( npc *them : followers ) {
                talk_function::wake_up( *them );
            }
            yell_msg = _( "Stay awake!" );
            break;
        case NPC_CHAT_MOUNT:
            for( npc *them : followers ) {
                if( them->has_effect( effect_riding ) || them->is_hallucination() ) {
                    continue;
                }
                talk_function::find_mount( *them );
            }
            yell_msg = _( "Mount up!" );
            break;
        case NPC_CHAT_DISMOUNT:
            for( npc *them : followers ) {
                if( them->has_effect( effect_riding ) ) {
                    them->npc_dismount();
                }
            }
            yell_msg = _( "Dismount!" );
            break;
        case NPC_CHAT_DANGER:
            for( npc *them : followers ) {
                them->rules.set_danger_overrides();
            }
            yell_msg = _( "We're in danger.  Stay awake, stay close, don't go wandering off, "
                          "and don't open any doors." );
            break;
        case NPC_CHAT_CLEAR_OVERRIDES:
            for( npc *p : followers ) {
                talk_function::clear_overrides( *p );
            }
            yell_msg = _( "As you were." );
            break;
        case NPC_CHAT_ORDERS:
            npc_temp_orders_menu( followers );
            break;
        case NPC_CHAT_ANIMAL_VEHICLE_FOLLOW:
            assign_veh_to_follow();
            break;
        case NPC_CHAT_ANIMAL_VEHICLE_STOP_FOLLOW:
            tell_veh_stop_following();
            break;
        case NPC_CHAT_COMMAND_MAGIC_VEHICLE_FOLLOW:
            tell_magic_veh_to_follow();
            break;
        case NPC_CHAT_COMMAND_MAGIC_VEHICLE_STOP_FOLLOW:
            tell_magic_veh_stop_following();
            break;
        case NPC_CHAT_ACTIVITIES: {
            const int activity = npc_activities_menu();

            std::vector<int> npcs_selected;

            if( available_for_activities_count == 1 ) {
                npcs_selected.push_back( 0 );
            } else {
                std::vector<Character *> clist( available_for_activities.begin(), available_for_activities.end() );
                npcs_selected = npcs_select_menu( clist, _( "Who should we assign?" ), nullptr );
            }

            for( int i : npcs_selected ) {

                npc *selected_npc = available_for_activities[i];

                switch( activity ) {
                    case NPC_CHAT_ACTIVITIES_MOVE_LOOT: {
                        talk_function::sort_loot( *selected_npc );
                        break;
                    }
                    case NPC_CHAT_ACTIVITIES_BUTCHERY: {
                        talk_function::do_butcher( *selected_npc );
                        break;
                    }
                    case NPC_CHAT_ACTIVITIES_CHOP_PLANKS: {
                        talk_function::do_chop_plank( *selected_npc );
                        break;
                    }
                    case NPC_CHAT_ACTIVITIES_CHOP_TREES: {
                        talk_function::do_chop_trees( *selected_npc );
                        break;
                    }
                    case NPC_CHAT_ACTIVITIES_CONSTRUCTION: {
                        talk_function::do_construction( *selected_npc );
                        break;
                    }
                    case NPC_CHAT_ACTIVITIES_CRAFT: {
                        talk_function::do_craft( *selected_npc );
                        break;
                    }
                    case NPC_CHAT_ACTIVITIES_DISASSEMBLY: {
                        talk_function::do_disassembly( *selected_npc );
                        break;
                    }
                    case NPC_CHAT_ACTIVITIES_FARMING: {
                        talk_function::do_farming( *selected_npc );
                        break;
                    }
                    case NPC_CHAT_ACTIVITIES_FISHING: {
                        talk_function::do_fishing( *selected_npc );
                        break;
                    }
                    case NPC_CHAT_ACTIVITIES_READ_REPEATEDLY: {
                        talk_function::do_read_repeatedly( *selected_npc );
                        break;
                    }
                    case NPC_CHAT_ACTIVITIES_MINING: {
                        talk_function::do_mining( *selected_npc );
                        break;
                    }
                    case NPC_CHAT_ACTIVITIES_MOPPING: {
                        talk_function::do_mopping( *selected_npc );
                        break;
                    }
                    case NPC_CHAT_ACTIVITIES_VEHICLE_DECONSTRUCTION: {
                        talk_function::do_vehicle_deconstruct( *selected_npc );
                        break;
                    }
                    case NPC_CHAT_ACTIVITIES_VEHICLE_REPAIR: {
                        talk_function::do_vehicle_repair( *selected_npc );
                        break;
                    }
                    case NPC_CHAT_ACTIVITIES_UNASSIGN: {
                        talk_function::revert_activity( *selected_npc );
                        break;
                    }
                    default:
                        break;
                }
            }
            break;
        }
        default:
            return;
    }

    if( !yell_msg.empty() ) {
        message = string_format( _( "\"%s\"" ), yell_msg );
    }
    if( !message.empty() ) {
        add_msg( _( "You yell %s" ), message );
        u.shout( string_format( _( "%s yelling %s" ), u.disp_name(), message ), is_order );
    }
    if( !emote_msg.empty() ) {
        add_msg( emote_msg );
    }

    u.mod_moves( -u.get_speed() );
}

void npc::handle_sound( const sounds::sound_t spriority, const std::string &description,
                        int heard_volume, const tripoint &spos )
{
    const map &here = get_map();
    const tripoint_abs_ms s_abs_pos = here.getglobal( spos );
    const tripoint_abs_ms my_abs_pos = get_location();

    add_msg_debug( debugmode::DF_NPC,
                   "%s heard '%s', priority %d at volume %d from %d:%d, my pos %d:%d",
                   disp_name(), description, static_cast<int>( spriority ), heard_volume,
                   s_abs_pos.x(), s_abs_pos.y(), my_abs_pos.x(), my_abs_pos.y() );

    Character &player_character = get_player_character();
    bool player_ally = player_character.pos() == spos && is_player_ally();
    Character *const sound_source = get_creature_tracker().creature_at<Character>( spos );
    bool npc_ally = sound_source && sound_source->is_npc() && is_ally( *sound_source );

    if( ( player_ally || npc_ally ) && spriority == sounds::sound_t::order ) {
        say( chat_snippets().snip_acknowledged.translated() );
    }

    if( sees( spos ) || is_hallucination() ) {
        return;
    }
    // ignore low priority sounds if the NPC "knows" it came from a friend.
    // TODO: NPC will need to respond to talking noise eventually
    // but only for bantering purposes, not for investigating.
    if( spriority < sounds::sound_t::alarm ) {
        if( player_ally ) {
            add_msg_debug( debugmode::DF_NPC, "Allied NPC ignored same faction %s", get_name() );
            return;
        }
        if( npc_ally ) {
            add_msg_debug( debugmode::DF_NPC, "NPC ignored same faction %s", get_name() );
            return;
        }
    }
    // discount if sound source is player, or seen by player,
    // and listener is friendly and sound source is combat or alert only.
    if( spriority < sounds::sound_t::alarm && player_character.sees( spos ) ) {
        if( is_player_ally() ) {
            add_msg_debug( debugmode::DF_NPC, "NPC %s ignored low priority noise that player can see",
                           get_name() );
            return;
            // discount if sound source is player, or seen by player,
            // listener is neutral and sound type is worth investigating.
        } else if( spriority < sounds::sound_t::destructive_activity &&
                   get_attitude_group( get_attitude() ) != attitude_group::hostile ) {
            return;
        }
    }
    // patrolling guards will investigate more readily than stationary NPCS
    int investigate_dist = 10;
    if( mission == NPC_MISSION_GUARD_ALLY || mission == NPC_MISSION_GUARD_PATROL ) {
        investigate_dist = 50;
    }
    if( rules.has_flag( ally_rule::ignore_noise ) ) {
        investigate_dist = 0;
    }
    if( ai_cache.total_danger < 1.0f ) {
        if( spriority == sounds::sound_t::movement && !in_vehicle ) {
            warn_about( "movement_noise", rng( 1, 10 ) * 1_minutes, description );
        } else if( spriority > sounds::sound_t::movement ) {
            if( ( spriority == sounds::sound_t::speech || spriority == sounds::sound_t::alert ||
                  spriority == sounds::sound_t::order ) && sound_source &&
                !has_faction_relationship( *sound_source, npc_factions::knows_your_voice ) ) {
                warn_about( "speech_noise", rng( 1, 10 ) * 1_minutes );
            } else if( spriority > sounds::sound_t::activity ) {
                warn_about( "combat_noise", rng( 1, 10 ) * 1_minutes );
            }
            bool should_check = rl_dist( pos(), spos ) < investigate_dist;
            if( should_check ) {
                const zone_manager &mgr = zone_manager::get_manager();
                // NOLINTNEXTLINE(bugprone-branch-clone)
                if( mgr.has( zone_type_NPC_NO_INVESTIGATE, s_abs_pos, fac_id ) ) {
                    should_check = false;
                } else if( mgr.has( zone_type_NPC_INVESTIGATE_ONLY, my_abs_pos, fac_id ) &&
                           !mgr.has( zone_type_NPC_INVESTIGATE_ONLY, s_abs_pos, fac_id ) ) {
                    should_check = false;
                }
            }
            if( should_check ) {
                add_msg_debug( debugmode::DF_NPC, "%s added noise at pos %d:%d", get_name(),
                               s_abs_pos.x(), s_abs_pos.y() );
                dangerous_sound temp_sound;
                // TODO: fix point types
                temp_sound.abs_pos = s_abs_pos.raw();
                temp_sound.volume = heard_volume;
                temp_sound.type = spriority;
                if( !ai_cache.sound_alerts.empty() ) {
                    // TODO: fix point types
                    if( ai_cache.sound_alerts.back().abs_pos != s_abs_pos.raw() ) {
                        ai_cache.sound_alerts.push_back( temp_sound );
                    }
                } else {
                    ai_cache.sound_alerts.push_back( temp_sound );
                }
            }
        }
    }
}

void avatar::talk_to( std::unique_ptr<talker> talk_with, bool radio_contact,
                      bool is_computer, bool is_not_conversation, const std::string &debug_topic )
{
    const bool has_mind_control = has_trait( trait_DEBUG_MIND_CONTROL );
    const bool force_topic = !debug_topic.empty();
    if( !talk_with->will_talk_to_u( *this, has_mind_control || force_topic ) ) {
        return;
    }
    dialogue d( get_talker_for( *this ), std::move( talk_with ), {} );
    d.by_radio = radio_contact;
    dialogue_by_radio = radio_contact;
    d.actor( true )->check_missions();
    for( mission *&mission : d.actor( true )->assigned_missions() ) {
        if( mission->get_assigned_player_id() == getID() ) {
            d.missions_assigned.push_back( mission );
        }
    }
    if( !force_topic ) {
        for( const std::string &topic_id : d.actor( true )->get_topics( radio_contact ) ) {
            d.add_topic( topic_id );
        }
        for( const std::string &topic_id : d.actor( true )->get_topics( radio_contact ) ) {
            d.add_topic( topic_id );
        }
    } else {
        d.add_topic( debug_topic );
    }
    dialogue_window d_win;
    d_win.is_computer = is_computer;
    d_win.is_not_conversation = is_not_conversation;
    // Main dialogue loop
    do {
        d.actor( true )->update_missions( d.missions_assigned );
        const talk_topic next = d.opt( d_win, d.topic_stack.back() );
        if( next.id == "TALK_NONE" ) {
            int cat = topic_category( d.topic_stack.back() );
            do {
                d.topic_stack.pop_back();
            } while( cat != -1 && topic_category( d.topic_stack.back() ) == cat );
        }
        if( next.id == "TALK_DONE" || d.topic_stack.empty() ) {
            npc *npc_actor = d.actor( true )->get_npc();
            if( npc_actor ) {
                d.actor( true )->say( npc_actor->chat_snippets().snip_bye.translated() );
            }
            d.done = true;
        } else if( next.id != "TALK_NONE" ) {
            d.add_topic( next );
        }
    } while( !d.done );

    if( activity.id() == ACT_AIM && !has_weapon() ) {
        cancel_activity();
        // don't query certain activities that are started from dialogue
    } else if( activity.id() == ACT_TRAIN || activity.id() == ACT_WAIT_NPC ||
               activity.id() == ACT_SOCIALIZE || activity.index == d.actor( true )->getID().get_value() ) {
        return;
    }

    if( uistate.distraction_conversation &&
        !d.actor( true )->has_effect( effect_under_operation, bodypart_str_id::NULL_ID() ) ) {
        g->cancel_activity_or_ignore_query( distraction_type::talked_to,
                                            string_format( _( "%s talked to you." ),
                                                    d.actor( true )->disp_name() ) );
    }
}

std::string dialogue::dynamic_line( const talk_topic &the_topic )
{
    if( !the_topic.item_type.is_null() ) {
        cur_item = the_topic.item_type;
    }

    // For compatibility
    const std::string &topic = the_topic.id;
    const auto iter = json_talk_topics.find( topic );
    if( iter != json_talk_topics.end() ) {
        std::string line = iter->second.get_dynamic_line( *this );
        if( !line.empty() ) {
            return line;
        }
    }

    if( topic == "TALK_NPC_NOFACE" ) {
        return string_format( _( "&%s stays silent." ), actor( true )->disp_name() );
    }

    if( topic == "TALK_NOFACE" ) {
        return _( "&You can't talk without your face." );
    } else if( topic == "TALK_DEAF" ) {
        return _( "&You are deaf and can't talk." );

    } else if( topic == "TALK_DEAF_ANGRY" ) {
        return string_format(
                   _( "&You are deaf and can't talk.  When you don't respond, %s becomes angry!" ),
                   actor( true )->disp_name() );
    } else if( topic == "TALK_MUTE" ) {
        return _( "&You are mute and can't talk." );

    } else if( topic == "TALK_MUTE_ANGRY" ) {
        return string_format(
                   _( "&You are mute and can't talk.  When you don't respond, %s becomes angry!" ),
                   actor( true )->disp_name() );
    } else if( topic == "TALK_CHURL" ) {
        return string_format(
                   _( "&Thou art but a lowley churl and ye know not this newe tongue.  %s seems unable to understand what you're saying." ),
                   actor( true )->disp_name() );

    } else if( topic == "TALK_CHURL_ANGRY" ) {
        return string_format(
                   _( "&Thou art but a lowley churl and ye know not this newe tongue.  Unable to understand your dialect, %s becomes angry!" ),
                   actor( true )->disp_name() );
    } else if( topic == "TALK_CHURL_TRADE" ) {
        return string_format(
                   _( "&Thou art but a lowley churl wyth litel understonding of this newe langage, yet %s can understand you and seems willing to trade!" ),
                   actor( true )->disp_name() );
    }
    avatar &player_character = get_avatar();
    if( topic == "TALK_SEDATED" ) {
        return string_format( _( "%1$s is sedated and can't be moved or woken up until the "
                                 "medication or sedation wears off.\nYou estimate it will wear "
                                 "off in %2$s." ),
                              actor( true )->disp_name(),
                              to_string_approx( player_character.estimate_effect_dur( skill_firstaid,
                                                effect_narcosis, 90_minutes, 60_minutes, 6,
                                                *actor( true )->get_npc() ) ) );
    }

    // Those topics are handled by the mission system, see there.
    static const std::unordered_set<std::string> mission_topics = { {
            "TALK_MISSION_DESCRIBE", "TALK_MISSION_DESCRIBE_URGENT",
            "TALK_MISSION_OFFER", "TALK_MISSION_ACCEPTED",
            "TALK_MISSION_REJECTED", "TALK_MISSION_ADVICE", "TALK_MISSION_INQUIRE",
            "TALK_MISSION_SUCCESS", "TALK_MISSION_SUCCESS_LIE", "TALK_MISSION_FAILURE"
        }
    };
    if( mission_topics.count( topic ) > 0 ) {
        mission *miss = actor( true )->selected_mission();
        if( miss == nullptr ) {
            return "mission_selected == nullptr; BUG!  (npctalk.cpp:dynamic_line)";
        }
        const mission_type &type = miss->get_type();
        // TODO: make it a member of the mission class, maybe at mission instance specific data
        const std::string &ret = miss->dialogue_for_topic( topic );
        if( ret.empty() ) {
            debugmsg( "Bug in npctalk.cpp:dynamic_line.  Wrong mission_id(%s) or topic(%s)",
                      type.id.c_str(), topic.c_str() );
            return "";
        }

        if( topic == "TALK_MISSION_SUCCESS" && miss->has_follow_up() ) {
            switch( rng( 1, 3 ) ) {
                case 1:
                    return ret + _( "  And I have more I'd like you to do." );
                case 2:
                    return ret + _( "  I could use a hand with something else if you are interested." );
                case 3:
                    return ret + _( "  If you are interested, I have another job for you." );
            }
        }

        return ret;
    }

    if( topic == "TALK_NONE" || topic == "TALK_DONE" ) {
        return actor( true )->get_npc()->chat_snippets().snip_bye.translated();
    } else if( topic == "TALK_TRAIN" ) {
        if( !player_character.backlog.empty() && player_character.backlog.front().id() == ACT_TRAIN ) {
            return _( "Shall we resume?" );
        } else if( actor( true )->skills_offered_to( *actor( false ) ).empty() &&
                   actor( true )->styles_offered_to( *actor( false ) ).empty() &&
                   actor( true )->spells_offered_to( *actor( false ) ).empty() &&
                   actor( true )->proficiencies_offered_to( *actor( false ) ).empty() ) {
            return _( "Sorry, but it doesn't seem I have anything to teach you." );
        } else {
            return _( "Here's what I can teach you…" );
        }
    } else if( topic == "TALK_TRAIN_NPC" ) {
        if( actor( false )->skills_offered_to( *actor( true ) ).empty() &&
            actor( false )->styles_offered_to( *actor( true ) ).empty() &&
            actor( false )->spells_offered_to( *actor( true ) ).empty() &&
            actor( false )->proficiencies_offered_to( *actor( true ) ).empty() ) {
            return _( "Sorry, there's nothing I can learn from you." );
        } else {
            return _( "Sure, I'm all ears." );
        }
    } else if( topic == "TALK_TRAIN_SEMINAR" ) {
        return _( "What do you want me to teach?" );
    } else if( topic == "TALK_HOW_MUCH_FURTHER" ) {
        return actor( true )->distance_to_goal();
    } else if( topic == "TALK_DESCRIBE_MISSION" ) {
        return actor( true )->get_job_description();
    } else if( topic == "TALK_SHOUT" ) {
        actor( false )->shout();
        if( actor( false )->is_deaf() ) {
            return _( "&You yell, but can't hear yourself." );
        } else {
            if( actor( false )->is_mute() ) {
                return _( "&You yell, but can't form words." );
            } else {
                return _( "&You yell." );
            }
        }
    } else if( topic == "TALK_SIZE_UP" ) {
        return actor( true )->evaluation_by( *actor( false ) );
    } else if( topic == "TALK_ASSESS_PERSON" ) {
        return actor( true )->view_personality_traits();
    } else if( topic == "TALK_LOOK_AT" ) {
        if( actor( false )->can_see() ) {
            return "&" + actor( true )->short_description();
        } else {
            return string_format( _( "&You're blind and can't look at %s." ), actor( true )->disp_name() );
        }
    } else if( topic == "TALK_OPINION" ) {
        return "&" + actor( true )->opinion_text();
    } else if( topic == "TALK_MIND_CONTROL" ) {
        if( actor( true )->enslave_mind() ) {
            return _( "YES, MASTER!" );
        }
    }

    debugmsg( "I don't know what to say for %s. (BUG (npctalk.cpp:dynamic_line))", topic );
    return "";
}

void dialogue::apply_speaker_effects( const talk_topic &the_topic )
{
    const std::string &topic = the_topic.id;
    const auto iter = json_talk_topics.find( topic );
    if( iter == json_talk_topics.end() ) {
        return;
    }
    for( json_dynamic_line_effect &npc_effect : iter->second.get_speaker_effects() ) {
        if( npc_effect.test_condition( *this ) ) {
            npc_effect.apply( *this );
        }
    }
}

talk_response &dialogue::add_response( const std::string &text, const std::string &r,
                                       const bool first )
{
    talk_response result = talk_response();
    result.truetext = no_translation( text );
    result.truefalse_condition = []( const dialogue & ) {
        return true;
    };
    result.success.next_topic = talk_topic( r );
    if( first ) {
        responses.insert( responses.begin(), result );
        return responses.front();
    } else {
        responses.push_back( result );
        return responses.back();
    }
}

talk_response &dialogue::add_response_done( const std::string &text )
{
    return add_response( text, "TALK_DONE" );
}

talk_response &dialogue::add_response_none( const std::string &text )
{
    return add_response( text, "TALK_NONE" );
}

talk_response &dialogue::add_response( const std::string &text, const std::string &r,
                                       const talkfunction_ptr &effect_success, const bool first )
{
    talk_response &result = add_response( text, r, first );
    result.success.set_effect( effect_success );
    return result;
}

talk_response &dialogue::add_response( const std::string &text, const std::string &r,
                                       const std::function<void( npc & )> &effect_success,
                                       dialogue_consequence consequence, const bool first )
{
    talk_response &result = add_response( text, r, first );
    result.success.set_effect_consequence( effect_success, consequence );
    return result;
}

talk_response &dialogue::add_response( const std::string &text, const std::string &r,
                                       mission *miss, const bool first )
{
    if( miss == nullptr ) {
        debugmsg( "tried to select null mission" );
    }
    talk_response &result = add_response( text, r, first );
    result.mission_selected = miss;
    return result;
}

talk_response &dialogue::add_response( const std::string &text, const std::string &r,
                                       const skill_id &skill, const bool first )
{
    talk_response &result = add_response( text, r, first );
    result.skill = skill;
    return result;
}

talk_response &dialogue::add_response( const std::string &text, const std::string &r,
                                       const proficiency_id &proficiency, const bool first )
{
    talk_response &result = add_response( text, r, first );
    result.proficiency = proficiency;
    return result;
}

talk_response &dialogue::add_response( const std::string &text, const std::string &r,
                                       const spell_id &sp, const bool first )
{
    talk_response &result = add_response( text, r, first );
    result.dialogue_spell = sp;
    return result;
}

talk_response &dialogue::add_response( const std::string &text, const std::string &r,
                                       const martialart &style, const bool first )
{
    talk_response &result = add_response( text, r, first );
    result.style = style.id;
    return result;
}

talk_response &dialogue::add_response( const std::string &text, const std::string &r,
                                       const itype_id &item_type, const bool first )
{
    if( item_type.is_null() ) {
        debugmsg( "explicitly specified null item" );
    }

    talk_response &result = add_response( text, r, first );
    result.success.next_topic.item_type = item_type;
    return result;
}

void dialogue::gen_responses( const talk_topic &the_topic )
{
    responses.clear();
    const auto iter = json_talk_topics.find( the_topic.id );
    if( iter != json_talk_topics.end() ) {
        json_talk_topic &jtt = iter->second;
        if( jtt.gen_responses( *this ) ) {
            return;
        }
    }

    Character &player_character = get_player_character();
    if( the_topic.id == "TALK_MISSION_LIST" ) {
        if( actor( true )->available_missions().size() == 1 ) {
            add_response( _( "Tell me about it." ), "TALK_MISSION_OFFER",
                          actor( true )->available_missions().front(), true );
        } else {
            for( mission *&mission : actor( true )->available_missions() ) {
                add_response( mission->get_type().tname(), "TALK_MISSION_OFFER", mission, true );
            }
        }
    } else if( the_topic.id == "TALK_MISSION_LIST_ASSIGNED" ) {
        if( missions_assigned.size() == 1 ) {
            add_response( _( "I have news." ), "TALK_MISSION_INQUIRE", missions_assigned.front() );
        } else {
            for( mission *&miss_it : missions_assigned ) {
                add_response( miss_it->get_type().tname(), "TALK_MISSION_INQUIRE", miss_it );
            }
        }
    } else if( the_topic.id == "TALK_TRAIN_NPC" ) {
        const std::vector<matype_id> &styles = actor( false )->styles_offered_to( *actor( true ) );
        const std::vector<skill_id> &skills = actor( false )->skills_offered_to( *actor( true ) );
        const std::vector<spell_id> &spells = actor( false )->spells_offered_to( *actor( true ) );
        const std::vector<proficiency_id> &profs =
            actor( false )->proficiencies_offered_to( *actor( true ) );
        if( skills.empty() && styles.empty() && spells.empty() && profs.empty() ) {
            add_response_none( _( "Oh, okay." ) );
            return;
        }
        for( const spell_id &sp : spells ) {
            const std::string &text =
                string_format( "%s: %s", _( "Spell" ), actor( false )->spell_training_text( *actor( true ), sp ) );
            if( !text.empty() ) {
                add_response( text, "TALK_TRAIN_NPC_START", sp );
            }
        }
        for( const matype_id &ma : styles ) {
            const std::string &text =
                string_format( "%s: %s", _( "Style" ), actor( false )->style_training_text( *actor( true ), ma ) );
            if( !text.empty() ) {
                add_response( text, "TALK_TRAIN_NPC_START", ma.obj() );
            }
        }
        for( const skill_id &sk : skills ) {
            const std::string &text =
                string_format( "%s: %s", _( "Skill" ), actor( false )->skill_training_text( *actor( true ), sk ) );
            if( !text.empty() && !sk->obsolete() ) {
                add_response( text, "TALK_TRAIN_NPC_START", sk );
            }
        }
        for( const proficiency_id &pr : profs ) {
            const std::string &text =
                string_format( "%s: %s", _( "Proficiency" ),
                               actor( false )->proficiency_training_text( *actor( true ), pr ) );
            if( !text.empty() ) {
                add_response( text, "TALK_TRAIN_NPC_START", pr );
            }
        }
        add_response_none( _( "Eh, never mind." ) );
    } else if( the_topic.id == "TALK_TRAIN_SEMINAR" ) {
        const std::vector<skill_id> &sklist = actor( true )->skills_teacheable();
        const std::vector<proficiency_id> &prlist = actor( true )->proficiencies_teacheable();
        const std::vector<matype_id> &malist = actor( true )->styles_teacheable();
        const std::vector<spell_id> &splist = actor( true )->spells_teacheable();
        if( sklist.empty() && prlist.empty() && malist.empty() && splist.empty() ) {
            add_response_none( _( "Oh, okay." ) );
            return;
        }
        for( const skill_id &sk : sklist ) {
            if( sk->obsolete() ) {
                continue;
            }
            const std::string &text =
                string_format( "%s: %s", _( "Skill" ), actor( true )->skill_seminar_text( sk ) );
            add_response( text, "TALK_TRAIN_SEMINAR_START", sk );
        }
        for( const proficiency_id &pr : prlist ) {
            const std::string &text =
                string_format( "%s: %s", _( "Proficiency" ), actor( true )->proficiency_seminar_text( pr ) );
            add_response( text, "TALK_TRAIN_SEMINAR_START", pr );
        }
        for( const matype_id &ma : malist ) {
            const std::string &text =
                string_format( "%s: %s", _( "Style" ), actor( true )->style_seminar_text( ma ) );
            add_response( text, "TALK_TRAIN_SEMINAR_START", ma.obj() );
        }
        for( const spell_id &sp : splist ) {
            const std::string &text =
                string_format( "%s: %s", _( "Spell" ), actor( true )->spell_seminar_text( sp ) );
            add_response( text, "TALK_TRAIN_SEMINAR_START", sp );
        }
        add_response_none( _( "Eh, never mind." ) );
    } else if( the_topic.id == "TALK_TRAIN" ) {
        if( !player_character.backlog.empty() && player_character.backlog.front().id() == ACT_TRAIN &&
            player_character.backlog.front().index == actor( true )->getID().get_value() ) {
            player_activity &backlog = player_character.backlog.front();
            const skill_id skillt( backlog.name );
            // TODO: This is potentially dangerous. A skill and a martial art
            // could have the same ident!
            if( !skillt.is_valid() ) {
                const matype_id styleid = matype_id( backlog.name );
                if( !styleid.is_valid() ) {
                    const proficiency_id profid = proficiency_id( backlog.name );
                    if( !profid.is_valid() ) {
                        const spell_id &sp_id = spell_id( backlog.name );
                        if( actor( true )->knows_spell( sp_id ) ) {
                            add_response( string_format( _( "Yes, let's resume training %s" ),
                                                         sp_id->name ), "TALK_TRAIN_START", sp_id );
                        }
                    } else {
                        add_response( string_format( _( "Yes, let's resume training %s" ),
                                                     profid->name() ), "TALK_TRAIN_START", profid );
                    }
                } else {
                    const martialart &style = styleid.obj();
                    add_response( string_format( _( "Yes, let's resume training %s" ),
                                                 style.name ), "TALK_TRAIN_START", style );
                }
            } else {
                add_response( string_format( _( "Yes, let's resume training %s" ), skillt->name() ),
                              "TALK_TRAIN_START", skillt );
            }
        }
        const std::vector<matype_id> &styles = actor( true )->styles_offered_to( *actor( false ) );
        const std::vector<skill_id> &trainable = actor( true )->skills_offered_to( *actor( false ) );
        const std::vector<spell_id> &teachable = actor( true )->spells_offered_to( *actor( false ) );
        const std::vector<proficiency_id> &proficiencies = actor( true )->proficiencies_offered_to( *actor(
                    false ) );
        if( trainable.empty() && styles.empty() && teachable.empty() && proficiencies.empty() ) {
            add_response_none( _( "Oh, okay." ) );
            return;
        }
        for( const spell_id &sp : teachable ) {
            const std::string &text =
                string_format( "%s: %s", _( "Spell" ), actor( true )->spell_training_text( *actor( false ), sp ) );
            if( !text.empty() ) {
                add_response( text, "TALK_TRAIN_START", sp );
            }
        }
        for( const matype_id &style_id : styles ) {
            const std::string &text =
                string_format( "%s: %s", _( "Style" ),
                               actor( true )->style_training_text( *actor( false ), style_id ) );
            if( !text.empty() ) {
                add_response( text, "TALK_TRAIN_START", style_id.obj() );
            }
        }
        for( const skill_id &trained : trainable ) {
            const std::string &text =
                string_format( "%s: %s", _( "Skill" ),
                               actor( true )->skill_training_text( *actor( false ), trained ) );
            if( !text.empty() && !trained->obsolete() ) {
                add_response( text, "TALK_TRAIN_START", trained );
            }
        }
        for( const proficiency_id &trained : proficiencies ) {
            const std::string &text =
                string_format( "%s: %s", _( "Proficiency" ),
                               actor( true )->proficiency_training_text( *actor( false ), trained ) );
            if( !text.empty() ) {
                add_response( text, "TALK_TRAIN_START", trained );
            }
        }
        add_response_none( _( "Eh, never mind." ) );
    } else if( the_topic.id == "TALK_HOW_MUCH_FURTHER" ) {
        add_response_none( _( "Okay, thanks." ) );
        add_response_done( _( "Let's keep moving." ) );
    }

    if( actor( false )->has_trait( trait_DEBUG_MIND_CONTROL ) && !actor( true )->is_player_ally() ) {
        add_response( _( "OBEY ME!" ), "TALK_MIND_CONTROL" );
        add_response_done( _( "Bye." ) );
    }

    if( player_character.has_trait( trait_PROF_CHURL ) && ( actor( true )->get_npc_trust() >= 0 ) &&
        ( actor( true )->get_npc_anger() <= 0 ) && ( actor( true )->int_cur() >= 9 ) &&
        !( the_topic.id == "TALK_CHURL_FRIENDLY" ) ) {
        add_response( _( "Ho there, otherwyrldly devyl!  Have yow ware for to chaffare?" ),
                      "TALK_CHURL_FRIENDLY" );
        add_response_done( _( "Farewell!" ) );
    }

    if( responses.empty() ) {
        add_response_done( _( "Bye." ) );
    }
}

static int parse_mod( const dialogue &d, const std::string &attribute, const int factor )
{
    return d.actor( true )->parse_mod( attribute, factor ) + d.actor( false )->parse_mod( attribute,
            factor );
}

static int total_price( const talker &seller, const itype_id &item_type )
{
    int price = 0;
    item tmp( item_type );

    if( tmp.count_by_charges() ) {
        tmp.charges =  seller.charges_of( item_type );
        price = tmp.price( true );
    } else {
        std::vector<const item *> items = seller.const_items_with( [&item_type]( const item & e ) {
            return item_type == e.type->get_id();
        } );
        for( const item *it : items ) {
            price += it->price( true );
        }
    }
    return price;
}

int talk_trial::calc_chance( dialogue &d ) const
{
    if( d.actor( false )->has_trait( trait_DEBUG_MIND_CONTROL ) ) {
        return 100;
    }
    int chance = difficulty;
    switch( type ) {
        case NUM_TALK_TRIALS:
            dbg( D_ERROR ) << "called calc_chance with invalid talk_trial value: " << type;
            break;
        case TALK_TRIAL_NONE:
            chance = 100;
            break;
        case TALK_TRIAL_SKILL_CHECK:
            chance = d.actor( false )->get_skill_level( skill_id( skill_required ) ) >= difficulty ? 100 : 0;
            break;
        case TALK_TRIAL_CONDITION:
            if( condition ) {
                chance = condition( d ) ? 100 : 0;
            } else {
                chance = 0;
            }
            break;
        case TALK_TRIAL_LIE:
            chance += d.actor( false )->trial_chance_mod( "lie" ) + d.actor( true )->trial_chance_mod( "lie" );
            break;
        case TALK_TRIAL_PERSUADE:
            chance += d.actor( false )->trial_chance_mod( "persuade" ) +
                      d.actor( true )->trial_chance_mod( "persuade" );
            break;
        case TALK_TRIAL_INTIMIDATE:
            chance += d.actor( false )->trial_chance_mod( "intimidate" ) +
                      d.actor( true )->trial_chance_mod( "intimidate" );
            break;
    }
    for( const auto &this_mod : modifiers ) {
        chance += parse_mod( d, this_mod.first, this_mod.second );
    }

    return std::max( 0, std::min( 100, chance ) );
}

bool talk_trial::roll( dialogue &d ) const
{
    if( type == TALK_TRIAL_NONE || d.actor( false )->has_trait( trait_DEBUG_MIND_CONTROL ) ) {
        return true;
    }
    const int chance = calc_chance( d );
    const bool success = rng( 0, 99 ) < chance;
    const bool speech_trial = type == TALK_TRIAL_PERSUADE || type == TALK_TRIAL_INTIMIDATE ||
                              type == TALK_TRIAL_LIE;
    if( speech_trial && d.actor( false )->get_character() ) {
        Character &u = *d.actor( false )->get_character();
        if( success ) {
            u.practice( skill_speech, ( 100 - chance ) / 10 );
        } else {
            u.practice( skill_speech, ( 100 - chance ) / 7 );
        }
    }
    return success;
}

int topic_category( const talk_topic &the_topic )
{
    const std::string &topic = the_topic.id;
    // TODO: ideally, this would be a property of the topic itself.
    // How this works: each category has a set of topics that belong to it, each set is checked
    // for the given topic and if a set contains, the category number is returned.
    static const std::unordered_set<std::string> topic_1 = { {
            "TALK_MISSION_START", "TALK_MISSION_DESCRIBE", "TALK_MISSION_OFFER",
            "TALK_MISSION_ACCEPTED", "TALK_MISSION_REJECTED", "TALK_MISSION_ADVICE",
            "TALK_MISSION_INQUIRE", "TALK_MISSION_SUCCESS", "TALK_MISSION_SUCCESS_LIE",
            "TALK_MISSION_FAILURE", "TALK_MISSION_REWARD", "TALK_MISSION_END",
            "TALK_MISSION_DESCRIBE_URGENT"
        }
    };
    if( topic_1.count( topic ) > 0 ) {
        return 1;
    }
    static const std::unordered_set<std::string> topic_2 = { {
            "TALK_SHARE_EQUIPMENT", "TALK_GIVE_EQUIPMENT", "TALK_DENY_EQUIPMENT"
        }
    };
    if( topic_2.count( topic ) > 0 ) {
        return 2;
    }
    static const std::unordered_set<std::string> topic_3 = { {
            "TALK_SUGGEST_FOLLOW", "TALK_AGREE_FOLLOW", "TALK_DENY_FOLLOW",
        }
    };
    if( topic_3.count( topic ) > 0 ) {
        return 3;
    }
    static const std::unordered_set<std::string> topic_4 = { {
            "TALK_COMBAT_ENGAGEMENT",
        }
    };
    if( topic_4.count( topic ) > 0 ) {
        return 4;
    }
    static const std::unordered_set<std::string> topic_5 = { {
            "TALK_COMBAT_COMMANDS",
        }
    };
    if( topic_5.count( topic ) > 0 ) {
        return 5;
    }
    static const std::unordered_set<std::string> topic_6 = { {
            "TALK_TRAIN", "TALK_TRAIN_START", "TALK_TRAIN_FORCE",
            "TALK_TRAIN_NPC_START", "TALK_TRAIN_NPC_FORCE"
        }
    };
    if( topic_6.count( topic ) > 0 ) {
        return 6;
    }
    static const std::unordered_set<std::string> topic_7 = { {
            "TALK_MISC_RULES",
        }
    };
    if( topic_7.count( topic ) > 0 ) {
        return 7;
    }
    static const std::unordered_set<std::string> topic_8 = { {
            "TALK_AIM_RULES",
        }
    };
    if( topic_8.count( topic ) > 0 ) {
        return 8;
    }
    static const std::unordered_set<std::string> topic_9 = { {
            "TALK_FRIEND", "TALK_GIVE_ITEM", "TALK_USE_ITEM",
        }
    };
    if( topic_9.count( topic ) > 0 ) {
        return 9;
    }
    static const std::unordered_set<std::string> topic_99 = { {
            "TALK_SIZE_UP", "TALK_ASSESS_PERSON", "TALK_LOOK_AT", "TALK_OPINION", "TALK_SHOUT"
        }
    };
    if( topic_99.count( topic ) > 0 ) {
        return 99;
    }
    return -1; // Not grouped with other topics
}

void parse_tags( std::string &phrase, const Character &u, const Character &me,
                 const itype_id &item_type )
{
    dialogue d( get_talker_for( u ), get_talker_for( me ) );
    parse_tags( phrase, u, me, d, item_type );
}

void parse_tags( std::string &phrase, const Character &u, const Character &me, const dialogue &d,
                 const itype_id &item_type )
{
    parse_tags( phrase, *get_talker_for( u ), *get_talker_for( me ), d, item_type );
}

void parse_tags( std::string &phrase, const talker &u, const talker &me, const dialogue &d,
                 const itype_id &item_type )
{
    phrase = SNIPPET.expand( phrase );

    const Character *u_chr = u.get_character();
    const Character *me_chr = me.get_character();
    size_t fa;
    size_t fb;
    size_t fa_;
    std::string tag;
    do {
        fa = phrase.find( '<' );
        fb = phrase.find( '>' );
        // Skip the <color_XXX> and </color> tag
        while( fa != std::string::npos && ( phrase.compare( fa + 1, 6, "color_" ) == 0 ||
                                            phrase.compare( fa + 1, 7, "/color>" ) == 0 ) ) {
            if( phrase.compare( fa + 1, 6, "color_" ) == 0 ) {
                fa = phrase.find( '<', fa + 7 );
            } else { // phrase.compare(fa + 1, 7, "/color>") == 0
                fa = phrase.find( '<', fa + 8 );
            }
            fb = phrase.find( '>', fa );
        }
        if( fa != std::string::npos ) {
            size_t nest = 0;
            fa_ = phrase.find( '<', fa + 1 );
            while( fa_ < fb && fa_ != std::string::npos ) {
                nest++;
                fa_ = phrase.find( '<', fa_ + 1 );
            }
            while( nest > 0 && fb != std::string::npos ) {
                nest--;
                fb = phrase.find( '>', fb + 1 );
            }
        }
        int l = fb - fa + 1;
        if( fa != std::string::npos && fb != std::string::npos ) {
            tag = phrase.substr( fa, fb - fa + 1 );
        } else {
            return;
        }

        const item_location u_weapon = u_chr ? u_chr->get_wielded_item() : item_location();
        const item_location me_weapon = me_chr ? me_chr->get_wielded_item() : item_location();
        // Special, dynamic tags go here
        if( tag == "<yrwp>" ) {
            phrase.replace( fa, l, remove_color_tags( u_weapon->tname() ) );
        } else if( tag == "<mywp>" ) {
            if( me_chr && !me_chr->is_armed() ) {
                phrase.replace( fa, l, _( "fists" ) );
            } else {
                phrase.replace( fa, l, remove_color_tags( me_weapon->tname() ) );
            }
        } else if( tag == "<u_name>" ) {
            phrase.replace( fa, l, u.get_name() );
        } else if( tag == "<npc_name>" ) {
            phrase.replace( fa, l, me.get_name() );
        } else if( tag == "<ammo>" ) {
            if( !me_weapon || !me_weapon->is_gun() ) {
                phrase.replace( fa, l, _( "BADAMMO" ) );
            } else {
                phrase.replace( fa, l, me_weapon->ammo_current()->nname( 1 ) );
            }
        } else if( tag == "<current_activity>" ) {
            std::string activity_name;
            const npc *guy = dynamic_cast<const npc *>( me_chr );
            if( guy && guy->current_activity_id ) {
                activity_name = guy->get_current_activity();
            } else {
                activity_name = _( "doing this and that" );
            }
            phrase.replace( fa, l, activity_name );
        } else if( tag == "<punc>" ) {
            switch( rng( 0, 2 ) ) {
                case 0:
                    phrase.replace( fa, l, pgettext( "punctuation", "." ) );
                    break;
                case 1:
                    phrase.replace( fa, l, pgettext( "punctuation", "…" ) );
                    break;
                case 2:
                    phrase.replace( fa, l, pgettext( "punctuation", "!" ) );
                    break;
            }
        } else if( tag == "<mypronoun>" ) {
            std::string npcstr = me.is_male() ? pgettext( "npc", "He" ) : pgettext( "npc", "She" );
            phrase.replace( fa, l, npcstr );
        } else if( tag == "<mypossesivepronoun>" ) {
            std::string npcstr = me.is_male() ? pgettext( "npc", "his" ) : pgettext( "npc", "her" );
            phrase.replace( fa, l, npcstr );
        } else if( tag == "<topic_item>" ) {
            phrase.replace( fa, l, item::nname( item_type, 2 ) );
        } else if( tag == "<topic_item_price>" ) {
            item tmp( item_type );
            phrase.replace( fa, l, format_money( tmp.price( true ) ) );
        } else if( tag == "<topic_item_my_total_price>" ) {
            int price = total_price( me, item_type );
            phrase.replace( fa, l, format_money( price ) );
        } else if( tag == "<topic_item_your_total_price>" ) {
            int price = total_price( u, item_type );
            phrase.replace( fa, l, format_money( price ) );
        } else if( tag == "<interval>" ) {
            const npc *guy = dynamic_cast<const npc *>( me_chr );
            std::string restock_interval = guy ? guy->get_restock_interval() : _( "a few days" );
            phrase.replace( fa, l, restock_interval );
        } else if( tag.find( "<u_val:" ) == 0 ) {
            //adding a user variable to the string
            std::string var = tag.substr( tag.find( ':' ) + 1 );
            // remove the trailing >
            var.pop_back();
            // resolve nest
            parse_tags( var, u, me, d, item_type );
            phrase.replace( fa, l, u.get_value( "npctalk_var_" + var ) );
        } else if( tag.find( "<npc_val:" ) == 0 ) {
            //adding a npc variable to the string
            std::string var = tag.substr( tag.find( ':' ) + 1 );
            // remove the trailing >
            var.pop_back();
            // resolve nest
            parse_tags( var, u, me, d, item_type );
            phrase.replace( fa, l, me.get_value( "npctalk_var_" + var ) );
        } else if( tag.find( "<global_val:" ) == 0 ) {
            //adding a global variable to the string
            std::string var = tag.substr( tag.find( ':' ) + 1 );
            // remove the trailing >
            var.pop_back();
            // resolve nest
            parse_tags( var, u, me, d, item_type );
            global_variables &globvars = get_globals();
            phrase.replace( fa, l, globvars.get_global_value( "npctalk_var_" + var ) );
        } else if( tag.find( "<context_val:" ) == 0 ) {
            //adding a context variable to the string requires dialogue to exist
            std::string var = tag.substr( tag.find( ':' ) + 1 );
            // remove the trailing >
            var.pop_back();
            // resolve nest
            parse_tags( var, u, me, d, item_type );
            phrase.replace( fa, l, d.get_value( "npctalk_var_" + var ) );
        } else if( tag.find( "<item_name:" ) == 0 ) {
            //embedding an items name in the string
            std::string var = tag.substr( tag.find( ':' ) + 1 );
            // remove the trailing >
            var.pop_back();
            // resolve nest
            parse_tags( var, u, me, d, item_type );
            // attempt to cast as an item
            phrase.replace( fa, l, itype_id( var )->nname( 1 ) );
        } else if( tag.find( "<item_description:" ) == 0 ) {
            //embedding an items name in the string
            std::string var = tag.substr( tag.find( ':' ) + 1 );
            // remove the trailing >
            var.pop_back();
            // resolve nest
            parse_tags( var, u, me, d, item_type );
            // attempt to cast as an item
            phrase.replace( fa, l, itype_id( var )->description.translated() );
        } else if( tag.find( "<trait_name:" ) == 0 ) {
            //embedding an items name in the string
            std::string var = tag.substr( tag.find( ':' ) + 1 );
            // remove the trailing >
            var.pop_back();
            // resolve nest
            parse_tags( var, u, me, d, item_type );
            // attempt to cast as an item
            phrase.replace( fa, l, trait_id( var )->name() );
        } else if( tag.find( "<trait_description:" ) == 0 ) {
            //embedding an items name in the string
            std::string var = tag.substr( tag.find( ':' ) + 1 );
            // remove the trailing >
            var.pop_back();
            // resolve nest
            parse_tags( var, u, me, d, item_type );
            // attempt to cast as an item
            phrase.replace( fa, l, trait_id( var )->desc() );
        } else if( tag.find( "<spell_name:" ) == 0 ) {
            //embedding an items name in the string
            std::string var = tag.substr( tag.find( ':' ) + 1 );
            // remove the trailing >
            var.pop_back();
            // resolve nest
            parse_tags( var, u, me, d, item_type );
            // attempt to cast as an item
            phrase.replace( fa, l, spell_id( var )->name.translated() );
        } else if( tag.find( "<spell_description:" ) == 0 ) {
            //embedding an items name in the string
            std::string var = tag.substr( tag.find( ':' ) + 1 );
            // remove the trailing >
            var.pop_back();
            // resolve nest
            parse_tags( var, u, me, d, item_type );
            // attempt to cast as an item
            phrase.replace( fa, l, spell_id( var )->description.translated() );
        } else if( tag.find( "<city>" ) == 0 ) {
            std::string cityname = "nowhere";
            tripoint_abs_sm abs_sub = get_map().get_abs_sub();
            const city *c = overmap_buffer.closest_city( abs_sub ).city;
            if( c != nullptr ) {
                cityname = c->name;
            }
            phrase.replace( fa, l, cityname );
        } else if( tag.find( "<time_survived>" ) == 0 ) {
            std::string time_survived;
            const time_duration survived = calendar::turn - calendar::start_of_game;
            const int minutes = to_minutes<int>( survived ) % 60;
            const int hours = to_hours<int>( survived ) % 24;
            const int days = to_days<int>( survived );
            if( days > 0 ) {
                // NOLINTNEXTLINE(cata-translate-string-literal)
                time_survived = string_format( "%dd %dh %dm", days, hours, minutes );
            } else if( hours > 0 ) {
                // NOLINTNEXTLINE(cata-translate-string-literal)
                time_survived = string_format( "%dh %dm", hours, minutes );
            } else {
                // NOLINTNEXTLINE(cata-translate-string-literal)
                time_survived = string_format( "%dm", minutes );
            }
            phrase.replace( fa, l, time_survived );
        } else if( tag.find( "<total_kills>" ) == 0 ) {
            const std::string total_kills = std::to_string( g->get_kill_tracker().monster_kill_count() );
            phrase.replace( fa, l, total_kills );
        } else if( !tag.empty() ) {
            debugmsg( "Bad tag.  '%s' (%d - %d)", tag.c_str(), fa, fb );
            phrase.replace( fa, fb - fa + 1, "????" );
        }
    } while( fa != std::string::npos && fb != std::string::npos );
}

void dialogue::add_topic( const std::string &topic_id )
{
    if( actor( true )->get_npc() ) {
        topic_stack.emplace_back( actor( true )->get_npc()->get_specified_talk_topic( topic_id ) );
    } else {
        topic_stack.emplace_back( topic_id );
    }
}

void dialogue::add_topic( const talk_topic &topic )
{
    if( actor( true )->get_npc() ) {
        std::string const &newid = actor( true )->get_npc()->get_specified_talk_topic( topic.id );
        topic_stack.emplace_back( newid, topic.item_type, topic.reason );
    } else {
        topic_stack.push_back( topic );
    }
}

void dialogue::set_value( const std::string &key, const std::string &value )
{
    context[key] = value;
}

void dialogue::remove_value( const std::string &key )
{
    context->erase( key );
}

std::string dialogue::get_value( const std::string &key ) const
{
    return maybe_get_value( key ).value_or( std::string{} );
}

std::optional<std::string> dialogue::maybe_get_value( const std::string &key ) const
{
    auto it = context->find( key );
    return it == context->end() ? std::nullopt : std::optional<std::string> { it->second };
}

void dialogue::set_conditional( const std::string &key,
                                const std::function<bool( dialogue & )> &value )
{
    conditionals[key] = value;
}

bool dialogue::evaluate_conditional( const std::string &key, dialogue &d )
{
    auto it = conditionals->find( key );
    return ( it == conditionals->end() ) ? false : it->second( d );
}

const std::unordered_map<std::string, std::string> &dialogue::get_context() const
{
    return context;
}

const std::unordered_map<std::string, std::function<bool( dialogue & )>>
        &dialogue::get_conditionals() const
{
    return conditionals;
}

void dialogue::amend_callstack( const std::string &value )
{
    if( !callstack.empty() ) {
        callstack += " \\ " + value;
    } else {
        callstack = value;
    }
}

std::string dialogue::get_callstack() const
{
    if( !callstack.empty() ) {
        return "Callstack: " + callstack;
    }
    return "";
}

talker *dialogue::actor( const bool is_beta ) const
{
    if( !has_beta && !has_alpha ) {
        debugmsg( "Attempted to use a dialogue with no actors!  %s", get_callstack() );
    }
    if( is_beta && !has_beta ) {
        debugmsg( "Tried to use an invalid beta talker.  %s", get_callstack() );
        // Try to avoid a crash by using the alpha if it exists
        if( has_alpha ) {
            return alpha.get();
        }
    }
    if( !is_beta && !has_alpha ) {
        debugmsg( "Tried to use an invalid alpha talker.  %s", get_callstack() );
        // Try to avoid a crash by using the beta if it exists
        if( has_beta ) {
            return beta.get();
        }
    }
    return ( is_beta ? beta : alpha ).get();
}

dialogue::dialogue( const dialogue &d ) : has_beta( d.has_beta ), has_alpha( d.has_alpha )
{
    if( has_alpha ) {
        alpha = d.actor( false )->clone();
    }
    if( has_beta ) {
        beta = d.actor( true )->clone();
    }
    if( !has_alpha && !has_beta ) {
        debugmsg( "Constructed a dialogue with no actors!  %s", get_callstack() );
    }
    if( d.context.has_value() ) {
        context = *d.context;
    }
    if( d.conditionals.has_value() ) {
        conditionals = *d.conditionals;
    }
    callstack = d.callstack;
}

dialogue::dialogue( std::unique_ptr<talker> alpha_in,
                    std::unique_ptr<talker> beta_in ) : alpha( std::move( alpha_in ) ), beta( std::move( beta_in ) )
{
    has_alpha = alpha != nullptr;
    has_beta = beta != nullptr;
    if( !has_alpha && !has_beta ) {
        debugmsg( "Constructed a dialogue with no actors!  %s", get_callstack() );
    }
}

dialogue::dialogue( std::unique_ptr<talker> alpha_in,
                    std::unique_ptr<talker> beta_in,
                    const std::unordered_map<std::string, std::function<bool( dialogue & )>> &cond ) : alpha( std::move(
                                    alpha_in ) ), beta( std::move( beta_in ) ), conditionals( cond )
{
    has_alpha = alpha != nullptr;
    has_beta = beta != nullptr;
    if( !has_alpha && !has_beta ) {
        debugmsg( "Constructed a dialogue with no actors!  %s", get_callstack() );
    }
}

dialogue::dialogue( std::unique_ptr<talker> alpha_in,
                    std::unique_ptr<talker> beta_in,
                    const std::unordered_map<std::string, std::function<bool( dialogue & )>> &cond,
                    const std::unordered_map<std::string, std::string> &ctx ) : alpha( std::move( alpha_in ) ),
    beta( std::move( beta_in ) ), context( ctx ), conditionals( cond )
{
    has_alpha = alpha != nullptr;
    has_beta = beta != nullptr;

    if( !has_alpha && !has_beta ) {
        debugmsg( "Constructed a dialogue with no actors!  %s", get_callstack() );
    }
}

talk_data talk_response::create_option_line( dialogue &d, const input_event &hotkey,
        const bool is_computer )
{
    std::string ftext;
    text = ( truefalse_condition( d ) ? truetext : falsetext ).translated();
    if( trial.type == TALK_TRIAL_NONE || trial.type == TALK_TRIAL_CONDITION ) {
        // regular dialogue
        ftext = text;
    } else if( trial.type == TALK_TRIAL_SKILL_CHECK ) {
        const Skill &req_skill = skill_id( trial.skill_required ).obj();
        ftext = string_format( pgettext( "talk option", "[%1$s %2$d/%3$d] %4$s" ),
                               req_skill.name(),
                               std::min( d.actor( false )->get_skill_level( req_skill.ident() ),
                                         trial.difficulty ),
                               trial.difficulty,
                               text );
    } else {
        // dialogue w/ a % chance to work
        //~ %1$s is translated trial type, %2$d is a number, and %3$s is the translated response text
        ftext = string_format( pgettext( "talk option", "[%1$s %2$d%%] %3$s" ),
                               trial.name(), trial.calc_chance( d ), text );
    }

    if( ignore_conditionals ) {
        ftext = colorize( ftext, c_dark_gray );
        if( !show_reason.empty() ) {
            ftext += colorize( " -- [" + show_reason + "]", c_light_red );
        }
    }

    if( d.actor( true )->get_npc() ) {
        parse_tags( ftext, *d.actor( false )->get_character(), *d.actor( true )->get_npc(), d,
                    success.next_topic.item_type );
    } else {
        parse_tags( ftext, *d.actor( false )->get_character(), *d.actor( false )->get_character(), d,
                    success.next_topic.item_type );
    }

    nc_color color;
    std::set<dialogue_consequence> consequences = get_consequences( d );
    if( consequences.count( dialogue_consequence::hostile ) > 0 ) {
        color = c_red;
    } else if( text[0] == '*' || consequences.count( dialogue_consequence::helpless ) > 0 ) {
        color = c_light_red;
    } else if( text[0] == '&' || consequences.count( dialogue_consequence::action ) > 0 ||
               is_computer ) {
        color = c_green;
    } else {
        color = c_white;
    }
    talk_data results;
    results.color = color;
    results.hotkey_desc = right_justify( hotkey.short_description(), 2 );
    results.text = ftext;
    return results;
}

std::set<dialogue_consequence> talk_response::get_consequences( dialogue &d ) const
{
    int chance = trial.calc_chance( d );
    if( chance >= 100 ) {
        return { success.get_consequence( d ) };
    } else if( chance <= 0 ) {
        return { failure.get_consequence( d ) };
    }

    return {{ success.get_consequence( d ), failure.get_consequence( d ) }};
}

bool json_talk_response::show_anyways( dialogue &d ) const
{
    return actual_response.show_always || ( actual_response.show_condition &&
                                            actual_response.show_condition( d ) );
}

dialogue_consequence talk_effect_t::get_consequence( dialogue const &d ) const
{
    if( d.actor( true )->check_hostile_response( opinion.anger ) ) {
        return dialogue_consequence::hostile;
    }
    return guaranteed_consequence;
}

const talk_topic &special_talk( const std::string &action )
{
    static const std::map<std::string, talk_topic> key_map = {{
            { "LOOK_AT", talk_topic( "TALK_LOOK_AT" ) },
            { "SIZE_UP_STATS", talk_topic( "TALK_SIZE_UP" ) },
            { "ASSESS_PERSONALITY", talk_topic( "TALK_ASSESS_PERSON" ) },
            { "CHECK_OPINION", talk_topic( "TALK_OPINION" ) },
            { "YELL", talk_topic( "TALK_SHOUT" ) },
        }
    };

    const auto iter = key_map.find( action );
    if( iter != key_map.end() ) {
        return iter->second;
    }

    static const talk_topic no_topic = talk_topic( "TALK_NONE" );
    return no_topic;
}

talk_topic dialogue::opt( dialogue_window &d_win, const talk_topic &topic )
{
    d_win.add_history_separator();

    ui_adaptor ui;
    const auto resize_cb = [&]( ui_adaptor & ui ) {
        d_win.resize( ui );
    };
    ui.on_screen_resize( resize_cb );
    resize_cb( ui );

    // Construct full line
    std::string challenge = dynamic_line( topic );
    gen_responses( topic );
    // cache response conditionals
    std::vector<bool> response_condition_exists;
    std::vector<bool> response_condition_eval;
    for( talk_response &response : responses ) {
        response_condition_exists.emplace_back( response.condition );
        response_condition_eval.emplace_back( response.condition ? response.condition( *this ) : false );
    }
    // Put quotes around challenge (unless it's an action)
    if( challenge[0] != '*' && challenge[0] != '&' ) {
        challenge = string_format( _( "\"%s\"" ), challenge );
    }

    // Parse any tags in challenge
    if( actor( true )->get_npc() ) {
        parse_tags( challenge, *actor( false )->get_character(), *actor( true )->get_npc(), *this,
                    topic.item_type );
    } else {
        parse_tags( challenge, *actor( false )->get_character(), *actor( false )->get_character(), *this,
                    topic.item_type );
    }
    challenge = uppercase_first_letter( challenge );

    d_win.clear_history_highlights();
    if( challenge[0] == '&' ) {
        // No name prepended!
        challenge = challenge.substr( 1 );
        d_win.add_to_history( challenge );
    } else if( challenge[0] == '*' ) {
        // Prepend name
        challenge = string_format( pgettext( "npc does something", "%s %s" ), actor( true )->disp_name(),
                                   challenge.substr( 1 ) );
        d_win.add_to_history( challenge );
    } else {
        npc *npc_actor = actor( true )->get_npc();
        d_win.add_to_history( challenge, d_win.is_not_conversation ? "" : actor( true )->disp_name(),
                              npc_actor ? npc_actor->basic_symbol_color() : c_red );
    }
    if( debug_mode ) {
        std::vector<std::string> dynamic_line_debug = build_debug_info( d_win, topic );
        for( auto &line : dynamic_line_debug ) {
            d_win.add_to_history( line );
        }
    }
    apply_speaker_effects( topic );

    if( responses.empty() ) {
        debugmsg( "No dialogue responses" );
        return talk_topic( "TALK_NONE" );
    }

    input_context ctxt( "DIALOGUE_CHOOSE_RESPONSE" );
    d_win.set_up_scrolling( ctxt );
    ctxt.register_action( "HELP_KEYBINDINGS" );
    ctxt.register_action( "CONFIRM" );
    ctxt.register_action( "ANY_INPUT" );
    ctxt.register_action( "DEBUG_DIALOGUE_DL_CONDITIONAL" );
    ctxt.register_action( "DEBUG_DIALOGUE_RESP_CONDITIONAL" );
    ctxt.register_action( "DEBUG_DIALOGUE_DL_EFFECT" );
    ctxt.register_action( "DEBUG_DIALOGUE_RESP_EFFECT" );
    ctxt.register_action( "DEBUG_DIALOGUE_SHOW_ALL_RESPONSE" );
    ctxt.register_action( "QUIT" );
    std::vector<talk_data> response_lines;
    std::vector<input_event> response_hotkeys;
    const auto generate_response_lines = [&]() {
#if defined(__ANDROID__)
        ctxt.get_registered_manual_keys().clear();
#endif
        const hotkey_queue &queue = hotkey_queue::alphabets();
        response_lines.clear();
        response_hotkeys.clear();
        input_event evt = ctxt.first_unassigned_hotkey( queue );
        for( talk_response &response : responses ) {
            const talk_data &td = response.create_option_line( *this, evt, d_win.is_computer );
            response_lines.emplace_back( td );
            response_hotkeys.emplace_back( evt );
#if defined(__ANDROID__)
            ctxt.register_manual_key( evt.get_first_input(), td.text );
#endif
            evt = ctxt.next_unassigned_hotkey( queue, evt );
        }
        d_win.set_responses( response_lines );
    };
    generate_response_lines();

    ui.on_redraw( [&]( const ui_adaptor & ) {
        d_win.draw( d_win.is_not_conversation ? "" : actor( true )->disp_name() );
    } );

    size_t response_ind = response_hotkeys.size();
    bool okay;
    do {
        std::string action;
        do {
            if( debug_mode ) {
                d_win.set_responses_debug( build_debug_info( d_win, topic, d_win.sel_response ) );
                d_win.debug_topic_name = topic.id;
            }
            ui_manager::redraw();
            input_event evt;
            action = ctxt.handle_input();
            evt = ctxt.get_raw_input();
            d_win.handle_scrolling( action, ctxt );
            talk_topic st = special_talk( action );
            if( st.id != "TALK_NONE" ) {
                return st;
            }
            if( action == "HELP_KEYBINDINGS" ) {
                // Reallocate hotkeys as keybindings may have changed
                generate_response_lines();
            } else if( action == "CONFIRM" ) {
                response_ind = d_win.sel_response;
                //response condition must be reverified since non-selectable responses can be displayed
                if( response_condition_exists[response_ind] && ( !response_condition_eval[response_ind] &&
                        !debug_mode ) ) {
                    action = "NONE";
                }
            } else if( action == "DEBUG_DIALOGUE_DL_CONDITIONAL" ) {
                d_win.show_dynamic_line_conditionals = !d_win.show_dynamic_line_conditionals;
            } else if( action == "DEBUG_DIALOGUE_RESP_CONDITIONAL" ) {
                d_win.show_response_conditionals = !d_win.show_response_conditionals;
            } else if( action == "DEBUG_DIALOGUE_DL_EFFECT" ) {
                d_win.show_dynamic_line_effects = !d_win.show_dynamic_line_effects;
            } else if( action == "DEBUG_DIALOGUE_RESP_EFFECT" ) {
                d_win.show_response_effects = !d_win.show_response_effects;
            } else if( action == "DEBUG_DIALOGUE_SHOW_ALL_RESPONSE" ) {
                d_win.show_all_responses = !d_win.show_all_responses;
                if( debug_mode ) {
                    this->debug_ignore_conditionals = !this->debug_ignore_conditionals;
                    gen_responses( topic );
                    generate_response_lines();
                }
            } else if( action == "ANY_INPUT" ) {
                // Check real hotkeys; equivalent functionally to CONFIRM
                const auto hotkey_it = std::find( response_hotkeys.begin(),
                                                  response_hotkeys.end(), evt );
                response_ind = std::distance( response_hotkeys.begin(), hotkey_it );
                if( response_condition_exists[response_ind] && ( !response_condition_eval[response_ind] &&
                        !debug_mode ) ) {
                    action = "NONE";
                }
            } else if( action == "QUIT" ) {
                response_ind = get_best_quit_response();
            }
        } while( response_ind >= response_hotkeys.size() ||
                 ( action != "ANY_INPUT" && action != "QUIT" && action != "CONFIRM" ) );
        okay = true;
        std::set<dialogue_consequence> consequences = responses[response_ind].get_consequences( *this );
        if( consequences.count( dialogue_consequence::hostile ) > 0 ) {
            okay = query_yn( _( "You may be attacked!  Proceed?" ) );
        } else if( consequences.count( dialogue_consequence::helpless ) > 0 ) {
            okay = query_yn( _( "You'll be helpless!  Proceed?" ) );
        }
    } while( !okay );

    d_win.add_history_separator();
    d_win.add_to_history( response_lines[response_ind].text, _( "You" ), c_light_blue );

    talk_response chosen = responses[response_ind];
    if( chosen.mission_selected != nullptr ) {
        actor( true )->select_mission( chosen.mission_selected );
    }

    // We can't set both skill and style or training will bug out
    // TODO: Allow setting both skill and style
    actor( true )->store_chosen_training( chosen.skill, chosen.style, chosen.dialogue_spell,
                                          chosen.proficiency );
    const bool success = chosen.trial.roll( *this );
    talk_effect_t const &effects = success ? chosen.success : chosen.failure;
    talk_topic ret_topic =  effects.apply( *this );
    talk_effect_t::update_missions( *this );
    return ret_topic;
}

/**
 * Finds the best response to use when the player is trying to quit.
 *
 * Returns the index into the response list.
 */
int dialogue::get_best_quit_response()
{
    if( responses.size() == 1 ) {
        // Only one response. Use it. Consequences will be prompted for by the caller.
        return 0;
    }

    // Find relevant responses
    for( size_t i = 0; i < responses.size(); ++i ) {
        const talk_response &response = responses[i];
        if( response.trial.calc_chance( *this ) < 100 ) {
            // Don't pick anything with a chance to fail.
            continue;
        }

        if( !response.success.effects.empty() ) {
            // Don't pick anything with side effects
            continue;
        }

        // Unfortunately, while we'd like to be able to go "back" from nested dialogue trees, the
        // topic stack doesn't always shrink. Returning to the previous topic is sometimes done
        // with TALK_NONE, or sometimes by referencing the topic id directly. No solution really
        // gives us something that feels right in all cases, so we only support completely leaving
        // the conversation via the quit key.

        if( response.success.next_topic.id == "TALK_DONE" ) {
            return i;
        }
    }

    return responses.size(); // Didn't find a good option
}

void get_raw_debug_fields( const JsonObject &jo, std::map<std::string, std::string> &debug_info )
{
    //check for object, add raw JSON text to map if exists
    auto add_to_debug = [&]( const JsonObject & jo, const char *key ) {
        std::string key_str( key );
        if( jo.has_string( key_str ) ) {
            debug_info.emplace( key_str, jo.get_string( key_str ) );
        } else if( jo.has_object( key_str ) ) {
            JsonObject json_cond = jo.get_object( key_str );
            json_cond.allow_omitted_members();
            debug_info.emplace( key_str, json_cond.str() );
        } else if( jo.has_array( key_str ) ) {
            JsonArray json_cond = jo.get_array( key_str );
            std::string concat;
            for( JsonValue elem : json_cond ) {
                if( elem.test_string() ) {
                    concat += elem.get_string();
                } else if( elem.test_object() ) {
                    JsonObject json_obj = elem.get_object();
                    json_obj.allow_omitted_members();
                    concat += json_obj.str();
                }
            }
            debug_info.emplace( key_str, concat );
        }
    };

    add_to_debug( jo, "condition" );
    add_to_debug( jo, "effect" );
    add_to_debug( jo, "trial" );
    add_to_debug( jo, "success" );
    add_to_debug( jo, "failure" );
}


std::vector<std::string> dialogue::build_debug_info( const dialogue_window &d_win,
        const talk_topic &topic, int do_response )
{
    std::vector<std::string> debug_output;
    json_talk_topic json_topic = json_talk_topics[topic.id];
    if( do_response > -1 ) {
        std::string write_str;
        std::vector<json_talk_response> json_responses = json_topic.get_responses();
        if( json_responses.empty() ) {
            return debug_output;
        }

        talk_response &actual_response = responses[do_response];
        std::map<std::string, std::string> &debug_info = actual_response.debug_info;
        if( d_win.show_response_conditionals ) {
            if( actual_response.condition && debug_info.find( "condition" ) != debug_info.end() ) {
                debug_output.emplace_back( std::string( "Conditional: [" ) + ( actual_response.condition(
                                               *this ) ? colorize( "true", c_light_green ) : colorize( "false",
                                                       c_light_red ) ) + std::string( "] - " ) + debug_info["condition"] );
            } else {
                debug_output.emplace_back( "No conditionals" );
            }
        }
        if( debug_info.find( "trial" ) != debug_info.end() ) {
            if( d_win.show_response_conditionals ) {
                if( actual_response.trial.condition ) {
                    debug_output.emplace_back( std::string( "Trial: [" ) + ( actual_response.trial.condition(
                                                   *this ) ? colorize( "true", c_light_green ) : colorize( "false",
                                                           c_light_red ) ) + std::string( "] - " ) + debug_info["trial"] );
                } else {
                    debug_output.emplace_back( "Trial: " + debug_info["trial"] );
                }
            }
            if( d_win.show_response_effects ) {
                debug_output.emplace_back( colorize( "Success: ", c_green ) + debug_info["success"] );
                debug_output.emplace_back( colorize( "Failure: ", c_red ) + debug_info["failure"] );
            }
        }
        if( d_win.show_response_effects ) {
            if( debug_info.find( "effect" ) != debug_info.end() ) {
                debug_output.emplace_back( "Effect: " + debug_info["effect"] );
            } else {
                debug_output.emplace_back( "No effects" );
            }
        }
    } else {
        std::vector<json_dynamic_line_effect> speaker_effects = json_topic.get_speaker_effects();
        int eff_count = 1;
        bool added_cond = false;
        bool added_eff = false;
        for( json_dynamic_line_effect eff : speaker_effects ) {
            std::map<std::string, std::string> &debug_info = eff.debug_info;
            std::string eff_count_str = std::to_string( eff_count );
            if( debug_info.find( "condition" ) != debug_info.end() && d_win.show_dynamic_line_conditionals ) {
                debug_output.emplace_back( colorize( "CND" + eff_count_str + std::string( ": [" ),
                                                     c_yellow ) + ( eff.test_condition(
                                                             *this ) ? colorize( "true", c_light_green ) : colorize( "false",
                                                                     c_light_red ) ) + std::string( "] - " ) + colorize( debug_info["condition"], c_yellow ) );
                added_cond = true;
            }
            if( debug_info.find( "effect" ) != debug_info.end() && d_win.show_dynamic_line_effects ) {
                debug_output.emplace_back( colorize( "EFF" + eff_count_str + ": " + debug_info["effect"],
                                                     c_yellow ) );
                added_eff = true;
            }
            eff_count++;
        }
        if( !added_cond && d_win.show_dynamic_line_conditionals ) {
            debug_output.emplace_back( colorize( "No conditionals", c_yellow ) );
        }
        if( !added_eff && d_win.show_dynamic_line_effects ) {
            debug_output.emplace_back( colorize( "No effects", c_yellow ) );
        }
    }

    return debug_output;
}

talk_trial::talk_trial( const JsonObject &jo )
{
    static const std::unordered_map<std::string, talk_trial_type> types_map = { {
#define WRAP(value) { #value, TALK_TRIAL_##value }
            WRAP( NONE ),
            WRAP( LIE ),
            WRAP( PERSUADE ),
            WRAP( INTIMIDATE ),
            WRAP( SKILL_CHECK ),
            WRAP( CONDITION )
#undef WRAP
        }
    };
    const auto iter = types_map.find( jo.get_string( "type", "NONE" ) );
    if( iter == types_map.end() ) {
        jo.throw_error_at( "type", "invalid talk trial type" );
    }
    type = iter->second;
    if( type != TALK_TRIAL_NONE && type != TALK_TRIAL_CONDITION ) {
        difficulty = jo.get_int( "difficulty" );
    }
    if( type == TALK_TRIAL_SKILL_CHECK ) {
        skill_required = jo.get_string( "skill_required" );
    }
    //condition remains empty instead of adding a default
    if( jo.has_member( "condition" ) ) {
        read_condition( jo, "condition", condition, false );
    }
    if( jo.has_member( "mod" ) ) {
        for( JsonArray jmod : jo.get_array( "mod" ) ) {
            trial_mod this_modifier;
            this_modifier.first = jmod.next_string();
            this_modifier.second = jmod.next_int();
            modifiers.push_back( this_modifier );
        }
    }
}

static talk_topic load_inline_topic( const JsonObject &jo, const std::string_view src )
{
    const std::string id = jo.get_string( "id" );
    json_talk_topics[id].load( jo, src );
    return talk_topic( id );
}

talk_effect_fun_t::talk_effect_fun_t( const talkfunction_ptr &ptr )
{
    function = [ptr]( dialogue const & d ) {
        if( d.actor( true )->get_npc() ) {
            ptr( *d.actor( true )->get_npc() );
        }
    };
}

talk_effect_fun_t::talk_effect_fun_t( const std::function<void( npc &p )> &ptr )
{
    function = [ptr]( dialogue const & d ) {
        if( d.actor( true )->get_npc() ) {
            ptr( *d.actor( true )->get_npc() );
        }
    };
}

talk_effect_fun_t::talk_effect_fun_t( func &&fun )
{
    function = fun;
}

talk_effect_fun_t::likely_rewards_t &talk_effect_fun_t::get_likely_rewards()
{
    return likely_rewards;
}

static Character *get_character_from_id( const std::string &id_str, game *g )
{
    // Return the character with character_id, return nullptr if counldn't find the character with character_id
    Character *temp_guy = nullptr;

    character_id char_id;
    try {
        char_id = character_id( std::stoi( id_str ) );
    } catch( const std::exception & ) {
        return nullptr;
    }

    // Check Avatar
    if( char_id == get_avatar().getID() ) {
        return &get_avatar();
    }

    // Check visible NPC
    for( npc *guy : g->get_npcs_if( [char_id]( const npc & guy ) {
    return guy.getID() == char_id;
    } ) ) {
        temp_guy = guy;
    }

    // Check NPC in the OverMapBuffer
    if( temp_guy == nullptr ) {
        temp_guy = g->find_npc( char_id );
    }
    return temp_guy;
}

static void run_item_eocs( const dialogue &d, bool is_npc, const std::vector<item_location> &items,
                           std::string_view option, const std::vector<effect_on_condition_id> &true_eocs,
                           const std::vector<effect_on_condition_id> &false_eocs, const std::vector <item_search_data> &data,
                           const item_menu &f, const item_menu_mul &f_mul )
{
    Character *guy = d.actor( is_npc )->get_character();
    guy = guy ? guy : &get_player_character();
    std::vector<item_location> true_items;
    for( const item_location &loc : items ) {
        // Check if item matches any search_data.
        bool true_tgt = data.empty();
        for( item_search_data datum : data ) {
            if( datum.check( guy, loc, d ) ) {
                true_tgt = true;
                break;
            }
        }
        if( true_tgt ) {
            true_items.push_back( loc );
        }
    }
    const auto run_eoc = [&d, is_npc]( item_location & loc,
    const std::vector<effect_on_condition_id> &eocs ) {
        for( const effect_on_condition_id &eoc : eocs ) {
            // Check if item is outdated.
            if( loc.get_item() ) {
                dialogue newDialog = dialogue( d.actor( is_npc )->clone(), get_talker_for( loc ),
                                               d.get_conditionals(), d.get_context() );
                eoc->activate( newDialog );
            }
        }
    };
    auto filter = [true_items]( const item_location & it ) {
        for( const item_location &true_it : true_items ) {
            if( true_it == it ) {
                return true;
            }
        }
        return false;
    };
    if( option == "all" ) {
        for( item_location target : true_items ) {
            run_eoc( target, true_eocs );
        }
        if( true_items.empty() ) {
            run_eoc_vector( false_eocs, d );
        }
    } else if( option == "random" ) {
        if( !true_items.empty() ) {
            std::shuffle( true_items.begin(), true_items.end(), rng_get_engine() );
            run_eoc( true_items.back(), true_eocs );
            true_items.pop_back();
        } else {
            run_eoc_vector( false_eocs, d );
        }
    } else if( option == "manual" ) {
        item_location selected = f( filter );
        run_eoc( selected, true_eocs );
        if( selected.get_item() == nullptr ) {
            run_eoc_vector( false_eocs, d );
        }
    } else if( option == "manual_mult" ) {
        const drop_locations &selected = f_mul( filter );
        for( item_location target : true_items ) {
            bool true_eoc = false;
            for( const drop_location &dloc : selected ) {
                if( target == dloc.first ) {
                    true_eoc = true;
                    break;
                }
            }
            if( true_eoc ) {
                run_eoc( target, true_eocs );
            }
        }
        if( true_items.empty() ) {
            run_eoc_vector( false_eocs, d );
        }
    }
}
namespace talk_effect_fun
{
namespace
{
talk_effect_fun_t::func f_companion_mission( const JsonObject &jo, std::string_view member,
        const std::string_view )
{
    str_or_var id = get_str_or_var( jo.get_member( member ), member, true );
    return [id]( dialogue const & d ) {
        std::string role_id = id.evaluate( d );
        d.actor( true )->set_companion_mission( role_id );
    };
}

talk_effect_fun_t::func f_add_effect( const JsonObject &jo, std::string_view member,
                                      const std::string_view, bool is_npc )
{
    str_or_var new_effect = get_str_or_var( jo.get_member( member ), member, true );
    bool permanent = false;
    bool force = false;
    duration_or_var dov_duration;
    dbl_or_var dov_intensity;
    if( jo.has_string( "duration" ) ) {
        const std::string dur_string = jo.get_string( "duration" );
        if( dur_string == "PERMANENT" ) {
            permanent = true;
            dov_duration = get_duration_or_var( jo, "", false, 1_turns );
        } else {
            dov_duration = get_duration_or_var( jo, "duration", false, 1000_turns );
        }
    } else {
        dov_duration = get_duration_or_var( jo, "duration", true );
    }
    dov_intensity = get_dbl_or_var( jo, "intensity", false, 0 );
    if( jo.has_bool( "force" ) ) {
        force = jo.get_bool( "force" );
    }
    str_or_var target;
    if( jo.has_member( "target_part" ) ) {
        target = get_str_or_var( jo.get_member( "target_part" ), "target_part", false, "bp_null" );
    } else {
        target.str_val = "bp_null";
    }
    return [is_npc, new_effect, dov_duration, target, permanent, force,
            dov_intensity]( dialogue & d ) {
        d.actor( is_npc )->add_effect( efftype_id( new_effect.evaluate( d ) ),
                                       dov_duration.evaluate( d ),
                                       target.evaluate( d ), permanent, force,
                                       dov_intensity.evaluate( d ) );
    };
}

talk_effect_fun_t::func f_remove_effect( const JsonObject &jo, std::string_view member,
        const std::string_view, bool is_npc )
{
    str_or_var old_effect = get_str_or_var( jo.get_member( member ), member, true );

    str_or_var target;
    if( jo.has_member( "target_part" ) ) {
        target = get_str_or_var( jo.get_member( "target_part" ), "target_part", false, "bp_null" );
    } else {
        target.str_val = "bp_null";
    }

    return [is_npc, old_effect, target]( dialogue const & d ) {
        d.actor( is_npc )->remove_effect( efftype_id( old_effect.evaluate( d ) ), target.evaluate( d ) );
    };
}

talk_effect_fun_t::func f_add_trait( const JsonObject &jo, std::string_view member,
                                     const std::string_view, bool is_npc )
{
    str_or_var new_trait = get_str_or_var( jo.get_member( member ), member, true );
    str_or_var new_variant;

    if( jo.has_member( "variant" ) ) {
        new_variant = get_str_or_var( jo.get_member( "variant" ), "variant", true );
    } else {
        new_variant.str_val = "";
    }

    return [is_npc, new_trait, new_variant]( dialogue const & d ) {
        const trait_id trait = trait_id( new_trait.evaluate( d ) );
        const mutation_variant *variant = trait->variant( new_variant.evaluate( d ) );

        d.actor( is_npc )->set_mutation( trait, variant );
    };
}

talk_effect_fun_t::func f_activate_trait( const JsonObject &jo, std::string_view member,
        const std::string_view, bool is_npc )
{
    str_or_var new_trait = get_str_or_var( jo.get_member( member ), member, true );
    return [is_npc, new_trait]( dialogue const & d ) {
        d.actor( is_npc )->activate_mutation( trait_id( new_trait.evaluate( d ) ) );
    };
}

talk_effect_fun_t::func f_deactivate_trait( const JsonObject &jo, std::string_view member,
        const std::string_view, bool is_npc )
{
    str_or_var new_trait = get_str_or_var( jo.get_member( member ), member, true );
    return [is_npc, new_trait]( dialogue const & d ) {
        d.actor( is_npc )->deactivate_mutation( trait_id( new_trait.evaluate( d ) ) );
    };
}

talk_effect_fun_t::func f_remove_trait( const JsonObject &jo, std::string_view member,
                                        const std::string_view, bool is_npc )
{
    str_or_var old_trait = get_str_or_var( jo.get_member( member ), member, true );
    return [is_npc, old_trait]( dialogue const & d ) {
        d.actor( is_npc )->unset_mutation( trait_id( old_trait.evaluate( d ) ) );
    };
}

talk_effect_fun_t::func f_learn_martial_art( const JsonObject &jo, std::string_view member,
        const std::string_view, bool is_npc )
{
    str_or_var ma_to_learn = get_str_or_var( jo.get_member( member ), member, true );
    return [is_npc, ma_to_learn]( dialogue const & d ) {
        d.actor( is_npc )->learn_martial_art( matype_id( ma_to_learn.evaluate( d ) ) );
    };
}

talk_effect_fun_t::func f_forget_martial_art( const JsonObject &jo, std::string_view member,
        const std::string_view, bool is_npc )
{
    str_or_var ma_to_forget = get_str_or_var( jo.get_member( member ), member, true );
    return [is_npc, ma_to_forget]( dialogue const & d ) {
        d.actor( is_npc )->forget_martial_art( matype_id( ma_to_forget.evaluate( d ) ) );
    };
}

talk_effect_fun_t::func f_mutate( const JsonObject &jo, std::string_view member,
                                  const std::string_view, bool is_npc )
{
    dbl_or_var highest_cat = get_dbl_or_var( jo, member, true, 0 );
    const bool use_vitamins = jo.get_bool( "use_vitamins", true );
    return [is_npc, highest_cat, use_vitamins]( dialogue & d ) {
        d.actor( is_npc )->mutate( highest_cat.evaluate( d ), use_vitamins );
    };
}

talk_effect_fun_t::func f_mutate_category( const JsonObject &jo, std::string_view member,
        const std::string_view, bool is_npc )
{
    str_or_var mut_cat = get_str_or_var( jo.get_member( member ), member, true, "" );
    const bool use_vitamins = jo.get_bool( "use_vitamins", true );
    return [is_npc, mut_cat, use_vitamins]( dialogue const & d ) {
        d.actor( is_npc )->mutate_category( mutation_category_id( mut_cat.evaluate( d ) ), use_vitamins );
    };
}

talk_effect_fun_t::func f_mutate_towards( const JsonObject &jo, std::string_view member,
        const std::string_view, bool is_npc )
{
    str_or_var trait = get_str_or_var( jo.get_member( member ), member, true, "" );
    str_or_var mut_cat;
    if( jo.has_member( "category" ) ) {
        mut_cat = get_str_or_var( jo.get_member( "category" ), "category", false, "" );
    } else {
        mut_cat.str_val = "";
    }
    const bool use_vitamins = jo.get_bool( "use_vitamins", true );

    return [is_npc, trait, mut_cat, use_vitamins]( dialogue const & d ) {
        d.actor( is_npc )->mutate_towards( trait_id( trait.evaluate( d ) ),
                                           mutation_category_id( mut_cat.evaluate( d ) ), use_vitamins );
    };
}

talk_effect_fun_t::func f_set_trait_purifiability( const JsonObject &jo, std::string_view member,
        const std::string_view, bool is_npc )
{
    str_or_var trait = get_str_or_var( jo.get_member( member ), member, true, "" );
    const bool purifiable = jo.get_bool( "purifiable", true );

    return [is_npc, trait, purifiable]( dialogue const & d ) {
        d.actor( is_npc )->set_trait_purifiability( trait_id( trait.evaluate( d ) ), purifiable );
    };
}

talk_effect_fun_t::func f_add_bionic( const JsonObject &jo, std::string_view member,
                                      const std::string_view, bool is_npc )
{
    str_or_var new_bionic = get_str_or_var( jo.get_member( member ), member, true );
    return [is_npc, new_bionic]( dialogue const & d ) {
        d.actor( is_npc )->add_bionic( bionic_id( new_bionic.evaluate( d ) ) );
    };
}

talk_effect_fun_t::func f_lose_bionic( const JsonObject &jo, std::string_view member,
                                       const std::string_view, bool is_npc )
{
    str_or_var old_bionic = get_str_or_var( jo.get_member( member ), member, true );
    return [is_npc, old_bionic]( dialogue const & d ) {
        d.actor( is_npc )->remove_bionic( bionic_id( old_bionic.evaluate( d ) ) );
    };
}

talk_effect_fun_t::func f_add_var( const JsonObject &jo, std::string_view member,
                                   const std::string_view, bool is_npc )
{
    dbl_or_var empty;
    const std::string var_name = get_talk_varname( jo, member, false, empty );
    const std::string var_base_name = get_talk_var_basename( jo, member, false );
    const bool time_check = jo.has_member( "time" ) && jo.get_bool( "time" );
    std::vector<std::string> possible_values = jo.get_string_array( "possible_values" );
    if( possible_values.empty() ) {
        const std::string value = time_check ? "" : jo.get_string( "value" );
        possible_values.push_back( value );
    }
    return [is_npc, var_name, possible_values, time_check, var_base_name]( dialogue const & d ) {
        talker *actor = d.actor( is_npc );
        if( time_check ) {
            actor->set_value( var_name, string_format( "%d", to_turn<int>( calendar::turn ) ) );
        } else {
            int index = rng( 0, possible_values.size() - 1 );
            actor->set_value( var_name, possible_values[index] );
            get_event_bus().send<event_type::u_var_changed>( var_base_name, possible_values[index] );
        }
    };
}

talk_effect_fun_t::func f_remove_var( const JsonObject &jo, std::string_view member,
                                      const std::string_view, bool is_npc )
{
    dbl_or_var empty;
    const std::string var_name = get_talk_varname( jo, member, false, empty );
    return [is_npc, var_name]( dialogue const & d ) {
        d.actor( is_npc )->remove_value( var_name );
    };
}

void map_add_item( item &it, tripoint_abs_ms target_pos )
{
    if( get_map().inbounds( target_pos ) ) {
        get_map().add_item_or_charges( get_map().bub_from_abs( target_pos ), it );
    } else {
        tinymap target_bay;
        target_bay.load( project_to<coords::omt>( target_pos ), false );
        target_bay.add_item_or_charges( target_bay.omt_from_abs( target_pos ), it );
    }
}

void receive_item( itype_id &item_name, int count, std::string_view container_name,
                   const dialogue &d, bool use_item_group, bool suppress_message,
                   const std::vector<std::string> &flags,
                   bool add_talker = true,
                   const tripoint_abs_ms &p = tripoint_abs_ms(), bool force_equip = false )
{
    if( use_item_group ) {
        item_group::ItemList new_items;
        new_items = item_group::items_from( item_group_id( item_name.c_str() ), calendar::turn );
        std::string popup_message;
        for( item &new_item : new_items ) {
            for( const std::string &flag : flags ) {
                new_item.set_flag( flag_id( flag ) );
            }
            if( add_talker ) {
                d.actor( false )->i_add_or_drop( new_item, force_equip );
            } else {
                map_add_item( new_item, p );
            }
            if( add_talker && !suppress_message && d.has_beta && !d.actor( true )->disp_name().empty() ) {
                if( new_item.count() == 1 ) {
                    //~ %1%s is the NPC name, %2$s is an item
                    popup_message += string_format( _( "%1$s gives you a %2$s." ), d.actor( true )->disp_name(),
                                                    new_item.tname() ) + "\n";
                } else {
                    //~ %1%s is the NPC name, %2$d is a number of items, %3$s are items
                    popup_message += string_format( _( "%1$s gives you %2$d %3$s." ), d.actor( true )->disp_name(),
                                                    new_item.count(), new_item.tname() ) + "\n";
                }
            }
        }
        if( !popup_message.empty() ) {
            popup( popup_message );
        }
    } else {
        item new_item = item( item_name, calendar::turn );
        for( const std::string &flag : flags ) {
            new_item.set_flag( flag_id( flag ) );
        }
        if( container_name.empty() ) {
            if( new_item.count_by_charges() ) {
                new_item.charges = count;
                if( add_talker ) {
                    d.actor( false )->i_add_or_drop( new_item, force_equip );
                } else {
                    map_add_item( new_item, p );
                }
            } else {
                for( int i_cnt = 0; i_cnt < count; i_cnt++ ) {
                    if( !new_item.ammo_default().is_null() ) {
                        new_item.ammo_set( new_item.ammo_default() );
                    }
                    if( add_talker ) {
                        d.actor( false )->i_add_or_drop( new_item, force_equip );
                    } else {
                        map_add_item( new_item, p );
                    }
                }
            }
            if( add_talker && !suppress_message && d.has_beta && !d.actor( true )->disp_name().empty() ) {
                if( count == 1 ) {
                    //~ %1%s is the NPC name, %2$s is an item
                    popup( _( "%1$s gives you a %2$s." ), d.actor( true )->disp_name(), new_item.tname() );
                } else {
                    //~ %1%s is the NPC name, %2$d is a number of items, %3$s are items
                    popup( _( "%1$s gives you %2$d %3$s." ), d.actor( true )->disp_name(), count,
                           new_item.tname() );
                }
            }
        } else {
            item container( std::string( container_name ), calendar::turn );
            new_item.charges = count;
            container.put_in( new_item,
                              pocket_type::CONTAINER );
            if( add_talker ) {
                d.actor( false )->i_add_or_drop( container, force_equip );
            } else {
                map_add_item( container, p );
            }
            if( add_talker && !suppress_message && d.has_beta && !d.actor( true )->disp_name().empty() ) {
                //~ %1%s is the NPC name, %2$s is an item
                popup( _( "%1$s gives you a %2$s." ), d.actor( true )->disp_name(), container.tname() );
            }
        }
    }
}

talk_effect_fun_t f_spawn_item( const JsonObject &jo, std::string_view member,
                                const std::string_view )
{
    str_or_var item_name = get_str_or_var( jo.get_member( member ), member, true );
    str_or_var container_name;
    if( jo.has_member( "container" ) ) {
        container_name = get_str_or_var( jo.get_member( "container" ), "container", true );
    } else {
        container_name.str_val = "";
    }
    bool use_item_group = jo.get_bool( "use_item_group", false );
    bool suppress_message = jo.get_bool( "suppress_message", false );
    dbl_or_var count;
    if( !jo.has_int( "charges" ) ) {
        count = get_dbl_or_var( jo, "count", false, 1 );
    } else {
        count = get_dbl_or_var( jo, "count", false, 0 );
    }
    bool add_talker = true;
    if( member == "u_spawn_item" ) {
        add_talker = true;
    } else if( member == "map_spawn_item" ) {
        add_talker = false;
    }
    std::optional<var_info> loc_var;
    if( jo.has_object( "loc" ) ) {
        loc_var = read_var_info( jo.get_object( "loc" ) );
    }
    bool force_equip = jo.get_bool( "force_equip", false );

    std::vector<str_or_var> flags;
    for( JsonValue jv : jo.get_array( "flags" ) ) {
        flags.emplace_back( get_str_or_var( jv, "flags" ) );
    }
    talk_effect_fun_t ret( [item_name, count, container_name, use_item_group, suppress_message,
               add_talker, loc_var, force_equip, flags]( dialogue & d ) {
        itype_id iname = itype_id( item_name.evaluate( d ) );
        const tripoint_abs_ms target_location = get_tripoint_from_var( loc_var, d, false );
        std::vector<std::string> flags_str;
        flags_str.reserve( flags.size() );
        for( const str_or_var &flat_sov : flags ) {
            flags_str.emplace_back( flat_sov.evaluate( d ) );
        }
        receive_item( iname, count.evaluate( d ), container_name.evaluate( d ), d, use_item_group,
                      suppress_message, flags_str, add_talker, target_location, force_equip );
    } );
    ret.get_likely_rewards().emplace_back( count, item_name );
    return ret;
}

talk_effect_fun_t::func f_u_buy_item( const JsonObject &jo, std::string_view member,
                                      const std::string_view src )
{
    std::vector<effect_on_condition_id> true_eocs = load_eoc_vector( jo, "true_eocs", src );
    std::vector<effect_on_condition_id> false_eocs = load_eoc_vector( jo, "false_eocs", src );
    dbl_or_var cost = get_dbl_or_var( jo, "cost", false, 0 );
    dbl_or_var count;
    if( !jo.has_int( "charges" ) ) {
        count = get_dbl_or_var( jo, "count", false, 1 );
    } else {
        count = get_dbl_or_var( jo, "count", false, 0 );
    }
    bool use_item_group = jo.get_bool( "use_item_group", false );
    bool suppress_message = jo.get_bool( "suppress_message", false );
    str_or_var container_name;
    if( jo.has_member( "container" ) ) {
        container_name = get_str_or_var( jo.get_member( "container" ), "container", true );
    } else {
        container_name.str_val = "";
    }

    std::vector<str_or_var> flags;
    for( JsonValue jv : jo.get_array( "flags" ) ) {
        flags.emplace_back( get_str_or_var( jv, "flags" ) );
    }
    str_or_var item_name = get_str_or_var( jo.get_member( member ), member, true );
    return [item_name, cost, count, container_name, true_eocs, false_eocs,
               use_item_group, suppress_message, flags]( dialogue & d ) {
        if( !d.actor( true )->buy_from( cost.evaluate( d ) ) ) {
            popup( _( "You can't afford it!" ) );
            run_eoc_vector( false_eocs, d );
            return;
        }
        itype_id iname = itype_id( item_name.evaluate( d ) );
        std::vector<std::string> flags_str;
        flags_str.reserve( flags.size() );
        for( const str_or_var &flat_sov : flags ) {
            flags_str.emplace_back( flat_sov.evaluate( d ) );
        }
        receive_item( iname, count.evaluate( d ),
                      container_name.evaluate( d ), d, use_item_group, suppress_message, flags_str );
        run_eoc_vector( true_eocs, d );
    };
}

talk_effect_fun_t::func f_u_sell_item( const JsonObject &jo, std::string_view member,
                                       const std::string_view src )
{
    std::vector<effect_on_condition_id> true_eocs = load_eoc_vector( jo, "true_eocs", src );
    std::vector<effect_on_condition_id> false_eocs = load_eoc_vector( jo, "false_eocs", src );
    dbl_or_var cost = get_dbl_or_var( jo, "cost", false, 0 );
    dbl_or_var count;
    if( !jo.has_int( "charges" ) ) {
        count = get_dbl_or_var( jo, "count", false, 1 );
    } else {
        count = get_dbl_or_var( jo, "count", false, 0 );
    }
    str_or_var item_name = get_str_or_var( jo.get_member( member ), member, true );
    return [item_name, cost, count, true_eocs, false_eocs]( dialogue & d ) {
        int current_count = count.evaluate( d );
        itype_id current_item_name = itype_id( item_name.evaluate( d ) );
        if( item::count_by_charges( current_item_name ) &&
            d.actor( false )->has_charges( current_item_name, current_count ) ) {
            for( item &it : d.actor( false )->use_charges( current_item_name, current_count ) ) {
                it.set_owner( d.actor( true )->get_faction()->id );
                d.actor( true )->i_add( it );
            }
        } else if( d.actor( false )->has_amount( current_item_name, current_count ) ) {
            for( item &it : d.actor( false )->use_amount( current_item_name, current_count ) ) {
                it.set_owner( d.actor( true )->get_faction()->id );
                d.actor( true )->i_add( it );
            }
        } else {
            //~ %1$s is a translated item name
            popup( _( "You don't have a %1$s!" ), item::nname( current_item_name ) );
            run_eoc_vector( false_eocs, d );
            return;
        }
        if( current_count == 1 ) {
            //~ %1%s is the NPC name, %2$s is an item
            popup( _( "You give %1$s a %2$s." ), d.actor( true )->disp_name(),
                   item::nname( current_item_name ) );
        } else {
            //~ %1%s is the NPC name, %2$d is a number of items, %3$s are items
            popup( _( "You give %1$s %2$d %3$s." ), d.actor( true )->disp_name(), current_count,
                   item::nname( current_item_name, current_count ) );
        }
        d.actor( true )->add_debt( cost.evaluate( d ) );
        run_eoc_vector( true_eocs, d );
    };
}

talk_effect_fun_t::func f_consume_item( const JsonObject &jo, std::string_view member,
                                        const std::string_view, bool is_npc )
{
    str_or_var item_name = get_str_or_var( jo.get_member( member ), member, true );
    dbl_or_var charges = get_dbl_or_var( jo, "charges", false, 0 );
    dbl_or_var count;
    if( !jo.has_int( "charges" ) ) {
        count = get_dbl_or_var( jo, "count", false, 1 );
    } else {
        count = get_dbl_or_var( jo, "count", false, 0 );
    }
    const bool do_popup = jo.get_bool( "popup", false );
    return [do_popup, is_npc, item_name, count, charges]( dialogue & d ) {
        // this is stupid, but I couldn't get the assignment to work
        int current_count = count.evaluate( d );
        int current_charges = charges.evaluate( d );
        itype_id current_item_name = itype_id( item_name.evaluate( d ) );
        const auto consume_item = [&]( talker & p, const itype_id & item_name, int current_count,
        int current_charges ) {
            if( current_charges == 0 && item::count_by_charges( item_name ) ) {
                current_charges = current_count;
                current_count = 0;
            }

            if( current_count == 0 && current_charges > 0 &&
                p.has_charges( item_name, current_charges, true ) ) {
                p.use_charges( item_name, current_charges, true );
            } else if( p.has_amount( item_name, current_count ) ) {
                if( current_charges > 0 && p.has_charges( item_name, current_charges, true ) ) {
                    p.use_charges( item_name, current_charges, true );
                }
                p.use_amount( item_name, current_count );
            } else {
                item old_item( item_name );
                //~ %1%s is the "You" or the NPC name, %2$s are a translated item name
                popup( _( "%1$s doesn't have a %2$s!" ), p.disp_name(), old_item.tname() );
            }
        };
        if( is_npc ) {
            consume_item( *d.actor( true ), current_item_name, current_count, current_charges );
        } else {
            if( do_popup ) {
                if( current_count == 1 ) {
                    popup( _( "You give %1$s a %2$s." ), d.actor( true )->disp_name(),
                           item::nname( current_item_name ) );
                } else {
                    popup( _( "You give %1$s %2$d %3$s." ), d.actor( true )->disp_name(), current_count,
                           item::nname( current_item_name ), current_count );
                }
            }
            consume_item( *d.actor( false ), current_item_name, current_count, current_charges );
        }
    };
}

talk_effect_fun_t::func f_consume_item_sum( const JsonObject &jo, std::string_view member,
        const std::string_view, bool is_npc )
{
    // Only after i implemented it, i realised it is a bad way to make it
    // What it should be is an expansion of f_run_inv_eocs
    // that allow to pick multiple ids and limit it to some amount of it

    std::vector<std::pair<str_or_var, dbl_or_var>> item_and_amount;

    for( const JsonObject jsobj : jo.get_array( member ) ) {
        const str_or_var item = get_str_or_var( jsobj.get_member( "item" ), "item", true );
        const dbl_or_var amount = get_dbl_or_var( jsobj, "amount", true, 1 );
        item_and_amount.emplace_back( item, amount );
    }

    return [item_and_amount, is_npc]( dialogue & d ) {
        add_msg_debug( debugmode::DF_TALKER, "using _consume_item_sum:" );

        itype_id item_to_remove;
        double percent = 0.0f;
        double count_desired;
        double count_present;
        double charges_present;

        for( const auto &pair : item_and_amount ) {
            item_to_remove = itype_id( pair.first.evaluate( d ) );
            count_desired = pair.second.evaluate( d );
            count_present = d.actor( is_npc )->get_amount( item_to_remove );
            charges_present = d.actor( is_npc )->charges_of( item_to_remove );
            if( charges_present > count_present ) {
                percent += charges_present / count_desired;
                // if percent is equal or less than 1, it is safe to remove all charges_present
                // otherwise loop to remove charges one by one
                if( percent <= 1 ) {
                    d.actor( is_npc )->use_charges( item_to_remove, charges_present, true );

                    add_msg_debug( debugmode::DF_TALKER,
                                   "removing item: %s, count_desired: %f, charges_present: %f, percent: %f, removing all",
                                   item_to_remove.c_str(), count_desired, charges_present, percent );
                } else {
                    percent -= charges_present / count_desired;
                    while( percent < 1.0f ) {
                        percent += 1 / count_desired;
                        d.actor( is_npc )->use_charges( item_to_remove, 1, true );
                        add_msg_debug( debugmode::DF_TALKER,
                                       "removing item: %s, count_desired: %f, charges_present: %f, percent: %f, removing one by one",
                                       item_to_remove.c_str(), count_desired, charges_present, percent );
                    }
                }
            } else {
                percent += count_present / count_desired;
                if( percent <= 1 ) {
                    d.actor( is_npc )->use_amount( item_to_remove, count_present );
                    add_msg_debug( debugmode::DF_TALKER,
                                   "removing item: %s, count_desired: %f, count_present: %f, percent: %f, removing all",
                                   item_to_remove.c_str(), count_desired, count_present, percent );
                } else {
                    percent -= count_present / count_desired;
                    while( percent < 1.0f ) {
                        percent += 1 / count_desired;
                        d.actor( is_npc )->use_amount( item_to_remove, 1 );

                        add_msg_debug( debugmode::DF_TALKER,
                                       "removing item: %s, count_desired: %f, count_present: %f, percent: %f, removing one by one",
                                       item_to_remove.c_str(), count_desired, count_present, percent );
                    }
                }
            }
        }
    };
}

talk_effect_fun_t::func f_remove_item_with( const JsonObject &jo, std::string_view member,
        const std::string_view, bool is_npc )
{
    str_or_var item_name = get_str_or_var( jo.get_member( member ), member, true );
    return [is_npc, item_name]( dialogue const & d ) {
        itype_id item_id = itype_id( item_name.evaluate( d ) );
        d.actor( is_npc )->remove_items_with( [item_id]( const item & it ) {
            return it.typeId() == item_id;
        } );
    };
}

talk_effect_fun_t::func f_u_spend_cash( const JsonObject &jo, std::string_view member,
                                        const std::string_view src )
{
    dbl_or_var amount = get_dbl_or_var( jo, member );
    std::vector<effect_on_condition_id> true_eocs = load_eoc_vector( jo, "true_eocs", src );
    std::vector<effect_on_condition_id> false_eocs = load_eoc_vector( jo, "false_eocs", src );
    return [amount, true_eocs, false_eocs]( dialogue & d ) {
        if( d.actor( true )->buy_from( amount.evaluate( d ) ) ) {
            run_eoc_vector( true_eocs, d );
        } else {
            run_eoc_vector( false_eocs, d );
        }
    };
}

talk_effect_fun_t::func f_npc_change_faction( const JsonObject &jo, std::string_view member,
        const std::string_view )
{
    str_or_var faction_name = get_str_or_var( jo.get_member( member ), member, true );
    return [faction_name]( dialogue const & d ) {
        d.actor( true )->set_fac( faction_id( faction_name.evaluate( d ) ) );
    };
}

talk_effect_fun_t::func f_npc_change_class( const JsonObject &jo, std::string_view member,
        const std::string_view )
{
    str_or_var class_name = get_str_or_var( jo.get_member( member ), member, true );
    return [class_name]( dialogue const & d ) {
        d.actor( true )->set_class( npc_class_id( class_name.evaluate( d ) ) );
    };
}

talk_effect_fun_t::func f_change_faction_rep( const JsonObject &jo, std::string_view member,
        const std::string_view )
{
    dbl_or_var rep_change = get_dbl_or_var( jo, member );
    return [rep_change]( dialogue & d ) {
        d.actor( true )->add_faction_rep( rep_change.evaluate( d ) );
    };
}

talk_effect_fun_t::func f_add_debt( const JsonObject &jo, std::string_view member,
                                    const std::string_view )
{
    std::vector<trial_mod> debt_modifiers;
    for( JsonArray jmod : jo.get_array( member ) ) {
        trial_mod this_modifier;
        this_modifier.first = jmod.next_string();
        this_modifier.second = jmod.next_int();
        debt_modifiers.push_back( this_modifier );
    }
    return [debt_modifiers]( dialogue const & d ) {
        int debt = 0;
        for( const trial_mod &this_mod : debt_modifiers ) {
            if( this_mod.first == "TOTAL" ) {
                debt *= this_mod.second;
            } else {
                debt += parse_mod( d, this_mod.first, this_mod.second );
            }
        }
        d.actor( true )->add_debt( debt );
    };
}

talk_effect_fun_t::func f_npc_rules_menu()
{
    return []( dialogue const & d ) {
        follower_rules_ui new_ui;
        new_ui.draw_follower_rules_ui( d.actor( true )->get_npc() );
    };
}

talk_effect_fun_t::func f_toggle_npc_rule( const JsonObject &jo, std::string_view member,
        const std::string_view )
{
    str_or_var rule = get_str_or_var( jo.get_member( member ), member, true );
    return [rule]( dialogue const & d ) {
        d.actor( true )->toggle_ai_rule( "ally_rule", rule.evaluate( d ) );
    };
}

talk_effect_fun_t::func f_set_npc_rule( const JsonObject &jo, std::string_view member,
                                        const std::string_view )
{
    str_or_var rule = get_str_or_var( jo.get_member( member ), member, true );
    return [rule]( dialogue const & d ) {
        d.actor( true )->set_ai_rule( "ally_rule", rule.evaluate( d ) );
    };
}

talk_effect_fun_t::func f_clear_npc_rule( const JsonObject &jo, std::string_view member,
        const std::string_view )
{
    str_or_var rule = get_str_or_var( jo.get_member( member ), member, true );
    return [rule]( dialogue const & d ) {
        d.actor( true )->clear_ai_rule( "ally_rule", rule.evaluate( d ) );
    };
}

talk_effect_fun_t::func f_npc_engagement_rule( const JsonObject &jo,
        std::string_view member, const std::string_view )
{
    str_or_var rule = get_str_or_var( jo.get_member( member ), member, true );
    return [rule]( dialogue const & d ) {
        d.actor( true )->set_ai_rule( "engagement_rule", rule.evaluate( d ) );
    };
}

talk_effect_fun_t::func f_npc_aim_rule( const JsonObject &jo, std::string_view member,
                                        const std::string_view )
{
    str_or_var rule = get_str_or_var( jo.get_member( member ), member, true );
    return [rule]( dialogue const & d ) {
        d.actor( true )->set_ai_rule( "aim_rule", rule.evaluate( d ) );
    };
}

talk_effect_fun_t::func f_npc_cbm_reserve_rule( const JsonObject &jo,
        std::string_view member, const std::string_view )
{
    str_or_var rule = get_str_or_var( jo.get_member( member ), member, true );
    return [rule]( dialogue const & d ) {
        d.actor( true )->set_ai_rule( "cbm_reserve_rule", rule.evaluate( d ) );
    };
}

talk_effect_fun_t::func f_npc_cbm_recharge_rule( const JsonObject &jo,
        std::string_view member, const std::string_view )
{
    str_or_var rule = get_str_or_var( jo.get_member( member ), member, true );
    return [rule]( dialogue const & d ) {
        d.actor( true )->set_ai_rule( "cbm_recharge_rule", rule.evaluate( d ) );
    };
}

talk_effect_fun_t::func f_location_variable( const JsonObject &jo, std::string_view member,
        const std::string_view src, bool is_npc )
{
    dbl_or_var dov_min_radius = get_dbl_or_var( jo, "min_radius", false, 0 );
    dbl_or_var dov_max_radius = get_dbl_or_var( jo, "max_radius", false, 0 );
    dbl_or_var dov_z_adjust = get_dbl_or_var( jo, "z_adjust", false, 0 );
    dbl_or_var dov_x_adjust = get_dbl_or_var( jo, "x_adjust", false, 0 );
    dbl_or_var dov_y_adjust = get_dbl_or_var( jo, "y_adjust", false, 0 );
    bool z_override = jo.get_bool( "z_override", false );
    const bool outdoor_only = jo.get_bool( "outdoor_only", false );
    const bool passable_only = jo.get_bool( "passable_only", false );
    std::optional<mission_target_params> target_params;
    if( jo.has_object( "target_params" ) ) {
        JsonObject target_obj = jo.get_object( "target_params" );
        target_params = mission_util::parse_mission_om_target( target_obj );
    }

    std::optional<str_or_var> search_target;
    std::optional<std::string> search_type;
    dbl_or_var dov_target_min_radius = get_dbl_or_var( jo, "target_min_radius", false, 0 );
    dbl_or_var dov_target_max_radius = get_dbl_or_var( jo, "target_max_radius", false, 0 );
    int target_types = 0;
    if( jo.has_member( "terrain" ) ) {
        target_types++;
        search_type = "terrain";
    }
    if( jo.has_member( "furniture" ) ) {
        target_types++;
        search_type = "furniture";
    }
    if( jo.has_member( "field" ) ) {
        target_types++;
        search_type = "field";
    }
    if( jo.has_member( "monster" ) ) {
        target_types++;
        search_type = "monster";
    }
    if( jo.has_member( "npc" ) ) {
        target_types++;
        search_type = "npc";
    }
    if( jo.has_member( "trap" ) ) {
        target_types++;
        search_type = "trap";
    }
    if( jo.has_member( "zone" ) ) {
        target_types++;
        search_type = "zone";
    }
    if( target_types == 1 ) {
        search_target = get_str_or_var( jo.get_member( search_type.value() ), search_type.value(), true );
    } else if( target_types > 1 ) {
        jo.throw_error( "Can only have one of terrain, furniture, field, monster, trap, zone, or npc." );
    }

    var_info var = read_var_info( jo.get_object( member ) );
    var_type type = var.type;
    std::string var_name = var.name;

    std::vector<effect_on_condition_id> true_eocs = load_eoc_vector( jo, "true_eocs", src );
    std::vector<effect_on_condition_id> false_eocs = load_eoc_vector( jo, "false_eocs", src );

    return [dov_min_radius, dov_max_radius, var_name, outdoor_only, passable_only, target_params,
                            is_npc, type, dov_x_adjust, dov_y_adjust, dov_z_adjust, z_override, true_eocs, false_eocs,
                    search_target, search_type, dov_target_min_radius, dov_target_max_radius]( dialogue & d ) {
        talker *target = d.actor( is_npc );
        tripoint_abs_ms talker_pos = get_map().getglobal( target->pos() );
        tripoint_abs_ms target_pos = talker_pos;
        if( target_params.has_value() ) {
            const tripoint_abs_omt omt_pos = mission_util::get_om_terrain_pos( target_params.value(), d );
            target_pos = tripoint_abs_ms( project_to<coords::ms>( omt_pos ).x(),
                                          project_to<coords::ms>( omt_pos ).y(),
                                          project_to<coords::ms>( omt_pos ).z() );
        }
        const tripoint_abs_ms abs_ms( target_pos );
        map *here_ptr = &get_map();
        std::unique_ptr<map> distant_map = std::make_unique<map>();
        if( !get_map().inbounds( abs_ms ) ) {
            distant_map->load( project_to<coords::sm>( abs_ms ), false );
            here_ptr = distant_map.get();
        }
        map &here = *here_ptr;
        if( search_target.has_value() ) {
            if( search_type.value() == "monster" && !get_map().inbounds( abs_ms ) ) {
                here.spawn_monsters( true, true );
            }
            int min_target_dist = dov_target_min_radius.evaluate( d );
            std::string cur_search_target = search_target.value().evaluate( d );
            bool found = false;
            tripoint_range<tripoint_bub_ms> points = here.points_in_radius( here.bub_from_abs( abs_ms ),
                    size_t( dov_target_max_radius.evaluate( d ) ), size_t( 0 ) );
            for( const tripoint_bub_ms &search_loc : points ) {
                if( rl_dist( here.bub_from_abs( talker_pos ), search_loc ) <= min_target_dist ) {
                    continue;
                }
                if( search_type.value() == "terrain" ) {
                    if( here.ter( search_loc ).id().c_str() == cur_search_target ) {
                        target_pos = here.getglobal( search_loc );
                        found = true;
                        break;
                    }
                } else if( search_type.value() == "furniture" ) {
                    if( here.furn( search_loc ).id().c_str() == cur_search_target ||
                        ( !here.furn( search_loc ).id().is_null() && cur_search_target.empty() ) ) {
                        target_pos = here.getglobal( search_loc );
                        found = true;
                        break;
                    }
                } else if( search_type.value() == "field" ) {
                    field &fields_here = get_map().field_at( search_loc );
                    if( fields_here.find_field( field_type_id( cur_search_target ) ) || cur_search_target.empty() ) {
                        target_pos = here.getglobal( search_loc );
                        found = true;
                        break;
                    }
                } else if( search_type.value() == "trap" ) {
                    if( here.tr_at( search_loc ).id.c_str() == cur_search_target ||
                        ( !here.tr_at( search_loc ).is_null() &&
                          cur_search_target.empty() ) ) {
                        target_pos = here.getglobal( search_loc );
                        found = true;
                        break;
                    }
                } else if( search_type.value() == "monster" ) {
                    Creature *tmp_critter = get_creature_tracker().creature_at( here.getglobal( search_loc ) );
                    if( tmp_critter != nullptr && tmp_critter->is_monster() &&
                        ( tmp_critter->as_monster()->type->id.c_str() == cur_search_target ||
                          cur_search_target.empty() ) ) {
                        target_pos = here.getglobal( search_loc );
                        found = true;
                        g->despawn_nonlocal_monsters();
                        break;
                    }
                } else if( search_type.value() == "npc" ) {
                    for( shared_ptr_fast<npc> &person : overmap_buffer.get_npcs_near( project_to<coords::sm>( abs_ms ),
                            1 ) ) {
                        if( person->pos_bub() == search_loc && ( person->myclass.c_str() == cur_search_target ||
                                cur_search_target.empty() ) ) {
                            target_pos = here.getglobal( search_loc );
                            found = true;
                            break;
                        }
                    }
                } else if( search_type.value() == "zone" ) {
                    zone_manager &mgr = zone_manager::get_manager();
                    if( mgr.get_zone_at( here.getglobal( search_loc ), zone_type_id( cur_search_target ) ) ) {
                        target_pos = here.getglobal( search_loc );
                        found = true;
                        break;
                    }
                }
            }
            talker_pos = target_pos;
            if( search_type.value() == "monster" ) {
                g->despawn_nonlocal_monsters();
            }
            if( !found ) {
                run_eoc_vector( false_eocs, d );
                return;
            }
        }

        int max_radius = dov_max_radius.evaluate( d );
        if( max_radius > 0 ) {
            bool found = false;
            int min_radius = dov_min_radius.evaluate( d );
            for( int attempts = 0; attempts < 25; attempts++ ) {
                target_pos = talker_pos + tripoint_rel_ms( rng( -max_radius, max_radius ), rng( -max_radius,
                             max_radius ),
                             0 );
                if( ( !outdoor_only || here.is_outside( here.bub_from_abs( target_pos ) ) ) &&
                    ( !passable_only || here.passable( here.bub_from_abs( target_pos ) ) ) &&
                    rl_dist( target_pos, talker_pos ) >= min_radius ) {
                    found = true;
                    break;
                }
            }
            if( !found ) {
                run_eoc_vector( false_eocs, d );
                return;
            }
        }

        // move the found value by the adjusts
        target_pos = target_pos + tripoint( dov_x_adjust.evaluate( d ), dov_y_adjust.evaluate( d ), 0 );

        if( z_override ) {
            target_pos = tripoint_abs_ms( target_pos.xy(),
                                          dov_z_adjust.evaluate( d ) );
        } else {
            target_pos = target_pos + tripoint( 0, 0,
                                                dov_z_adjust.evaluate( d ) );
        }
        write_var_value( type, var_name, &d, target_pos.to_string() );
        run_eoc_vector( true_eocs, d );
    };
}

talk_effect_fun_t::func f_location_variable_adjust( const JsonObject &jo,
        std::string_view member, const std::string_view )
{
    dbl_or_var dov_z_adjust = get_dbl_or_var( jo, "z_adjust", false, 0 );
    dbl_or_var dov_x_adjust = get_dbl_or_var( jo, "x_adjust", false, 0 );
    dbl_or_var dov_y_adjust = get_dbl_or_var( jo, "y_adjust", false, 0 );
    bool z_override = jo.get_bool( "z_override", false );
    bool overmap_tile = jo.get_bool( "overmap_tile", false );

    std::optional<var_info> input_var = read_var_info( jo.get_object( member ) );

    std::optional<var_info> output_var;
    if( jo.has_member( "output_var" ) ) {
        output_var = read_var_info( jo.get_object( "output_var" ) );
    }
    return [input_var, dov_x_adjust, dov_y_adjust, dov_z_adjust, z_override,
               output_var, overmap_tile ]( dialogue & d ) {
        tripoint_abs_ms target_pos = get_tripoint_from_var( input_var, d, false );

        if( overmap_tile ) {
            target_pos = target_pos + tripoint( dov_x_adjust.evaluate( d ) * coords::map_squares_per(
                                                    coords::omt ), dov_y_adjust.evaluate( d ) * coords::map_squares_per( coords::omt ), 0 );
        } else {
            target_pos = target_pos + tripoint( dov_x_adjust.evaluate( d ), dov_y_adjust.evaluate( d ), 0 );
        }

        if( z_override ) {
            target_pos = tripoint_abs_ms( target_pos.xy(), dov_z_adjust.evaluate( d ) );
        } else {
            target_pos = target_pos + tripoint( 0, 0, dov_z_adjust.evaluate( d ) );
        }
        if( output_var.has_value() ) {
            write_var_value( output_var.value().type, output_var.value().name, &d, target_pos.to_string() );
        } else {
            write_var_value( input_var.value().type, input_var.value().name,   &d, target_pos.to_string() );
        }
    };
}

talk_effect_fun_t::func f_transform_radius( const JsonObject &jo, std::string_view member,
        const std::string_view, bool is_npc )
{
    str_or_var transform = get_str_or_var( jo.get_member( "ter_furn_transform" ),
                                           "ter_furn_transform", true );
    dbl_or_var dov = get_dbl_or_var( jo, member );
    duration_or_var dov_time_in_future = get_duration_or_var( jo, "time_in_future", false,
                                         0_seconds );
    std::optional<var_info> target_var;
    if( jo.has_member( "target_var" ) ) {
        target_var = read_var_info( jo.get_object( "target_var" ) );
    }
    str_or_var key;
    if( jo.has_member( "key" ) ) {
        key = get_str_or_var( jo.get_member( "key" ), "key", false, "" );
    } else {
        key.str_val = "";
    }
    return [dov, transform, target_var, dov_time_in_future, key, is_npc]( dialogue & d ) {
        tripoint_abs_ms target_pos = d.actor( is_npc )->global_pos();
        if( target_var.has_value() ) {
            target_pos = get_tripoint_from_var( target_var, d, is_npc );
        }

        int radius = dov.evaluate( d );
        time_duration future = dov_time_in_future.evaluate( d );
        if( future > 0_seconds ) {
            get_timed_events().add( timed_event_type::TRANSFORM_RADIUS,
                                    calendar::turn + future + 1_seconds,
                                    //Timed events happen before the player turn and eocs are during so we add a second here to sync them up using the same variable
                                    -1, target_pos, radius, transform.evaluate( d ), key.evaluate( d ) );
        } else {
            // Use the main map when possible to reduce performance overhead.
            if( get_map().inbounds( target_pos - point{ radius, radius} ) &&
                get_map().inbounds( target_pos + point{ radius, radius} ) ) {
                get_map().transform_radius( ter_furn_transform_id( transform.evaluate( d ) ), radius, target_pos );
            } else {
                map tm;
                tm.load( project_to<coords::sm>( target_pos - point{ radius, radius} ), false );
                tm.transform_radius( ter_furn_transform_id( transform.evaluate( d ) ), radius, target_pos );
            }

        }
    };
}

talk_effect_fun_t::func f_transform_line( const JsonObject &jo, std::string_view member,
        const std::string_view )
{
    str_or_var transform = get_str_or_var( jo.get_member( member ), member, true );
    var_info first = read_var_info( jo.get_object( "first" ) );
    var_info second = read_var_info( jo.get_object( "second" ) );

    return [transform, first, second]( dialogue const & d ) {
        tripoint_abs_ms const t_first = get_tripoint_from_var( first, d, false );
        tripoint_abs_ms const t_second = get_tripoint_from_var( second, d, false );
        tripoint_abs_ms const orig = coord_min( t_first, t_second );
        map tm;
        tm.load( project_to<coords::sm>( orig ), false );
        tm.transform_line( ter_furn_transform_id( transform.evaluate( d ) ), t_first, t_second );
    };
}

talk_effect_fun_t::func f_place_override( const JsonObject &jo, std::string_view member,
        const std::string_view )
{
    translation_or_var new_place = get_translation_or_var( jo.get_member( member ), member );
    duration_or_var dov_length = get_duration_or_var( jo, "length", true );
    str_or_var key;
    if( jo.has_member( "key" ) ) {
        key = get_str_or_var( jo.get_member( "key" ), "key", false, "" );
    } else {
        key.str_val = "";
    }
    return [new_place, dov_length, key]( dialogue & d ) {
        get_timed_events().add( timed_event_type::OVERRIDE_PLACE,
                                calendar::turn + dov_length.evaluate( d ) + 1_seconds,
                                //Timed events happen before the player turn and eocs are during so we add a second here to sync them up using the same variable
                                -1, tripoint_abs_ms( tripoint_zero ), -1, new_place.evaluate( d ), key.evaluate( d ) );
    };
}

talk_effect_fun_t::func f_mapgen_update( const JsonObject &jo, std::string_view member,
        const std::string_view )
{
    mission_target_params target_params = mission_util::parse_mission_om_target( jo );
    std::vector<str_or_var> update_ids;
    duration_or_var dov_time_in_future = get_duration_or_var( jo, "time_in_future", false,
                                         0_seconds );
    if( jo.has_string( member ) ) {
        update_ids.emplace_back( get_str_or_var( jo.get_member( member ), member ) );
    } else if( jo.has_array( member ) ) {
        for( JsonValue jv : jo.get_array( member ) ) {
            update_ids.emplace_back( get_str_or_var( jv, member ) );
        }
    }
    std::optional<var_info> target_var;
    if( jo.has_member( "target_var" ) ) {
        target_var = read_var_info( jo.get_object( "target_var" ) );
    }
    str_or_var key;
    if( jo.has_member( "key" ) ) {
        key = get_str_or_var( jo.get_member( "key" ), "key", false, "" );
    } else {
        key.str_val = "";
    }
    return [target_params, update_ids, target_var, dov_time_in_future, key]( dialogue & d ) {
        tripoint_abs_omt omt_pos;
        if( target_var.has_value() ) {
            const tripoint_abs_ms abs_ms( get_tripoint_from_var( target_var, d, false ) );
            omt_pos = project_to<coords::omt>( abs_ms );
        } else {
            mission_target_params update_params = target_params;
            if( d.has_beta ) {
                update_params.guy = d.actor( true )->get_npc();
            }
            omt_pos = mission_util::get_om_terrain_pos( update_params, d );
        }
        time_duration future = dov_time_in_future.evaluate( d );
        if( future > 0_seconds ) {
            time_point tif = calendar::turn + future + 1_seconds;
            //Timed events happen before the player turn and eocs are during so we add a second here to sync them up using the same variable
            for( const str_or_var &mapgen_update_id : update_ids ) {
                get_timed_events().add( timed_event_type::UPDATE_MAPGEN, tif, -1, project_to<coords::ms>( omt_pos ),
                                        0, mapgen_update_id.evaluate( d ), key.evaluate( d ) );
            }

        } else {
            for( const str_or_var &mapgen_update_id : update_ids ) {
                run_mapgen_update_func( update_mapgen_id( mapgen_update_id.evaluate( d ) ), omt_pos, {},
                                        d.actor( d.has_beta )->selected_mission() );
                set_queued_points();
            }
            get_map().invalidate_map_cache( omt_pos.z() );
        }
    };
}

talk_effect_fun_t::func f_alter_timed_events( const JsonObject &jo, std::string_view member,
        const std::string_view )
{
    str_or_var key = get_str_or_var( jo.get_member( member ), member, true );
    duration_or_var time_in_future = get_duration_or_var( jo, "time_in_future", false,
                                     0_seconds );
    return [key, time_in_future]( dialogue & d ) {
        get_timed_events().set_all( key.evaluate( d ), time_in_future.evaluate( d ) );
    };
}

talk_effect_fun_t::func f_revert_location( const JsonObject &jo, std::string_view member,
        const std::string_view )
{
    duration_or_var dov_time_in_future = get_duration_or_var( jo, "time_in_future", true );
    str_or_var key;
    if( jo.has_member( "key" ) ) {
        key = get_str_or_var( jo.get_member( "key" ), "key", false, "" );
    } else {
        key.str_val = "";
    }
    std::optional<var_info> target_var = read_var_info( jo.get_object( member ) );
    return [target_var, dov_time_in_future, key]( dialogue & d ) {
        const tripoint_abs_ms abs_ms( get_tripoint_from_var( target_var, d, false ) );
        tripoint_abs_omt omt_pos = project_to<coords::omt>( abs_ms );
        time_point tif = calendar::turn + dov_time_in_future.evaluate( d ) + 1_seconds;
        // Timed events happen before the player turn and eocs are during so we add a second here to sync them up using the same variable
        // maptile is 4 submaps so queue up 4 submap reverts
        const tripoint_abs_sm revert_sm_base = project_to<coords::sm>( omt_pos );

        for( int x = 0; x < 2; x++ ) {
            for( int y = 0; y < 2; y++ ) {
                const tripoint_abs_sm revert_sm = revert_sm_base + point( x, y );
                submap *sm = MAPBUFFER.lookup_submap( revert_sm );
                if( sm == nullptr ) {
                    tinymap tm;
                    // This creates the submaps if they didn't already exist.
                    // Note that all four submaps are loaded/created by this
                    // call, so the submap lookup can fail at most once.
                    tm.load( omt_pos, true );
                    sm = MAPBUFFER.lookup_submap( revert_sm );
                }
                get_timed_events().add( timed_event_type::REVERT_SUBMAP, tif, -1,
                                        project_to<coords::ms>( revert_sm ), 0, "",
                                        sm->get_revert_submap(), key.evaluate( d ) );
            }
        }

        get_map().invalidate_map_cache( omt_pos.z() );
    };
}

talk_effect_fun_t::func f_npc_goal( const JsonObject &jo, std::string_view member,
                                    const std::string_view src, bool is_npc )
{
    mission_target_params dest_params = mission_util::parse_mission_om_target( jo.get_object(
                                            member ) );
    std::vector<effect_on_condition_id> true_eocs = load_eoc_vector( jo, "true_eocs", src );
    std::vector<effect_on_condition_id> false_eocs = load_eoc_vector( jo, "false_eocs", src );
    return [dest_params, true_eocs, false_eocs, is_npc]( dialogue & d ) {
        npc *guy = d.actor( is_npc )->get_npc();
        if( guy ) {
            tripoint_abs_omt destination = mission_util::get_om_terrain_pos( dest_params, d );
            guy->goal = destination;
            guy->omt_path = overmap_buffer.get_travel_path( guy->global_omt_location(), guy->goal,
                            overmap_path_params::for_npc() );
            if( destination == tripoint_abs_omt() || destination == overmap::invalid_tripoint ||
                guy->omt_path.empty() ) {
                guy->goal = npc::no_goal_point;
                guy->omt_path.clear();
                run_eoc_vector( false_eocs, d );
                return;
            }
            guy->set_mission( NPC_MISSION_TRAVELLING );
            guy->guard_pos = std::nullopt;
            guy->set_attitude( NPCATT_NULL );
            run_eoc_vector( true_eocs, d );
            return;
        }
        run_eoc_vector( false_eocs, d );
    };
}

talk_effect_fun_t::func f_guard_pos( const JsonObject &jo, std::string_view member,
                                     const std::string_view, bool is_npc )
{
    std::optional<var_info> target_var = read_var_info( jo.get_object( member ) );
    bool unique_id = jo.get_bool( "unique_id", false );
    return [target_var, unique_id, is_npc]( dialogue const & d ) {
        npc *guy = d.actor( is_npc )->get_npc();
        if( guy ) {
            var_info cur_var = target_var.value();
            if( unique_id ) {
                //12 since it should start with npctalk_var
                cur_var.name.insert( 12, guy->get_unique_id() );
            }
            tripoint_abs_ms target_location = get_tripoint_from_var( cur_var, d, is_npc );
            guy->set_guard_pos( target_location );
        }
    };
}

talk_effect_fun_t::func f_bulk_trade_accept( const JsonObject &jo, std::string_view member,
        const std::string_view, bool is_npc )
{
    dbl_or_var dov_quantity;
    if( jo.has_member( member ) ) {
        dov_quantity = get_dbl_or_var( jo, member, false, -1 );
    } else {
        dov_quantity.min.dbl_val = -1;
    }

    bool is_trade = member == "u_bulk_trade_accept" || member == "npc_bulk_trade_accept";

    return [is_trade, is_npc, dov_quantity]( dialogue & d ) {
        talker *seller = d.actor( is_npc );
        talker *buyer = d.actor( !is_npc );
        itype_id traded_itype_id = d.cur_item;
        int number_to_transfer = dov_quantity.evaluate( d );

        // Use a set! No duplicates! Duplicate pointers will be bad(crash) when we try to remove the item later.
        std::set<item *> items_to_transfer;

        seller->get_character()->visit_items( [&]( item * visited, item * parent ) {
            if( visited->typeId() == traded_itype_id ) {
                if( parent && ( parent->all_pockets_sealed() || visited->made_of( phase_id::LIQUID ) ||
                                parent->has_flag( json_flag_NO_UNLOAD ) ) ) {
                    items_to_transfer.emplace( parent );
                } else {
                    items_to_transfer.emplace( visited );
                }
            }
            return VisitResponse::NEXT;
        } );

        if( seller->get_character()->is_avatar() ) {
            std::string warning = _( "Really continue?  You will hand over the following items:" );
            int num_warnings = 0;
            for( item *checked_item : items_to_transfer ) {
                warning += "\n" + checked_item->tname();
                num_warnings++;
                if( !is_trade && num_warnings >= number_to_transfer ) {
                    break; // bulk donate has a variable number to transfer but bulk trade always takes everything
                }
            }
            if( !query_yn( warning ) ) {
                return;
            }
        }

        if( is_trade ) {

            const int npc_debt = d.actor( true )->debt();
            int price = total_price( *seller, traded_itype_id ) * ( is_npc ? -1 : 1 ) + npc_debt;
            if( d.actor( true )->get_faction() && d.actor( true )->get_faction()->currency.is_empty() ) {
                debugmsg( "%s has no faction currency to pay with in bulk_trade_accept!",
                          d.actor( true )->disp_name() );
                return; // Fatal, no reasonable way to recover.
            }

            // This can be very confusing, so for the benefit of future contributors I have elected to make the variable names
            // terribly verbose.
            const itype_id &currency_type = d.actor( true )->get_faction()->currency;
            item one_currency_unit( currency_type );
            const int int_value_of_one_currency_unit = d.actor( true )->value( one_currency_unit );
            if( int_value_of_one_currency_unit <= 0 ) {
                debugmsg( "%s pays in bulk_trade_accept with faction currency worth %d!",
                          d.actor( true )->disp_name(), int_value_of_one_currency_unit );
                return; // Fatal, no reasonable way to recover.
            }

            int num_transferred_currency_units = price / int_value_of_one_currency_unit;
            if( is_npc ) {
                num_transferred_currency_units = std::min( num_transferred_currency_units,
                                                 buyer->charges_of( currency_type ) );
                buyer->use_charges( currency_type, num_transferred_currency_units );
            } else {

                if( num_transferred_currency_units == 1 ) {
                    //~ %1%s is the NPC name, %2$s is an item
                    popup( _( "%1$s gives you a %2$s." ), buyer->disp_name(),
                           one_currency_unit.tname() );
                } else if( num_transferred_currency_units > 1 ) {
                    //~ %1%s is the NPC name, %2$d is a number of items, %3$s are items
                    popup( _( "%1$s gives you %2$d %3$s." ), buyer->disp_name(), num_transferred_currency_units,
                           one_currency_unit.tname() );
                }

            }

            // Currency is actually transferred
            for( int i = 0; i < num_transferred_currency_units; i++ ) {
                seller->i_add( one_currency_unit );
                price -= int_value_of_one_currency_unit;
            }

            // Tally up debts
            d.actor( true )->add_debt( -npc_debt );
            d.actor( true )->add_debt( price );

            // Now let's actually transfer the items!
            for( item *transferred : items_to_transfer ) {
                item transfer_copy( *transferred );
                buyer->i_add_or_drop( transfer_copy );

                auto remove_items_filter = [&]( const item & it ) {
                    return &it == const_cast<const item *>( transferred );
                };

                seller->remove_items_with( remove_items_filter );
            }


        } else { // u_bulk_donate

            int number_transferred = 0;
            for( item *transferred : items_to_transfer ) {
                item transfer_copy( *transferred );
                buyer->i_add_or_drop( transfer_copy );

                // Count now, while the item still exists
                if( transferred->typeId() != traded_itype_id ) {
                    // Container traded over
                    if( item( traded_itype_id ).count_by_charges() ) {
                        number_transferred += transferred->charges_of( traded_itype_id );
                    } else {
                        number_transferred += transferred->amount_of( traded_itype_id );
                    }
                } else {
                    // Loose items traded over
                    if( transferred->count_by_charges() ) {
                        number_transferred += transferred->charges;
                    } else {
                        number_transferred++;
                    }
                }

                auto remove_items_filter = [&]( const item & it ) {
                    return &it == const_cast<const item *>( transferred );
                };

                seller->remove_items_with( remove_items_filter );

                if( number_transferred >= number_to_transfer ) {
                    return;
                }
            }

        }
    };
}

talk_effect_fun_t::func f_npc_gets_item( bool to_use )
{
    return [to_use]( dialogue const & d ) {
        d.reason = d.actor( true )->give_item_to( to_use );
    };
}

talk_effect_fun_t::func f_add_mission( const JsonObject &jo, std::string_view member,
                                       const std::string_view )
{
    str_or_var mission_id = get_str_or_var( jo.get_member( member ), member, true );
    return [mission_id]( dialogue const & d ) {
        d.actor( true )->add_mission( mission_type_id( mission_id.evaluate( d ) ) );
    };
}

talk_effect_fun_t::func f_u_buy_monster( const JsonObject &jo, std::string_view member,
        const std::string_view src )
{
    str_or_var monster_type_id = get_str_or_var( jo.get_member( member ), member, true );
    dbl_or_var cost = get_dbl_or_var( jo, "cost", false, 0 );
    dbl_or_var count = get_dbl_or_var( jo, "count", false, 1 );
    const bool pacified = jo.get_bool( "pacified", false );
    translation_or_var name;
    if( jo.has_member( "name" ) ) {
        name = get_translation_or_var( jo.get_member( "name" ), "name", true );
    } else {
        name.str_val = translation();
    }
    std::vector<effect_on_condition_id> true_eocs = load_eoc_vector( jo, "true_eocs", src );
    std::vector<effect_on_condition_id> false_eocs = load_eoc_vector( jo, "false_eocs", src );
    return [monster_type_id, cost, count, pacified, name, true_eocs,
                     false_eocs]( dialogue & d ) {
        const mtype_id mtype( monster_type_id.evaluate( d ) );
        translation translated_name = no_translation( name.evaluate( d ) );
        if( d.actor( false )->buy_monster( *d.actor( true ), mtype, cost.evaluate( d ), count.evaluate( d ),
                                           pacified, translated_name ) ) {
            run_eoc_vector( true_eocs, d );
        } else {
            run_eoc_vector( false_eocs, d );
        }
    };
}

talk_effect_fun_t::func f_learn_recipe( const JsonObject &jo, std::string_view member,
                                        const std::string_view, bool is_npc )
{
    str_or_var learned_recipe_id = get_str_or_var( jo.get_member( member ), member, true );
    return [learned_recipe_id, is_npc]( dialogue const & d ) {
        const recipe_id &r = recipe_id( learned_recipe_id.evaluate( d ) );
        d.actor( is_npc )->learn_recipe( r );
    };
}

talk_effect_fun_t::func f_forget_recipe( const JsonObject &jo, std::string_view member,
        const std::string_view, bool is_npc )
{
    str_or_var forgotten_recipe_id = get_str_or_var( jo.get_member( member ), member, true );
    return [forgotten_recipe_id, is_npc]( dialogue const & d ) {
        const recipe_id &r = recipe_id( forgotten_recipe_id.evaluate( d ) );
        d.actor( is_npc )->forget_recipe( r );
    };
}

talk_effect_fun_t::func f_turn_cost( const JsonObject &jo, std::string_view member,
                                     const std::string_view )
{
    duration_or_var cost = get_duration_or_var( jo, member, true );
    return [cost]( dialogue & d ) {
        Character *target = d.actor( false )->get_character();
        if( target ) {
            target->mod_moves( -to_moves<int>( cost.evaluate( d ) ) );
        }
    };
}

talk_effect_fun_t::func f_npc_first_topic( const JsonObject &jo, std::string_view member,
        const std::string_view )
{
    str_or_var chat_topic = get_str_or_var( jo.get_member( member ), member, true );
    return [chat_topic]( dialogue const & d ) {
        d.actor( true )->set_first_topic( chat_topic.evaluate( d ) );
    };
}

talk_effect_fun_t::func f_message( const JsonObject &jo, std::string_view member,
                                   const std::string_view, bool is_npc )
{
    const bool snippet = jo.get_bool( "snippet", false );
    str_or_var snip_id;
    translation_or_var message;
    if( snippet ) {
        snip_id = get_str_or_var( jo.get_member( member ), member );
    } else {
        message = get_translation_or_var( jo.get_member( member ), member );
    }
    const bool same_snippet = jo.get_bool( "same_snippet", false );
    const bool outdoor_only = jo.get_bool( "outdoor_only", false );
    const bool sound = jo.get_bool( "sound", false );
    const bool popup_msg = jo.get_bool( "popup", false );
    const bool popup_w_interrupt_query_msg = jo.get_bool( "popup_w_interrupt_query", false );
    str_or_var interrupt_type;
    if( jo.has_member( "interrupt_type" ) ) {
        interrupt_type = get_str_or_var( jo.get_member( "interrupt_type" ), "interrupt_type", true );
    } else {
        interrupt_type.str_val = "default";
    }
    const bool global = member == "message";
    str_or_var type_string;
    if( jo.has_member( "type" ) ) {
        type_string = get_str_or_var( jo.get_member( "type" ), "type", true );
    } else {
        type_string.str_val = "neutral";
    }
    return [snip_id, message, outdoor_only, sound, snippet, same_snippet, type_string,
                     popup_msg, popup_w_interrupt_query_msg, interrupt_type, global, is_npc]
    ( dialogue const & d ) {
        Character const *target;
        if( global ) {
            target = &get_player_character();
        } else {
            target = static_cast<talker const *>( d.actor( is_npc ) )->get_character();
        }
        if( !target || target->is_npc() ) {
            return;
        }
        game_message_type type = m_neutral;
        if( type_string.evaluate( d ) == "good" ) {
            type = m_good;
        } else if( type_string.evaluate( d ) == "neutral" ) {
            type = m_neutral;
        } else if( type_string.evaluate( d ) == "bad" ) {
            type = m_bad;
        } else if( type_string.evaluate( d ) == "mixed" ) {
            type = m_mixed;
        } else if( type_string.evaluate( d ) == "warning" ) {
            type = m_warning;
        } else if( type_string.evaluate( d ) == "info" ) {
            type = m_info;
        } else if( type_string.evaluate( d ) == "debug" ) {
            type = m_debug;
        } else if( type_string.evaluate( d ) == "headshot" ) {
            type = m_headshot;
        } else if( type_string.evaluate( d ) == "critical" ) {
            type = m_critical;
        } else if( type_string.evaluate( d ) == "grazing" ) {
            type = m_grazing;
        } else {
            debugmsg( "Invalid message type." );
        }
        std::string translated_message;
        if( snippet ) {
            if( same_snippet ) {
                talker *target = d.actor( !is_npc );
                std::string sid = target->get_value( snip_id.evaluate( d ) + "_snippet_id" );
                if( sid.empty() ) {
                    sid = SNIPPET.random_id_from_category( snip_id.evaluate( d ) ).c_str();
                    target->set_value( snip_id.evaluate( d ) + "_snippet_id", sid );
                }
                translated_message = SNIPPET.expand( SNIPPET.get_snippet_by_id( snippet_id( sid ) ).value_or(
                        translation() ).translated() );
            } else {
                translated_message = SNIPPET.expand( SNIPPET.random_from_category( snip_id.evaluate( d ) ).value_or(
                        translation() ).translated() );
            }
        } else {
            translated_message = message.evaluate( d );
        }
        std::unique_ptr<talker> default_talker = get_talker_for( get_player_character() );
        talker &alpha = d.has_alpha ? *d.actor( false ) : *default_talker;
        talker &beta = d.has_beta ? *d.actor( true ) : *default_talker;
        parse_tags( translated_message, alpha, beta, d );
        if( sound ) {
            bool display = false;
            map &here = get_map();
            if( !target->has_effect( effect_sleep ) && !target->is_deaf() ) {
                if( !outdoor_only || here.get_abs_sub().z() >= 0 ||
                    one_in( std::max( roll_remainder( 2.0f * here.get_abs_sub().z() / target->hearing_ability() ),
                                      1 ) ) ) {
                    display = true;
                }
            }
            if( !display ) {
                return;
            }
        }
        if( popup_msg ) {
            popup( translated_message );
            g->cancel_activity_or_ignore_query( distraction_type::eoc, "" );
        }
        if( popup_w_interrupt_query_msg ) {
            if( interrupt_type.evaluate( d ) == "portal_storm_popup" ) {
                g->portal_storm_query( distraction_type::portal_storm_popup,
                                       translated_message );
            } else if( interrupt_type.evaluate( d ) == "default" ) {
                debugmsg( "Interrupt query called in json without proper interrupt type." );
            }
            // Would probably need an else-if for every possible distraction type, like this:
            //else if (interrupt_type == "hostile_spotted_near"){
            //    g->cancel_activity_or_ignore_query(distraction_type::hostile_spotted_near, "sample message");
            //}
            // I leave this to contributors who might actually wish to implement such interrupts,
            // so as to not overcomplicate the code.
        } else {
            target->add_msg_if_player( type, translated_message );
        }

    };
}

talk_effect_fun_t::func f_assign_activity( const JsonObject &jo, std::string_view member,
        const std::string_view, bool is_npc )
{
    duration_or_var dov = get_duration_or_var( jo, "duration", true );
    str_or_var act = get_str_or_var( jo.get_member( member ), member, true );
    return [is_npc, dov, act]( dialogue & d ) {
        Character *target = d.actor( is_npc )->get_character();
        if( target ) {
            target->assign_activity( activity_id( act.evaluate( d ) ), to_moves<int>( dov.evaluate( d ) ) );
        }
    };
}

talk_effect_fun_t::func f_add_wet( const JsonObject &jo, std::string_view member,
                                   const std::string_view, bool is_npc )
{
    dbl_or_var dov = get_dbl_or_var( jo, member );
    return [is_npc, dov]( dialogue & d ) {
        Character *target = d.actor( is_npc )->get_character();
        if( target ) {
            wet_character( *target, dov.evaluate( d ) );
        }
    };
}

talk_effect_fun_t::func f_open_dialogue( const JsonObject &jo, std::string_view member,
        const std::string_view src )
{
    std::vector<effect_on_condition_id> true_eocs;
    std::vector<effect_on_condition_id> false_eocs;
    str_or_var topic;
    bool has_member = false;
    if( jo.has_object( member ) ) {
        has_member = true;
        JsonObject innerJo = jo.get_object( member );
        true_eocs = load_eoc_vector( innerJo, "true_eocs", src );
        false_eocs = load_eoc_vector( innerJo, "false_eocs", src );
        topic = get_str_or_var( innerJo.get_member( "topic" ), "topic" );
    }
    return [true_eocs, false_eocs, topic, has_member]( dialogue const & d ) {
        std::string actual_topic;
        if( has_member ) {
            actual_topic = topic.evaluate( d );
        }
        if( !d.actor( false )->get_character()->is_avatar() ) { //only open a dialog if the avatar is alpha
            run_eoc_vector( false_eocs, d );
            return;
        } else if( !actual_topic.empty() ) {
            get_avatar().talk_to( get_talker_for( std::vector<std::string> { actual_topic } ), false, false,
                                  true );
        } else if( d.actor( true )->get_character() != nullptr ) {
            get_avatar().talk_to( get_talker_for( d.actor( true )->get_character() ) );
        } else if( d.actor( true )->get_creature() != nullptr ) {
            get_avatar().talk_to( get_talker_for( d.actor( true )->get_creature() ) );
        } else if( d.actor( true )->get_monster() != nullptr ) {
            get_avatar().talk_to( get_talker_for( d.actor( true )->get_monster() ) );
        } else if( d.actor( true )->get_item() != nullptr ) {
            get_avatar().talk_to( get_talker_for( d.actor( true )->get_item() ) );
        } else if( d.actor( true )->get_computer() != nullptr ) {
            get_avatar().talk_to( get_talker_for( d.actor( true )->get_computer() ), false, true );
        }
        run_eoc_vector( true_eocs, d );
    };
}

talk_effect_fun_t::func f_take_control( const JsonObject &jo, std::string_view,
                                        const std::string_view src )
{
    std::vector<effect_on_condition_id> true_eocs = load_eoc_vector( jo, "true_eocs", src );
    std::vector<effect_on_condition_id> false_eocs = load_eoc_vector( jo, "false_eocs", src );
    return [true_eocs, false_eocs]( dialogue const & d ) {
        if( !d.actor( false )->get_character()->is_avatar() ) { //only take control if the avatar is alpha
            run_eoc_vector( false_eocs, d );
            return;
        } else if( d.actor( true )->get_npc() != nullptr ) {
            get_avatar().control_npc( *d.actor( true )->get_npc() );
        }
        run_eoc_vector( true_eocs, d );
    };
}

talk_effect_fun_t::func f_take_control_menu()
{
    return []( dialogue const &/* d */ ) {
        get_avatar().control_npc_menu();
    };
}

talk_effect_fun_t::func f_sound_effect( const JsonObject &jo, std::string_view member,
                                        const std::string_view )
{
    str_or_var variant = get_str_or_var( jo.get_member( member ), member, true );
    str_or_var id = get_str_or_var( jo.get_member( "id" ), "id", true );
    const bool outdoor_event = jo.get_bool( "outdoor_event", false );
    dbl_or_var volume;
    if( jo.has_member( "volume" ) ) {
        volume = get_dbl_or_var( jo, "volume", false, -1 );
    } else {
        volume.min.dbl_val = -1;
    }
    return [variant, id, outdoor_event, volume]( dialogue & d ) {
        map &here = get_map();
        int local_volume = volume.evaluate( d );
        Character *target = &get_player_character(); //Only the player can hear sound effects.
        if( target && !target->has_effect( effect_sleep ) && !target->is_deaf() ) {
            if( !outdoor_event || here.get_abs_sub().z() >= 0 ) {
                if( local_volume == -1 ) {
                    local_volume = 80;
                }
                sfx::play_variant_sound( id.evaluate( d ), variant.evaluate( d ), local_volume,
                                         random_direction() );
            } else if( one_in( std::max( roll_remainder( 2.0f * here.get_abs_sub().z() /
                                         target->hearing_ability() ), 1 ) ) ) {
                if( local_volume == -1 ) {
                    local_volume = 80 * target->hearing_ability();
                }
                sfx::play_variant_sound( id.evaluate( d ), variant.evaluate( d ), local_volume,
                                         random_direction() );
            }
        }
    };
}

talk_effect_fun_t::func f_give_achievment( const JsonObject &jo, std::string_view member,
        const std::string_view )
{
    str_or_var achieve = get_str_or_var( jo.get_member( member ), member, true );
    return [achieve]( dialogue const & d ) {
        const achievement_id achievement_to_give( achieve.evaluate( d ) );
        // make sure the achievement is being tracked and that it is currently pending
        std::vector<const achievement *> all_achievements = get_achievements().valid_achievements();
        if( std::find_if( all_achievements.begin(),
        all_achievements.end(), [&achievement_to_give]( const achievement * ach ) {
        return ach->id == achievement_to_give;
    } ) != all_achievements.end() ) {
            if( get_achievements().is_completed( achievement_to_give ) == achievement_completion::pending ) {
                get_achievements().report_achievement( &achievement_to_give.obj(),
                                                       achievement_completion::completed );
            }
        }
    };
}

talk_effect_fun_t::func f_mod_healthy( const JsonObject &jo, std::string_view member,
                                       const std::string_view, bool is_npc )
{
    dbl_or_var dov_amount = get_dbl_or_var( jo, member );
    dbl_or_var dov_cap = get_dbl_or_var( jo, "cap" );

    return [is_npc, dov_amount, dov_cap]( dialogue & d ) {
        d.actor( is_npc )->mod_daily_health( dov_amount.evaluate( d ),
                                             dov_cap.evaluate( d ) );
    };
}

talk_effect_fun_t::func f_cast_spell( const JsonObject &jo, std::string_view member,
                                      const std::string_view src, bool is_npc )
{
    std::vector<effect_on_condition_id> true_eocs = load_eoc_vector( jo, "true_eocs", src );
    std::vector<effect_on_condition_id> false_eocs = load_eoc_vector( jo, "false_eocs", src );
    bool targeted = jo.get_bool( "targeted", false );

    std::optional<var_info> loc_var;
    if( jo.has_object( "loc" ) ) {
        loc_var = read_var_info( jo.get_object( "loc" ) );
    }
    JsonObject spell_jo = jo.get_object( member );
    str_or_var id = get_str_or_var( spell_jo.get_member( "id" ), "id" );
    bool hit_self = spell_jo.get_bool( "hit_self", false );

    int trigger_once_in = spell_jo.get_int( "once_in", 1 );
    translation_or_var trigger_message;
    if( spell_jo.has_member( "message" ) ) {
        trigger_message = get_translation_or_var( spell_jo.get_member( "message" ), "message", true );
    } else {
        trigger_message.str_val = translation();
    }
    translation_or_var npc_trigger_message;
    if( spell_jo.has_member( "npc_message" ) ) {
        npc_trigger_message = get_translation_or_var( spell_jo.get_member( "npc_message" ), "npc_message",
                              true );
    } else {
        npc_trigger_message.str_val = translation();
    }

    dbl_or_var dov_max_level = get_dbl_or_var( spell_jo, "max_level", false, -1 );
    dbl_or_var level = get_dbl_or_var( spell_jo, "min_level", false );
    if( spell_jo.has_string( "level" ) ) {
        debugmsg( "level member for fake_spell was renamed to min_level.  id: %s",
                  id.str_val.value_or( "" ) );
    }

    return [is_npc, id, hit_self, dov_max_level, trigger_once_in, level, trigger_message,
                    npc_trigger_message, targeted, loc_var, true_eocs,
            false_eocs]( dialogue & d ) {
        std::optional<int> max_level;
        int max_level_int = dov_max_level.evaluate( d );
        if( max_level_int == -1 ) {
            max_level = std::nullopt;
        } else {
            max_level = max_level_int;
        }
        fake_spell fake( spell_id( id.evaluate( d ) ), hit_self, max_level );
        fake.trigger_once_in = trigger_once_in;
        fake.level = level.evaluate( d );
        fake.trigger_message = no_translation( trigger_message.evaluate( d ) );
        fake.npc_trigger_message = no_translation( npc_trigger_message.evaluate( d ) );
        Creature *caster = d.actor( is_npc )->get_creature();
        if( !caster ) {
            debugmsg( "No valid caster for spell.  %s", d.get_callstack() );
            run_eoc_vector( false_eocs, d );
            return;
        } else {
            if( !fake.is_valid() ) {
                debugmsg( "%s is not a valid spell.  %s", fake.id.c_str(), d.get_callstack() );
                run_eoc_vector( false_eocs, d );
                return;
            }
            spell sp = fake.get_spell( *caster, 0 );
            if( targeted ) {
                if( std::optional<tripoint_bub_ms> target = sp.select_target( caster ) ) {
                    sp.cast_all_effects( *caster, *target );
                    caster->add_msg_player_or_npc( fake.trigger_message, fake.npc_trigger_message );
                }
            } else {
                const tripoint_bub_ms target_pos = loc_var ?
                                                   get_map().bub_from_abs( get_tripoint_from_var( loc_var, d, is_npc ) ) : caster->pos_bub();
                sp.cast_all_effects( *caster, target_pos );
                caster->add_msg_player_or_npc( fake.trigger_message, fake.npc_trigger_message );
            }
        }
        run_eoc_vector( true_eocs, d );
    };
}

talk_effect_fun_t::func f_attack( const JsonObject &jo, std::string_view member,
                                  const std::string_view, bool is_npc )
{
    str_or_var force_technique = get_str_or_var( jo.get_member( member ), member, true );
    bool allow_special = jo.get_bool( "allow_special", true );
    bool allow_unarmed = jo.get_bool( "allow_unarmed", true );;
    dbl_or_var forced_movecost = get_dbl_or_var( jo, "forced_movecost", false, -1.0 );

    return [is_npc, allow_special, force_technique, allow_unarmed,
            forced_movecost]( dialogue & d ) {
        // if beta is attacking then target is the alpha
        talker *target = d.actor( !is_npc );
        talker *attacker = d.actor( is_npc );
        Creature *c = target->get_creature();

        if( c ) {
            matec_id m( force_technique.evaluate( d ) );
            attacker->attack_target( *c, allow_special, m, allow_unarmed, forced_movecost.evaluate( d ) );
        }
    };
}

talk_effect_fun_t::func f_die( bool is_npc )
{
    return [is_npc]( dialogue const & d ) {
        d.actor( is_npc )->die();
    };
}

talk_effect_fun_t::func f_prevent_death( bool is_npc )
{
    return [is_npc]( dialogue const & d ) {
        Character *ch = d.actor( is_npc )->get_character();
        if( ch ) {
            ch->prevent_death();
        }
    };
}

talk_effect_fun_t::func f_lightning()
{
    return []( dialogue const &/* d */ ) {
        if( get_player_character().posz() >= 0 ) {
            get_weather().lightning_active = true;
        }
    };
}

talk_effect_fun_t::func f_next_weather()
{
    return []( dialogue const &/* d */ ) {
        get_weather().set_nextweather( calendar::turn );
    };
}

talk_effect_fun_t::func f_set_string_var( const JsonObject &jo, std::string_view member,
        const std::string_view )
{
    const bool i18n = jo.get_bool( "i18n", false );
    std::optional<string_input_params> input_params;
    if( jo.has_object( "string_input" ) ) {
        JsonObject input_obj = jo.get_object( "string_input" );
        input_params = string_input_params::parse_string_input_params( input_obj );
    }

    std::vector<str_or_var> str_vals;
    std::vector<translation_or_var> i18n_vals;
    if( jo.has_array( member ) ) {
        for( JsonValue value : jo.get_array( member ) ) {
            if( i18n ) {
                i18n_vals.emplace_back( get_translation_or_var( value, member ) );
            } else {
                str_vals.emplace_back( get_str_or_var( value, member ) );
            }
        }
    } else {
        if( i18n ) {
            i18n_vals.emplace_back( get_translation_or_var( jo.get_member( member ), member ) );
        } else {
            str_vals.emplace_back( get_str_or_var( jo.get_member( member ), member ) );
        }
    }
    bool parse = jo.get_bool( "parse_tags", false );
    var_info var = read_var_info( jo.get_member( "target_var" ) );
    return [i18n, input_params, str_vals, i18n_vals, var, parse]( dialogue & d ) {
        int index = rng( 0, ( i18n ? i18n_vals.size() : str_vals.size() ) - 1 );
        std::string str = i18n ? i18n_vals[index].evaluate( d ) : str_vals[index].evaluate( d );

        if( input_params.has_value() ) {
            string_input_popup popup;
            popup
            .title( input_params.value().title ? input_params.value().title->evaluate( d ) : "" )
            .description( input_params.value().description ? input_params.value().description->evaluate(
                              d ) : "" )
            .width( input_params.value().width )
            .identifier( input_params.value().identifier ? input_params.value().identifier->evaluate(
                             d ) : "" );

            if( input_params.value().only_digits ) {
                int num_temp = 0;
                try {
                    num_temp = std::stoi( input_params.value().default_text.has_value() ?
                                          input_params.value().default_text->evaluate(
                                              d ) : "0" );
                } catch( const std::out_of_range &e ) {
                    debugmsg( "The number is too large to fit in an int." );
                } catch( const std::invalid_argument &e ) {
                };
                popup.edit( num_temp );
                if( !popup.canceled() ) {
                    str = std::to_string( num_temp );
                }
            } else {
                std::string str_temp = input_params.value().default_text ?
                                       input_params.value().default_text->evaluate(
                                           d ) : "";
                popup.edit( str_temp );
                if( !popup.canceled() ) {
                    str = str_temp;
                }
            }
        }

        if( parse ) {
            std::unique_ptr<talker> default_talker = get_talker_for( get_player_character() );
            talker &alpha = d.has_alpha ? *d.actor( false ) : *default_talker;
            talker &beta = d.has_beta ? *d.actor( true ) : *default_talker;
            parse_tags( str, alpha, beta, d );
        }
        write_var_value( var.type, var.name, &d, str );
    };
}

talk_effect_fun_t::func f_set_condition( const JsonObject &jo, std::string_view member,
        const std::string_view )
{
    str_or_var value;
    value = get_str_or_var( jo.get_member( member ), member );

    std::function<bool( dialogue & )> cond;
    read_condition( jo, "condition", cond, false );
    return [value, cond]( dialogue & d ) {
        d.set_conditional( value.evaluate( d ), cond );
    };
}

talk_effect_fun_t::func f_set_item_category_spawn_rates( const JsonObject &jo,
        std::string_view member, const std::string_view )
{
    if( jo.has_array( member ) ) {
        std::set<std::pair<item_category_id, float>> rates;
        for( const JsonObject joi : jo.get_array( member ) ) {
            item_category_id cat( joi.get_string( "id" ) );
            float spawn_rate = joi.get_float( "spawn_rate" );
            rates.insert( std::make_pair( cat, spawn_rate ) );
        }
        return [rates]( dialogue const &/* d */ ) {
            for( const std::pair<item_category_id, float> &rate : rates ) {
                rate.first.obj().set_spawn_rate( rate.second );
            }
        };
    } else {
        JsonObject joi = jo.get_member( member );
        item_category_id cat( joi.get_string( "id" ) );
        float spawn_rate = joi.get_float( "spawn_rate" );
        return [cat, spawn_rate]( dialogue const &/* d */ ) {
            cat.obj().set_spawn_rate( spawn_rate );
        };
    }
}

talk_effect_fun_t::func f_assign_mission( const JsonObject &jo, std::string_view member,
        const std::string_view )
{
    str_or_var mission_name = get_str_or_var( jo.get_member( member ), member, true );
    return [mission_name]( dialogue const & d ) {
        avatar &player_character = get_avatar();

        const mission_type_id &mission_type = mission_type_id( mission_name.evaluate( d ) );
        mission *new_mission = mission::reserve_new( mission_type, character_id() );
        new_mission->assign( player_character );
    };
}

talk_effect_fun_t::func f_finish_mission( const JsonObject &jo, std::string_view member,
        const std::string_view )
{
    str_or_var mission_name = get_str_or_var( jo.get_member( member ), member, true );
    bool success = false;
    std::optional<int> step;
    if( jo.has_int( "step" ) ) {
        step = jo.get_int( "step" );
    } else {
        success = jo.get_bool( "success" );
    }
    return [mission_name, success, step]( dialogue const & d ) {
        avatar &player_character = get_avatar();
        const mission_type_id &mission_type = mission_type_id( mission_name.evaluate( d ) );
        std::vector<mission *> missions = player_character.get_active_missions();

        for( mission *mission : missions ) {
            if( mission->mission_id() == mission_type ) {
                if( step.has_value() ) {
                    mission->step_complete( step.value() );
                } else if( success ) {
                    mission->wrap_up();
                } else {
                    mission->fail();
                }
                break;
            }
        }
    };
}

talk_effect_fun_t::func f_remove_active_mission( const JsonObject &jo,
        std::string_view member, const std::string_view )
{
    str_or_var mission_name = get_str_or_var( jo.get_member( member ), member, true );
    return [mission_name]( dialogue const & d ) {
        avatar &player_character = get_avatar();
        const mission_type_id &mission_type = mission_type_id( mission_name.evaluate( d ) );
        std::vector<mission *> missions = player_character.get_active_missions();
        for( mission *mission : missions ) {
            if( mission->mission_id() == mission_type ) {
                player_character.remove_active_mission( *mission );
                break;
            }
        }
    };
}

talk_effect_fun_t::func f_offer_mission( const JsonObject &jo, std::string_view member,
        const std::string_view )
{
    std::vector<std::string> mission_names;

    if( jo.has_array( member ) ) {
        for( const std::string mission_name : jo.get_array( member ) ) {
            mission_names.push_back( mission_name );
        }
    } else if( jo.has_string( member ) ) {
        mission_names.push_back( jo.get_string( std::string( member ) ) );
    } else {
        jo.throw_error( "Invalid input for set_offer_mission" );
    }

    return [mission_names]( dialogue const & d ) {
        // assume that the alpha is the npc if there isn't a beta
        npc *p = d.actor( d.has_beta )->get_npc();

        if( p ) {
            for( const std::string &mission_name : mission_names ) {
                p->add_new_mission( mission::reserve_new( mission_type_id( mission_name ), p->getID() ) );
            }
        }
    };
}

talk_effect_fun_t::func f_set_flag( const JsonObject &jo, std::string_view member,
                                    const std::string_view, bool is_npc )
{
    str_or_var flag = get_str_or_var( jo.get_member( member ), member, true );

    return [is_npc, flag]( dialogue & d ) {
        item_location *it = d.actor( is_npc )->get_item();

        if( it && it->get_item() ) {
            flag_id f_id( flag.evaluate( d ) );
            it->get_item()->set_flag( f_id );
        } else {
            debugmsg( "No valid %s talker.", is_npc ? "beta" : "alpha" );
        }
    };
}

talk_effect_fun_t::func f_unset_flag( const JsonObject &jo, std::string_view member,
                                      const std::string_view, bool is_npc )
{
    str_or_var flag = get_str_or_var( jo.get_member( member ), member, true );

    return [is_npc, flag]( dialogue & d ) {
        item_location *it = d.actor( is_npc )->get_item();

        if( it && it->get_item() ) {
            flag_id f_id( flag.evaluate( d ) );
            it->get_item()->unset_flag( f_id );
        } else {
            debugmsg( "No valid %s talker.", is_npc ? "beta" : "alpha" );
        }
    };
}

talk_effect_fun_t::func f_activate( const JsonObject &jo, std::string_view member,
                                    const std::string_view, bool is_npc )
{
    str_or_var method = get_str_or_var( jo.get_member( member ), member, true );
    std::optional<var_info> target_var;
    if( jo.has_member( "target_var" ) ) {
        target_var = read_var_info( jo.get_object( "target_var" ) );
    }

    return [is_npc, method, target_var]( dialogue & d ) {
        Character *guy = d.actor( is_npc )->get_character();
        item_location *it = d.actor( !is_npc )->get_item();

        if( guy ) {
            const std::string method_str = method.evaluate( d );
            if( it && it->get_item() ) {
                if( !it->get_item()->get_usable_item( method_str ) ) {
                    add_msg_debug( debugmode::DF_NPC, "Invalid use action.  %s", method_str );
                    return;
                }
                if( target_var.has_value() ) {
                    tripoint_abs_ms target_pos = get_tripoint_from_var( target_var, d, is_npc );
                    if( get_map().inbounds( target_pos ) ) {
                        guy->invoke_item( it->get_item(), method_str, get_map().bub_from_abs( target_pos ).raw() );
                        return;
                    }
                }
                guy->invoke_item( it->get_item(), method.evaluate( d ) );

            } else {
                debugmsg( "%s talker must be Item.", is_npc ? "alpha" : "beta" );
            }
        } else {
            debugmsg( "%s talker must be Character.", is_npc ? "beta" : "alpha" );
        }
    };
}

talk_effect_fun_t::func f_math( const JsonObject &jo, std::string_view member,
                                const std::string_view )
{
    eoc_math math;
    math.from_json( jo, member, eoc_math::type_t::assign );
    return [math = std::move( math )]( dialogue & d ) {
        return math.act( d );
    };
}


talk_effect_fun_t::func f_transform_item( const JsonObject &jo, std::string_view member,
        const std::string_view )
{
    str_or_var target_id = get_str_or_var( jo.get_member( member ), member, true );
    bool activate = jo.get_bool( "active", false );

    return [target_id, activate]( dialogue & d ) {
        item_location *it = d.actor( true )->get_item();

        if( it && it->get_item() ) {
            const std::string target_str = target_id.evaluate( d );
            ( *it )->convert( itype_id( target_str ), it->carrier() );
            ( *it )->active = activate || ( *it )->has_temperature();
        } else {
            debugmsg( "beta talker must be Item." );
        }
    };
}

talk_effect_fun_t::func f_make_sound( const JsonObject &jo, std::string_view member,
                                      const std::string_view, bool is_npc )
{
    dbl_or_var volume = get_dbl_or_var( jo, "volume", true );
    bool ambient = jo.get_bool( "ambient", false );
    bool snippet = jo.get_bool( "snippet", false );
    bool same_snippet = jo.get_bool( "same_snippet", false );
    str_or_var snip_id;
    translation_or_var message;
    if( snippet ) {
        snip_id = get_str_or_var( jo.get_member( member ), member, true );
    } else {
        message = get_translation_or_var( jo.get_member( member ), member, true );
    }
    sounds::sound_t type = sounds::sound_t::background;
    std::string type_string = jo.get_string( "type", "background" );
    if( type_string == "background" ) {
        type = sounds::sound_t::background;
    } else if( type_string == "weather" ) {
        type = sounds::sound_t::weather;
    } else if( type_string == "music" ) {
        type = sounds::sound_t::music;
    } else if( type_string == "movement" ) {
        type = sounds::sound_t::movement;
    } else if( type_string == "speech" ) {
        type = sounds::sound_t::speech;
    } else if( type_string == "electronic_speech" ) {
        type = sounds::sound_t::electronic_speech;
    } else if( type_string == "activity" ) {
        type = sounds::sound_t::activity;
    } else if( type_string == "destructive_activity" ) {
        type = sounds::sound_t::destructive_activity;
    } else if( type_string == "alarm" ) {
        type = sounds::sound_t::alarm;
    } else if( type_string == "combat" ) {
        type = sounds::sound_t::combat;
    } else if( type_string == "alert" ) {
        type = sounds::sound_t::alert;
    } else if( type_string == "order" ) {
        type = sounds::sound_t::order;
    } else {
        jo.throw_error( "Invalid message type." );
    }
    std::optional<var_info> target_var;
    if( jo.has_member( "target_var" ) ) {
        target_var = read_var_info( jo.get_object( "target_var" ) );
    }
    return [is_npc, snip_id, message, volume, ambient, type, target_var, snippet,
            same_snippet]( dialogue & d ) {
        tripoint_abs_ms target_pos = get_tripoint_from_var( target_var, d, is_npc );
        std::string translated_message;
        if( snippet ) {
            if( same_snippet ) {
                talker *target = d.actor( !is_npc );
                std::string sid = target->get_value( snip_id.evaluate( d ) + "_snippet_id" );
                if( sid.empty() ) {
                    sid = SNIPPET.random_id_from_category( snip_id.evaluate( d ) ).c_str();
                    target->set_value( snip_id.evaluate( d ) + "_snippet_id", sid );
                }
                translated_message = SNIPPET.expand( SNIPPET.get_snippet_by_id( snippet_id( sid ) ).value_or(
                        translation() ).translated() );
            } else {
                translated_message = SNIPPET.expand( SNIPPET.random_from_category( snip_id.evaluate( d ) ).value_or(
                        translation() ).translated() );
            }
        } else {
            translated_message = message.evaluate( d );
        }
        sounds::sound( get_map().bub_from_abs( target_pos ), volume.evaluate( d ), type, translated_message,
                       ambient );
    };
}



talk_effect_fun_t::func f_run_eocs( const JsonObject &jo, std::string_view member,
                                    const std::string_view src )
{
    std::vector<eoc_entry> eocs_entries = load_eoc_vector_id_and_var( jo, member, src );
    dbl_or_var repeat = get_dbl_or_var( jo, "repeat", false, 1 );

    if( eocs_entries.empty() ) {
        jo.throw_error( "Invalid input for run_eocs" );
    }
    return [eocs_entries, repeat]( dialogue & d ) {
        int i = 0;
        int repeat_amount = repeat.evaluate( d );
        while( i < repeat_amount ) {
            for( const eoc_entry &entry : eocs_entries ) {
                effect_on_condition_id eoc_id =
                    entry.var ? effect_on_condition_id( entry.var->evaluate( d ) ) : entry.id;
                dialogue newDialog( d );
                eoc_id->activate( newDialog );
            };
            ++i;
        }
    };
}

talk_effect_fun_t::func f_run_eoc_until( const JsonObject &jo, std::string_view member,
        const std::string_view src )
{
    effect_on_condition_id eoc = effect_on_conditions::load_inline_eoc( jo.get_member( member ), src );
    std::function<bool( dialogue & )> cond;
    read_condition( jo, "condition", cond, true ); // The default result of this condition is true

    dbl_or_var iteration_count = get_dbl_or_var( jo, "iteration", false, 100 );

    return [eoc, cond, iteration_count]( dialogue & d ) {
        int max_iteration = iteration_count.evaluate( d );

        int curr_iteration = 0;
        // Amend the eoc to the callstack before the iteration.
        // In the interation, the eoc doesn't need to be amended repeatedly in activate().
        d.amend_callstack( "EOC: " + eoc->id.str() );
        while( cond( d ) ) {
            curr_iteration++;
            if( curr_iteration > max_iteration ) {
                break;
            }
            eoc->activate( d, false );
        }
    };
}

talk_effect_fun_t::func f_run_eoc_selector( const JsonObject &jo, std::string_view member,
        const std::string_view src )
{

    std::vector<eoc_entry> eocs = load_eoc_vector_id_and_var( jo, member, src );
    if( eocs.empty() ) {
        jo.throw_error( "Invalid input for run_eocs" );
    }

    std::vector<translation_or_var> eoc_names;
    if( jo.has_array( "names" ) ) {
        for( const JsonValue &jv : jo.get_array( "names" ) ) {
            eoc_names.emplace_back( get_translation_or_var( jv, "names", true ) );
        }
    }

    std::vector<translation_or_var> eoc_descriptions;
    if( jo.has_array( "descriptions" ) ) {
        for( const JsonValue &jv : jo.get_array( "descriptions" ) ) {
            eoc_descriptions.emplace_back( get_translation_or_var( jv, "descriptions", true ) );
        }
    }

    std::vector<char> eoc_keys;
    if( jo.has_array( "keys" ) ) {
        for( const JsonValue &jv : jo.get_array( "keys" ) ) {
            std::string val = jv.get_string();
            if( val.size() != 1 ) {
                jo.throw_error( "Invalid input for run_eoc_selector, key strings must be exactly 1 character." );
            } else {
                eoc_keys.push_back( val[0] );
            }
        }
    }

    if( !eoc_names.empty() && eoc_names.size() != eocs.size() ) {
        jo.throw_error( "Invalid input for run_eoc_selector, size of eocs and names needs to be identical, or names need to be empty" );
    }

    if( !eoc_descriptions.empty() && eoc_descriptions.size() != eocs.size() ) {
        jo.throw_error( "Invalid input for run_eoc_selector, size of eocs and descriptions needs to be identical, or descriptions need to be empty" );
    }

    if( !eoc_keys.empty() && eoc_keys.size() != eocs.size() ) {
        jo.throw_error( "Invalid input for run_eoc_selector, size of eocs and keys needs to be identical, or keys need to be empty." );
    }

    std::vector<std::unordered_map<std::string, str_translation_or_var>> context;
    if( jo.has_array( "variables" ) ) {
        for( const JsonValue &member : jo.get_array( "variables" ) ) {
            const JsonObject &variables = member.get_object();
            std::unordered_map<std::string, str_translation_or_var> temp_context;
            for( const JsonMember &jv : variables ) {
                temp_context["npctalk_var_" + jv.name()] = get_str_translation_or_var( jv, jv.name(), true );
            }
            context.emplace_back( temp_context );
        }
    }

    if( !context.empty() && context.size() != 1 && context.size() != eocs.size() ) {
        jo.throw_error(
            string_format( "Invalid input for run_eoc_selector, size of vars needs to be 0 (no vars), 1 (all have the same vars), or the same size as the eocs (each has their own vars). Current size is: %d",
                           context.size() ) );
    }

    bool hide_failing = false;
    if( jo.has_bool( "hide_failing" ) ) {
        hide_failing = jo.get_bool( "hide_failing" );
    }

    bool allow_cancel = false;
    if( jo.has_bool( "allow_cancel" ) ) {
        allow_cancel = jo.get_bool( "allow_cancel" );
    }

    translation title = to_translation( "Select an option." );
    jo.read( "title", title );

    return [eocs, context, title, eoc_names, eoc_keys, eoc_descriptions,
          hide_failing, allow_cancel]( dialogue & d ) {
        uilist eoc_list;

        std::unique_ptr<talker> default_talker = get_talker_for( get_player_character() );
        talker &alpha = d.has_alpha ? *d.actor( false ) : *default_talker;
        talker &beta = d.has_beta ? *d.actor( true ) : *default_talker;


        eoc_list.text = title.translated();
        eoc_list.allow_cancel = allow_cancel;
        eoc_list.desc_enabled = !eoc_descriptions.empty();
        parse_tags( eoc_list.text, alpha, beta, d );

        for( size_t i = 0; i < eocs.size(); i++ ) {

            effect_on_condition_id eoc_id =
                eocs[i].var ? effect_on_condition_id( eocs[i].var->evaluate( d ) ) : eocs[i].id;
            // check and set condition
            bool display = false;
            if( eoc_id->has_condition ) {
                // if it has a condition check that it is true
                display = eoc_id->test_condition( d );
            } else {
                display = true;
            }

            if( hide_failing && !display ) {
                // skip hidden entries
                continue;
            }

            auto wrap60 = []( const std::string & text ) {
                return string_join( foldstring( text, 60 ), "\n" );
            };
            std::string name;
            std::string description;
            if( eoc_names.empty() ) {
                name = eoc_id.str();
            } else {
                name = eoc_names[i].evaluate( d );
                parse_tags( name, alpha, beta, d );
            }
            if( !eoc_descriptions.empty() ) {
                description = eoc_descriptions[i].evaluate( d );
                parse_tags( description, alpha, beta, d );
                description = wrap60( description );
            }

            if( eoc_keys.empty() ) {
                eoc_list.entries.emplace_back( static_cast<int>( i ), display, std::nullopt, name, description );
            } else {
                eoc_list.entries.emplace_back( static_cast<int>( i ), display, eoc_keys[i], name, description );
            }
        }

        if( eoc_list.entries.empty() ) {
            // if we have no entries should exit with error
            debugmsg( "No options for EOC_LIST" );
            return;
        }

        eoc_list.query();
        if( eoc_list.ret < 0 ) {
            return;
        }

        // add context variables
        dialogue newDialog( d );
        int contextIndex = 0;
        if( context.size() > 1 ) {
            contextIndex = eoc_list.ret;
        }
        if( !context.empty() ) {
            for( const auto &val : context[contextIndex] ) {
                newDialog.set_value( val.first, val.second.evaluate( d ) );
            }
        }

        effect_on_condition_id chosen_eoc_id =
            eocs[eoc_list.ret].var ? effect_on_condition_id( eocs[eoc_list.ret].var->evaluate(
                        d ) ) : eocs[eoc_list.ret].id;
        chosen_eoc_id->activate( newDialog );
    };
}


talk_effect_fun_t::func f_run_eoc_with( const JsonObject &jo, std::string_view member,
                                        const std::string_view src )
{
    effect_on_condition_id eoc = effect_on_conditions::load_inline_eoc( jo.get_member( member ), src );

    std::unordered_map<std::string, str_translation_or_var> context;
    if( jo.has_object( "variables" ) ) {
        const JsonObject &variables = jo.get_object( "variables" );
        for( const JsonMember &jv : variables ) {
            context["npctalk_var_" + jv.name()] = get_str_translation_or_var( jv, jv.name(), true );
        }
    }

    str_or_var alpha_var;
    str_or_var beta_var;
    bool is_alpha_loc = false;
    bool is_beta_loc = false;
    bool has_alpha_var = true;
    bool has_beta_var = true;

    if( jo.has_member( "beta_loc" ) ) {
        beta_var = get_str_or_var( jo.get_member( "beta_loc" ), "beta_loc", false, "npc" );
        is_beta_loc = true;
    } else if( jo.has_member( "beta_talker" ) ) {
        beta_var = get_str_or_var( jo.get_member( "beta_talker" ), "beta_talker", false, "npc" );
    } else {
        beta_var.str_val = "npc";
        has_beta_var = false;
    }

    if( jo.has_member( "alpha_loc" ) ) {
        alpha_var = get_str_or_var( jo.get_member( "alpha_loc" ), "alpha_loc", has_beta_var,
                                    "u" ); // alpha_talker is mandatory if beta_talker exists
        is_alpha_loc = true;
    } else if( jo.has_member( "alpha_talker" ) ) {
        alpha_var = get_str_or_var( jo.get_member( "alpha_talker" ), "alpha_talker", false, "u" );
    } else {
        alpha_var.str_val = "u";
        has_alpha_var = false;
    }

    std::vector<effect_on_condition_id> false_eocs = load_eoc_vector( jo, "false_eocs", src );

    return [eoc, context, alpha_var, beta_var, is_alpha_loc, is_beta_loc, has_alpha_var,
         has_beta_var, false_eocs]( dialogue const & d ) {
        dialogue newDialog( d );

        if( has_alpha_var || has_beta_var ) {
            bool alpha_invalid = false;// whether alpha talker exists in the game
            bool beta_invalid = false;// whether beta talker exists in the game
            auto get_talker = [&d]( const str_or_var & var, bool is_loc, bool & invalid ) {
                Creature *guy;
                std::string str = var.evaluate( d );
                if( is_loc ) {
                    tripoint_abs_ms pos = tripoint_abs_ms( tripoint::from_string( str ) );
                    guy = get_creature_tracker().creature_at( pos );
                    if( guy == nullptr ) {
                        invalid = true;
                    }
                } else if( str.empty() ) {
                    guy = nullptr;
                } else if( str == "u" ) {
                    guy = d.has_alpha ? d.actor( false )->get_creature() : nullptr;
                } else if( str == "npc" ) {
                    guy = d.has_beta ? d.actor( true )->get_creature() : nullptr;
                } else if( str == "avatar" ) {
                    guy = &get_avatar();
                } else {
                    guy = get_character_from_id( str, g.get() );
                    if( guy == nullptr ) {
                        invalid = true;
                    }
                }
                return guy;
            };

            Creature *alpha_guy = get_talker( alpha_var, is_alpha_loc, alpha_invalid );
            Creature *beta_guy = get_talker( beta_var, is_beta_loc, beta_invalid );
            if( alpha_invalid || beta_invalid || ( alpha_guy == nullptr && beta_guy == nullptr ) ) {
                run_eoc_vector( false_eocs, d );
                return;
            } else {
                newDialog = dialogue(
                                ( alpha_guy == nullptr ) ? nullptr : get_talker_for( alpha_guy ),
                                ( beta_guy == nullptr ) ? nullptr : get_talker_for( beta_guy ),
                                d.get_conditionals(),
                                d.get_context()
                            );
            }
        }
        for( const auto &val : context ) {
            newDialog.set_value( val.first, val.second.evaluate( d ) );
        }

        eoc->activate( newDialog );
    };
}

talk_effect_fun_t::func f_run_npc_eocs( const JsonObject &jo,
                                        std::string_view member, const std::string_view src, bool is_npc )
{
    std::vector<effect_on_condition_id> eocs = load_eoc_vector( jo, member, src );
    std::vector<str_or_var> unique_ids;
    for( JsonValue jv : jo.get_array( "unique_ids" ) ) {
        unique_ids.emplace_back( get_str_or_var( jv, "unique_ids" ) );
    }

    bool local = jo.get_bool( "local", false );
    std::optional<int> npc_range;
    if( jo.has_int( "npc_range" ) ) {
        npc_range = jo.get_int( "npc_range" );
    }
    bool npc_must_see = jo.get_bool( "npc_must_see", false );
    if( local ) {
        return [eocs, unique_ids, npc_must_see, npc_range, is_npc]( dialogue const & d ) {
            tripoint actor_pos = d.actor( is_npc )->pos();
            std::vector<std::string> ids;
            ids.reserve( unique_ids.size() );
            for( const str_or_var &id : unique_ids ) {
                ids.emplace_back( id.evaluate( d ) );
            }
            const std::vector<npc *> available = g->get_npcs_if( [npc_must_see, npc_range, actor_pos,
                          ids]( const npc & guy ) {
                bool id_valid = ids.empty();
                for( const std::string &id : ids ) {
                    if( id == guy.get_unique_id() ) {
                        id_valid = true;
                        break;
                    }
                }
                return id_valid && ( !npc_range.has_value() || actor_pos.z == guy.posz() ) && ( !npc_must_see ||
                        guy.sees( actor_pos ) ) &&
                       ( !npc_range.has_value() || rl_dist( actor_pos, guy.pos() ) <= npc_range.value() );
            } );
            for( npc *target : available ) {
                for( const effect_on_condition_id &eoc : eocs ) {
                    dialogue newDialog( get_talker_for( target ), nullptr, d.get_conditionals(), d.get_context() );
                    eoc->activate( newDialog );
                }
            }
        };
    } else {
        return [eocs, unique_ids]( dialogue const & d ) {
            for( const str_or_var &target : unique_ids ) {
                if( g->unique_npc_exists( target.evaluate( d ) ) ) {
                    for( const effect_on_condition_id &eoc : eocs ) {
                        npc *npc = g->find_npc_by_unique_id( target.evaluate( d ) );
                        if( npc ) {
                            dialogue newDialog( get_talker_for( npc ), nullptr, d.get_conditionals(), d.get_context() );
                            eoc->activate( newDialog );
                        } else {
                            debugmsg( "Tried to use invalid npc: %s. %s", target.evaluate( d ), d.get_callstack() );
                        }
                    }
                }
            }
        };
    }
}

talk_effect_fun_t::func f_run_monster_eocs( const JsonObject &jo,
        std::string_view member, const std::string_view src, bool is_npc )
{
    std::vector<effect_on_condition_id> eocs = load_eoc_vector( jo, member, src );
    std::vector<str_or_var> mtype_ids;
    for( JsonValue jv : jo.get_array( "mtype_ids" ) ) {
        mtype_ids.emplace_back( get_str_or_var( jv, "mtype_ids" ) );
    }
    std::optional<int> monster_range;
    if( jo.has_int( "monster_range" ) ) {
        monster_range = jo.get_int( "monster_range" );
    }
    bool monster_must_see = jo.get_bool( "monster_must_see", false );
    return [eocs, mtype_ids, monster_must_see, monster_range, is_npc]( dialogue const & d ) {
        std::vector<mtype_id> ids;
        ids.reserve( mtype_ids.size() );
        for( const str_or_var &id : mtype_ids ) {
            ids.emplace_back( id.evaluate( d ) );
        }
        tripoint actor_pos = d.actor( is_npc )->pos();
        const std::vector<Creature *> available = g->get_creatures_if( [ ids, monster_must_see,
             monster_range, actor_pos ]( const Creature & critter ) {
            bool id_valid = ids.empty();
            bool creature_is_monster = critter.is_monster();
            if( creature_is_monster ) {
                for( const mtype_id &id : ids ) {
                    if( id == critter.as_monster()->type->id ) {
                        id_valid = true;
                        break;
                    }
                }
            }
            return creature_is_monster && id_valid && ( !monster_range.has_value() ||
                    actor_pos.z == critter.posz() ) &&
                   ( !monster_must_see ||
                     critter.sees( actor_pos ) ) &&
                   ( !monster_range.has_value() || rl_dist( actor_pos, critter.pos() ) <= monster_range.value() );
        } );
        for( Creature *target : available ) {
            for( const effect_on_condition_id &eoc : eocs ) {
                dialogue newDialog( get_talker_for( target ), nullptr, d.get_conditionals(), d.get_context() );
                eoc->activate( newDialog );
            }
        }
    };
}


talk_effect_fun_t::func f_run_inv_eocs( const JsonObject &jo,
                                        std::string_view member, const std::string_view src, bool is_npc )
{
    str_or_var option = get_str_or_var( jo.get_member( member ), member );
    std::vector<effect_on_condition_id> true_eocs = load_eoc_vector( jo, "true_eocs", src );
    std::vector<effect_on_condition_id> false_eocs = load_eoc_vector( jo, "false_eocs", src );
    std::vector <item_search_data> data;
    for( const JsonValue &search_data_jo : jo.get_array( "search_data" ) ) {
        data.emplace_back( search_data_jo );
    }
    translation_or_var title;
    if( jo.has_member( "title" ) ) {
        title = get_translation_or_var( jo.get_member( "title" ), "title", true );
    } else {
        title.str_val = translation();
    }

    return [option, true_eocs, false_eocs, data, is_npc, title]( dialogue & d ) {
        Character *guy = d.actor( is_npc )->get_character();
        if( guy ) {
            const auto f = [d, guy, title]( const item_location_filter & filter ) {
                return game_menus::inv::titled_filter_menu( filter, *guy, title.evaluate( d ) );
            };
            const auto f_mul = [d, guy, title]( const item_location_filter & filter ) {
                return game_menus::inv::titled_multi_filter_menu( filter, *guy, title.evaluate( d ) );
            };
            run_item_eocs( d, is_npc, guy->all_items_loc(), option.evaluate( d ), true_eocs, false_eocs, data,
                           f, f_mul );
        }
    };
}

talk_effect_fun_t::func f_map_run_item_eocs( const JsonObject &jo, std::string_view member,
        const std::string_view src, bool is_npc )
{
    str_or_var option = get_str_or_var( jo.get_member( member ), member );
    std::vector<effect_on_condition_id> true_eocs = load_eoc_vector( jo, "true_eocs", src );
    std::vector<effect_on_condition_id> false_eocs = load_eoc_vector( jo, "false_eocs", src );
    std::vector <item_search_data> data;
    for( const JsonValue &search_data_jo : jo.get_array( "search_data" ) ) {
        data.emplace_back( search_data_jo );
    }
    translation_or_var title;
    if( jo.has_member( "title" ) ) {
        title = get_translation_or_var( jo.get_member( "title" ), "title", true );
    } else {
        title.str_val = translation();
    }
    std::optional<var_info> loc_var;
    if( jo.has_object( "loc" ) ) {
        loc_var = read_var_info( jo.get_object( "loc" ) );
    }
    dbl_or_var dov_min_radius = get_dbl_or_var( jo, "min_radius", false, 0 );
    dbl_or_var dov_max_radius = get_dbl_or_var( jo, "max_radius", false, 0 );

    return [is_npc, option, true_eocs, false_eocs, data, loc_var, dov_min_radius, dov_max_radius,
            title]( dialogue & d ) {
        tripoint_abs_ms target_location = get_tripoint_from_var( loc_var, d, is_npc );
        std::vector<item_location> items;
        map &here = get_map();
        tripoint_bub_ms center = here.bub_from_abs( target_location );
        int max_radius = dov_max_radius.evaluate( d );
        int min_radius = dov_min_radius.evaluate( d );
        for( const tripoint_bub_ms &pos : here.points_in_radius( center, max_radius ) ) {
            if( rl_dist( center, pos ) >= min_radius && here.inbounds( pos ) ) {
                for( item &it : here.i_at( pos ) ) {
                    items.emplace_back( map_cursor( tripoint_bub_ms( pos ) ), &it );
                }
            }
        }
        Character *guy = d.actor( is_npc )->get_character();
        guy = guy ? guy : &get_player_character();
        const auto f = [d, guy, title, center, min_radius,
           max_radius]( const item_location_filter & filter ) {
            inventory_filter_preset preset( filter );
            inventory_pick_selector inv_s( *guy, preset );
            inv_s.set_title( title.evaluate( d ) );
            inv_s.set_display_stats( false );
            inv_s.clear_items();
            for( const tripoint_bub_ms &pos : get_map().points_in_radius( center, max_radius ) ) {
                if( rl_dist( center, pos ) >= min_radius ) {
                    inv_s.add_map_items( pos.raw() );
                }
            }
            if( inv_s.empty() ) {
                popup( _( "You don't have the necessary item at hand." ), PF_GET_KEY );
                return item_location();
            }
            return inv_s.execute();
        };
        const item_menu_mul f_mul = [d, guy, title, center, min_radius,
           max_radius]( const item_location_filter & filter ) {
            inventory_filter_preset preset( filter );
            inventory_multiselector inv_s( *guy, preset );
            inv_s.set_title( title.evaluate( d ) );
            inv_s.set_display_stats( false );
            inv_s.clear_items();
            for( const tripoint_bub_ms &pos : get_map().points_in_radius( center, max_radius ) ) {
                if( rl_dist( center, pos ) >= min_radius ) {
                    inv_s.add_map_items( pos.raw() );
                }
            }
            if( inv_s.empty() ) {
                popup( _( "You don't have the necessary item at hand." ), PF_GET_KEY );
                return drop_locations();
            }
            return inv_s.execute();
        };
        run_item_eocs( d, is_npc, items, option.evaluate( d ), true_eocs, false_eocs, data,
                       f, f_mul );
    };
}

talk_effect_fun_t::func f_set_talker( const JsonObject &jo, std::string_view member,
                                      const std::string_view, bool is_npc )
{
    var_info var = read_var_info( jo.get_object( member ) );
    var_type type = var.type;
    std::string var_name = var.name;
    return [is_npc, var, type, var_name]( dialogue & d ) {
        int id = d.actor( is_npc )->getID().get_value();
        write_var_value( type, var_name, &d, id );
    };
}

void process_eoc( const effect_on_condition_id &eoc, dialogue &d,
                  time_duration time_in_future )
{
    if( eoc->type == eoc_type::ACTIVATION ) {
        Character *alpha = d.has_alpha ? d.actor( false )->get_character() : nullptr;
        if( alpha ) {
            effect_on_conditions::queue_effect_on_condition( time_in_future, eoc, *alpha, d.get_context() );
        } else if( eoc->global ) {
            effect_on_conditions::queue_effect_on_condition( time_in_future, eoc, get_player_character(),
                    d.get_context() );
        }
        // If the target is a monster or item and the eoc is non global it won't be queued and will silently "fail"
        // this is so monster attacks against other monsters won't give error messages.
    } else {
        debugmsg( "Cannot queue a non activation effect_on_condition.  %s", d.get_callstack() );
    }
}

talk_effect_fun_t::func f_queue_eocs( const JsonObject &jo, std::string_view member,
                                      const std::string_view src )
{
    std::vector<eoc_entry> eocs_entries = load_eoc_vector_id_and_var( jo, member, src );
    if( eocs_entries.empty() ) {
        jo.throw_error( "Invalid input for queue_eocs" );
    }

    duration_or_var dov_time_in_future = get_duration_or_var( jo, "time_in_future", false,
                                         0_seconds );
    return [dov_time_in_future, eocs_entries]( dialogue & d ) {
        time_duration time_in_future = dov_time_in_future.evaluate( d );
        for( const eoc_entry &entry : eocs_entries ) {
            effect_on_condition_id eoc_id =
                entry.var ? effect_on_condition_id( entry.var->evaluate( d ) ) : entry.id;
            process_eoc( eoc_id, d, time_in_future );
        };
    };
}

talk_effect_fun_t::func f_queue_eoc_with( const JsonObject &jo, std::string_view member,
        const std::string_view src )
{
    effect_on_condition_id eoc = effect_on_conditions::load_inline_eoc( jo.get_member( member ), src );

    std::unordered_map<std::string, str_translation_or_var> context;
    if( jo.has_object( "variables" ) ) {
        const JsonObject &variables = jo.get_object( "variables" );
        for( const JsonMember &jv : variables ) {
            context["npctalk_var_" + jv.name()] = get_str_translation_or_var( jv, jv.name(), true );
        }
    }

    duration_or_var dov_time_in_future = get_duration_or_var( jo, "time_in_future", false,
                                         0_seconds );
    return [dov_time_in_future, eoc, context]( dialogue & d ) {
        time_duration time_in_future = dov_time_in_future.evaluate( d );
        if( eoc->type == eoc_type::ACTIVATION ) {

            std::unordered_map<std::string, std::string> passed_variables;
            for( const auto &val : context ) {
                passed_variables[val.first] = val.second.evaluate( d );
            }

            Character *alpha = d.has_alpha ? d.actor( false )->get_character() : nullptr;
            if( alpha ) {
                effect_on_conditions::queue_effect_on_condition( time_in_future, eoc, *alpha, passed_variables );
            } else if( eoc->global ) {
                effect_on_conditions::queue_effect_on_condition( time_in_future, eoc, get_player_character(),
                        passed_variables );
            }
            // If the target is a monster or item and the eoc is non global it won't be queued and will silently "fail"
            // this is so monster attacks against other monsters won't give error messages.
        } else {
            debugmsg( "Cannot queue a non activation effect_on_condition.  %s", d.get_callstack() );
        }
    };
}

talk_effect_fun_t::func f_weighted_list_eocs( const JsonObject &jo,
        std::string_view member, const std::string_view src )
{
    std::vector<std::pair<effect_on_condition_id, dbl_or_var>> eoc_pairs;
    for( JsonArray ja : jo.get_array( member ) ) {
        JsonValue eoc = ja.next_value();
        dbl_or_var eoc_weight;
        if( ja.test_int() ) {
            eoc_weight.min = dbl_or_var_part{ ja.next_int() };
        } else {
            eoc_weight.min = get_dbl_or_var_part( ja.next_value(), member );
        }
        eoc_pairs.emplace_back( effect_on_conditions::load_inline_eoc( eoc, src ),
                                eoc_weight );
    }
    return [eoc_pairs]( dialogue & d ) {
        weighted_int_list<effect_on_condition_id> eocs;
        for( const std::pair<effect_on_condition_id, dbl_or_var> &eoc_pair :
             eoc_pairs ) {
            eocs.add( eoc_pair.first, eoc_pair.second.evaluate( d ) );
        }
        effect_on_condition_id picked_eoc = *eocs.pick();
        dialogue newDialog( d );
        picked_eoc->activate( newDialog );
    };
}

talk_effect_fun_t::func f_if( const JsonObject &jo, std::string_view member,
                              const std::string_view src )
{
    std::function<bool( dialogue & )> cond;
    talk_effect_t then_effect;
    talk_effect_t else_effect;
    read_condition( jo, std::string( member ), cond, false );
    then_effect.load_effect( jo, "then", src );
    if( jo.has_member( "else" ) || jo.has_array( "else" ) ) {
        else_effect.load_effect( jo, "else", src );
    }

    return [cond, then_effect, else_effect]( dialogue & d ) {
        if( cond( d ) ) {
            then_effect.apply( d );
        } else {
            else_effect.apply( d );
        }
    };
}

talk_effect_fun_t::func f_switch( const JsonObject &jo, std::string_view member,
                                  const std::string_view src )
{
    dbl_or_var eoc_switch = get_dbl_or_var( jo, member );
    std::vector<std::pair<dbl_or_var, talk_effect_t>> case_pairs;
    for( const JsonValue jv : jo.get_array( "cases" ) ) {
        JsonObject array_case = jv.get_object();
        talk_effect_t case_effect;
        case_effect.load_effect( array_case, "effect", src );
        case_pairs.emplace_back( get_dbl_or_var( array_case, "case" ), case_effect );
    }
    return [eoc_switch, case_pairs]( dialogue & d ) {
        const double switch_int = eoc_switch.evaluate( d );
        talk_effect_t case_effect;
        for( const std::pair<dbl_or_var, talk_effect_t> &case_pair :
             case_pairs ) {
            if( switch_int >= case_pair.first.evaluate( d ) ) {
                case_effect = case_pair.second;
            }
        }
        case_effect.apply( d );
    };
}

talk_effect_fun_t::func f_foreach( const JsonObject &jo, std::string_view member,
                                   const std::string_view src )
{
    std::string type = jo.get_string( member.data() );
    var_info itr = read_var_info( jo.get_object( "var" ) );
    talk_effect_t effect;
    effect.load_effect( jo, "effect", src );
    std::string target;
    std::vector<str_or_var> array;
    if( jo.has_string( "target" ) ) {
        target = jo.get_string( "target" );
    } else if( jo.has_array( "target" ) ) {
        for( const JsonValue &jv : jo.get_array( "target" ) ) {
            array.emplace_back( get_str_or_var( jv, "target" ) );
        }
    }
    return [type, itr, effect, target, array]( dialogue & d ) {
        std::vector<std::string> list;

        if( type == "ids" ) {
            if( target == "bodypart" ) {
                for( const body_part_type &bp : body_part_type::get_all() ) {
                    list.push_back( bp.id.str() );
                }
            } else if( target == "flag" ) {
                for( const json_flag &f : json_flag::get_all() ) {
                    list.push_back( f.id.str() );
                }
            } else if( target == "trait" ) {
                for( const mutation_branch &m : mutation_branch::get_all() ) {
                    list.push_back( m.id.str() );
                }
            } else if( target == "vitamin" ) {
                for( const std::pair<const vitamin_id, vitamin> &v : vitamin::all() ) {
                    list.push_back( v.first.str() );
                }
            }
        } else if( type == "item_group" ) {
            item_group_id ig( target );
            for( const itype *type : item_group::every_possible_item_from( ig ) ) {
                list.push_back( type->get_id().str() );
            }
        } else if( type == "monstergroup" ) {
            mongroup_id mg( target );
            for( const auto &m : MonsterGroupManager::GetMonstersFromGroup( mg, true ) ) {
                list.push_back( m.str() );
            }
        } else if( type == "array" ) {
            for( const str_or_var &v : array ) {
                list.emplace_back( v.evaluate( d ) );
            }
        }

        for( std::string_view str : list ) {
            write_var_value( itr.type, itr.name, &d, str.data() );
            effect.apply( d );
        }
    };
}

talk_effect_fun_t::func f_roll_remainder( const JsonObject &jo,
        std::string_view member, const std::string_view src, bool is_npc )
{
    std::vector<str_or_var> list;
    for( JsonValue jv : jo.get_array( member ) ) {
        list.emplace_back( get_str_or_var( jv, member ) );
    }
    str_or_var type = get_str_or_var( jo.get_member( "type" ), "type", true );
    translation_or_var message;
    if( jo.has_member( "message" ) ) {
        message = get_translation_or_var( jo.get_member( "message" ), "message", true );
    } else {
        message.str_val = translation();
    }
    std::vector<effect_on_condition_id> true_eocs = load_eoc_vector( jo, "true_eocs", src );
    std::vector<effect_on_condition_id> false_eocs = load_eoc_vector( jo, "false_eocs", src );

    return [list, type, is_npc, true_eocs, false_eocs, message]( dialogue const & d ) {
        std::vector<std::string> not_had;
        for( const str_or_var &cur_string : list ) {
            if( type.evaluate( d ) == "bionic" ) {
                if( !d.actor( is_npc )->has_bionic( bionic_id( cur_string.evaluate( d ) ) ) ) {
                    not_had.push_back( cur_string.evaluate( d ) );
                }
            } else if( type.evaluate( d ) == "mutation" ) {
                if( !d.actor( is_npc )->has_trait( trait_id( cur_string.evaluate( d ) ) ) ) {
                    not_had.push_back( cur_string.evaluate( d ) );
                }
            } else if( type.evaluate( d ) == "spell" ) {
                if( d.actor( is_npc )->get_spell_level( spell_id( cur_string.evaluate( d ) ) ) == - 1 ) {
                    not_had.push_back( cur_string.evaluate( d ) );
                }
            } else if( type.evaluate( d ) == "recipe" ) {
                if( !d.actor( is_npc )->has_recipe( recipe_id( cur_string.evaluate( d ) ) ) ) {
                    not_had.push_back( cur_string.evaluate( d ) );
                }
            } else {
                debugmsg( "Invalid roll remainder type.  %s", d.get_callstack() );
            }
        }
        if( !not_had.empty() ) {
            int index = rng( 0, not_had.size() - 1 );
            std::string cur_choice = not_had[index];
            std::string name;
            if( type.evaluate( d ) == "bionic" ) {
                bionic_id bionic( cur_choice );
                d.actor( is_npc )->add_bionic( bionic );
                name = bionic->name.translated();
            } else if( type.evaluate( d ) == "mutation" ) {
                trait_id trait( cur_choice );
                d.actor( is_npc )->set_mutation( trait );
                name = trait->name();
            } else if( type.evaluate( d ) == "spell" ) {
                spell_id spell( cur_choice );
                d.actor( is_npc )->set_spell_level( spell, 1 );
                name = spell->name.translated();
            } else if( type.evaluate( d ) == "recipe" ) {
                recipe_id recipe( cur_choice );
                d.actor( is_npc )->learn_recipe( recipe );
                name = recipe->result_name();
            } else {
                debugmsg( "Invalid roll remainder type.  %s", d.get_callstack() );
            }
            std::string cur_message = message.evaluate( d );
            if( !cur_message.empty() ) {
                Character *target = d.actor( is_npc )->get_character();
                if( target ) {
                    target->add_msg_if_player( cur_message, name );
                }
            }
            run_eoc_vector( true_eocs, d );
        } else {
            run_eoc_vector( false_eocs, d );
        }
    };
}

talk_effect_fun_t::func f_add_morale( const JsonObject &jo, std::string_view member,
                                      const std::string_view, bool is_npc )
{
    str_or_var new_type = get_str_or_var( jo.get_member( member ), member, true );
    dbl_or_var dov_bonus = get_dbl_or_var( jo, "bonus" );
    dbl_or_var dov_max_bonus = get_dbl_or_var( jo, "max_bonus" );
    duration_or_var dov_duration = get_duration_or_var( jo, "duration", false, 1_hours );
    duration_or_var dov_decay_start = get_duration_or_var( jo, "decay_start", false, 30_minutes );
    const bool capped = jo.get_bool( "capped", false );
    return [is_npc, new_type, dov_bonus, dov_max_bonus, dov_duration, dov_decay_start,
            capped]( dialogue & d ) {
        d.actor( is_npc )->add_morale( morale_type( new_type.evaluate( d ) ),
                                       dov_bonus.evaluate( d ),
                                       dov_max_bonus.evaluate( d ),
                                       dov_duration.evaluate( d ),
                                       dov_decay_start.evaluate( d ),
                                       capped );
    };
}

talk_effect_fun_t::func f_lose_morale( const JsonObject &jo, std::string_view member,
                                       const std::string_view, bool is_npc )
{
    str_or_var old_morale = get_str_or_var( jo.get_member( member ), member, true );
    return [is_npc, old_morale]( dialogue const & d ) {
        d.actor( is_npc )->remove_morale( morale_type( old_morale.evaluate( d ) ) );
    };
}

talk_effect_fun_t::func f_add_faction_trust( const JsonObject &jo, std::string_view member,
        const std::string_view )
{
    dbl_or_var dov = get_dbl_or_var( jo, member );
    return [dov]( dialogue & d ) {
        d.actor( true )->get_faction()->trusts_u += dov.evaluate( d );
    };
}

talk_effect_fun_t::func f_lose_faction_trust( const JsonObject &jo,
        std::string_view member, const std::string_view )
{
    dbl_or_var dov = get_dbl_or_var( jo, member );
    return [dov]( dialogue & d ) {
        d.actor( true )->get_faction()->trusts_u -= dov.evaluate( d );
    };
}

talk_effect_fun_t::func f_custom_light_level( const JsonObject &jo,
        std::string_view member, const std::string_view )
{
    dbl_or_var dov = get_dbl_or_var( jo, member, true );
    duration_or_var dov_length = get_duration_or_var( jo, "length", false, 0_seconds );
    str_or_var key;
    if( jo.has_member( "key" ) ) {
        key = get_str_or_var( jo.get_member( "key" ), "key", false, "" );
    } else {
        key.str_val = "";
    }
    return [dov_length, dov, key]( dialogue & d ) {
        get_timed_events().add( timed_event_type::CUSTOM_LIGHT_LEVEL,
                                calendar::turn + dov_length.evaluate( d ) +
                                1_seconds/*We add a second here because this will get ticked on the turn its applied before it has an effect*/,
                                -1, dov.evaluate( d ), key.evaluate( d ) );
    };
}

talk_effect_fun_t::func f_give_equipment( const JsonObject &jo, std::string_view member,
        const std::string_view )
{
    JsonObject jobj = jo.get_object( member );
    int allowance = 0;
    std::vector<trial_mod> debt_modifiers;
    if( jobj.has_int( "allowance" ) ) {
        allowance = jobj.get_int( "allowance" );
    } else if( jobj.has_array( "allowance" ) ) {
        for( JsonArray jmod : jobj.get_array( "allowance" ) ) {
            trial_mod this_modifier;
            this_modifier.first = jmod.next_string();
            this_modifier.second = jmod.next_int();
            debt_modifiers.push_back( this_modifier );
        }
    }
    return [debt_modifiers, allowance]( dialogue const & d ) {
        int debt = allowance;
        for( const trial_mod &this_mod : debt_modifiers ) {
            if( this_mod.first == "TOTAL" ) {
                debt *= this_mod.second;
            } else {
                debt += parse_mod( d, this_mod.first, this_mod.second );
            }
        }
        if( npc *p = d.actor( true )->get_npc() ) {
            talk_function::give_equipment_allowance( *p, debt );
        }
    };
}


talk_effect_fun_t::func f_deal_damage( const JsonObject &jo, std::string_view member,
                                       const std::string_view, bool is_npc )
{
    str_or_var dmg_type = get_str_or_var( jo.get_member( member ), member );
    dbl_or_var dmg_amount = get_dbl_or_var( jo, "amount", false, 0 );
    dbl_or_var arpen = get_dbl_or_var( jo, "arpen", false, 0 );
    dbl_or_var arpen_mult = get_dbl_or_var( jo, "arpen_mult", false, 1 );
    dbl_or_var dmg_mult = get_dbl_or_var( jo, "dmg_mult", false, 1 );

    dbl_or_var dbl_min_hit = get_dbl_or_var( jo, "min_hit", false, -1 );
    dbl_or_var dbl_max_hit = get_dbl_or_var( jo, "max_hit", false, -1 );
    dbl_or_var dbl_hit_roll = get_dbl_or_var( jo, "hit_roll", false, 0 );
    bool can_attack_high = jo.get_bool( "can_attack_high", true );


    str_or_var bodypart;

    if( jo.has_member( "bodypart" ) ) {
        bodypart = get_str_or_var( jo.get_member( "bodypart" ), "bodypart", false, "RANDOM" );
    } else {
        bodypart.str_val = "RANDOM";
    }

    return [is_npc, dmg_type, dmg_amount, bodypart, arpen, arpen_mult, dmg_mult, dbl_min_hit,
            dbl_max_hit, dbl_hit_roll, can_attack_high]( dialogue & d ) {

        damage_instance dmg_inst;
        damage_type_id damage_type = damage_type_id( dmg_type.evaluate( d ) );
        std::string const bp_str = bodypart.evaluate( d );
        bodypart_id bp;

        if( d.actor( is_npc )->get_character() ) {
            if( bp_str == "RANDOM" ) {
                Character &guy = *d.actor( is_npc )->get_character();
                int min_hit = dbl_min_hit.evaluate( d );
                int max_hit = dbl_max_hit.evaluate( d );
                int hit_roll = dbl_hit_roll.evaluate( d );

                if( max_hit == -1 ) {
                    max_hit = guy.get_max_hitsize_bodypart()->hit_size;
                }
                bp = guy.select_body_part( min_hit, max_hit, can_attack_high, hit_roll );
            }
        }

        if( d.actor( is_npc )->get_monster() ) {
            bp = bodypart_id( "bp_null" );
        }

        dmg_inst.add_damage( damage_type, dmg_amount.evaluate( d ), arpen.evaluate( d ),
                             arpen_mult.evaluate( d ), dmg_mult.evaluate( d ), 1, 1 );
        d.actor( is_npc )->deal_damage( d.actor( is_npc )->get_creature(), bp, dmg_inst );
    };
}

talk_effect_fun_t::func f_spawn_monster( const JsonObject &jo, std::string_view member,
        const std::string_view src, bool is_npc )
{
    bool group = jo.get_bool( "group", false );
    bool single_target = jo.get_bool( "single_target", false );
    str_or_var monster_id = get_str_or_var( jo.get_member( member ), member );
    dbl_or_var dov_target_range = get_dbl_or_var( jo, "target_range", false, 0 );
    dbl_or_var dov_hallucination_count = get_dbl_or_var( jo, "hallucination_count", false, 0 );
    dbl_or_var dov_real_count = get_dbl_or_var( jo, "real_count", false, 0 );
    dbl_or_var dov_min_radius = get_dbl_or_var( jo, "min_radius", false, 1 );
    dbl_or_var dov_max_radius = get_dbl_or_var( jo, "max_radius", false, 10 );

    const bool outdoor_only = jo.get_bool( "outdoor_only", false );
    const bool indoor_only = jo.get_bool( "indoor_only", false );
    if( indoor_only && outdoor_only ) {
        jo.throw_error( "Cannot be outdoor_only and indoor_only at the same time." );
    }
    const bool open_air_allowed = jo.get_bool( "open_air_allowed", false );
    const bool temporary_drop_items = jo.get_bool( "temporary_drop_items", false );
    const bool friendly = jo.get_bool( "friendly", false );

    duration_or_var dov_lifespan = get_duration_or_var( jo, "lifespan", false, 0_seconds );
    std::optional<var_info> target_var;
    if( jo.has_member( "target_var" ) ) {
        target_var = read_var_info( jo.get_object( "target_var" ) );
    }
    translation spawn_message;
    jo.read( "spawn_message", spawn_message );
    translation spawn_message_plural;
    jo.read( "spawn_message_plural", spawn_message_plural );
    std::vector<effect_on_condition_id> true_eocs = load_eoc_vector( jo, "true_eocs", src );
    std::vector<effect_on_condition_id> false_eocs = load_eoc_vector( jo, "false_eocs", src );
    return [monster_id, dov_target_range, dov_hallucination_count, dov_real_count, dov_min_radius,
                        dov_max_radius, outdoor_only, indoor_only, group, single_target, dov_lifespan, target_var,
                        spawn_message, spawn_message_plural, true_eocs, false_eocs, open_air_allowed, temporary_drop_items,
                friendly, is_npc]( dialogue & d ) {
        monster target_monster;
        std::vector<Creature *> target_monsters;
        mongroup_id target_mongroup;
        bool use_target_monster = single_target;

        if( group ) {
            if( monster_id.evaluate( d ).empty() ) {
                debugmsg( "Cannot use group without a valid monstergroup.  %s", d.get_callstack() );
            }
            if( single_target ) {
                target_monster = monster( MonsterGroupManager::GetRandomMonsterFromGroup( mongroup_id(
                                              monster_id.evaluate( d ) ) ) );
            } else {
                target_mongroup = mongroup_id( monster_id.evaluate( d ) );
            }
        } else if( monster_id.evaluate( d ).empty() ) {
            int target_range = dov_target_range.evaluate( d );
            if( single_target ) {
                // Find a hostile creature in range to be used to create a hallucination or a copy of
                Creature *copy = g->get_creature_if( [target_range]( const Creature & critter ) -> bool {
                    bool not_self = get_player_character().pos() != critter.pos();
                    bool in_range = std::round( rl_dist_exact( get_player_character().pos(), critter.pos() ) ) <= target_range;
                    bool valid_target = get_player_character().attitude_to( critter ) == Creature::Attitude::HOSTILE;
                    return not_self && in_range && valid_target;
                } );
                if( copy == nullptr ) {
                    run_eoc_vector( false_eocs, d );
                    return;
                }
                target_monster = *copy->as_monster();
            } else {
                // Find all hostile creatures in range to be used to create hallucinations or copies of
                std::vector<Creature *> monsters_in_range = g->get_creatures_if( [target_range](
                const Creature & critter ) -> bool {
                    bool not_self = get_player_character().pos() != critter.pos();
                    bool in_range = std::round( rl_dist_exact( get_player_character().pos(), critter.pos() ) ) <= target_range;
                    bool valid_target = get_player_character().attitude_to( critter ) == Creature::Attitude::HOSTILE;
                    return not_self && in_range && valid_target;
                } );
                int valid_monsters = monsters_in_range.size();
                if( valid_monsters == 0 ) {
                    run_eoc_vector( false_eocs, d );
                    return;
                } else if( valid_monsters == 1 ) {
                    Creature *copy = monsters_in_range[0];
                    target_monster = *copy->as_monster();
                    use_target_monster = true;
                } else {
                    target_monsters = monsters_in_range;
                }
            }
        } else {
            if( single_target ) {
                debugmsg( "single_target doesn't need to be defined for a singlular monster_id.  %s",
                          d.get_callstack() );
            }
            target_monster = monster( mtype_id( monster_id.evaluate( d ) ) );
            use_target_monster = true;
        }
        int min_radius = dov_min_radius.evaluate( d );
        int max_radius = dov_max_radius.evaluate( d );
        int real_count = dov_real_count.evaluate( d );
        int hallucination_count = dov_hallucination_count.evaluate( d );
        std::optional<time_duration> lifespan;
        tripoint target_pos = d.actor( is_npc )->pos();
        if( target_var.has_value() ) {
            target_pos = get_map().bub_from_abs( get_tripoint_from_var( target_var, d, is_npc ) ).raw();
        }
        int visible_spawns = 0;
        int spawns = 0;
        for( int i = 0; i < hallucination_count; i++ ) {
            tripoint spawn_point;
            if( !use_target_monster ) {
                if( group ) {
                    target_monster = monster( MonsterGroupManager::GetRandomMonsterFromGroup( target_mongroup ) );
                } else {
                    Creature *copy = target_monsters[ rng( 0, target_monsters.size() - 1 ) ];
                    target_monster = *copy->as_monster();
                }
            }
            if( g->find_nearby_spawn_point( target_pos, target_monster.type->id, min_radius,
                                            max_radius, spawn_point, outdoor_only, indoor_only, open_air_allowed ) ) {
                lifespan = dov_lifespan.evaluate( d );
                if( lifespan.value() == 0_seconds ) {
                    lifespan.reset();
                }
                if( g->spawn_hallucination( spawn_point, target_monster.type->id, lifespan ) ) {
                    Creature *critter = get_creature_tracker().creature_at( spawn_point );
                    if( critter ) {
                        if( friendly ) {
                            critter->as_monster()->friendly = -1;
                        }
                        spawns++;
                        if( get_avatar().sees( *critter ) ) {
                            visible_spawns++;
                        }
                    }
                }
            }
        }
        for( int i = 0; i < real_count; i++ ) {
            tripoint spawn_point;
            if( !use_target_monster ) {
                if( group ) {
                    target_monster = monster( MonsterGroupManager::GetRandomMonsterFromGroup( target_mongroup ) );
                } else {
                    Creature *copy = target_monsters[ rng( 0, target_monsters.size() - 1 ) ];
                    target_monster = *copy->as_monster();
                }
            }
            if( g->find_nearby_spawn_point( target_pos, target_monster.type->id, min_radius,
                                            max_radius, spawn_point, outdoor_only, indoor_only, open_air_allowed ) ) {
                monster *spawned = g->place_critter_at( target_monster.type->id, spawn_point );
                if( spawned ) {
                    if( friendly ) {
                        spawned->friendly = -1;
                    }
                    spawns++;
                    if( get_avatar().sees( *spawned ) ) {
                        visible_spawns++;
                    }
                    lifespan = dov_lifespan.evaluate( d );
                    if( lifespan.value() > 0_seconds ) {
                        spawned->set_summon_time( lifespan.value() );
                        // Temporary monsters shouldn't drop items unless told to
                        spawned->no_extra_death_drops = !temporary_drop_items;
                        spawned->no_corpse_quiet = !temporary_drop_items;
                    }
                }
            }
        }
        if( visible_spawns > 1 && !spawn_message_plural.empty() ) {
            get_avatar().add_msg_if_player( m_bad, spawn_message_plural );
        } else if( visible_spawns > 0 && !spawn_message.empty() ) {
            get_avatar().add_msg_if_player( m_bad, spawn_message );
        }
        if( spawns > 0 ) {
            run_eoc_vector( true_eocs, d );
        } else {
            run_eoc_vector( false_eocs, d );
        }
    };
}

talk_effect_fun_t::func f_spawn_npc( const JsonObject &jo, std::string_view member,
                                     const std::string_view src, bool is_npc )
{
    str_or_var sov_npc_class = get_str_or_var( jo.get_member( member ), member );
    str_or_var unique_id;
    if( jo.has_member( "unique_id" ) ) {
        unique_id = get_str_or_var( jo.get_member( "unique_id" ), "unique_id" );
    } else {
        unique_id.str_val = "";
    }
    std::vector<str_or_var> traits;
    for( JsonValue jv : jo.get_array( "traits" ) ) {
        str_or_var entry = get_str_or_var( jv, "traits" );
        traits.emplace_back( entry );
    }

    dbl_or_var dov_hallucination_count = get_dbl_or_var( jo, "hallucination_count", false, 0 );
    dbl_or_var dov_real_count = get_dbl_or_var( jo, "real_count", false, 0 );
    dbl_or_var dov_min_radius = get_dbl_or_var( jo, "min_radius", false, 1 );
    dbl_or_var dov_max_radius = get_dbl_or_var( jo, "max_radius", false, 10 );

    const bool open_air_allowed = jo.get_bool( "open_air_allowed", false );
    const bool outdoor_only = jo.get_bool( "outdoor_only", false );
    const bool indoor_only = jo.get_bool( "indoor_only", false );
    if( indoor_only && outdoor_only ) {
        jo.throw_error( "Cannot be outdoor_only and indoor_only at the same time." );
    }

    duration_or_var dov_lifespan = get_duration_or_var( jo, "lifespan", false, 0_seconds );
    std::optional<var_info> target_var;
    if( jo.has_member( "target_var" ) ) {
        target_var = read_var_info( jo.get_object( "target_var" ) );
    }
    translation spawn_message;
    jo.read( "spawn_message", spawn_message );
    translation spawn_message_plural;
    jo.read( "spawn_message_plural", spawn_message_plural );
    std::vector<effect_on_condition_id> true_eocs = load_eoc_vector( jo, "true_eocs", src );
    std::vector<effect_on_condition_id> false_eocs = load_eoc_vector( jo, "false_eocs", src );
    return [sov_npc_class, unique_id, traits, dov_hallucination_count, dov_real_count,
                           dov_min_radius,
                           dov_max_radius, outdoor_only, indoor_only, dov_lifespan, target_var, spawn_message,
                   spawn_message_plural, true_eocs, false_eocs, open_air_allowed, is_npc]( dialogue & d ) {
        int min_radius = dov_min_radius.evaluate( d );
        int max_radius = dov_max_radius.evaluate( d );
        int real_count = dov_real_count.evaluate( d );
        int hallucination_count = dov_hallucination_count.evaluate( d );
        string_id<npc_template> cur_npc_class( sov_npc_class.evaluate( d ) );
        std::string cur_unique_id = unique_id.evaluate( d );
        std::vector<trait_id> cur_traits;
        cur_traits.reserve( traits.size() ); // Reserve space for all elements in traits
        for( const str_or_var &cur_trait : traits ) {
            cur_traits.emplace_back( cur_trait.evaluate( d ) );
        }
        std::optional<time_duration> lifespan;
        tripoint target_pos = d.actor( is_npc )->pos();
        if( target_var.has_value() ) {
            target_pos = get_map().bub_from_abs( get_tripoint_from_var( target_var, d, is_npc ) ).raw();
        }
        int visible_spawns = 0;
        int spawns = 0;
        for( int i = 0; i < real_count; i++ ) {
            tripoint spawn_point;
            if( g->find_nearby_spawn_point( target_pos, min_radius,
                                            max_radius, spawn_point, outdoor_only, indoor_only, open_air_allowed ) ) {
                lifespan = dov_lifespan.evaluate( d );
                if( lifespan.value() == 0_seconds ) {
                    lifespan.reset();
                }
                if( g->spawn_npc( spawn_point, cur_npc_class, cur_unique_id, cur_traits, lifespan ) ) {
                    Creature *guy = get_creature_tracker().creature_at( spawn_point );
                    if( guy ) {
                        spawns++;
                        if( get_avatar().sees( *guy ) ) {
                            visible_spawns++;
                        }
                    }
                }
            }
        }
        cur_traits.emplace_back( trait_HALLUCINATION );
        for( int i = 0; i < hallucination_count; i++ ) {
            tripoint spawn_point;
            if( g->find_nearby_spawn_point( target_pos, min_radius,
                                            max_radius, spawn_point, outdoor_only, indoor_only, open_air_allowed ) ) {
                lifespan = dov_lifespan.evaluate( d );
                if( lifespan.value() == 0_seconds ) {
                    lifespan.reset();
                }
                std::string empty;
                if( g->spawn_npc( spawn_point, cur_npc_class, empty, cur_traits, lifespan ) ) {
                    Creature *guy = get_creature_tracker().creature_at( spawn_point );
                    if( guy ) {
                        spawns++;
                        if( get_avatar().sees( *guy ) ) {
                            visible_spawns++;
                        }
                    }
                }
            }
        }
        if( visible_spawns > 1 && !spawn_message_plural.empty() ) {
            get_avatar().add_msg_if_player( m_bad, spawn_message_plural );
        } else if( visible_spawns > 0 && !spawn_message.empty() ) {
            get_avatar().add_msg_if_player( m_bad, spawn_message );
        }
        if( spawns > 0 ) {
            run_eoc_vector( true_eocs, d );
        } else {
            run_eoc_vector( false_eocs, d );
        }
    };
}

talk_effect_fun_t::func f_field( const JsonObject &jo, std::string_view member,
                                 const std::string_view, bool is_npc )
{
    str_or_var new_field = get_str_or_var( jo.get_member( member ), member, true );
    dbl_or_var dov_intensity = get_dbl_or_var( jo, "intensity", false, 1 );
    duration_or_var dov_age = get_duration_or_var( jo, "age", false, 1_turns );
    dbl_or_var dov_radius = get_dbl_or_var( jo, "radius", false, 10000000 );

    const bool outdoor_only = jo.get_bool( "outdoor_only", false );
    const bool indoor_only = jo.get_bool( "indoor_only", false );
    const bool hit_player = jo.get_bool( "hit_player", true );

    std::optional<var_info> target_var;
    if( jo.has_member( "target_var" ) ) {
        target_var = read_var_info( jo.get_object( "target_var" ) );
    }
    return [new_field, dov_intensity, dov_age, dov_radius, outdoor_only,
               hit_player, target_var, is_npc, indoor_only]( dialogue & d ) {
        int radius = dov_radius.evaluate( d );
        int intensity = dov_intensity.evaluate( d );

        tripoint_abs_ms target_pos = d.actor( is_npc )->global_pos();
        if( target_var.has_value() ) {
            target_pos = get_tripoint_from_var( target_var, d, is_npc );
        }
        for( const tripoint_bub_ms &dest : get_map().points_in_radius( get_map().bub_from_abs( target_pos ),
                radius ) ) {
            if( ( !outdoor_only || get_map().is_outside( dest ) ) && ( !indoor_only ||
                    !get_map().is_outside( dest ) ) ) {
                get_map().add_field( dest, field_type_str_id( new_field.evaluate( d ) ), intensity,
                                     dov_age.evaluate( d ),
                                     hit_player );
            }
        }
    };
}

talk_effect_fun_t::func f_emit( const JsonObject &jo, std::string_view member,
                                const std::string_view, bool is_npc )
{
    str_or_var emit = get_str_or_var( jo.get_member( member ), member, true );
    dbl_or_var chance_mult = get_dbl_or_var( jo, "chance_mult", false, 1 );

    std::optional<var_info> target_var;
    if( jo.has_member( "target_var" ) ) {
        target_var = read_var_info( jo.get_object( "target_var" ) );
    }
    return [emit, target_var, chance_mult, is_npc ]( dialogue & d ) {
        tripoint_abs_ms target_pos = d.actor( is_npc )->global_pos();
        if( target_var.has_value() ) {
            target_pos = get_tripoint_from_var( target_var, d, is_npc );
        }
        tripoint_bub_ms target = get_map().bub_from_abs( target_pos );
        get_map().emit_field( target, emit_id( emit.evaluate( d ) ), chance_mult.evaluate( d ) );
    };
}

talk_effect_fun_t::func f_reveal_map( const JsonObject &jo, std::string_view member,
                                      const std::string_view )
{
    std::optional<var_info> target_var = read_var_info( jo.get_object( member ) );
    dbl_or_var radius = get_dbl_or_var( jo, "radius", false, 0 );

    return [ radius, target_var ]( dialogue & d ) {
        tripoint_abs_ms target_pos = get_tripoint_from_var( target_var, d, false );
        tripoint_abs_omt omt = project_to<coords::omt>( target_pos );

        overmap_buffer.reveal( omt, radius.evaluate( d ) );
    };
}

talk_effect_fun_t::func f_reveal_route( const JsonObject &jo, std::string_view member,
                                        const std::string_view )
{
    std::optional<var_info> from = read_var_info( jo.get_object( member ) );
    std::optional<var_info> to = read_var_info( jo.get_object( "target_var" ) );
    dbl_or_var radius = get_dbl_or_var( jo, "radius", false, 0 );
    bool road_only = jo.get_bool( "road_only", false );

    return [ radius, from, to, road_only ]( dialogue & d ) {
        tripoint_abs_ms from_pos = get_tripoint_from_var( from, d, false );
        tripoint_abs_omt omt_from = project_to<coords::omt>( from_pos );
        tripoint_abs_ms to_pos = get_tripoint_from_var( to, d, false );
        tripoint_abs_omt omt_to = project_to<coords::omt>( to_pos );

        overmap_buffer.reveal_route( omt_from, omt_to, radius.evaluate( d ), road_only );
    };
}

talk_effect_fun_t::func f_closest_city( const JsonObject &jo, std::string_view member,
                                        const std::string_view )
{
    var_info var = read_var_info( jo.get_object( member ) );
    var_type type = var.type;
    std::string var_name = var.name;
    bool known = jo.get_bool( "known", true );

    return [var, type, var_name, known]( dialogue & d ) {
        tripoint_abs_ms loc_ms = get_tripoint_from_var( var, d, false );
        tripoint_abs_sm loc_sm = project_to<coords::sm>( loc_ms );

        if( known ) {
            city_reference city = overmap_buffer.closest_known_city( loc_sm );
            if( city ) {
                tripoint_abs_omt city_center_omt = project_to<coords::omt>( city.abs_sm_pos );
                write_var_value( type, var_name, &d, city_center_omt.to_string() );
                write_var_value( var_type::context, "npctalk_var_city_name", &d, city.city->name );
                write_var_value( var_type::context, "npctalk_var_city_size", &d, city.city->size );
            } else {
                return;
            }
        } else {
            city_reference city = overmap_buffer.closest_city( loc_sm );
            if( city ) {
                tripoint_abs_omt city_center_omt = project_to<coords::omt>( city.abs_sm_pos );
                write_var_value( type, var_name, &d, city_center_omt.to_string() );
                write_var_value( var_type::context, "npctalk_var_city_name", &d, city.city->name );
                write_var_value( var_type::context, "npctalk_var_city_size", &d, city.city->size );
            }
        }
    };
}

talk_effect_fun_t::func f_teleport( const JsonObject &jo, std::string_view member,
                                    const std::string_view, bool is_npc )
{
    std::optional<var_info> target_var = read_var_info( jo.get_object( member ) );
    translation_or_var fail_message;
    if( jo.has_member( "fail_message" ) ) {
        fail_message = get_translation_or_var( jo.get_member( "fail_message" ), "fail_message",
                                               false, translation() );
    } else {
        fail_message.str_val = translation();
    }
    translation_or_var success_message;
    if( jo.has_member( "success_message" ) ) {
        success_message = get_translation_or_var( jo.get_member( "success_message" ), "success_message",
                          false, translation() );
    } else {
        success_message.str_val = translation();
    }
    bool force = jo.get_bool( "force", false );
    return [is_npc, target_var, fail_message, success_message, force]( dialogue const & d ) {
        tripoint_abs_ms target_pos = get_tripoint_from_var( target_var, d, is_npc );
        Creature *teleporter = d.actor( is_npc )->get_creature();
        if( teleporter ) {
            if( teleport::teleport_to_point( *teleporter, get_map().bub_from_abs( target_pos ), true, false,
                                             false, force ) ) {
                teleporter->add_msg_if_player( success_message.evaluate( d ) );
            } else {
                teleporter->add_msg_if_player( fail_message.evaluate( d ) );
            }
        }
        item_location *it = d.actor( is_npc )->get_item();
        if( it && it->get_item() ) {
            map_add_item( *it->get_item(), target_pos );
            add_msg( success_message.evaluate( d ) );
            it->remove_item();
        }
    };
}

talk_effect_fun_t::func f_wants_to_talk( bool is_npc )
{
    return [is_npc]( dialogue const & d ) {
        npc *p = d.actor( is_npc )->get_npc();
        if( p ) {
            if( p->get_attitude() == NPCATT_TALK ) {
                return;
            }
            if( p->sees( get_player_character() ) ) {
                add_msg( _( "%s wants to talk to you." ), p->get_name() );
            }
            p->set_attitude( NPCATT_TALK );
        }
    };
}

talk_effect_fun_t::func f_trigger_event( const JsonObject &jo, std::string_view member,
        const std::string_view )
{
    std::string const type_str = jo.get_string( member.data() );
    JsonArray const &jargs = jo.get_array( "args" );

    event_type type = io::string_to_enum<event_type>( type_str );
    std::vector<str_or_var> args;
    args.reserve( jargs.size() );
    for( JsonValue const &jv : jargs ) {
        args.emplace_back( get_str_or_var( jv, "args" ) );
    }

    return [type, args]( dialogue & d ) {
        std::vector<std::string> args_str;
        args_str.reserve( args.size() );
        std::transform( args.cbegin(), args.cend(),
        std::back_inserter( args_str ), [&d]( str_or_var const & sov ) {
            return sov.evaluate( d );
        } );
        get_event_bus().send( cata::event::make_dyn( type, args_str ) );
    };
}

} // namespace
} // namespace talk_effect_fun

void talk_effect_t::set_effect_consequence( const talk_effect_fun_t &fun,
        dialogue_consequence con )
{
    effects.push_back( fun );
    guaranteed_consequence = std::max( guaranteed_consequence, con );
}

void talk_effect_t::set_effect_consequence( const std::function<void( npc &p )> &ptr,
        dialogue_consequence con )
{
    talk_effect_fun_t npctalk_setter( ptr );
    set_effect_consequence( npctalk_setter, con );
}

void talk_effect_t::set_effect( const talk_effect_fun_t &fun )
{
    effects.push_back( fun );
    guaranteed_consequence = std::max( guaranteed_consequence, dialogue_consequence::none );
}

void talk_effect_t::set_effect( talkfunction_ptr ptr )
{
    talk_effect_fun_t npctalk_setter( ptr );
    dialogue_consequence response;
    if( ptr == &talk_function::hostile ) {
        response = dialogue_consequence::hostile;
    } else if( ptr == &talk_function::player_weapon_drop ||
               ptr == &talk_function::player_weapon_away ||
               ptr == &talk_function::start_mugging ) {
        response = dialogue_consequence::helpless;
    } else {
        response = dialogue_consequence::none;
    }
    set_effect_consequence( npctalk_setter, response );
}

talk_topic talk_effect_t::apply( dialogue &d ) const
{
    if( d.has_beta ) {
        // Need to get a reference to the mission before effects are applied, because effects can remove the mission
        const mission *miss = d.actor( true )->selected_mission();
        for( const talk_effect_fun_t &effect : effects ) {
            effect( d );
        }
        d.actor( true )->add_opinion( opinion );
        if( miss && ( mission_opinion.trust || mission_opinion.fear ||
                      mission_opinion.value || mission_opinion.anger ) ) {
            const int m_value = d.actor( true )->cash_to_favor( miss->get_value() );
            npc_opinion op;
            op.trust = mission_opinion.trust ? m_value / mission_opinion.trust : 0;
            op.fear = mission_opinion.fear ? m_value / mission_opinion.fear : 0;
            op.value = mission_opinion.value ? m_value / mission_opinion.value : 0;
            op.anger = mission_opinion.anger ? m_value / mission_opinion.anger : 0;
            d.actor( true )->add_opinion( op );
        }
        if( d.actor( true )->turned_hostile() ) {
            d.actor( true )->make_angry();
            return talk_topic( "TALK_DONE" );
        }
    } else {
        for( const talk_effect_fun_t &effect : effects ) {
            effect( d );
        }
    }

    return next_topic;
}

void talk_effect_t::update_missions( dialogue &d )
{
    auto &ma = d.missions_assigned;
    ma.clear();
    if( d.has_beta ) {
        // Update the missions we can talk about (must only be current, non-complete ones)
        for( mission *&mission : d.actor( true )->assigned_missions() ) {
            if( mission->get_assigned_player_id() == d.actor( false )->getID() ) {
                ma.push_back( mission );
            }
        }
    }
}

talk_effect_t::talk_effect_t( const JsonObject &jo, const std::string &member_name,
                              const std::string_view src )
{
    load_effect( jo, member_name, src );
    if( jo.has_object( "topic" ) ) {
        next_topic = load_inline_topic( jo.get_object( "topic" ), src );
    } else if( jo.has_string( "topic" ) ) {
        next_topic = talk_topic( jo.get_string( "topic" ) );
    }
}

static const
std::vector<sub_effect_parser>
parsers = {
    { "u_add_effect", "npc_add_effect", jarg::member, &talk_effect_fun::f_add_effect },
    { "u_lose_effect", "npc_lose_effect", jarg::member, &talk_effect_fun::f_remove_effect },
    { "u_add_var", "npc_add_var", jarg::string, &talk_effect_fun::f_add_var },
    { "u_lose_var", "npc_lose_var", jarg::string, &talk_effect_fun::f_remove_var },
    { "u_add_trait", "npc_add_trait", jarg::member, &talk_effect_fun::f_add_trait },
    { "u_lose_trait", "npc_lose_trait", jarg::member, &talk_effect_fun::f_remove_trait },
    { "u_deactivate_trait", "npc_deactivate_trait", jarg::member, &talk_effect_fun::f_deactivate_trait },
    { "u_activate_trait", "npc_activate_trait", jarg::member, &talk_effect_fun::f_activate_trait },
    { "u_mutate", "npc_mutate", jarg::member | jarg::array, &talk_effect_fun::f_mutate },
    { "u_mutate_category", "npc_mutate_category", jarg::member, &talk_effect_fun::f_mutate_category },
    { "u_mutate_towards", "npc_mutate_towards", jarg::member, &talk_effect_fun::f_mutate_towards},
    { "u_set_trait_purifiability", "npc_set_trait_purifiability", jarg::member, &talk_effect_fun::f_set_trait_purifiability},
    { "u_learn_martial_art", "npc_learn_martial_art", jarg::member, &talk_effect_fun::f_learn_martial_art },
    { "u_forget_martial_art", "npc_forget_martial_art", jarg::member, &talk_effect_fun::f_forget_martial_art },
    { "u_location_variable", "npc_location_variable", jarg::object, &talk_effect_fun::f_location_variable },
    { "u_transform_radius", "npc_transform_radius", jarg::member | jarg::array, &talk_effect_fun::f_transform_radius },
    { "u_set_goal", "npc_set_goal", jarg::member, &talk_effect_fun::f_npc_goal },
    { "u_set_guard_pos", "npc_set_guard_pos", jarg::member, &talk_effect_fun::f_guard_pos },
    { "u_learn_recipe", "npc_learn_recipe", jarg::member, &talk_effect_fun::f_learn_recipe },
    { "u_forget_recipe", "npc_forget_recipe", jarg::member, &talk_effect_fun::f_forget_recipe },
    { "u_message", "npc_message", jarg::member, &talk_effect_fun::f_message },
    { "message", "message", jarg::member, &talk_effect_fun::f_message },
    { "u_add_wet", "npc_add_wet", jarg::member | jarg::array, &talk_effect_fun::f_add_wet },
    { "u_assign_activity", "npc_assign_activity", jarg::member, &talk_effect_fun::f_assign_activity },
    { "u_make_sound", "npc_make_sound", jarg::member, &talk_effect_fun::f_make_sound },
    { "u_run_npc_eocs", "npc_run_npc_eocs", jarg::array, &talk_effect_fun::f_run_npc_eocs },
    { "u_run_monster_eocs", "npc_run_monster_eocs", jarg::array, &talk_effect_fun::f_run_monster_eocs },
    { "u_run_inv_eocs", "npc_run_inv_eocs", jarg::member, &talk_effect_fun::f_run_inv_eocs },
    { "u_roll_remainder", "npc_roll_remainder", jarg::member, &talk_effect_fun::f_roll_remainder },
    { "u_mod_healthy", "npc_mod_healthy", jarg::array | jarg::member, &talk_effect_fun::f_mod_healthy },
    { "u_add_morale", "npc_add_morale", jarg::member, &talk_effect_fun::f_add_morale },
    { "u_lose_morale", "npc_lose_morale", jarg::member, &talk_effect_fun::f_lose_morale },
    { "u_add_bionic", "npc_add_bionic", jarg::member, &talk_effect_fun::f_add_bionic },
    { "u_lose_bionic", "npc_lose_bionic", jarg::member, &talk_effect_fun::f_lose_bionic },
    { "u_attack", "npc_attack", jarg::member, &talk_effect_fun::f_attack },
    { "u_spawn_monster", "npc_spawn_monster", jarg::member, &talk_effect_fun::f_spawn_monster },
    { "u_spawn_npc", "npc_spawn_npc", jarg::member, &talk_effect_fun::f_spawn_npc },
    { "u_set_field", "npc_set_field", jarg::member, &talk_effect_fun::f_field },
    { "u_emit", "npc_emit", jarg::member, &talk_effect_fun::f_emit },
    { "u_teleport", "npc_teleport", jarg::object, &talk_effect_fun::f_teleport },
    { "u_set_flag", "npc_set_flag", jarg::member, &talk_effect_fun::f_set_flag },
    { "u_unset_flag", "npc_unset_flag", jarg::member, &talk_effect_fun::f_unset_flag },
    { "u_activate", "npc_activate", jarg::member, &talk_effect_fun::f_activate },
    { "u_consume_item", "npc_consume_item", jarg::member, &talk_effect_fun::f_consume_item },
    { "u_consume_item_sum", "npc_consume_item_sum", jarg::array, &talk_effect_fun::f_consume_item_sum },
    { "u_remove_item_with", "npc_remove_item_with", jarg::member, &talk_effect_fun::f_remove_item_with },
    { "u_bulk_trade_accept", "npc_bulk_trade_accept", jarg::member, &talk_effect_fun::f_bulk_trade_accept },
    { "u_deal_damage", "npc_deal_damage", jarg::member, &talk_effect_fun::f_deal_damage },
    { "u_bulk_donate", "npc_bulk_donate", jarg::member, &talk_effect_fun::f_bulk_trade_accept },
    { "u_cast_spell", "npc_cast_spell", jarg::member, &talk_effect_fun::f_cast_spell },
    { "u_map_run_item_eocs", "npc_map_run_item_eocs", jarg::member, &talk_effect_fun::f_map_run_item_eocs },
    { "companion_mission", jarg::string, &talk_effect_fun::f_companion_mission },
    { "reveal_map", jarg::object, &talk_effect_fun::f_reveal_map },
    { "reveal_route", jarg::object, &talk_effect_fun::f_reveal_route },
    { "closest_city", jarg::object, &talk_effect_fun::f_closest_city },
    { "u_spend_cash", jarg::member | jarg::array, &talk_effect_fun::f_u_spend_cash },
    { "npc_change_faction", jarg::member, &talk_effect_fun::f_npc_change_faction },
    { "npc_change_class", jarg::member, &talk_effect_fun::f_npc_change_class },
    { "u_faction_rep", jarg::member | jarg::array, &talk_effect_fun::f_change_faction_rep },
    { "add_mission", jarg::member, &talk_effect_fun::f_add_mission },
    { "u_sell_item", jarg::member, &talk_effect_fun::f_u_sell_item },
    { "u_buy_item", jarg::member, &talk_effect_fun::f_u_buy_item },
    { "u_spawn_item", jarg::member, &talk_effect_fun::f_spawn_item },
    { "toggle_npc_rule", jarg::member, &talk_effect_fun::f_toggle_npc_rule },
    { "set_npc_rule", jarg::member, &talk_effect_fun::f_set_npc_rule },
    { "clear_npc_rule", jarg::member, &talk_effect_fun::f_clear_npc_rule },
    { "set_npc_engagement_rule", jarg::member, &talk_effect_fun::f_npc_engagement_rule },
    { "set_npc_aim_rule", jarg::member, &talk_effect_fun::f_npc_aim_rule },
    { "set_npc_cbm_reserve_rule", jarg::member, &talk_effect_fun::f_npc_cbm_reserve_rule },
    { "set_npc_cbm_recharge_rule", jarg::member, &talk_effect_fun::f_npc_cbm_recharge_rule },
    { "map_spawn_item", jarg::member, &talk_effect_fun::f_spawn_item },
    { "mapgen_update", jarg::member, &talk_effect_fun::f_mapgen_update },
    { "alter_timed_events", jarg::member, &talk_effect_fun::f_alter_timed_events },
    { "revert_location", jarg::member, &talk_effect_fun::f_revert_location },
    { "place_override", jarg::member, &talk_effect_fun::f_place_override },
    { "transform_line", jarg::member, &talk_effect_fun::f_transform_line },
    { "location_variable_adjust", jarg::member, &talk_effect_fun::f_location_variable_adjust },
    { "u_buy_monster", jarg::member, &talk_effect_fun::f_u_buy_monster },
    { "u_add_faction_trust", jarg::member | jarg::array, &talk_effect_fun::f_add_faction_trust },
    { "u_lose_faction_trust", jarg::member | jarg::array, &talk_effect_fun::f_lose_faction_trust },
    { "npc_first_topic", jarg::member, &talk_effect_fun::f_npc_first_topic },
    { "sound_effect", jarg::member, &talk_effect_fun::f_sound_effect },
    { "give_achievement", jarg::member, &talk_effect_fun::f_give_achievment },
    { "assign_mission", jarg::member, &talk_effect_fun::f_assign_mission },
    { "finish_mission", jarg::member, &talk_effect_fun::f_finish_mission },
    { "remove_active_mission", jarg::member, &talk_effect_fun::f_remove_active_mission },
    { "offer_mission", jarg::array | jarg::string, &talk_effect_fun::f_offer_mission },
    { "run_eocs", jarg::member | jarg::array, &talk_effect_fun::f_run_eocs },
    { "run_eoc_until", jarg::member, &talk_effect_fun::f_run_eoc_until },
    { "run_eoc_with", jarg::member, &talk_effect_fun::f_run_eoc_with },
    { "run_eoc_selector", jarg::member, &talk_effect_fun::f_run_eoc_selector },
    { "queue_eocs", jarg::member | jarg::array, &talk_effect_fun::f_queue_eocs },
    { "queue_eoc_with", jarg::member, &talk_effect_fun::f_queue_eoc_with },
    { "weighted_list_eocs", jarg::array, &talk_effect_fun::f_weighted_list_eocs },
    { "if", jarg::member, &talk_effect_fun::f_if },
    { "switch", jarg::member, &talk_effect_fun::f_switch },
    { "foreach", jarg::string, &talk_effect_fun::f_foreach },
    { "math", jarg::array, &talk_effect_fun::f_math },
    { "custom_light_level", jarg::member | jarg::array, &talk_effect_fun::f_custom_light_level },
    { "give_equipment", jarg::object, &talk_effect_fun::f_give_equipment },
    { "set_string_var", jarg::member | jarg::array, &talk_effect_fun::f_set_string_var },
    { "set_condition", jarg::member, &talk_effect_fun::f_set_condition },
    { "set_item_category_spawn_rates", jarg::member | jarg::array, &talk_effect_fun::f_set_item_category_spawn_rates },
    { "open_dialogue", jarg::member, &talk_effect_fun::f_open_dialogue },
    { "take_control", jarg::member, &talk_effect_fun::f_take_control },
    { "trigger_event", jarg::member, &talk_effect_fun::f_trigger_event },
    { "add_debt", jarg::array, &talk_effect_fun::f_add_debt },
    { "u_set_talker", "npc_set_talker", jarg::member, &talk_effect_fun::f_set_talker },
    { "turn_cost", jarg::member, &talk_effect_fun::f_turn_cost },
    { "transform_item", jarg::member, &talk_effect_fun::f_transform_item },
};

void talk_effect_t::parse_sub_effect( const JsonObject &jo, const std::string_view src )
{
    for( const sub_effect_parser &p : parsers ) {
        if( p.has_beta ) {
            if( p.check( jo ) ) {
                set_effect( p.f( jo, p.key_alpha, src, false ) );
                return;
            } else if( p.check( jo, true ) ) {
                set_effect( p.f( jo, p.key_beta, src, true ) );
                return;
            }
        } else if( p.check( jo ) ) {
            set_effect( p.f( jo, p.key_alpha, src, false ) );
            return;
        }
    }
    jo.throw_error( "invalid sub effect syntax: " + jo.str() );
}

void talk_effect_t::parse_string_effect( const std::string &effect_id, const JsonObject &jo,
        const std::string_view src )
{
    static const std::unordered_map<std::string, void( * )( npc & )> static_functions_map = {
        {
#define WRAP( function ) { #function, &talk_function::function }
            WRAP( assign_mission ),
            WRAP( mission_success ),
            WRAP( mission_failure ),
            WRAP( clear_mission ),
            WRAP( mission_reward ),
            WRAP( start_trade ),
            WRAP( sort_loot ),
            WRAP( find_mount ),
            WRAP( dismount ),
            WRAP( do_chop_plank ),
            WRAP( do_vehicle_deconstruct ),
            WRAP( do_vehicle_repair ),
            WRAP( do_chop_trees ),
            WRAP( do_fishing ),
            WRAP( do_construction ),
            WRAP( do_mining ),
            WRAP( do_mopping ),
            WRAP( do_read ),
            WRAP( do_eread ),
            WRAP( do_read_repeatedly ),
            WRAP( do_craft ),
            WRAP( do_butcher ),
            WRAP( do_farming ),
            WRAP( assign_guard ),
            WRAP( assign_camp ),
            WRAP( abandon_camp ),
            WRAP( stop_guard ),
            WRAP( start_camp ),
            WRAP( buy_cow ),
            WRAP( buy_chicken ),
            WRAP( buy_horse ),
            WRAP( basecamp_mission ),
            WRAP( wake_up ),
            WRAP( reveal_stats ),
            WRAP( end_conversation ),
            WRAP( insult_combat ),
            WRAP( give_equipment ),
            WRAP( lesser_give_aid ),
            WRAP( lesser_give_all_aid ),
            WRAP( give_aid ),
            WRAP( give_all_aid ),
            WRAP( barber_beard ),
            WRAP( barber_hair ),
            WRAP( buy_haircut ),
            WRAP( buy_shave ),
            WRAP( morale_chat_activity ),
            WRAP( bionic_install ),
            WRAP( bionic_install_allies ),
            WRAP( bionic_remove ),
            WRAP( bionic_remove_allies ),
            WRAP( drop_items_in_place ),
            WRAP( follow ),
            WRAP( follow_only ),
            WRAP( deny_follow ),
            WRAP( deny_lead ),
            WRAP( deny_equipment ),
            WRAP( deny_train ),
            WRAP( deny_personal_info ),
            WRAP( hostile ),
            WRAP( flee ),
            WRAP( leave ),
            WRAP( stop_following ),
            WRAP( revert_activity ),
            WRAP( goto_location ),
            WRAP( stranger_neutral ),
            WRAP( start_mugging ),
            WRAP( player_leaving ),
            WRAP( drop_weapon ),
            WRAP( drop_stolen_item ),
            WRAP( remove_stolen_status ),
            WRAP( player_weapon_away ),
            WRAP( player_weapon_drop ),
            WRAP( lead_to_safety ),
            WRAP( start_training ),
            WRAP( start_training_npc ),
            WRAP( start_training_seminar ),
            WRAP( copy_npc_rules ),
            WRAP( set_npc_pickup ),
            WRAP( npc_thankful ),
            WRAP( clear_overrides ),
            WRAP( pick_style ),
            WRAP( do_disassembly ),
            WRAP( distribute_food_auto ),
            WRAP( nothing )
#undef WRAP
        }
    };
    const auto iter = static_functions_map.find( effect_id );
    if( iter != static_functions_map.end() ) {
        set_effect( iter->second );
        return;
    }

    if( effect_id == "u_bulk_trade_accept" || effect_id == "npc_bulk_trade_accept" ||
        effect_id == "u_bulk_donate" || effect_id == "npc_bulk_donate" ) {
        bool is_npc = effect_id == "npc_bulk_trade_accept" || effect_id == "npc_bulk_donate";
        set_effect( talk_effect_fun_t( talk_effect_fun::f_bulk_trade_accept( jo, effect_id, src,
                                       is_npc ) ) );
        return;
    }

    if( effect_id == "lightning" ) {
        set_effect( talk_effect_fun_t( talk_effect_fun::f_lightning() ) );
        return;
    }

    if( effect_id == "u_die" ) {
        set_effect( talk_effect_fun_t( talk_effect_fun::f_die( false ) ) );
        return;
    }

    if( effect_id == "npc_die" ) {
        set_effect( talk_effect_fun_t( talk_effect_fun::f_die( true ) ) );
        return;
    }

    if( effect_id == "u_prevent_death" ) {
        set_effect( talk_effect_fun_t( talk_effect_fun::f_prevent_death( false ) ) );
        return;
    }

    if( effect_id == "npc_prevent_death" ) {
        set_effect( talk_effect_fun_t( talk_effect_fun::f_prevent_death( true ) ) );
        return;
    }

    if( effect_id == "next_weather" ) {
        set_effect( talk_effect_fun_t( talk_effect_fun::f_next_weather() ) );
        return;
    }

    if( effect_id == "npc_gets_item" || effect_id == "npc_gets_item_to_use" ) {
        bool to_use = effect_id == "npc_gets_item_to_use";
        set_effect( talk_effect_fun_t( talk_effect_fun::f_npc_gets_item( to_use ) ) );
        return;
    }

    if( effect_id == "open_dialogue" ) {
        set_effect( talk_effect_fun_t( talk_effect_fun::f_open_dialogue( jo, "", src ) ) );
        return;
    }
    if( effect_id == "take_control" ) {
        set_effect( talk_effect_fun_t( talk_effect_fun::f_take_control( jo, "", src ) ) );
        return;
    }
    if( effect_id == "take_control_menu" ) {
        set_effect( talk_effect_fun_t( talk_effect_fun::f_take_control_menu() ) );
        return;
    }
    if( effect_id == "u_wants_to_talk" ) {
        set_effect( talk_effect_fun_t( talk_effect_fun::f_wants_to_talk( false ) ) );
        return;
    }
    if( effect_id == "npc_wants_to_talk" ) {
        set_effect( talk_effect_fun_t( talk_effect_fun::f_wants_to_talk( true ) ) );
        return;
    }
    if( effect_id == "npc_rules_menu" ) {
        set_effect( talk_effect_fun_t( talk_effect_fun::f_npc_rules_menu() ) );
        return;
    }
    jo.throw_error_at( effect_id, "unknown effect string" );
}

void talk_effect_t::load_effect( const JsonObject &jo, const std::string &member_name,
                                 const std::string_view src )
{
    if( jo.has_member( "opinion" ) ) {
        JsonValue jv = jo.get_member( "opinion" );
        // Same format as when saving a game (-:
        opinion.deserialize( jv );
    }
    if( jo.has_member( "mission_opinion" ) ) {
        JsonValue jv = jo.get_member( "mission_opinion" );
        // Same format as when saving a game (-:
        mission_opinion.deserialize( jv );
    }
    if( !jo.has_member( member_name ) ) {
        return;
    } else if( jo.has_string( member_name ) ) {
        const std::string type = jo.get_string( member_name );
        parse_string_effect( type, jo, src );
    } else if( jo.has_object( member_name ) ) {
        JsonObject sub_effect = jo.get_object( member_name );
        parse_sub_effect( sub_effect, src );
    } else if( jo.has_array( member_name ) ) {
        for( const JsonValue entry : jo.get_array( member_name ) ) {
            if( entry.test_string() ) {
                const std::string type = entry.get_string();
                parse_string_effect( type, jo, src );
            } else if( entry.test_object() ) {
                JsonObject sub_effect = entry.get_object();
                parse_sub_effect( sub_effect, src );
            } else {
                jo.throw_error_at( member_name, "invalid effect array syntax" );
            }
        }
    } else {
        jo.throw_error_at( member_name, "invalid effect syntax" );
    }
}

talk_response::talk_response()
{
    truefalse_condition = []( const dialogue & ) {
        return true;
    };
    mission_selected = nullptr;
    // Why aren't these null ids? Well, it turns out most responses give
    // empty ids, so things like the training code check for these empty ids
    // and when it's given a null id, it breaks
    // FIXME: Use null ids
    skill = skill_id();
    style = matype_id();
    proficiency = proficiency_id();
    dialogue_spell = spell_id();
}

talk_response::talk_response( const JsonObject &jo, const std::string_view src )
{
    if( jo.has_member( "truefalsetext" ) ) {
        JsonObject truefalse_jo = jo.get_object( "truefalsetext" );
        read_condition( truefalse_jo, "condition", truefalse_condition, true );
        truefalse_jo.read( "true", truetext );
        truefalse_jo.read( "false", falsetext );
    } else {
        jo.read( "text", truetext );
        truefalse_condition = []( const dialogue & ) {
            return true;
        };
    }
    if( jo.has_member( "trial" ) ) {
        JsonObject trial_obj = jo.get_object( "trial" );
        trial = talk_trial( trial_obj );
    }
    if( jo.has_member( "success" ) ) {
        JsonObject success_obj = jo.get_object( "success" );
        success = talk_effect_t( success_obj, "effect", src );
    } else if( jo.has_string( "topic" ) ) {
        // This is for simple topic switching without a possible failure
        success.next_topic = talk_topic( jo.get_string( "topic" ) );
        success.load_effect( jo, "effect", src );
    } else if( jo.has_object( "topic" ) ) {
        success.next_topic = load_inline_topic( jo.get_object( "topic" ), src );
    }
    if( trial && !jo.has_member( "failure" ) ) {
        jo.throw_error( "the failure effect is mandatory if a talk_trial has been defined" );
    }
    if( jo.has_member( "failure" ) ) {
        JsonObject failure_obj = jo.get_object( "failure" );
        failure = talk_effect_t( failure_obj, "effect", src );
    }
    if( jo.has_member( "show_always" ) ) {
        show_always = jo.get_bool( "show_always" );
    }
    if( jo.has_member( "show_reason" ) ) {
        show_reason = jo.get_string( "show_reason" );
    }
    if( jo.has_member( "show_condition" ) ) {
        if( show_always ) {
            jo.throw_error( "show_always and show_condition cannot both be defined" );
        }
        read_condition( jo, "show_condition", show_condition, false );
    }
    // TODO: mission_selected
    // TODO: skill
    // TODO: style
}

json_talk_repeat_response::json_talk_repeat_response( const JsonObject &jo,
        const std::string_view src )
{
    if( jo.has_bool( "is_npc" ) ) {
        is_npc = true;
    }
    if( jo.has_bool( "include_containers" ) ) {
        include_containers = true;
    }
    if( jo.has_string( "for_item" ) ) {
        for_item.emplace_back( jo.get_string( "for_item" ) );
    } else if( jo.has_array( "for_item" ) ) {
        for( const std::string line : jo.get_array( "for_item" ) ) {
            for_item.emplace_back( line );
        }
    } else if( jo.has_string( "for_category" ) ) {
        for_category.emplace_back( jo.get_string( "for_category" ) );
    } else if( jo.has_array( "for_category" ) ) {
        for( const std::string line : jo.get_array( "for_category" ) ) {
            for_category.emplace_back( line );
        }
    } else {
        jo.throw_error( "Repeat response with no repeat information!" );
    }
    if( for_item.empty() && for_category.empty() ) {
        jo.throw_error( "Repeat response with empty repeat information!" );
    }
    if( jo.has_object( "response" ) ) {
        JsonObject response_obj = jo.get_object( "response" );
        response = json_talk_response( response_obj, src );
    } else {
        jo.throw_error( "Repeat response with no response!" );
    }
}

json_talk_response::json_talk_response( const JsonObject &jo, const std::string_view src )
    : actual_response( jo, src )
{
    load_condition( jo, src );
    get_raw_debug_fields( jo, actual_response.debug_info );
    actual_response.condition = condition;
}

void json_talk_response::load_condition( const JsonObject &jo, const std::string_view )
{
    has_condition_ = jo.has_member( "condition" );
    is_switch = jo.get_bool( "switch", false );
    is_default = jo.get_bool( "default", false );
    read_condition( jo, "condition", condition, true );

    optional( jo, true, "failure_explanation", failure_explanation );
    optional( jo, true, "failure_topic", failure_topic );
}

bool json_talk_response::test_condition( dialogue &d ) const
{
    if( condition ) {
        return condition( d );
    }
    return true;
}

const talk_response &json_talk_response::get_actual_response() const
{
    return actual_response;
}

bool json_talk_response::gen_responses( dialogue &d, bool switch_done )
{
    if( !is_switch || !switch_done || d.debug_ignore_conditionals ) {
        if( test_condition( d ) || show_anyways( d ) || d.debug_ignore_conditionals ) {
            actual_response.ignore_conditionals = !test_condition( d ) && ( show_anyways( d ) ||
                                                  d.debug_ignore_conditionals );
            d.responses.emplace_back( actual_response );
            return is_switch && !is_default;
        } else if( !failure_explanation.empty() || !failure_topic.empty() ) {
            // build additional talk responses for failed options with an explanation if details are given
            talk_response tr = talk_response();
            tr.truetext = no_translation(
                              string_format( pgettext( "failure_explanation: actual_response", "*%s: %s" ),
                                             failure_explanation.translated(), actual_response.truetext.translated() ) );
            if( !failure_topic.empty() ) {
                // Default is TALK_NONE otherwise go to the failure topic provided
                tr.success.next_topic = talk_topic( failure_topic );
            }
            d.responses.emplace_back( tr );
        }
    }
    return false;
}

// repeat responses always go in front
bool json_talk_response::gen_repeat_response( dialogue &d, const itype_id &item_id,
        bool switch_done ) const
{
    if( !is_switch || !switch_done ) {
        if( test_condition( d ) ) {
            talk_response result = actual_response;
            result.success.next_topic.item_type = item_id;
            result.failure.next_topic.item_type = item_id;
            d.responses.insert( d.responses.begin(), result );
            return is_switch && !is_default;
        }
    }
    return false;
}

static std::string translate_gendered_line(
    const std::string &line,
    const std::vector<std::string> &relevant_genders,
    const dialogue &d
)
{
    GenderMap gender_map;
    for( const std::string &subject : relevant_genders ) {
        if( subject == "npc" ) {
            gender_map[subject] = d.actor( true )->get_grammatical_genders();
        } else if( subject == "u" ) {
            gender_map[subject] = d.actor( false )->get_grammatical_genders();
        } else {
            debugmsg( "Unsupported subject '%s' for grammatical gender in dialogue", subject );
        }
    }
    return gettext_gendered( gender_map, line );
}

dynamic_line_t dynamic_line_t::from_member( const JsonObject &jo,
        const std::string_view member_name )
{
    if( jo.has_array( member_name ) ) {
        return dynamic_line_t( jo.get_array( member_name ) );
    } else if( jo.has_object( member_name ) ) {
        JsonObject dl = jo.get_object( member_name );
        if( dl.has_member( "str" ) ) {
            dl.allow_omitted_members();
            translation line;
            jo.read( member_name, line );
            return dynamic_line_t( line );
        } else {
            return dynamic_line_t( dl );
        }
    } else if( jo.has_string( member_name ) ) {
        translation line;
        jo.read( member_name, line );
        return dynamic_line_t( line );
    } else {
        return dynamic_line_t{};
    }
}

dynamic_line_t::dynamic_line_t( const translation &line )
{
    function = [line]( const dialogue & ) {
        return line.translated();
    };
}

dynamic_line_t::dynamic_line_t( const JsonObject &jo )
{
    if( jo.has_member( "concatenate" ) ) {
        std::vector<dynamic_line_t> lines;
        for( const JsonValue entry : jo.get_array( "concatenate" ) ) {
            if( entry.test_string() ) {
                translation line;
                entry.read( line );
                lines.emplace_back( line );
            } else if( entry.test_array() ) {
                lines.emplace_back( entry.get_array() );
            } else if( entry.test_object() ) {
                JsonObject dl = entry.get_object();
                if( dl.has_member( "str" ) ) {
                    dl.allow_omitted_members();
                    translation line;
                    entry.read( line );
                    lines.emplace_back( line );
                } else {
                    lines.emplace_back( dl );
                }
            } else {
                entry.throw_error( "invalid format: must be string, array or object" );
            }
        }
        function = [lines]( dialogue & d ) {
            std::string all_lines;
            for( const dynamic_line_t &line : lines ) {
                all_lines += line( d );
            }
            return all_lines;
        };
    } else if( jo.get_bool( "give_hint", false ) ) {
        function = [&]( const dialogue & ) {
            return get_hint();
        };
    } else if( jo.get_bool( "use_reason", false ) ) {
        function = [&]( const dialogue & d ) {
            std::string tmp = d.reason;
            d.reason.clear();
            return tmp;
        };
    } else if( jo.get_bool( "list_faction_camp_sites", false ) ) {
        function = [&]( const dialogue & ) {
            const auto &sites = recipe_group::get_recipes_by_id( "all_faction_base_types" );
            if( sites.empty() ) {
                return std::string( _( "I can't think of a single place I can build a camp." ) );
            }
            std::string tmp = "I can start a new camp as a ";
            tmp += enumerate_as_string( sites.begin(), sites.end(),
            []( const std::pair<recipe_id, translation> &site ) {
                return site.second.translated();
            },
            enumeration_conjunction::or_ );
            return tmp;
        };
    } else if( jo.has_string( "gendered_line" ) ) {
        std::string line;
        mandatory( jo, false, "gendered_line", line, text_style_check_reader() );
        if( !jo.has_array( "relevant_genders" ) ) {
            jo.throw_error(
                R"(dynamic line with "gendered_line" must also have "relevant_genders")" );
        }
        std::vector<std::string> relevant_genders;
        for( const std::string gender : jo.get_array( "relevant_genders" ) ) {
            relevant_genders.push_back( gender );
            if( gender != "npc" && gender != "u" ) {
                jo.throw_error( "Unexpected subject in relevant_genders; expected 'npc' or 'u'" );
            }
        }
        function = [line, relevant_genders]( const dialogue & d ) {
            return translate_gendered_line( line, relevant_genders, d );
        };
    } else {
        conditional_t dcondition;
        const dynamic_line_t yes = from_member( jo, "yes" );
        const dynamic_line_t no = from_member( jo, "no" );
        for( const std::string &sub_member : dialogue_data::simple_string_conds() ) {
            if( jo.has_bool( sub_member ) ) {
                // This also marks the member as visited.
                if( !jo.get_bool( sub_member ) ) {
                    jo.throw_error_at( sub_member, "value must be true" );
                }
                dcondition = conditional_t( sub_member );
                function = [dcondition, yes, no]( dialogue & d ) {
                    return ( dcondition( d ) ? yes : no )( d );
                };
                return;
            } else if( jo.has_member( sub_member ) ) {
                dcondition = conditional_t( sub_member );
                const dynamic_line_t yes_member = from_member( jo, sub_member );
                function = [dcondition, yes_member, no]( dialogue & d ) {
                    return ( dcondition( d ) ? yes_member : no )( d );
                };
                return;
            }
        }
        for( const std::string &sub_member : dialogue_data::complex_conds() ) {
            if( jo.has_member( sub_member ) ) {
                dcondition = conditional_t( jo );
                function = [dcondition, yes, no]( dialogue & d ) {
                    return ( dcondition( d ) ? yes : no )( d );
                };
                return;
            }
        }
        jo.throw_error( "dynamic line not supported" );
    }
}

dynamic_line_t::dynamic_line_t( const JsonArray &ja )
{
    std::vector<dynamic_line_t> lines;
    for( const JsonValue entry : ja ) {
        if( entry.test_string() ) {
            translation line;
            entry.read( line );
            lines.emplace_back( line );
        } else if( entry.test_array() ) {
            lines.emplace_back( entry.get_array() );
        } else if( entry.test_object() ) {
            JsonObject dl = entry.get_object();
            if( dl.has_member( "str" ) ) {
                dl.allow_omitted_members();
                translation line;
                entry.read( line );
                lines.emplace_back( line );
            } else {
                lines.emplace_back( dl );
            }
        } else {
            entry.throw_error( "invalid format: must be string, array or object" );
        }
    }
    function = [lines]( dialogue & d ) {
        const dynamic_line_t &line = random_entry_ref( lines );
        return line( d );
    };
}

json_dynamic_line_effect::json_dynamic_line_effect( const JsonObject &jo,
        const std::string &id, const std::string_view src )
{
    std::function<bool( dialogue & )> tmp_condition;
    read_condition( jo, "condition", tmp_condition, true );
    talk_effect_t tmp_effect = talk_effect_t( jo, "effect", src );
    get_raw_debug_fields( jo, debug_info );
    // if the topic has a sentinel, it means implicitly add a check for the sentinel value
    // and do not run the effects if it is set.  if it is not set, run the effects and
    // set the sentinel
    if( jo.has_string( "sentinel" ) ) {
        const std::string sentinel = jo.get_string( "sentinel" );
        const std::string varname = "npctalk_var_sentinel_" + id + "_" + sentinel;
        condition = [varname, tmp_condition]( dialogue & d ) {
            return d.actor( false )->get_value( varname ) != "yes" && tmp_condition( d );
        };
        std::function<void( const dialogue &d )> function = [varname]( const dialogue & d ) {
            d.actor( false )->set_value( varname, "yes" );
        };
        tmp_effect.effects.emplace_back( function );
    } else {
        condition = tmp_condition;
    }
    effect = tmp_effect;
}

bool json_dynamic_line_effect::test_condition( dialogue &d ) const
{
    return condition( d );
}

void json_dynamic_line_effect::apply( dialogue &d ) const
{
    effect.apply( d );
}

void json_talk_topic::load( const JsonObject &jo, const std::string_view src )
{
    if( jo.has_member( "dynamic_line" ) ) {
        dynamic_line = dynamic_line_t::from_member( jo, "dynamic_line" );
    }
    if( jo.has_member( "speaker_effect" ) ) {
        std::string id = "no_id";
        if( jo.has_string( "id" ) ) {
            id = jo.get_string( "id" );
        } else if( jo.has_array( "id" ) ) {
            id = jo.get_array( "id" ).next_string();
        }
        if( jo.has_object( "speaker_effect" ) ) {
            JsonObject speaker_effect = jo.get_object( "speaker_effect" );
            speaker_effects.emplace_back( speaker_effect, id, src );
        } else if( jo.has_array( "speaker_effect" ) ) {
            for( JsonObject speaker_effect : jo.get_array( "speaker_effect" ) ) {
                speaker_effects.emplace_back( speaker_effect, id, src );
            }
        }
    }
    bool insert_above_bottom = false;
    if( jo.has_bool( "insert_before_standard_exits" ) ) {
        insert_above_bottom = jo.get_bool( "insert_before_standard_exits" );
    }
    if( !insert_above_bottom || responses.empty() ) {
        for( JsonObject response : jo.get_array( "responses" ) ) {
            responses.emplace_back( response, src );
        }
    } else {
        int dec_count = 0;
        if( !responses.empty() &&
            responses.back().get_actual_response().success.next_topic.id == "TALK_DONE" ) {
            dec_count = 1;
        }
        if( responses.size() >= 2 &&
            responses[ responses.size() - 2].get_actual_response().success.next_topic.id == "TALK_NONE" ) {
            dec_count = 2;
        }
        for( JsonObject response : jo.get_array( "responses" ) ) {
            responses.emplace( responses.end() - dec_count, response, src );
        }
    }
    if( jo.has_object( "repeat_responses" ) ) {
        repeat_responses.emplace_back( jo.get_object( "repeat_responses" ), src );
    } else if( jo.has_array( "repeat_responses" ) ) {
        for( JsonObject elem : jo.get_array( "repeat_responses" ) ) {
            repeat_responses.emplace_back( elem, src );
        }
    }
    if( responses.empty() ) {
        jo.throw_error_at( "responses", "no responses for talk topic defined" );
    }
    replace_built_in_responses = jo.get_bool( "replace_built_in_responses",
                                 replace_built_in_responses );
}

bool json_talk_topic::gen_responses( dialogue &d )
{
    d.responses.reserve( responses.size() ); // A wild guess, can actually be more or less

    bool switch_done = false;
    for( json_talk_response &r : responses ) {
        switch_done |= r.gen_responses( d, switch_done );
    }
    for( const json_talk_repeat_response &repeat : repeat_responses ) {
        talker *actor =  d.actor( repeat.is_npc );
        std::function<bool( const item & )> filter = return_true<item>;
        for( const itype_id &item_id : repeat.for_item ) {
            if( actor->charges_of( item_id ) > 0 || actor->has_amount( item_id, 1 ) ) {
                switch_done |= repeat.response.gen_repeat_response( d, item_id, switch_done );
            }
        }
        for( const item_category_id &category_id : repeat.for_category ) {
            const bool include_containers = repeat.include_containers;
            const auto items_with = actor->items_with( [category_id,
            include_containers]( const item & it ) {
                if( include_containers ) {
                    return it.get_category_of_contents().get_id() == category_id;
                }
                return it.type && it.type->category_force == category_id;
            } );
            for( item * const &it : items_with ) {
                switch_done |= repeat.response.gen_repeat_response( d, it->typeId(), switch_done );
            }
        }
    }

    return replace_built_in_responses;
}

cata::flat_set<std::string> json_talk_topic::get_directly_reachable_topics(
    bool only_unconditional ) const
{
    std::vector<std::string> result;

    auto add_reachable_for_response = [&]( const json_talk_response & json_response ) {
        const talk_response &response = json_response.get_actual_response();
        if( !only_unconditional || !json_response.has_condition() ) {
            result.push_back( response.success.next_topic.id );
            result.push_back( response.failure.next_topic.id );
        }
    };

    for( const json_talk_response &r : responses ) {
        add_reachable_for_response( r );
    }
    for( const json_talk_repeat_response &r : repeat_responses ) {
        add_reachable_for_response( r.response );
    }

    return cata::flat_set<std::string>( result.begin(), result.end() );
}

std::vector<json_talk_response> json_talk_topic::get_responses()
{
    return responses;
}

std::string json_talk_topic::get_dynamic_line( dialogue &d ) const
{
    return dynamic_line( d );
}

std::vector<json_dynamic_line_effect> json_talk_topic::get_speaker_effects() const
{
    return speaker_effects;
}

void json_talk_topic::check_consistency() const
{
    // TODO: check that all referenced topic actually exist. This is currently not possible
    // as they only exist as built in strings, not in the json_talk_topics map.
}

void unload_talk_topics()
{
    json_talk_topics.clear();
}

void load_talk_topic( const JsonObject &jo, const std::string_view src )
{
    if( jo.has_array( "id" ) ) {
        for( auto &id : jo.get_string_array( "id" ) ) {
            json_talk_topics[id].load( jo, src );
        }
    } else {
        const std::string id = jo.get_string( "id" );
        json_talk_topics[id].load( jo, src );
    }
}

std::string npc::pick_talk_topic( const Character &/*u*/ )
{
    if( personality.aggression > 0 ) {
        if( op_of_u.fear * 2 < personality.bravery && personality.altruism < 0 ) {
            set_attitude( NPCATT_MUG );
            return chatbin.talk_mug ;
        }

        if( personality.aggression + personality.bravery - op_of_u.fear > 0 ) {
            return chatbin.talk_stranger_aggressive ;
        }
    }

    if( op_of_u.fear * 2 > personality.altruism + personality.bravery ) {
        return chatbin.talk_stranger_scared;
    }

    if( op_of_u.fear * 2 > personality.bravery + op_of_u.trust ) {
        return chatbin.talk_stranger_wary;
    }

    if( op_of_u.trust - op_of_u.fear +
        ( personality.bravery + personality.altruism ) / 2 > 0 ) {
        return chatbin.talk_stranger_friendly;
    }

    set_attitude( NPCATT_NULL );
    return chatbin.talk_stranger_neutral;
}

std::string const &npc::get_specified_talk_topic( std::string const &topic_id )
{
    static const dialogue_chatbin default_chatbin;
    std::vector<std::pair<std::string const &, std::string const &>> const talk_topics = {
        {default_chatbin.first_topic, chatbin.first_topic},
        {default_chatbin.talk_radio, chatbin.talk_radio},
        {default_chatbin.talk_leader, chatbin.talk_leader},
        {default_chatbin.talk_friend, chatbin.talk_friend},
        {default_chatbin.talk_stole_item, chatbin.talk_stole_item},
        {default_chatbin.talk_wake_up, chatbin.talk_wake_up},
        {default_chatbin.talk_mug, chatbin.talk_mug},
        {default_chatbin.talk_stranger_aggressive, chatbin.talk_stranger_aggressive},
        {default_chatbin.talk_stranger_scared, chatbin.talk_stranger_scared},
        {default_chatbin.talk_stranger_wary, chatbin.talk_stranger_wary},
        {default_chatbin.talk_stranger_friendly, chatbin.talk_stranger_friendly},
        {default_chatbin.talk_stranger_neutral, chatbin.talk_stranger_neutral},
        {default_chatbin.talk_friend_guard, chatbin.talk_friend_guard}
    };

    const auto iter = std::find_if( talk_topics.begin(), talk_topics.end(),
    [&topic_id]( const std::pair<std::string, std::string> &pair ) {
        return pair.first == topic_id;
    } );
    if( iter != talk_topics.end() ) {
        return iter->second;
    }

    return topic_id;
}

bool npc::has_item_whitelist() const
{
    return is_player_ally() && !rules.pickup_whitelist->empty();
}

bool npc::item_name_whitelisted( const std::string &to_match )
{
    if( !has_item_whitelist() ) {
        return true;
    }

    auto_pickup::npc_settings &wlist = *rules.pickup_whitelist;
    const rule_state rule = wlist.check_item( to_match );
    if( rule == rule_state::WHITELISTED ) {
        return true;
    }

    if( rule == rule_state::BLACKLISTED ) {
        return false;
    }

    wlist.create_rule( to_match );
    return wlist.check_item( to_match ) == rule_state::WHITELISTED;
}

bool npc::item_whitelisted( const item &it )
{
    if( !has_item_whitelist() ) {
        return true;
    }

    const std::string to_match = it.tname( 1, false );
    return item_name_whitelisted( to_match );
}

const json_talk_topic *get_talk_topic( const std::string &id )
{
    auto it = json_talk_topics.find( id );
    if( it == json_talk_topics.end() ) {
        return nullptr;
    }
    return &it->second;
}

std::vector<std::string> get_all_talk_topic_ids()
{
    std::vector<std::string> dialogue_ids;
    dialogue_ids.reserve( json_talk_topics.size() );
    for( auto &elem : json_talk_topics ) {
        dialogue_ids.push_back( elem.first );
    }
    return dialogue_ids;
}
<|MERGE_RESOLUTION|>--- conflicted
+++ resolved
@@ -317,10 +317,6 @@
                 return false;
             }
         }
-<<<<<<< HEAD
-        if( calories > 0 ) {
-            if( default_character_compute_effective_nutrients( *loc.get_item() ).kcal() < calories ) {
-=======
 
         if( !material.empty() ) {
             std::vector<material_id> material_evaluated;
@@ -335,7 +331,6 @@
                 }
             }
             if( !material_evaluated.empty() && !match ) {
->>>>>>> 79b8ed94
                 return false;
             }
         }

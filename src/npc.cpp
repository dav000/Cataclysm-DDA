--- conflicted
+++ resolved
@@ -1169,14 +1169,10 @@
         return; // We're already angry!
     }
 
-<<<<<<< HEAD
-    add_msg( _( "%s gets angry!" ), name.c_str() );
-=======
     if( g->u.sees( *this ) ) {
         add_msg( _( "%s gets angry!" ), name.c_str() );
     }
 
->>>>>>> 32aed1f4
     // Make associated faction, if any, angry at the player too.
     if( my_fac != nullptr ) {
         my_fac->likes_u = std::max( -50, my_fac->likes_u - 50 );

--- conflicted
+++ resolved
@@ -574,16 +574,13 @@
      t_switch_rg, t_switch_gb, t_switch_rb, t_switch_even,
     t_rdoor_c, t_rdoor_b, t_rdoor_o, t_mdoor_frame, t_window_reinforced, t_window_reinforced_noglass,
     t_window_enhanced, t_window_enhanced_noglass, t_open_air, t_plut_generator,
-<<<<<<< HEAD
     // SAI Stuff
     t_sai_box_damaged,
     t_sai_box,
-=======
     // Power station stuff
     t_pwr_sb_support_l, t_oil_circ_brkr_l, t_pwr_sb_support_s, t_oil_circ_brkr_s,
     t_pwr_sb_switchgear_l, t_pwr_sb_switchgear_s, t_lgtn_arrest, t_station_disc,
     t_current_trans, t_potential_trans, t_primary_trans,
->>>>>>> f7839593
     num_terrain_types;
 
 

#if (defined TILES)
#include "cata_tiles.h"
#include "debug.h"
#include "json.h"
#include "path_info.h"
#include "monstergenerator.h"
#include "item_factory.h"
#include "item.h"
#include "veh_type.h"
#include "filesystem.h"
#include "sounds.h"
#include "map.h"
#include "trap.h"
#include "monster.h"
#include "options.h"
#include "catacharset.h"
#include "itype.h"
#include "vehicle.h"
#include "game.h"
#include "mapdata.h"
#include "mtype.h"
#include "field.h"
#include "weather.h"
#include "weighted_list.h"

#include <algorithm>
#include <fstream>
#include <stdlib.h>     /* srand, rand */

#include <SDL_image.h>

#define dbg(x) DebugLog((DebugLevel)(x),D_SDL) << __FILE__ << ":" << __LINE__ << ": "

#define ITEM_HIGHLIGHT "highlight_item"

extern int WindowHeight, WindowWidth;
extern int fontwidth, fontheight;
extern bool tile_iso;

SDL_Color cursesColorToSDL(int color);

static const std::string empty_string;
static const std::string TILE_CATEGORY_IDS[] = {
    "", // C_NONE,
    "vehicle_part", // C_VEHICLE_PART,
    "terrain", // C_TERRAIN,
    "item", // C_ITEM,
    "furniture", // C_FURNITURE,
    "trap", // C_TRAP,
    "field", // C_FIELD,
    "lighting", // C_LIGHTING,
    "monster", // C_MONSTER,
    "bullet", // C_BULLET,
    "hit_entity", // C_HIT_ENTITY,
    "weather", // C_WEATHER,
};

void SDL_Texture_deleter::operator()( SDL_Texture *const ptr )
{
    if( ptr ) {
        SDL_DestroyTexture( ptr );
    }
}

void SDL_Surface_deleter::operator()( SDL_Surface *const ptr )
{
    if( ptr ) {
        SDL_FreeSurface( ptr );
    }
}

struct pixel {
    int r;
    int g;
    int b;
    int a;

    pixel()
    {
        r = 0;
        g = 0;
        b = 0;
        a = 0;
    }

    bool isBlack()
    {
        return (r == 0 && g == 0 && b == 0);
    }
};

cata_tiles::cata_tiles(SDL_Renderer *render)
{
    //ctor
    renderer = render;

    tile_height = 0;
    tile_width = 0;
    tile_ratiox = 0;
    tile_ratioy = 0;

    in_animation = false;
    do_draw_explosion = false;
    do_draw_custom_explosion = false;
    do_draw_bullet = false;
    do_draw_hit = false;
    do_draw_line = false;
    do_draw_weather = false;
    do_draw_sct = false;
    do_draw_zones = false;

    nv_goggles_activated = false;

    last_pos_x = 0;
    last_pos_y = 0;
}

cata_tiles::~cata_tiles()
{
    clear();
}

void cata_tiles::clear()
{
    // release maps
    tile_values.clear();
    shadow_tile_values.clear();
    night_tile_values.clear();
    overexposed_tile_values.clear();
    tile_ids.clear();
}

void cata_tiles::init()
{
    const std::string default_json = FILENAMES["defaulttilejson"];
    const std::string default_tileset = FILENAMES["defaulttilepng"];
    const std::string current_tileset = OPTIONS["TILES"].getValue();
    std::string json_path, tileset_path, config_path;

    // Get curent tileset and it's directory path.
    if (current_tileset.empty()) {
        dbg( D_ERROR ) << "Tileset not set in OPTIONS. Corrupted options or empty tileset name";
        json_path = default_json;
        tileset_path = default_tileset;
    } else {
        dbg( D_INFO ) << "Current OPTIONS tileset is: " << current_tileset;
    }

    // Build tileset config path
    config_path = TILESETS[current_tileset];
    if (config_path.empty()) {
        dbg( D_ERROR ) << "Tileset with name " << current_tileset << " can't be found or empty string";
        json_path = default_json;
        tileset_path = default_tileset;
    } else {
        dbg( D_INFO ) << '"' << current_tileset << '"' << " tileset: found config file path: " << config_path;
        get_tile_information(config_path + '/' + FILENAMES["tileset-conf"],
                             json_path, tileset_path);
    }

    // Try to load tileset
    load_tilejson(config_path, json_path, tileset_path);
}

void cata_tiles::reinit()
{
    set_draw_scale(16);
    clear_buffer();
    clear();
    init();
}

void cata_tiles::get_tile_information(std::string config_path, std::string &json_path, std::string &tileset_path)
{
    const std::string default_json = FILENAMES["defaulttilejson"];
    const std::string default_tileset = FILENAMES["defaulttilepng"];

    // Get JSON and TILESET vars from config
    std::ifstream fin;
    fin.open(config_path.c_str());
    if(!fin.is_open()) {
        fin.close();
        dbg( D_ERROR ) << "Can't open " << config_path << " -- Setting default values!";
        json_path = default_json;
        tileset_path = default_tileset;
        return;
    }

    while(!fin.eof()) {
        std::string sOption;
        fin >> sOption;

        if(sOption == "") {
            getline(fin, sOption);
        } else if(sOption[0] == '#') { // Skip comment
            getline(fin, sOption);
        } else if (sOption.find("JSON") != std::string::npos) {
            fin >> json_path;
            dbg( D_INFO ) << "JSON path set to [" << json_path << "].";
        } else if (sOption.find("TILESET") != std::string::npos) {
            fin >> tileset_path;
            dbg( D_INFO ) << "TILESET path set to [" << tileset_path << "].";
        } else {
            getline(fin, sOption);
        }
    }

    fin.close();

    if (json_path == "") {
        json_path = default_json;
        dbg( D_INFO ) << "JSON set to default [" << json_path << "].";
    }
    if (tileset_path == "") {
        tileset_path = default_tileset;
        dbg( D_INFO ) << "TILESET set to default [" << tileset_path << "].";
    }
}

inline static pixel get_pixel_color(SDL_Surface_Ptr &surf, int x, int y, int w)
{
    pixel pix;
    const auto pixelarray = reinterpret_cast<unsigned char *>(surf->pixels);
    const auto pixel_ptr = pixelarray + (y * w + x) * 4;
    pix.r = pixel_ptr[0];
    pix.g = pixel_ptr[1];
    pix.b = pixel_ptr[2];
    pix.a = pixel_ptr[3];
    return pix;
}

inline static void set_pixel_color(SDL_Surface_Ptr &surf, int x, int y, int w, pixel pix)
{
    const auto pixelarray = reinterpret_cast<unsigned char *>(surf->pixels);
    const auto pixel_ptr = pixelarray + (y * w + x) * 4;
    pixel_ptr[0] = static_cast<unsigned char>(pix.r);
    pixel_ptr[1] = static_cast<unsigned char>(pix.g);
    pixel_ptr[2] = static_cast<unsigned char>(pix.b);
    pixel_ptr[3] = static_cast<unsigned char>(pix.a);
}

static void color_pixel_grayscale(pixel& pix)
{
    bool isBlack = pix.isBlack();
    int result = (pix.r + pix.b + pix.g) / 3;
    result = result * 6 / 10;
    if (result > 255) {
        result = 255;
    }
    //workaround for color key 0 on some tilesets
    if (result<1 && !isBlack){
        result = 1;
    }
    pix.r = result;
    pix.g = result;
    pix.b = result;
}

static void color_pixel_nightvision(pixel& pix)
{
    int result = (pix.r + pix.b + pix.g) / 3;
    result = result * 3 / 4 + 64;
    if (result > 255) {
        result = 255;
    }
    pix.r = result / 4;
    pix.g = result;
    pix.b = result / 7;
}

static void color_pixel_overexposed(pixel& pix)
{
    int result = (pix.r + pix.b + pix.g) / 3;
    result = result / 4 + 192;
    if (result > 255) {
        result = 255;
    }
    pix.r = result / 4;
    pix.g = result;
    pix.b = result / 7;
}

static void apply_color_filter(SDL_Surface_Ptr &surf, void (&pixel_converter)(pixel &))
{
    for (int y = 0; y < surf->h; y++) {
        for (int x = 0; x < surf->w; x++) {
            pixel pix = get_pixel_color(surf, x, y, surf->w);
            pixel_converter(pix);
            set_pixel_color(surf, x, y, surf->w, pix);
        }
    }
}

int cata_tiles::load_tileset(std::string img_path, int R, int G, int B, int sprite_width, int sprite_height)
{
    /** reinit tile_atlas */
    SDL_Surface_Ptr tile_atlas( IMG_Load( img_path.c_str() ) );

    if(!tile_atlas) {
        throw std::runtime_error( std::string("Could not load tileset image at ") + img_path + ", error: " +
                                  IMG_GetError() );
    }

    SDL_Surface_Ptr shadow_tile_atlas = create_tile_surface(tile_atlas->w, tile_atlas->h);
    SDL_Surface_Ptr nightvision_tile_atlas = create_tile_surface(tile_atlas->w, tile_atlas->h);
    SDL_Surface_Ptr overexposed_tile_atlas = create_tile_surface(tile_atlas->w, tile_atlas->h);

    if(!shadow_tile_atlas || !nightvision_tile_atlas || !overexposed_tile_atlas) {
        throw std::runtime_error( std::string("Unable to create alternate colored tilesets.") );
    }

    /** copy tile atlas into alternate atlas sets */
    if( SDL_BlitSurface( tile_atlas.get(), NULL, shadow_tile_atlas.get(), NULL ) != 0 ) {
        dbg( D_ERROR ) << "SDL_BlitSurface failed: " << SDL_GetError();
    }
    if( SDL_BlitSurface( tile_atlas.get(), NULL, nightvision_tile_atlas.get(), NULL ) != 0 ) {
        dbg( D_ERROR ) << "SDL_BlitSurface failed: " << SDL_GetError();
    }
    if( SDL_BlitSurface( tile_atlas.get(), NULL, overexposed_tile_atlas.get(), NULL ) != 0 ) {
        dbg( D_ERROR ) << "SDL_BlitSurface failed: " << SDL_GetError();
    }

    /** perform color filter conversion here */
    apply_color_filter(shadow_tile_atlas, color_pixel_grayscale);
    apply_color_filter(nightvision_tile_atlas, color_pixel_nightvision);
    apply_color_filter(overexposed_tile_atlas, color_pixel_overexposed);

    /** get dimensions of the atlas image */
    int w = tile_atlas->w;
    int h = tile_atlas->h;
    /** sx and sy will take care of any extraneous pixels that do not add up to a full tile */
    int sx = w / sprite_width;
    int sy = h / sprite_height;

    sx *= sprite_width;
    sy *= sprite_height;

    /** Set up initial source and destination information. Destination is going to be unchanging */
    SDL_Rect source_rect = {0, 0, sprite_width, sprite_height};
    SDL_Rect dest_rect = {0, 0, sprite_width, sprite_height};

    /** split the atlas into tiles using SDL_Rect structs instead of slicing the atlas into individual surfaces */
    int tilecount = 0;
    for( int y = 0; y < sy; y += sprite_height ) {
        for( int x = 0; x < sx; x += sprite_width ) {
            source_rect.x = x;
            source_rect.y = y;

            SDL_Surface_Ptr tile_surf = create_tile_surface(sprite_width, sprite_height);
            if( !tile_surf ) {
                continue;
            }

            if( SDL_BlitSurface( tile_atlas.get(), &source_rect, tile_surf.get(), &dest_rect ) != 0 ) {
                dbg( D_ERROR ) << "SDL_BlitSurface failed: " << SDL_GetError();
            }

            if( R >= 0 && R <= 255 && G >= 0 && G <= 255 && B >= 0 && B <= 255 ) {
                Uint32 key = SDL_MapRGB(tile_surf->format, 0, 0, 0);
                SDL_SetColorKey(tile_surf.get(), SDL_TRUE, key);
                SDL_SetSurfaceRLE(tile_surf.get(), true);
            }

            SDL_Texture_Ptr tile_tex( SDL_CreateTextureFromSurface( renderer, tile_surf.get() ) );

            if( !tile_tex ) {
                dbg( D_ERROR) << "failed to create texture: " << SDL_GetError();
            }

            /** reuse the surface to make alternate color filtered versions */
            if( SDL_BlitSurface( shadow_tile_atlas.get(), &source_rect, tile_surf.get(), &dest_rect ) != 0 ) {
                dbg( D_ERROR ) << "SDL_BlitSurface failed: " << SDL_GetError();
            }

            SDL_Texture_Ptr shadow_tile_tex( SDL_CreateTextureFromSurface( renderer, tile_surf.get() ) );
            if( !shadow_tile_tex ) {
                dbg( D_ERROR) << "failed to create texture: " << SDL_GetError();
            }

            if( SDL_BlitSurface( nightvision_tile_atlas.get(), &source_rect, tile_surf.get(), &dest_rect ) != 0 ) {
                dbg( D_ERROR ) << "SDL_BlitSurface failed: " << SDL_GetError();
            }

            SDL_Texture_Ptr night_tile_tex( SDL_CreateTextureFromSurface( renderer, tile_surf.get() ) );
            if( !night_tile_tex ) {
                dbg( D_ERROR) << "failed to create texture: " << SDL_GetError();
            }

            if( SDL_BlitSurface( overexposed_tile_atlas.get(), &source_rect, tile_surf.get(), &dest_rect ) != 0 ) {
                dbg( D_ERROR ) << "SDL_BlitSurface failed: " << SDL_GetError();
            }

            SDL_Texture_Ptr overexposed_tile_tex( SDL_CreateTextureFromSurface( renderer, tile_surf.get() ) );
            if( overexposed_tile_tex == nullptr ) {
                dbg( D_ERROR) << "failed to create texture: " << SDL_GetError();
            }

            if( tile_tex ) {
                tile_values.push_back( std::move( tile_tex ) );
                tilecount++;
            }
            if( shadow_tile_tex ) {
                shadow_tile_values.push_back( std::move( shadow_tile_tex ) );
            }
            if( night_tile_tex ) {
                night_tile_values.push_back( std::move( night_tile_tex ) );
            }
            if( overexposed_tile_tex ) {
                overexposed_tile_values.push_back( std::move( overexposed_tile_tex ) );
            }
        }
    }

    dbg( D_INFO ) << "Tiles Created: " << tilecount;
    return tilecount;
}

void cata_tiles::set_draw_scale(int scale) {
    tile_width = default_tile_width * scale / 16;
    tile_height = default_tile_height * scale / 16;

    tile_ratiox = ((float)tile_width/(float)fontwidth);
    tile_ratioy = ((float)tile_height/(float)fontheight);
}

void cata_tiles::load_tilejson(std::string tileset_root, std::string json_conf, const std::string &image_path)
{
    std::string json_path = tileset_root + '/' + json_conf;
    std::string img_path = tileset_root + '/' + image_path;

    dbg( D_INFO ) << "Attempting to Load JSON file " << json_path;
    std::ifstream config_file(json_path.c_str(), std::ifstream::in | std::ifstream::binary);

    if (!config_file.good()) {
        throw std::runtime_error( std::string("Failed to open tile info json: ") + json_path );
    }

    load_tilejson_from_file(tileset_root, config_file, img_path);
    if (tile_ids.count("unknown") == 0) {
        dbg( D_ERROR ) << "The tileset you're using has no 'unknown' tile defined!";
    }
}

void cata_tiles::load_tilejson_from_file(const std::string &tileset_dir, std::ifstream &f, const std::string &image_path)
{
    JsonIn config_json(f);
    JsonObject config = config_json.get_object();

    // "tile_info" section must exis.
    if (!config.has_member("tile_info")) {
        config.throw_error( "\"tile_info\" missing" );
    }

    JsonArray info = config.get_array("tile_info");
    while (info.has_more()) {
        JsonObject curr_info = info.next_object();
        tile_height = curr_info.get_int("height");
        tile_width = curr_info.get_int("width");
        tile_iso = curr_info.get_bool("iso", false);

        default_tile_width = tile_width;
        default_tile_height = tile_height;
    }

    set_draw_scale(16);

    // Load tile information if available.
    int offset = 0;
    if (config.has_array("tiles-new")) {
        // new system, several entries
        // When loading multiple tileset images this defines where
        // the tiles from the most recently loaded image start from.
        JsonArray tiles_new = config.get_array("tiles-new");
        while (tiles_new.has_more()) {
            JsonObject tile_part_def = tiles_new.next_object();
            const std::string tileset_image_path = tileset_dir + '/' + tile_part_def.get_string("file");
            int R = -1;
            int G = -1;
            int B = -1;
            if (tile_part_def.has_object("transparency")) {
                JsonObject tra = tile_part_def.get_object("transparency");
                R = tra.get_int("R");
                G = tra.get_int("G");
                B = tra.get_int("B");
            }
            int sprite_width = tile_part_def.get_int("sprite_width",tile_width);
            int sprite_height = tile_part_def.get_int("sprite_height",tile_height);
            // First load the tileset image to get the number of available tiles.
            dbg( D_INFO ) << "Attempting to Load Tileset file " << tileset_image_path;
            const int newsize = load_tileset(tileset_image_path, R, G, B, sprite_width, sprite_height);
            // Now load the tile definitions for the loaded tileset image.
            int sprite_offset_x = tile_part_def.get_int("sprite_offset_x",0);
            int sprite_offset_y = tile_part_def.get_int("sprite_offset_y",0);
            load_tilejson_from_file(tile_part_def, offset, newsize, sprite_offset_x, sprite_offset_y);
            if (tile_part_def.has_member("ascii")) {
                load_ascii_tilejson_from_file(tile_part_def, offset, newsize, sprite_offset_x, sprite_offset_y);
            }
            // Make sure the tile definitions of the next tileset image don't
            // override the current ones.
            offset += newsize;
        }
    } else {
        // old system, no tile file path entry, only one array of tiles
        dbg( D_INFO ) << "Attempting to Load Tileset file " << image_path;
        const int newsize = load_tileset(image_path, -1, -1, -1, tile_width, tile_height);
        load_tilejson_from_file(config, 0, newsize);
        offset = newsize;
    }
    // offset should be the total number of sprites loaded from every tileset image
    // eliminate any sprite references that are too high to exist
    // also eliminate negative sprite references

    // loop through all tile ids and eliminate empty/invalid things
    for( auto it = tile_ids.begin(); it != tile_ids.end(); ) {
        auto &td = it->second;        // second is the tile_type describing that id
        process_variations_after_loading(td.fg, offset);
        process_variations_after_loading(td.bg, offset);
        // All tiles need at least foreground or background data, otherwise they are useless.
        if( td.bg.empty() && td.fg.empty() ) {
            dbg( D_ERROR ) << "tile " << it->first << " has no (valid) foreground nor background";
            tile_ids.erase( it++ );
        } else {
            ++it;
        }
    }
}

void cata_tiles::process_variations_after_loading( weighted_int_list<std::vector<int>> &vs,
        int offset )
{
    // loop through all of the variations
    for( auto &v : vs ) {
        // in a given variation, erase any invalid sprite ids
        v.obj.erase(
            std::remove_if(
                v.obj.begin(),
                v.obj.end(),
        [&]( int id ) {
            return id >= offset || id < 0;
        } ),
        v.obj.end()
        );
    }
    // erase any variations with no valid sprite ids left
    vs.erase(
        std::remove_if(
            vs.begin(),
            vs.end(),
    [&]( weighted_object<int, std::vector<int>> o ) {
        return o.obj.empty();
    }
        ),
    vs.end()
    );
    // populate the bookkeeping table used for selecting sprite variations
    vs.precalc();
}

void cata_tiles::add_ascii_subtile( tile_type &curr_tile, const std::string &t_id, int sprite_id,
                                    const std::string &s_id )
{
    const std::string m_id = t_id + "_" + s_id;
    tile_type curr_subtile;
    curr_subtile.fg.add( std::vector<int>( {sprite_id} ), 1 );
    curr_subtile.rotates = true;
    curr_tile.available_subtiles.push_back( s_id );
    tile_ids[m_id] = curr_subtile;
}

void cata_tiles::load_ascii_tilejson_from_file( JsonObject &config, int offset, int size, int sprite_offset_x, int sprite_offset_y )
{
    if( !config.has_member( "ascii" ) ) {
        config.throw_error( "\"ascii\" section missing" );
    }
    JsonArray ascii = config.get_array( "ascii" );
    while( ascii.has_more() ) {
        JsonObject entry = ascii.next_object();
        load_ascii_set( entry, offset, size, sprite_offset_x, sprite_offset_y );
    }
}

void cata_tiles::load_ascii_set( JsonObject &entry, int offset, int size, int sprite_offset_x, int sprite_offset_y )
{
    // tile for ASCII char 0 is at `in_image_offset`,
    // the other ASCII chars follow from there.
    const int in_image_offset = entry.get_int( "offset" );
    if( in_image_offset >= size ) {
        entry.throw_error( "invalid offset (out of range)", "offset" );
    }
    // color, of the ASCII char. Can be -1 to indicate all/default colors.
    int FG = -1;
    const std::string scolor = entry.get_string( "color", "DEFAULT" );
    if( scolor == "BLACK" ) {
        FG = COLOR_BLACK;
    } else if( scolor == "RED" ) {
        FG = COLOR_RED;
    } else if( scolor == "GREEN" ) {
        FG = COLOR_GREEN;
    } else if( scolor == "YELLOW" ) {
        FG = COLOR_YELLOW;
    } else if( scolor == "BLUE" ) {
        FG = COLOR_BLUE;
    } else if( scolor == "MAGENTA" ) {
        FG = COLOR_MAGENTA;
    } else if( scolor == "CYAN" ) {
        FG = COLOR_CYAN;
    } else if( scolor == "WHITE" ) {
        FG = COLOR_WHITE;
    } else if( scolor == "DEFAULT" ) {
        FG = -1;
    } else {
        entry.throw_error( "invalid color for ascii", "color" );
    }
    // Add an offset for bold colors (ncrses has this bold attribute,
    // this mimics it). bold does not apply to default color.
    if( FG != -1 && entry.get_bool( "bold", false ) ) {
        FG += 8;
    }
    const int base_offset = offset + in_image_offset;
    // template for the id of the ascii chars:
    // X is replaced by ascii code (converted to char)
    // F is replaced by foreground (converted to char)
    // B is replaced by background (converted to char)
    std::string id( "ASCII_XFB" );
    // Finally load all 256 ascii chars (actually extended ascii)
    for( int ascii_char = 0; ascii_char < 256; ascii_char++ ) {
        const int index_in_image = ascii_char + in_image_offset;
        if( index_in_image < 0 || index_in_image >= size ) {
            // Out of range is ignored for now.
            continue;
        }
        id[6] = static_cast<char>( ascii_char );
        id[7] = static_cast<char>( FG );
        id[8] = static_cast<char>( -1 );
        tile_type &curr_tile = tile_ids[id];
        curr_tile.offset.x = sprite_offset_x;
        curr_tile.offset.y = sprite_offset_y;
        auto &sprites = *( curr_tile.fg.add( std::vector<int>( {index_in_image + offset} ), 1 ) );
        switch( ascii_char ) {
            case LINE_OXOX_C://box bottom/top side (horizontal line)
                sprites[0] = 205 + base_offset;
                break;
            case LINE_XOXO_C://box left/right side (vertical line)
                sprites[0] = 186 + base_offset;
                break;
            case LINE_OXXO_C://box top left
                sprites[0] = 201 + base_offset;
                break;
            case LINE_OOXX_C://box top right
                sprites[0] = 187 + base_offset;
                break;
            case LINE_XOOX_C://box bottom right
                sprites[0] = 188 + base_offset;
                break;
            case LINE_XXOO_C://box bottom left
                sprites[0] = 200 + base_offset;
                break;
            case LINE_XXOX_C://box bottom north T (left, right, up)
                sprites[0] = 202 + base_offset;
                break;
            case LINE_XXXO_C://box bottom east T (up, right, down)
                sprites[0] = 208 + base_offset;
                break;
            case LINE_OXXX_C://box bottom south T (left, right, down)
                sprites[0] = 203 + base_offset;
                break;
            case LINE_XXXX_C://box X (left down up right)
                sprites[0] = 206 + base_offset;
                break;
            case LINE_XOXX_C://box bottom east T (left, down, up)
                sprites[0] = 184 + base_offset;
                break;
        }
        if( ascii_char == LINE_XOXO_C || ascii_char == LINE_OXOX_C ) {
            curr_tile.rotates = false;
            curr_tile.multitile = true;
            add_ascii_subtile( curr_tile, id, 206 + base_offset, "center" );
            add_ascii_subtile( curr_tile, id, 201 + base_offset, "corner" );
            add_ascii_subtile( curr_tile, id, 186 + base_offset, "edge" );
            add_ascii_subtile( curr_tile, id, 203 + base_offset, "t_connection" );
            add_ascii_subtile( curr_tile, id, 208 + base_offset, "end_piece" );
            add_ascii_subtile( curr_tile, id, 219 + base_offset, "unconnected" );
        }
    }
}

void cata_tiles::load_tilejson_from_file( JsonObject &config, int offset, int size, int sprite_offset_x, int sprite_offset_y )
{
    if( !config.has_member( "tiles" ) ) {
        config.throw_error( "\"tiles\" section missing" );
    }

    JsonArray tiles = config.get_array( "tiles" );
    while( tiles.has_more() ) {
        JsonObject entry = tiles.next_object();

<<<<<<< HEAD
        std::vector<std::string> ids;
        if( entry.has_string( "id" ) ) {
            ids.push_back( entry.get_string( "id" ) );
        } else if( entry.has_array( "id" ) ) {
            ids = entry.get_string_array( "id" );
        }
        for( auto t_id : ids ) {
            tile_type &curr_tile = load_tile( entry, t_id, offset, size );
            bool t_multi = entry.get_bool( "multitile", false );
            bool t_rota = entry.get_bool( "rotates", t_multi );
            if( t_multi ) {
                // fetch additional tiles
                JsonArray subentries = entry.get_array( "additional_tiles" );
                while( subentries.has_more() ) {
                    JsonObject subentry = subentries.next_object();
                    const std::string s_id = subentry.get_string( "id" );
                    const std::string m_id = t_id + "_" + s_id;
                    tile_type &curr_subtile = load_tile( subentry, m_id, offset, size );
                    curr_subtile.rotates = true;
                    curr_tile.available_subtiles.push_back( s_id );
                }
=======
        std::string t_id = entry.get_string( "id" );
        tile_type &curr_tile = load_tile( entry, t_id, offset, size );
        curr_tile.offset.x = sprite_offset_x;
        curr_tile.offset.y = sprite_offset_y;
        bool t_multi = entry.get_bool( "multitile", false );
        bool t_rota = entry.get_bool( "rotates", t_multi );
        int t_h3d = entry.get_int( "height_3d", 0 );
        if( t_multi ) {
            // fetch additional tiles
            JsonArray subentries = entry.get_array( "additional_tiles" );
            while( subentries.has_more() ) {
                JsonObject subentry = subentries.next_object();
                const std::string s_id = subentry.get_string( "id" );
                const std::string m_id = t_id + "_" + s_id;
                tile_type &curr_subtile = load_tile( subentry, m_id, offset, size );
                curr_subtile.offset.x = sprite_offset_x;
                curr_subtile.offset.y = sprite_offset_y;
                curr_subtile.rotates = true;
                curr_subtile.height_3d = t_h3d;
                curr_tile.available_subtiles.push_back( s_id );
>>>>>>> 0a9f4d85
            }
            // write the information of the base tile to curr_tile
            curr_tile.multitile = t_multi;
            curr_tile.rotates = t_rota;
        }

<<<<<<< HEAD
=======
        // write the information of the base tile to curr_tile
        curr_tile.multitile = t_multi;
        curr_tile.rotates = t_rota;
        curr_tile.height_3d = t_h3d;
>>>>>>> 0a9f4d85
    }
    dbg( D_INFO ) << "Tile Width: " << tile_width << " Tile Height: " << tile_height <<
                  " Tile Definitions: " << tile_ids.size();
}

/**
 * Load a tile definition and add it to the @ref tile_ids map.
 * All loaded tiles go into one vector (@ref tile_values), their index in it is their id.
 * The JSON data (loaded here) contains tile ids relative to the associated image.
 * They are translated into global ids by adding the @p offset, which is the number of
 * previously loaded tiles (excluding the tiles from the associated image).
 * @param id The id of the new tile definition (which is the key in @ref tile_ids). Any existing
 * definition of the same id is overriden.
 * @param size The number of tiles loaded from the current tileset file. This defines the
 * range of valid tile ids that can be loaded. An exception is thrown if any tile id is outside
 * that range.
 * @return A reference to the loaded tile inside the @ref tile_ids map.
 */
tile_type &cata_tiles::load_tile( JsonObject &entry, const std::string &id, int offset, int size )
{
    tile_type curr_subtile;

    load_tile_spritelists( entry, curr_subtile.fg, offset, size, "fg" );
    load_tile_spritelists( entry, curr_subtile.bg, offset, size, "bg" );

    auto &result = tile_ids[id];
    result = curr_subtile;
    return result;
}

void cata_tiles::load_tile_spritelists( JsonObject &entry, weighted_int_list<std::vector<int>> &vs,
                                        int offset, int size, const std::string &objname )
{
    // json array indicates rotations or variations
    if( entry.has_array( objname ) ) {
        JsonArray g_array = entry.get_array( objname );
        // int elements of array indicates rotations
        // create one variation, populate sprite_ids with list of ints
        if( g_array.test_int() ) {
            std::vector<int> v;
            while( g_array.has_more() ) {
                const int sprite_id = g_array.next_int();
                if( sprite_id >= 0 ) {
                    v.push_back( sprite_id );
                }
            }
            vs.add( v, 1 );
        }
        // object elements of array indicates variations
        // create one variation per object
        else if( g_array.test_object() ) {
            while( g_array.has_more() ) {
                std::vector<int> v;
                JsonObject vo = g_array.next_object();
                int weight = vo.get_int( "weight" );
                // negative weight is invalid
                if( weight < 0 ) {
                    vo.throw_error( "Invalid weight for sprite variation (<0)", objname );
                }
                // int sprite means one sprite
                if( vo.has_int( "sprite" ) ) {
                    const int sprite_id = vo.get_int( "sprite" );
                    if( sprite_id >= 0 ) {
                        v.push_back( sprite_id );
                    }
                }
                // array sprite means rotations
                else if( vo.has_array( "sprite" ) ) {
                    JsonArray sprites = vo.get_array( "sprite" );
                    while( sprites.has_more() ) {
                        const int sprite_id = sprites.next_int();
                        if( sprite_id >= 0 && sprite_id < size ) {
                            v.push_back( sprite_id );
                        } else {
                            // vo.throw_error("Invalid value for sprite id (out of range)", objname);
                            v.push_back( sprite_id + offset );
                        }
                    }
                }
                if( v.size() != 1 &&
                    v.size() != 2 &&
                    v.size() != 4 ) {
                    vo.throw_error( "Invalid number of sprites (not 1, 2, or 4)", objname );
                }
                vs.add( v, weight );
            }
        }
    }
    // json int indicates a single sprite id
    else if( entry.has_int( objname ) && entry.get_int( objname ) >= 0 ) {
        vs.add( std::vector<int>( {entry.get_int( objname )} ), 1 );
    }
}

struct tile_render_info {
    const tripoint pos;
    int height_3d = 0; // accumulator for 3d tallness of sprites rendered here so far
    tile_render_info(const tripoint &pos, int height_3d) : pos(pos), height_3d(height_3d)
    {
    }
};

void cata_tiles::draw( int destx, int desty, const tripoint &center, int width, int height )
{
    if (!g) {
        return;
    }

    {
        //set clipping to prevent drawing over stuff we shouldn't
        SDL_Rect clipRect = {destx, desty, width, height};
        SDL_RenderSetClipRect(renderer, &clipRect);

        //fill render area with black to prevent artifacts where no new pixels are drawn
        SDL_SetRenderDrawColor(renderer, 0, 0, 0, 255);
        SDL_RenderFillRect(renderer, &clipRect);
    }

    int posx = center.x;
    int posy = center.y;

    int sx, sy;
    get_window_tile_counts(width, height, sx, sy);

    init_light();
    visibility_variables cache;
    g->m.update_visibility_cache( cache, center.z );

    o_x = posx - POSX;
    o_y = posy - POSY;
    op_x = destx;
    op_y = desty;
    // Rounding up to include incomplete tiles at the bottom/right edges
    screentile_width = (width + tile_width - 1) / tile_width;
    screentile_height = (height + tile_height - 1) / tile_height;

    // in isometric mode, render the whole reality bubble
    // TODO: make this smarter
    const bool iso_mode = tile_iso && use_tiles;
    const int min_x = iso_mode ? MAPSIZE * SEEX : o_x;
    const int max_x = iso_mode ? 0 : sx + o_x;
    const int dx = iso_mode ? -1 : 1; // iso mode renders right to left, for overlap reasons
    const int min_y = iso_mode ? 0 : o_y;
    const int max_y = iso_mode ? MAPSIZE * SEEX : sy + o_y;
    const int dy = 1;

    //limit the render area to what is available in the visibility cache
    const int min_visible_x = 0;
    const int max_visible_x = MAPSIZE * SEEX - 1;

    const int min_visible_y = 0;
    const int max_visible_y = MAPSIZE * SEEY - 1;

    tripoint temp;
    temp.z = center.z;
    int &x = temp.x;
    int &y = temp.y;
    auto &ch = g->m.access_cache( temp.z );

    //set up a default tile for the edges outside the render area
    visibility_type offscreen_type = VIS_DARK;
    if(cache.u_is_boomered) {
        offscreen_type = VIS_BOOMER_DARK;
    }

    //retrieve night vision goggle status once per draw
    auto vision_cache = g->u.get_vision_modes();
    nv_goggles_activated = vision_cache[NV_GOGGLES];

    std::vector<tile_render_info> draw_points;
    for( y = min_y; y * dy < max_y * dy; y += dy) {
        for( x = min_x; x * dx < max_x * dx; x += dx) {
<<<<<<< HEAD
            //if the render area is outside the visibility cache, default to the darkened tile
            if( !iso_mode && ( ( y < min_visible_y || y > max_visible_y ) ||
                               ( x < min_visible_x || x > max_visible_x ) ) ) {
                apply_vision_effects( x, y, offscreen_type );
            } else {
                draw_single_tile( temp, ch.visibility_cache[x][y], cache );
=======
            if(!tile_iso && ((y < min_visible_y || y > max_visible_y) || (x < min_visible_x ||
                             x > max_visible_x))) {
                apply_vision_effects(x, y, offscreen_type);
                continue;
>>>>>>> 0a9f4d85
            }

            if( apply_vision_effects( x, y, g->m.get_visibility( ch.visibility_cache[x][y], cache ) ) ) {
                const auto critter = g->critter_at( tripoint(x,y,center.z), true );
                if( critter != nullptr && g->u.sees_with_infrared( *critter ) ) {
                    //TODO defer drawing this until later when we know how tall
                    //     the terrain/furniture under the creature is.
                    draw_from_id_string( "infrared_creature", C_NONE, empty_string, x, y, 0, 0, LL_LIT, false );
                }
                continue;
            }

            int height_3d = 0;

            // light level is now used for choosing between grayscale filter and normal lit tiles.
            // Draw Terrain if possible. If not possible then we need to continue on to the next part of loop
            if( !draw_terrain( tripoint(x,y,center.z), ch.visibility_cache[x][y], height_3d ) ) {
                continue;
            }

            draw_points.push_back( tile_render_info( tripoint( x, y, center.z ), height_3d ) );
        }
    }

    // for each of the drawing layers in order, back to front ...
    for( auto f : { &cata_tiles::draw_furniture, &cata_tiles::draw_trap, 
                    &cata_tiles::draw_field_or_item, &cata_tiles::draw_vpart, 
                    &cata_tiles::draw_critter_at } ) {
        // ... draw all the points we drew terrain for, in the same order
        for( auto &p : draw_points ) {
            (this->*f)( p.pos, ch.visibility_cache[p.pos.x][p.pos.y], p.height_3d );
        }
    }

    in_animation = do_draw_explosion || do_draw_custom_explosion ||
                   do_draw_bullet || do_draw_hit || do_draw_line ||
                   do_draw_weather || do_draw_sct ||
                   do_draw_zones;

    draw_footsteps_frame();
    if (in_animation) {
        if (do_draw_explosion) {
            draw_explosion_frame();
        }
        if (do_draw_custom_explosion) {
            draw_custom_explosion_frame();
        }
        if (do_draw_bullet) {
            draw_bullet_frame();
        }
        if (do_draw_hit) {
            draw_hit_frame();
            void_hit();
        }
        if (do_draw_line) {
            draw_line();
            void_line();
        }
        if (do_draw_weather) {
            draw_weather_frame();
            void_weather();
        }
        if (do_draw_sct) {
            draw_sct_frame();
            void_sct();
        }
        if (do_draw_zones) {
            draw_zones_frame();
            void_zones();
        }
    }
    // check to see if player is located at ter
    else if (g->u.posx() + g->u.view_offset.x != g->ter_view_x ||
             g->u.posy() + g->u.view_offset.y != g->ter_view_y) {
        draw_from_id_string("cursor", C_NONE, empty_string, g->ter_view_x, g->ter_view_y, 0, 0, LL_LIT, false);
    }
    if( g->u.controlling_vehicle ) {
        // TODO: interaction with look_around cursor is a little weird.
        tripoint indicator_offset = g->get_veh_dir_indicator_location();
        if( indicator_offset != tripoint_min ) {
            draw_from_id_string( "cursor", C_NONE, empty_string,
                                 indicator_offset.x + g->u.posx() + g->u.view_offset.x,
                                 indicator_offset.y + g->u.posy() + g->u.view_offset.y, 0, 0, LL_LIT, false );
        }
    }

    SDL_RenderSetClipRect(renderer, NULL);
}

void cata_tiles::draw_rhombus(int destx, int desty, int size, SDL_Color color, int widthLimit, int heightLimit) {
    for(int xOffset = -size; xOffset <= size; xOffset++) {
        for(int yOffset = -size + abs(xOffset); yOffset <= size - abs(xOffset); yOffset++) {
            if(xOffset < widthLimit && yOffset < heightLimit){
                int divisor = 2 * (abs(yOffset) == size - abs(xOffset)) + 1;
                SDL_SetRenderDrawColor(renderer, color.r / divisor, color.g / divisor, color.b / divisor, 255);

                SDL_RenderDrawPoint(renderer,
                     destx + xOffset,
                     desty + yOffset);
            }
        }
    }
}

void cata_tiles::draw_minimap( int destx, int desty, const tripoint &center, int width, int height )
{
    if (!g) {
        return;
    }

    const int minx = 0;
    const int miny = 0;
    const int maxx = MAPSIZE * SEEX;
    const int maxy = MAPSIZE * SEEY;

    const int tiles_range_x = (MAPSIZE - 2) * SEEX;
    const int tiles_range_y = (MAPSIZE - 2) * SEEY;
    const int tile_size_x = std::max(width / tiles_range_x, 1);
    const int tile_size_y = std::max(height / tiles_range_y, 1);
    const int tiles_x_limit = std::min(width / tile_size_x, tiles_range_x);
    const int tiles_y_limit = std::min(height / tile_size_y, tiles_range_y);
    const int start_x = center.x - tiles_x_limit / 2;
    const int start_y = center.y - tiles_y_limit / 2;

    // Center the drawn area within the total area.
    const int drawn_width = tiles_x_limit * tile_size_x;
    const int drawn_height = tiles_y_limit * tile_size_y;
    const int border_width = std::max((width - drawn_width) / 2, 0);
    const int border_height = std::max((height - drawn_height) / 2, 0);

    auto &ch = g->m.access_cache( center.z );

    SDL_Rect rectangle;
    rectangle.w = tile_size_x;
    rectangle.h = tile_size_y;

    // First draw terrain.
    for( int y = 0; y < tiles_y_limit; y++) {
        if(start_y + y < miny || start_y + y >= maxy){
            continue;
        }
        for( int x = 0; x <= tiles_x_limit; x++) {
            if(start_x + x < minx || start_x + x >= maxx){
                continue;
            }
            tripoint p(start_x + x, start_y + y, center.z);

            lit_level lighting = ch.visibility_cache[p.x][p.y];
            SDL_Color color;
            if(lighting == LL_DARK || lighting == LL_BLANK) {
                color.r = 12;
                color.g = 12;
                color.b = 12;
            } else {
                int veh_part = 0;
                vehicle *veh = g->m.veh_at( p, veh_part );
                if (veh != nullptr) {
                    color = cursesColorToSDL(veh->part_color(veh_part));
                } else if ( g->m.has_furn( p ) ) {
                    auto& furniture = g->m.furn_at( p );
                    color = cursesColorToSDL(furniture.color());
                } else {
                    auto& terrain = g->m.ter_at( p );
                    color = cursesColorToSDL(terrain.color());
                }
            }
            if(border_width + x * tile_size_x < width &&
                border_height + y * tile_size_y < height){
                SDL_SetRenderDrawColor(renderer, color.r, color.g, color.b, 255);
                rectangle.x = destx + border_width + x * tile_size_x;
                rectangle.y = desty + border_height + y * tile_size_y;
                SDL_RenderFillRect(renderer, &rectangle);
            }
        }
    }

    // Now draw critters over terrain.
    for( int y = 0; y < tiles_y_limit; y++) {
        if(start_y + y < miny || start_y + y >= maxy){
            continue;
        }
        for( int x = 0; x <= tiles_x_limit; x++) {
            if(start_x + x < minx || start_x + x >= maxx){
                continue;
            }
            tripoint p(start_x + x, start_y + y, center.z);

            lit_level lighting = ch.visibility_cache[p.x][p.y];
            if(lighting != LL_DARK && lighting != LL_BLANK) {
                const auto critter = g->critter_at( p, true );
                if( critter != nullptr ) {
                    draw_rhombus(
                        destx + border_width + x * tile_size_x,
                        desty + border_height + y * tile_size_y,
                        tile_size_x,
                        cursesColorToSDL(critter->symbol_color()),
                        width,
                        height
                    );
                }
            }
        }
    }
}


void cata_tiles::clear_buffer()
{
    //TODO convert this to use sdltiles ClearScreen() function
    SDL_RenderClear(renderer);
}

void cata_tiles::get_window_tile_counts(const int width, const int height, int &columns, int &rows) const
{
    columns = ceil((double) width / tile_width);
    rows = ceil((double) height / tile_height);
}

bool cata_tiles::draw_from_id_string( std::string id, int x, int y, int subtile, int rota,
                                      lit_level ll, bool apply_night_vision_goggles )
{
    int nullint = 0;
    return cata_tiles::draw_from_id_string( std::move( id ), C_NONE, empty_string, x, y, subtile, rota,
                                            ll, apply_night_vision_goggles, nullint );
}

bool cata_tiles::draw_from_id_string(std::string id, TILE_CATEGORY category,
                                     const std::string &subcategory, int x, int y,
                                     int subtile, int rota, lit_level ll,
                                     bool apply_night_vision_goggles )
{
    int nullint = 0;
    return cata_tiles::draw_from_id_string( id, category, subcategory, x, y, subtile, rota,
                                            ll, apply_night_vision_goggles, nullint );
}

bool cata_tiles::draw_from_id_string( std::string id, int x, int y, int subtile, int rota,
                                      lit_level ll, bool apply_night_vision_goggles, int &height_3d )
{
    return cata_tiles::draw_from_id_string( std::move( id ), C_NONE, empty_string, x, y, subtile, rota,
                                            ll, apply_night_vision_goggles, height_3d );
}

bool cata_tiles::draw_from_id_string(std::string id, TILE_CATEGORY category,
                                     const std::string &subcategory, int x, int y,
                                     int subtile, int rota, lit_level ll,
                                     bool apply_night_vision_goggles, int &height_3d )
{
    // If the ID string does not produce a drawable tile
    // it will revert to the "unknown" tile.
    // The "unknown" tile is one that is highly visible so you kinda can't miss it :D

    // check to make sure that we are drawing within a valid area
    // [0->width|height / tile_width|height]
    if( !( tile_iso && use_tiles ) &&
        ( x - o_x < 0 || x - o_x >= screentile_width ||
          y - o_y < 0 || y - o_y >= screentile_height )
      ) {
        return false;
    }

    constexpr size_t suffix_len = 15;
    constexpr char season_suffix[4][suffix_len] = {
        "_season_spring", "_season_summer", "_season_autumn", "_season_winter"};

    std::string seasonal_id = id + season_suffix[calendar::turn.get_season()];

    auto it = tile_ids.find(seasonal_id);
    if (it == tile_ids.end()) {
        it = tile_ids.find(id);
    } else {
        id = std::move(seasonal_id);
    }

    if (it == tile_ids.end()) {
        uint32_t sym = UNKNOWN_UNICODE;
        nc_color col = c_white;
        if (category == C_FURNITURE) {
            if (furnmap.count(id) > 0) {
                const furn_t &f = furnmap[id];
                sym = f.symbol();
                col = f.color();
            }
        } else if (category == C_TERRAIN) {
            if (termap.count(id) > 0) {
                const ter_t &t = termap[id];
                sym = t.symbol();
                col = t.color();
            }
        } else if (category == C_MONSTER) {
            const mtype_id mid( id );
            if( mid.is_valid() ) {
                const mtype &mt = mid.obj();
                int len = mt.sym.length();
                const char *s = mt.sym.c_str();
                sym = UTF8_getch(&s, &len);
                col = mt.color;
            }
        } else if (category == C_VEHICLE_PART) {
            const vpart_str_id vpid( id.substr( 3 ) );
            if( vpid.is_valid() ) {
                const vpart_info &v = vpid.obj();
                sym = v.sym;
                if (!subcategory.empty()) {
                    sym = special_symbol(subcategory[0]);
                    rota = 0;
                    subtile = -1;
                }
                col = v.color;
            }
        } else if (category == C_FIELD) {
            const field_id fid = field_from_ident( id );
            sym = fieldlist[fid].sym;
            // TODO: field density?
            col = fieldlist[fid].color[0];
        } else if (category == C_TRAP) {
            const trap_str_id tmp( id );
            if( tmp.is_valid() ) {
                const trap &t = tmp.obj();
                sym = t.sym;
                col = t.color;
            }
        } else if (category == C_ITEM) {
            const auto tmp = item( id, 0 );
            sym = tmp.symbol();
            col = tmp.color();
        }
        // Special cases for walls
        switch(sym) {
            case LINE_XOXO: sym = LINE_XOXO_C; break;
            case LINE_OXOX: sym = LINE_OXOX_C; break;
            case LINE_XXOO: sym = LINE_XXOO_C; break;
            case LINE_OXXO: sym = LINE_OXXO_C; break;
            case LINE_OOXX: sym = LINE_OOXX_C; break;
            case LINE_XOOX: sym = LINE_XOOX_C; break;
            case LINE_XXXO: sym = LINE_XXXO_C; break;
            case LINE_XXOX: sym = LINE_XXOX_C; break;
            case LINE_XOXX: sym = LINE_XOXX_C; break;
            case LINE_OXXX: sym = LINE_OXXX_C; break;
            case LINE_XXXX: sym = LINE_XXXX_C; break;
            default: break; // sym goes unchanged
        }
        if( sym != 0 && sym < 256 ) {
            // see cursesport.cpp, function wattron
            const int pairNumber = (col & A_COLOR) >> 17;
            const pairs &colorpair = colorpairs[pairNumber];
            // What about isBlink?
            const bool isBold = col & A_BOLD;
            const int FG = colorpair.FG + (isBold ? 8 : 0);
//            const int BG = colorpair.BG;
            // static so it does not need to be allocated every time,
            // see load_ascii_set for the meaning
            static std::string generic_id("ASCII_XFG");
            generic_id[6] = static_cast<char>(sym);
            generic_id[7] = static_cast<char>(FG);
            generic_id[8] = static_cast<char>(-1);
            if (tile_ids.count(generic_id) > 0) {
                return draw_from_id_string(generic_id, x, y, subtile, rota, ll, apply_night_vision_goggles);
            }
            // Try again without color this time (using default color).
            generic_id[7] = static_cast<char>(-1);
            generic_id[8] = static_cast<char>(-1);
            if (tile_ids.count(generic_id) > 0) {
                return draw_from_id_string(generic_id, x, y, subtile, rota, ll, apply_night_vision_goggles);
            }
        }
    }

    // if id is not found, try to find a tile for the category+subcategory combination
    if (it == tile_ids.end()) {
        const std::string &category_id = TILE_CATEGORY_IDS[category];
        if(!category_id.empty() && !subcategory.empty()) {
            it = tile_ids.find("unknown_" + category_id + "_" + subcategory);
        }
    }

    // if at this point we have no tile, try just the category
    if (it == tile_ids.end()) {
        const std::string &category_id = TILE_CATEGORY_IDS[category];
        if(!category_id.empty()) {
            it = tile_ids.find("unknown_" + category_id);
        }
    }

    // if we still have no tile, we're out of luck, fall back to unknown
    if (it == tile_ids.end()) {
        it = tile_ids.find("unknown");
    }

    //  this really shouldn't happen, but the tileset creator might have forgotten to define an unknown tile
    if (it == tile_ids.end()) {
        return false;
    }

    tile_type &display_tile = it->second;
    // check to see if the display_tile is multitile, and if so if it has the key related to subtile
    if (subtile != -1 && display_tile.multitile) {
        auto const &display_subtiles = display_tile.available_subtiles;
        auto const end = std::end(display_subtiles);
        if (std::find(begin(display_subtiles), end, multitile_keys[subtile]) != end) {
            // append subtile name to tile and re-find display_tile
            return draw_from_id_string(
                std::move( id.append( "_", 1 ).append( multitile_keys[subtile] ) ), x, y,
                -1, rota, ll, apply_night_vision_goggles, height_3d );
        }
    }

    // make sure we aren't going to rotate the tile if it shouldn't be rotated
    if (!display_tile.rotates) {
        rota = 0;
    }

    // translate from player-relative to screen relative tile position
    int screen_x, screen_y;
    if ( tile_iso && use_tiles ) {
        screen_x = ((x-o_x) - (o_y-y)) * tile_width / 2 +
            op_x;
        // y uses tile_width because width is definitive for iso tiles
        // tile footprints are half as tall as wide, aribtrarily tall
        screen_y = ((y-o_y) - (x-o_x)) * tile_width / 4 +
            screentile_height * tile_height / 2 + // TODO: more obvious centering math
            op_y;
    } else {
        screen_x = (x - o_x) * tile_width + op_x;
        screen_y = (y - o_y) * tile_height + op_y;
    }


    // seed the PRNG to get a reproducible random int
    // TODO faster solution here
    unsigned int seed = 0;
    // FUTURE TODO rework Z value if multiple z levels are being drawn
    // z level is currently always focused on player location
    const tripoint p( x, y, g->u.pos().z );
    // TODO determine ways other than category to differentiate more types of sprites
    switch( category ) {
        case C_TERRAIN:
        case C_FIELD:
        case C_LIGHTING:
            // stationary map tiles, seed based on map coordinates
            seed = g->m.getabs( x, y ).x + g->m.getabs( x, y ).y * 65536;
            break;
        case C_VEHICLE_PART:
            // vehicle parts, seed based on coordinates within the vehicle
            // TODO also use some vehicle id, for less predictability
        {
            // new scope for variable declarations
            int partid;
            vehicle *veh = g->m.veh_at( p, partid );
            vehicle_part &part = veh->parts[partid];
            seed = part.mount.x + part.mount.y * 65536;
        }
        break;
        case C_ITEM:
        case C_FURNITURE:
        case C_TRAP:
        case C_NONE:
        case C_BULLET:
        case C_HIT_ENTITY:
        case C_WEATHER:
            // TODO come up with ways to make random sprites consistent for these types
            break;
        case C_MONSTER:
            // monsters, seed with index into monster list
            // FIXME add persistent id to Creature type, instead of using monster list index
            seed = g->mon_at( p );
            break;
        default:
            // player
            if( id.substr(7) == "player_" ) {
                seed = g->u.name[0];
                break;
            }
            // NPC
            if( id.substr(4) == "npc_" ) {
                const int nindex = g->npc_at( p );
                if( nindex != -1 ) {
                    seed = nindex;
                    break;
                }
            }
    }

    unsigned int loc_rand = 0;
    // only bother mixing up a hash/random value if the tile has some sprites to randomly pick between
    if(display_tile.fg.size()>1 || display_tile.bg.size()>1) {
        // use a fair mix function to turn the "random" seed into a random int
        // taken from public domain code at http://burtleburtle.net/bob/c/lookup3.c 2015/12/11
#define rot32(x,k) (((x)<<(k)) | ((x)>>(32-(k))))
        unsigned int a = seed, b = -seed, c = seed*seed;
        c ^= b; c -= rot32(b,14);
        a ^= c; a -= rot32(c,11);
        b ^= a; b -= rot32(a,25);
        c ^= b; c -= rot32(b,16);
        a ^= c; a -= rot32(c, 4);
        b ^= a; b -= rot32(a,14);
        c ^= b; c -= rot32(b,24);
        loc_rand = c;
    }

    //draw it!
    draw_tile_at( display_tile, screen_x, screen_y, loc_rand, rota, ll, apply_night_vision_goggles, height_3d );

    return true;
}

bool cata_tiles::draw_sprite_at( const tile_type &tile, const weighted_int_list<std::vector<int>> &svlist,
                                 int x, int y, unsigned int loc_rand, int rota_fg, int rota, lit_level ll,
                                 bool apply_night_vision_goggles )
{
    int nullint = 0;
    return cata_tiles::draw_sprite_at( tile, svlist, x, y, loc_rand, rota_fg, rota, ll,
                                       apply_night_vision_goggles, nullint );
}

bool cata_tiles::draw_sprite_at( const tile_type &tile, const weighted_int_list<std::vector<int>> &svlist,
                                 int x, int y, unsigned int loc_rand, int rota_fg, int rota, lit_level ll,
                                 bool apply_night_vision_goggles, int &height_3d )
{
    if( svlist.empty() ) {
        // render nothing
        return true;
    }

    auto picked = svlist.pick( loc_rand );
    if( !picked ) {
        return false;
    }
    auto &spritelist = *picked;

    int ret = 0;
    // blit foreground based on rotation
    int rotate_sprite, sprite_num;
    if( spritelist.empty() ) {
        // render nothing
    } else {
        if( ( ! rota_fg ) && spritelist.size() == 1 ) {
            // don't rotate, a background tile without manual rotations
            rotate_sprite = false;
            sprite_num = 0;
        } else if( spritelist.size() == 1 ) {
            // just one tile, apply SDL sprite rotation if not in isometric mode
            rotate_sprite = !( tile_iso && use_tiles );
            sprite_num = 0;
        } else {
            // multiple rotated tiles defined, don't apply sprite rotation after picking one
            rotate_sprite = false;
            // two tiles, tile 0 is N/S, tile 1 is E/W
            // four tiles, 0=N, 1=E, 2=S, 3=W
            // extending this to more than 4 rotated tiles will require changing rota to degrees
            sprite_num = rota % spritelist.size();
        }

        SDL_Texture *sprite_tex = tile_values[spritelist[sprite_num]].get();

        //use night vision colors when in use
        //then use low light tile if available
        if(apply_night_vision_goggles && spritelist[sprite_num] < static_cast<int>(night_tile_values.size())){
            if(ll != LL_LOW){
                //overexposed tile count should be the same size as night_tile_values.size
                sprite_tex = overexposed_tile_values[spritelist[sprite_num]].get();
            } else {
                sprite_tex = night_tile_values[spritelist[sprite_num]].get();
            }
        }
        else if(ll == LL_LOW && spritelist[sprite_num] < static_cast<int>(shadow_tile_values.size())) {
            sprite_tex = shadow_tile_values[spritelist[sprite_num]].get();
        }

        Uint32 format;
        int access, width, height;
        SDL_QueryTexture(sprite_tex, &format, &access, &width, &height);

        SDL_Rect destination;
        destination.x = x + tile.offset.x * tile_width / default_tile_width;
        destination.y = y + ( tile.offset.y - height_3d ) * tile_width / default_tile_width;
        destination.w = width * tile_width / default_tile_width;
        destination.h = height * tile_height / default_tile_height;

        if ( rotate_sprite ) {
            switch ( rota ) {
                default:
                case 0: // unrotated (and 180, with just two sprites)
                    ret = SDL_RenderCopyEx( renderer, sprite_tex, NULL, &destination,
                        0, NULL, SDL_FLIP_NONE );
                    break;
                case 1: // 90 degrees (and 270, with just two sprites)
#if (defined _WIN32 || defined WINDOWS)
                    destination.y -= 1;
#endif
                    ret = SDL_RenderCopyEx( renderer, sprite_tex, NULL, &destination,
                        -90, NULL, SDL_FLIP_NONE );
                    break;
                case 2: // 180 degrees, implemented with flips instead of rotation
                    ret = SDL_RenderCopyEx( renderer, sprite_tex, NULL, &destination,
                        0, NULL, static_cast<SDL_RendererFlip>( SDL_FLIP_HORIZONTAL | SDL_FLIP_VERTICAL ) );
                    break;
                case 3: // 270 degrees
#if (defined _WIN32 || defined WINDOWS)
                    destination.x -= 1;
#endif
                    ret = SDL_RenderCopyEx( renderer, sprite_tex, NULL, &destination,
                        90, NULL, SDL_FLIP_NONE );
                    break;
            }
        } else { // don't rotate, same as case 0 above
            ret = SDL_RenderCopyEx( renderer, sprite_tex, NULL, &destination,
                0, NULL, SDL_FLIP_NONE );
        }

        if( ret != 0 ) {
            dbg( D_ERROR ) << "SDL_RenderCopyEx() failed: " << SDL_GetError();
        }
        // this reference passes all the way back up the call chain back to
        // cata_tiles::draw() std::vector<tile_render_info> draw_points[].height_3d
        // where we are accumulating the height of every sprite stacked up in a tile
        height_3d += tile.height_3d;
    }
    return true;
}

bool cata_tiles::draw_tile_at( const tile_type &tile, int x, int y, unsigned int loc_rand, int rota,
                               lit_level ll, bool apply_night_vision_goggles, int &height_3d )
{
    draw_sprite_at( tile, tile.bg, x, y, loc_rand, 0, rota, ll, apply_night_vision_goggles );
    draw_sprite_at( tile, tile.fg, x, y, loc_rand, 1, rota, ll, apply_night_vision_goggles, height_3d );
    return true;
}

bool cata_tiles::apply_vision_effects( const int x, const int y,
                                       const visibility_type visibility )
{
    std::string light_name;
    switch( visibility ) {
        case VIS_HIDDEN:
            light_name = "lighting_hidden";
            break;
        case VIS_LIT:
            light_name = "lighting_lowlight_light";
            break;
        case VIS_BOOMER:
            light_name = "lighting_boomered_light";
            break;
        case VIS_BOOMER_DARK:
            light_name = "lighting_boomered_dark";
            break;
        case VIS_DARK:
            light_name = "lighting_lowlight_dark";
            break;
        case VIS_CLEAR: // Handled by the caller.
            return false;
    }

    // lighting is never rotated, though, could possibly add in random rotation?
    draw_from_id_string( light_name, C_LIGHTING, empty_string, x, y, 0, 0, LL_LIT, false );

    return true;
}

bool cata_tiles::draw_terrain( const tripoint &p, lit_level ll, int &height_3d )
{
    const ter_id t = g->m.ter( p ); // get the ter_id value at this point
    // check for null, if null return false
    if (t == t_null) {
        return false;
    }

    //char alteration = 0;
    int subtile = 0, rotation = 0;

    if( g->m.ter_at( p ).has_flag( TFLAG_CONNECT_TO_WALL ) ) {
        get_wall_values( p, subtile, rotation );
    } else {
        get_terrain_orientation( p, rotation, subtile );
        // do something to get other terrain orientation values
    }

    const std::string& tname = t.obj().id;

    return draw_from_id_string( tname, C_TERRAIN, empty_string, p.x, p.y, subtile, rotation, ll,
                                nv_goggles_activated, height_3d );
}

bool cata_tiles::draw_furniture( const tripoint &p, lit_level ll, int &height_3d )
{
    // get furniture ID at x,y
    bool has_furn = g->m.has_furn( p );
    if (!has_furn) {
        return false;
    }

    const furn_id f_id = g->m.furn( p );

    // for rotation information
    const int neighborhood[4] = {
        static_cast<int> (g->m.furn( tripoint( p.x, p.y + 1, p.z ))), // south
        static_cast<int> (g->m.furn( tripoint( p.x + 1, p.y, p.z ))), // east
        static_cast<int> (g->m.furn( tripoint( p.x - 1, p.y, p.z ))), // west
        static_cast<int> (g->m.furn( tripoint( p.x, p.y - 1, p.z ))) // north
    };

    int subtile = 0, rotation = 0;
    get_tile_values(f_id, neighborhood, subtile, rotation);

    // get the name of this furniture piece
    const std::string& f_name = f_id.obj().id; // replace with furniture names array access
    bool ret = draw_from_id_string( f_name, C_FURNITURE, empty_string, p.x, p.y, subtile, rotation, ll,
                                    nv_goggles_activated, height_3d );
    if( ret && g->m.sees_some_items( p, g->u ) ) {
        draw_item_highlight( p.x, p.y );
    }
    return ret;
}

bool cata_tiles::draw_trap( const tripoint &p, lit_level ll, int &height_3d )
{
    const trap &tr = g->m.tr_at( p );
    if( !tr.can_see( p, g->u) ) {
        return false;
    }

    const int neighborhood[4] = {
        static_cast<int> (g->m.tr_at( tripoint( p.x, p.y + 1, p.z ) ).loadid), // south
        static_cast<int> (g->m.tr_at( tripoint( p.x + 1, p.y, p.z ) ).loadid), // east
        static_cast<int> (g->m.tr_at( tripoint( p.x - 1, p.y, p.z ) ).loadid), // west
        static_cast<int> (g->m.tr_at( tripoint( p.x, p.y - 1, p.z ) ).loadid) // north
    };

    int subtile = 0, rotation = 0;
    get_tile_values(tr.loadid, neighborhood, subtile, rotation);

    return draw_from_id_string( tr.id.str(), C_TRAP, empty_string, p.x, p.y, subtile, rotation, ll,
                               nv_goggles_activated, height_3d );
}

bool cata_tiles::draw_field_or_item( const tripoint &p, lit_level ll, int &height_3d )
{
    // check for field
    const field &f = g->m.field_at( p );
    field_id f_id = f.fieldSymbol();
    bool is_draw_field;
    bool do_item;
    switch(f_id) {
        case fd_null:
            //only draw items
            is_draw_field = false;
            do_item = true;
            break;
        case fd_blood:
        case fd_blood_veggy:
        case fd_blood_insect:
        case fd_blood_invertebrate:
        case fd_gibs_flesh:
        case fd_gibs_veggy:
        case fd_gibs_insect:
        case fd_gibs_invertebrate:
        case fd_bile:
        case fd_slime:
        case fd_acid:
        case fd_sap:
        case fd_sludge:
        case fd_cigsmoke:
        case fd_weedsmoke:
        case fd_cracksmoke:
        case fd_methsmoke:
        case fd_hot_air1:
        case fd_hot_air2:
        case fd_hot_air3:
        case fd_hot_air4:
        case fd_spotlight:
            //need to draw fields and items both
            is_draw_field = true;
            do_item = true;
            break;
        default:
            //only draw fields
            do_item = false;
            is_draw_field = true;
            break;
    }
    bool ret_draw_field = true;
    bool ret_draw_item = true;
    if (is_draw_field) {
        const std::string fd_name = fieldlist[f.fieldSymbol()].id;

        // for rotation inforomation
        const int neighborhood[4] = {
            static_cast<int> (g->m.field_at( tripoint( p.x, p.y + 1, p.z ) ).fieldSymbol()), // south
            static_cast<int> (g->m.field_at( tripoint( p.x + 1, p.y, p.z ) ).fieldSymbol()), // east
            static_cast<int> (g->m.field_at( tripoint( p.x - 1, p.y, p.z ) ).fieldSymbol()), // west
            static_cast<int> (g->m.field_at( tripoint( p.x, p.y - 1, p.z ) ).fieldSymbol()) // north
        };

        int subtile = 0, rotation = 0;
        get_tile_values(f.fieldSymbol(), neighborhood, subtile, rotation);

        ret_draw_field = draw_from_id_string( fd_name, C_FIELD, empty_string, p.x, p.y, subtile, rotation,
                                              ll, nv_goggles_activated );
    }
    if(do_item) {
        if( !g->m.sees_some_items( p, g->u ) ) {
            return false;
        }
        auto items = g->m.i_at( p );
        // get the last item in the stack, it will be used for display
        const item &display_item = items[items.size() - 1];
        // get the item's name, as that is the key used to find it in the map
        const std::string &it_name = display_item.type->id;
        const std::string it_category = display_item.type->get_item_type_string();
        ret_draw_item = draw_from_id_string( it_name, C_ITEM, it_category, p.x, p.y, 0, 0, ll,
                                             nv_goggles_activated, height_3d );
        if ( ret_draw_item && items.size() > 1 ) {
            draw_item_highlight( p.x, p.y );
        }
    }
    return ret_draw_field && ret_draw_item;
}

bool cata_tiles::draw_vpart( const tripoint &p, lit_level ll, int &height_3d )
{
    int veh_part = 0;
    vehicle *veh = g->m.veh_at( p, veh_part );

    if (!veh) {
        return false;
    }
    // veh_part is the index of the part
    // get a north-east-south-west value instead of east-south-west-north value to use with rotation
    int veh_dir = (veh->face.dir4() + 1) % 4;
    if (veh_dir == 1 || veh_dir == 3) {
        veh_dir = (veh_dir + 2) % 4;
    }

    // Gets the visible part, should work fine once tileset vp_ids are updated to work with the vehicle part json ids
    // get the vpart_id
    char part_mod = 0;
    const vpart_str_id &vp_id = veh->part_id_string(veh_part, part_mod);
    const char sym = veh->face.dir_symbol(veh->part_sym(veh_part));
    std::string subcategory(1, sym);

    // prefix with vp_ ident
    const std::string vpid = "vp_" + vp_id.str();
    int subtile = 0;
    if (part_mod > 0) {
        switch (part_mod) {
            case 1:
                subtile = open_;
                break;
            case 2:
                subtile = broken;
                break;
        }
    }
    int cargopart = veh->part_with_feature(veh_part, "CARGO");
    bool draw_highlight = (cargopart > 0) && (!veh->get_items(cargopart).empty());
    bool ret = draw_from_id_string( vpid, C_VEHICLE_PART, subcategory, p.x, p.y, subtile, veh_dir,
                                   ll, nv_goggles_activated, height_3d );
    if ( ret && draw_highlight ) {
        draw_item_highlight( p.x, p.y );
    }
    return ret;
}

bool cata_tiles::draw_critter_at( const tripoint &p, lit_level ll, int &height_3d )
{
    const auto critter = g->critter_at( p, true );
    if( critter != nullptr ) {
        return draw_entity( *critter, p, ll, height_3d );
    }
    return false;
}

bool cata_tiles::draw_entity( const Creature &critter, const tripoint &p, lit_level ll, int &height_3d )
{
    if( !g->u.sees( critter ) ) {
        if( g->u.sees_with_infrared( critter ) ) {
            return draw_from_id_string( "infrared_creature", C_NONE, empty_string, p.x, p.y, 0, 0,
                                        LL_LIT, false, height_3d );
        }
        return false;
    }
    const monster *m = dynamic_cast<const monster*>( &critter );
    if( m != nullptr ) {
        const auto ent_name = m->type->id;
        const auto ent_category = C_MONSTER;
        std::string ent_subcategory = empty_string;
        if( !m->type->species.empty() ) {
            ent_subcategory = m->type->species.begin()->str();
        }
        const int subtile = corner;
        return draw_from_id_string(ent_name.str(), ent_category, ent_subcategory, p.x, p.y, subtile,
                                   0, ll, false, height_3d );
    }
    const player *pl = dynamic_cast<const player*>( &critter );
    if( pl != nullptr ) {
        draw_entity_with_overlays( *pl, p, ll, height_3d );
        return true;
    }
    return false;
}

void cata_tiles::draw_entity_with_overlays( const player &pl, const tripoint &p, lit_level ll,
        int &height_3d )
{
    std::string ent_name;

    if( pl.is_npc() ) {
        ent_name = pl.male ? "npc_male" : "npc_female";
    } else {
        ent_name = pl.male ? "player_male" : "player_female";
    }
    // first draw the character itself(i guess this means a tileset that
    // takes this seriously needs a naked sprite)
    int prev_height_3d = height_3d;
    draw_from_id_string( ent_name, C_NONE, "", p.x, p.y, corner, 0, ll, false, height_3d );

    // next up, draw all the overlays
    std::vector<std::string> overlays = pl.get_overlay_ids();
    for( const std::string &overlay : overlays ) {
        bool exists = true;
        std::string draw_id = pl.male ? "overlay_male_" + overlay : "overlay_female_" + overlay;
        if( tile_ids.find( draw_id ) == tile_ids.end() ) {
            draw_id = "overlay_" + overlay;
            if( tile_ids.find( draw_id ) == tile_ids.end() ) {
                exists = false;
            }
        }

        // make sure we don't draw an annoying "unknown" tile when we have nothing to draw
        if( exists ) {
            int overlay_height_3d = prev_height_3d;
            draw_from_id_string( draw_id, C_NONE, "", p.x, p.y, corner, 0, ll, false, overlay_height_3d );
            // the tallest height-having overlay is the one that counts
            height_3d = std::max( height_3d, overlay_height_3d );
        }
    }
}

bool cata_tiles::draw_item_highlight(int x, int y)
{
    bool item_highlight_available = tile_ids.find(ITEM_HIGHLIGHT) != tile_ids.end();

    if (!item_highlight_available) {
        create_default_item_highlight();
        item_highlight_available = true;
    }
    return draw_from_id_string(ITEM_HIGHLIGHT, C_NONE, empty_string, x, y, 0, 0, LL_LIT, false );
}

SDL_Surface_Ptr cata_tiles::create_tile_surface(int w, int h)
{
    SDL_Surface_Ptr surface;
    #if SDL_BYTEORDER == SDL_BIG_ENDIAN
        surface.reset( SDL_CreateRGBSurface( 0, w, h, 32, 0xFF000000, 0x00FF0000, 0x0000FF00, 0x000000FF ) );
    #else
        surface.reset( SDL_CreateRGBSurface( 0, w, h, 32, 0x000000FF, 0x0000FF00, 0x00FF0000, 0xFF000000 ) );
    #endif
    if( !surface ) {
        dbg( D_ERROR ) << "Failed to create surface: " << SDL_GetError();
    }
    return surface;
}

SDL_Surface_Ptr cata_tiles::create_tile_surface()
{
    return create_tile_surface(tile_width, tile_height);
}

void cata_tiles::create_default_item_highlight()
{
    const Uint8 highlight_alpha = 127;

    std::string key = ITEM_HIGHLIGHT;
    int index = tile_values.size();

    SDL_Surface_Ptr surface = create_tile_surface();
    if( !surface ) {
        return;
    }
    SDL_FillRect(surface.get(), NULL, SDL_MapRGBA(surface->format, 0, 0, 127, highlight_alpha));
    SDL_Texture_Ptr texture( SDL_CreateTextureFromSurface( renderer, surface.get() ) );
    if( !texture ) {
        dbg( D_ERROR ) << "Failed to create texture: " << SDL_GetError();
    }

    if( texture ) {
        tile_values.push_back( std::move( texture ) );
        tile_ids[key].fg.add(std::vector<int>({index}),1);
    }
}

/* Animation Functions */
/* -- Inits */
void cata_tiles::init_explosion( const tripoint &p, int radius )
{
    do_draw_explosion = true;
    exp_pos_x = p.x;
    exp_pos_y = p.y;
    exp_rad = radius;
}
void cata_tiles::init_custom_explosion_layer( const std::map<point, explosion_tile> &layer )
{
    do_draw_custom_explosion = true;
    custom_explosion_layer = layer;
}
void cata_tiles::init_draw_bullet( const tripoint &p, std::string name )
{
    do_draw_bullet = true;
    bul_pos_x = p.x;
    bul_pos_y = p.y;
    bul_id = std::move(name);
}
void cata_tiles::init_draw_hit( const tripoint &p, std::string name )
{
    do_draw_hit = true;
    hit_pos_x = p.x;
    hit_pos_y = p.y;
    hit_entity_id = std::move(name);
}
void cata_tiles::init_draw_line( const tripoint &p, std::vector<tripoint> trajectory,
                                 std::string name, bool target_line )
{
    do_draw_line = true;
    is_target_line = target_line;
    line_pos_x = p.x;
    line_pos_y = p.y;
    line_endpoint_id = std::move(name);
    line_trajectory = std::move(trajectory);
}
void cata_tiles::init_draw_weather(weather_printable weather, std::string name)
{
    do_draw_weather = true;
    weather_name = std::move(name);
    anim_weather = std::move(weather);
}
void cata_tiles::init_draw_sct()
{
    do_draw_sct = true;
}
void cata_tiles::init_draw_zones(const tripoint &_start, const tripoint &_end, const tripoint &_offset)
{
    do_draw_zones = true;
    zone_start = _start;
    zone_end = _end;
    zone_offset = _offset;
}
/* -- Void Animators */
void cata_tiles::void_explosion()
{
    do_draw_explosion = false;
    exp_pos_x = -1;
    exp_pos_y = -1;
    exp_rad = -1;
}
void cata_tiles::void_custom_explosion()
{
    do_draw_custom_explosion = false;
    custom_explosion_layer.clear();
}
void cata_tiles::void_bullet()
{
    do_draw_bullet = false;
    bul_pos_x = -1;
    bul_pos_y = -1;
    bul_id = "";
}
void cata_tiles::void_hit()
{
    do_draw_hit = false;
    hit_pos_x = -1;
    hit_pos_y = -1;
    hit_entity_id = "";
}
void cata_tiles::void_line()
{
    do_draw_line = false;
    is_target_line = false;
    line_pos_x = -1;
    line_pos_y = -1;
    line_endpoint_id = "";
    line_trajectory.clear();
}
void cata_tiles::void_weather()
{
    do_draw_weather = false;
    weather_name = "";
    anim_weather.vdrops.clear();
}
void cata_tiles::void_sct()
{
    do_draw_sct = false;
}
void cata_tiles::void_zones()
{
    do_draw_zones = false;
}
/* -- Animation Renders */
void cata_tiles::draw_explosion_frame()
{
    std::string exp_name = "explosion";
    int subtile, rotation;
    const int mx = exp_pos_x, my = exp_pos_y;

    for (int i = 1; i < exp_rad; ++i) {
        subtile = corner;
        rotation = 0;

        draw_from_id_string(exp_name, mx - i, my - i, subtile, rotation++, LL_LIT, nv_goggles_activated);
        draw_from_id_string(exp_name, mx - i, my + i, subtile, rotation++, LL_LIT, nv_goggles_activated);
        draw_from_id_string(exp_name, mx + i, my + i, subtile, rotation++, LL_LIT, nv_goggles_activated);
        draw_from_id_string(exp_name, mx + i, my - i, subtile, rotation++, LL_LIT, nv_goggles_activated);

        subtile = edge;
        for (int j = 1 - i; j < 0 + i; j++) {
            rotation = 0;
            draw_from_id_string(exp_name, mx + j, my - i, subtile, rotation, LL_LIT, nv_goggles_activated);
            draw_from_id_string(exp_name, mx + j, my + i, subtile, rotation, LL_LIT, nv_goggles_activated);

            rotation = 1;
            draw_from_id_string(exp_name, mx - i, my + j, subtile, rotation, LL_LIT, nv_goggles_activated);
            draw_from_id_string(exp_name, mx + i, my + j, subtile, rotation, LL_LIT, nv_goggles_activated);
        }
    }
}

void cata_tiles::draw_custom_explosion_frame()
{
    // TODO: Make the drawing code handle all the missing tiles: <^>v and *
    // TODO: Add more explosion tiles, like "strong explosion", so that it displays more info
    static const std::string exp_strong = "explosion";
    static const std::string exp_medium = "explosion_medium";
    static const std::string exp_weak = "explosion_weak";
    int subtile = 0;
    int rotation = 0;

    for( const auto &pr : custom_explosion_layer ) {
        const point &p = pr.first;
        const explosion_neighbors ngh = pr.second.neighborhood;
        const nc_color col = pr.second.color;

        switch( ngh ) {
        case N_NORTH:
        case N_SOUTH:
            subtile = edge;
            rotation = 1;
            break;
        case N_WEST:
        case N_EAST:
            subtile = edge;
            rotation = 0;
            break;
        case N_NORTH | N_SOUTH:
        case N_NORTH | N_SOUTH | N_WEST:
        case N_NORTH | N_SOUTH | N_EAST:
            subtile = edge;
            rotation = 1;
            break;
        case N_WEST | N_EAST:
        case N_WEST | N_EAST | N_NORTH:
        case N_WEST | N_EAST | N_SOUTH:
            subtile = edge;
            rotation = 0;
            break;
        case N_SOUTH | N_EAST:
            subtile = corner;
            rotation = 0;
            break;
        case N_NORTH | N_EAST:
            subtile = corner;
            rotation = 1;
            break;
        case N_NORTH | N_WEST:
            subtile = corner;
            rotation = 2;
            break;
        case N_SOUTH | N_WEST:
            subtile = corner;
            rotation = 3;
            break;
        case N_NO_NEIGHBORS:
            subtile = edge;
            break;
        case N_WEST | N_EAST | N_NORTH | N_SOUTH:
            // Needs some special tile
            subtile = edge;
            break;
        }

        if( col == c_red ) {
            draw_from_id_string( exp_strong, p.x, p.y, subtile, rotation, LL_LIT, nv_goggles_activated );
        } else if( col == c_yellow ) {
            draw_from_id_string( exp_medium, p.x, p.y, subtile, rotation, LL_LIT, nv_goggles_activated );
        } else {
            draw_from_id_string( exp_weak, p.x, p.y, subtile, rotation, LL_LIT, nv_goggles_activated );
        }
    }
}
void cata_tiles::draw_bullet_frame()
{
    const int mx = bul_pos_x, my = bul_pos_y;

    draw_from_id_string(bul_id, C_BULLET, empty_string, mx, my, 0, 0, LL_LIT, false);
}
void cata_tiles::draw_hit_frame()
{
    const int mx = hit_pos_x, my = hit_pos_y;
    std::string hit_overlay = "animation_hit";

    draw_from_id_string(hit_entity_id, C_HIT_ENTITY, empty_string, mx, my, 0, 0, LL_LIT, false);
    draw_from_id_string(hit_overlay, mx, my, 0, 0, LL_LIT, false);
}
void cata_tiles::draw_line()
{
    if( line_trajectory.empty() ) {
        return;
    }
    int mx = line_pos_x;
    int my = line_pos_y;
    static std::string line_overlay = "animation_line";
    if( !is_target_line || g->u.sees(mx, my) ) {
        for( auto it = line_trajectory.begin(); it != line_trajectory.end() - 1; ++it ) {
            mx = it->x;
            my = it->y;

            draw_from_id_string(line_overlay, mx, my, 0, 0, LL_LIT, false);
        }
    }
    mx = line_trajectory[line_trajectory.size() - 1].x;
    my = line_trajectory[line_trajectory.size() - 1].y;

    draw_from_id_string(line_endpoint_id, mx, my, 0, 0, LL_LIT, false);
}
void cata_tiles::draw_weather_frame()
{
    for( auto weather_iterator = anim_weather.vdrops.begin();
         weather_iterator != anim_weather.vdrops.end(); ++weather_iterator ) {
        // currently in ascii screen coordinates
        int x = weather_iterator->first + o_x;
        int y = weather_iterator->second + o_y;
        draw_from_id_string(weather_name, C_WEATHER, empty_string, x, y, 0, 0, LL_LIT, nv_goggles_activated);
    }
}
void cata_tiles::draw_sct_frame()
{
    for( auto iter = SCT.vSCT.begin(); iter != SCT.vSCT.end(); ++iter ) {
        const int iDX = iter->getPosX();
        const int iDY = iter->getPosY();

        int iOffsetX = 0;

        for (int j=0; j < 2; ++j) {
            std::string sText = iter->getText((j == 0) ? "first" : "second");
            int FG = msgtype_to_tilecolor( iter->getMsgType((j == 0) ? "first" : "second"),
                                           (iter->getStep() >= SCT.iMaxSteps / 2) );

            for( std::string::iterator it = sText.begin(); it != sText.end(); ++it ) {
                std::string generic_id("ASCII_XFB");
                generic_id[6] = static_cast<char>(*it);
                generic_id[7] = static_cast<char>(FG);
                generic_id[8] = static_cast<char>(-1);

                if (tile_ids.count(generic_id) > 0) {
                    draw_from_id_string(generic_id, C_NONE, empty_string, iDX + iOffsetX, iDY, 0, 0, LL_LIT, false);
                }

                iOffsetX++;
            }
        }
    }
}
void cata_tiles::draw_zones_frame()
{
    bool item_highlight_available = tile_ids.find(ITEM_HIGHLIGHT) != tile_ids.end();

    if (!item_highlight_available) {
        create_default_item_highlight();
        item_highlight_available = true;
    }

    for (int iY=zone_start.y; iY <= zone_end.y; ++iY) {
        for (int iX=zone_start.x; iX <= zone_end.x; ++iX) {
            draw_from_id_string(ITEM_HIGHLIGHT, C_NONE, empty_string, iX + zone_offset.x, iY + zone_offset.y, 0, 0, LL_LIT, false);
        }
    }

}
void cata_tiles::draw_footsteps_frame()
{
    static const std::string footstep_tilestring = "footstep";
    for( const auto &footstep : sounds::get_footstep_markers() ) {
        draw_from_id_string(footstep_tilestring, footstep.x, footstep.y, 0, 0, LL_LIT, false);
    }
}
/* END OF ANIMATION FUNCTIONS */

void cata_tiles::init_light()
{
    g->reset_light_level();
}

void cata_tiles::get_terrain_orientation( const tripoint &p, int &rota, int &subtile )
{
    // get terrain at x,y
    ter_id tid = g->m.ter( p );
    if (tid == t_null) {
        subtile = 0;
        rota = 0;
        return;
    }

    // get terrain neighborhood
    const ter_id neighborhood[4] = {
        g->m.ter( tripoint( p.x, p.y + 1, p.z ) ), // south
        g->m.ter( tripoint( p.x + 1, p.y, p.z ) ), // east
        g->m.ter( tripoint( p.x - 1, p.y, p.z ) ), // west
        g->m.ter( tripoint( p.x, p.y - 1, p.z ) ) // north
    };

    bool connects[4];
    char val = 0;
    int num_connects = 0;

    // populate connection information
    for (int i = 0; i < 4; ++i) {
        connects[i] = (neighborhood[i] == tid);

        if (connects[i]) {
            ++num_connects;
            val += 1 << i;
        }
    }

    get_rotation_and_subtile(val, num_connects, rota, subtile);
}
void cata_tiles::get_rotation_and_subtile(const char val, const int num_connects, int &rotation, int &subtile)
{
    switch(num_connects) {
        case 0:
            rotation = 0;
            subtile = unconnected;
            break;
        case 4:
            rotation = 0;
            subtile = center;
            break;
        case 1: // all end pieces
            subtile = end_piece;
            switch(val) {
                case 8:
                    rotation = 2;
                    break;
                case 4:
                    rotation = 3;
                    break;
                case 2:
                    rotation = 1;
                    break;
                case 1:
                    rotation = 0;
                    break;
            }
            break;
        case 2:
            switch(val) {
                    // edges
                case 9:
                    subtile = edge;
                    rotation = 0;
                    break;
                case 6:
                    subtile = edge;
                    rotation = 1;
                    break;
                    // corners
                case 12:
                    subtile = corner;
                    rotation = 2;
                    break;
                case 10:
                    subtile = corner;
                    rotation = 1;
                    break;
                case 3:
                    subtile = corner;
                    rotation = 0;
                    break;
                case 5:
                    subtile = corner;
                    rotation = 3;
                    break;
            }
            break;
        case 3: // all t_connections
            subtile = t_connection;
            switch(val) {
                case 14:
                    rotation = 2;
                    break;
                case 11:
                    rotation = 1;
                    break;
                case 7:
                    rotation = 0;
                    break;
                case 13:
                    rotation = 3;
                    break;
            }
            break;
    }
}

void cata_tiles::get_wall_values( const tripoint &p, int &subtile, int &rotation )
{
    const bool connects[4] = {
        g->m.ter_at( tripoint( p.x, p.y + 1, p.z ) ).has_flag( TFLAG_CONNECT_TO_WALL ),
        g->m.ter_at( tripoint( p.x + 1, p.y, p.z ) ).has_flag( TFLAG_CONNECT_TO_WALL ),
        g->m.ter_at( tripoint( p.x - 1, p.y, p.z ) ).has_flag( TFLAG_CONNECT_TO_WALL ),
        g->m.ter_at( tripoint( p.x, p.y - 1, p.z ) ).has_flag( TFLAG_CONNECT_TO_WALL )
    };

    char val = 0;
    int num_connects = 0;

    // populate connection information
    for (int i = 0; i < 4; ++i) {
        if (connects[i]) {
            ++num_connects;
            val += 1 << i;
        }
    }
    get_rotation_and_subtile(val, num_connects, rotation, subtile);
}

void cata_tiles::get_tile_values(const int t, const int *tn, int &subtile, int &rotation)
{
    bool connects[4];
    int num_connects = 0;
    char val = 0;
    for (int i = 0; i < 4; ++i) {
        connects[i] = (tn[i] == t);
        if (connects[i]) {
            ++num_connects;
            val += 1 << i;
        }
    }
    get_rotation_and_subtile(val, num_connects, rotation, subtile);
}

void cata_tiles::do_tile_loading_report() {
    DebugLog( D_INFO, DC_ALL ) << "Loaded tileset: " << OPTIONS["TILES"].getValue();

    tile_loading_report(termap, "Terrain", "");
    tile_loading_report(furnmap, "Furniture", "");
    //TODO: exclude fake items from Item_factory::init_old()
    tile_loading_report(item_controller->get_all_itypes(), "Items", "");
    auto mtypes = MonsterGenerator::generator().get_all_mtypes();
    lr_generic( mtypes.begin(), mtypes.end(), []( std::vector<const mtype *>::iterator m ) {
        return ( *m )->id.str();
    }, "Monsters", "" );
    tile_loading_report<vpart_info>(vpart_info::get_all().size(), "Vehicle Parts", "vp_");
    tile_loading_report<trap>(trap::count(), "Traps", "");
    tile_loading_report(fieldlist, num_fields, "Fields", "");

    // needed until DebugLog ostream::flush bugfix lands
    DebugLog( D_INFO, DC_ALL );
}

template<typename Iter, typename Func>
void cata_tiles::lr_generic( Iter begin, Iter end, Func id_func, const std::string &label, const std::string &prefix )
{
    int missing=0, present=0;
    std::string missing_list;
    for( ; begin != end; ++begin ) {
        const std::string id_string = id_func( begin );
        if( tile_ids.count( prefix + id_string ) == 0 ) {
            missing++;
            missing_list.append( id_string + " " );
        } else {
            present++;
        }
    }
    DebugLog( D_INFO, DC_ALL ) << "Missing " << label << ": " << missing_list;
}

template <typename maptype>
void cata_tiles::tile_loading_report(maptype const & tiletypemap, std::string const & label, std::string const & prefix) {
    lr_generic( tiletypemap.begin(), tiletypemap.end(),
                []( decltype(tiletypemap.begin()) const & v ) {
                    // c_str works for std::string and for string_id!
                    return v->first.c_str();
                }, label, prefix );
}

template <typename base_type>
void cata_tiles::tile_loading_report(size_t const count, std::string const & label, std::string const & prefix) {
    lr_generic( static_cast<size_t>( 0 ), count,
                []( const size_t i ) {
                    return int_id<base_type>( i ).id().str();
                }, label, prefix );
}

template <typename arraytype>
void cata_tiles::tile_loading_report(arraytype const & array, int array_length, std::string const & label, std::string const & prefix) {
    const auto begin = &(array[0]);
    lr_generic( begin, begin + array_length,
                []( decltype(begin) const v ) {
                    return v->id;
                }, label, prefix );
}

#endif // SDL_TILES<|MERGE_RESOLUTION|>--- conflicted
+++ resolved
@@ -694,7 +694,6 @@
     while( tiles.has_more() ) {
         JsonObject entry = tiles.next_object();
 
-<<<<<<< HEAD
         std::vector<std::string> ids;
         if( entry.has_string( "id" ) ) {
             ids.push_back( entry.get_string( "id" ) );
@@ -713,44 +712,18 @@
                     const std::string s_id = subentry.get_string( "id" );
                     const std::string m_id = t_id + "_" + s_id;
                     tile_type &curr_subtile = load_tile( subentry, m_id, offset, size );
+                    curr_subtile.offset.x = sprite_offset_x;
+                    curr_subtile.offset.y = sprite_offset_y;
                     curr_subtile.rotates = true;
+                    curr_subtile.height_3d = t_h3d;
                     curr_tile.available_subtiles.push_back( s_id );
                 }
-=======
-        std::string t_id = entry.get_string( "id" );
-        tile_type &curr_tile = load_tile( entry, t_id, offset, size );
-        curr_tile.offset.x = sprite_offset_x;
-        curr_tile.offset.y = sprite_offset_y;
-        bool t_multi = entry.get_bool( "multitile", false );
-        bool t_rota = entry.get_bool( "rotates", t_multi );
-        int t_h3d = entry.get_int( "height_3d", 0 );
-        if( t_multi ) {
-            // fetch additional tiles
-            JsonArray subentries = entry.get_array( "additional_tiles" );
-            while( subentries.has_more() ) {
-                JsonObject subentry = subentries.next_object();
-                const std::string s_id = subentry.get_string( "id" );
-                const std::string m_id = t_id + "_" + s_id;
-                tile_type &curr_subtile = load_tile( subentry, m_id, offset, size );
-                curr_subtile.offset.x = sprite_offset_x;
-                curr_subtile.offset.y = sprite_offset_y;
-                curr_subtile.rotates = true;
-                curr_subtile.height_3d = t_h3d;
-                curr_tile.available_subtiles.push_back( s_id );
->>>>>>> 0a9f4d85
             }
             // write the information of the base tile to curr_tile
             curr_tile.multitile = t_multi;
             curr_tile.rotates = t_rota;
-        }
-
-<<<<<<< HEAD
-=======
-        // write the information of the base tile to curr_tile
-        curr_tile.multitile = t_multi;
-        curr_tile.rotates = t_rota;
-        curr_tile.height_3d = t_h3d;
->>>>>>> 0a9f4d85
+            curr_tile.height_3d = t_h3d;
+        }
     }
     dbg( D_INFO ) << "Tile Width: " << tile_width << " Tile Height: " << tile_height <<
                   " Tile Definitions: " << tile_ids.size();
@@ -923,19 +896,10 @@
     std::vector<tile_render_info> draw_points;
     for( y = min_y; y * dy < max_y * dy; y += dy) {
         for( x = min_x; x * dx < max_x * dx; x += dx) {
-<<<<<<< HEAD
-            //if the render area is outside the visibility cache, default to the darkened tile
-            if( !iso_mode && ( ( y < min_visible_y || y > max_visible_y ) ||
-                               ( x < min_visible_x || x > max_visible_x ) ) ) {
-                apply_vision_effects( x, y, offscreen_type );
-            } else {
-                draw_single_tile( temp, ch.visibility_cache[x][y], cache );
-=======
             if(!tile_iso && ((y < min_visible_y || y > max_visible_y) || (x < min_visible_x ||
                              x > max_visible_x))) {
                 apply_vision_effects(x, y, offscreen_type);
                 continue;
->>>>>>> 0a9f4d85
             }
 
             if( apply_vision_effects( x, y, g->m.get_visibility( ch.visibility_cache[x][y], cache ) ) ) {
@@ -961,8 +925,8 @@
     }
 
     // for each of the drawing layers in order, back to front ...
-    for( auto f : { &cata_tiles::draw_furniture, &cata_tiles::draw_trap, 
-                    &cata_tiles::draw_field_or_item, &cata_tiles::draw_vpart, 
+    for( auto f : { &cata_tiles::draw_furniture, &cata_tiles::draw_trap,
+                    &cata_tiles::draw_field_or_item, &cata_tiles::draw_vpart,
                     &cata_tiles::draw_critter_at } ) {
         // ... draw all the points we drew terrain for, in the same order
         for( auto &p : draw_points ) {

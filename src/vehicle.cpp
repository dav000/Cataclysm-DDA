#include "vehicle.h"

#include "coordinate_conversions.h"
#include "map.h"
#include "mapbuffer.h"
#include "output.h"
#include "game.h"
#include "map.h"
#include "item.h"
#include "item_group.h"
#include "veh_interact.h"
#include "cursesdef.h"
#include "catacharset.h"
#include "overmapbuffer.h"
#include "messages.h"
#include "ui.h"
#include "debug.h"
#include "sounds.h"
#include "translations.h"
#include "options.h"
#include "material.h"
#include "monster.h"
#include "npc.h"
#include "veh_type.h"
#include "trap.h"
#include "itype.h"
#include "submap.h"
#include "mapdata.h"
#include "mtype.h"
#include "weather.h"
#include "map_iterator.h"
#include "vehicle_selector.h"

#include <sstream>
#include <stdlib.h>
#include <set>
#include <queue>
#include <math.h>
#include <array>
#include <numeric>

/*
 * Speed up all those if ( blarg == "structure" ) statements that are used everywhere;
 *   assemble "structure" once here instead of repeatedly later.
 */
static const itype_id fuel_type_gasoline("gasoline");
static const itype_id fuel_type_diesel("diesel");
static const itype_id fuel_type_battery("battery");
static const itype_id fuel_type_plutonium("plut_cell");
static const itype_id fuel_type_plasma("plasma");
static const itype_id fuel_type_water("water_clean");
static const itype_id fuel_type_muscle("muscle");
static const std::string part_location_structure("structure");

static const fault_id fault_belt( "fault_engine_belt_drive" );
static const fault_id fault_diesel( "fault_engine_pump_diesel" );
static const fault_id fault_glowplug( "fault_engine_glow_plug" );
static const fault_id fault_immobiliser( "fault_engine_immobiliser" );
static const fault_id fault_pump( "fault_engine_pump_fuel" );
static const fault_id fault_starter( "fault_engine_starter" );
static const fault_id fault_filter_air( "fault_engine_filter_air" );
static const fault_id fault_filter_fuel( "fault_engine_filter_fuel" );

const skill_id skill_mechanics( "mechanics" );

const efftype_id effect_stunned( "stunned" );

const std::array<fuel_type, 7> &get_fuel_types()
{

    static const std::array<fuel_type, 7> fuel_types = {{
        fuel_type {fuel_type_gasoline,  c_ltred,   100, 1},
        fuel_type {fuel_type_diesel,    c_brown,   100, 1},
        fuel_type {fuel_type_battery,   c_yellow,  1,   1},
        fuel_type {fuel_type_plutonium, c_ltgreen, 1,   1000},
        fuel_type {fuel_type_plasma,    c_ltblue,  100, 100},
        fuel_type {fuel_type_water,     c_ltcyan,  1,   1},
        fuel_type {fuel_type_muscle,    c_white,   0,   1}
    }};

    return fuel_types;
}

int fuel_charges_to_amount_factor( const itype_id &ftype )
{
    for( auto & ft : get_fuel_types() ) {
        if( ft.id == ftype ) {
            return ft.charges_to_amount_factor;
        }
    }
    return 1;
}

enum vehicle_controls {
 toggle_cruise_control,
 toggle_lights,
 enable_headlights,
 disable_lights,
 toggle_turrets,
 toggle_stereo,
 toggle_tracker,
 activate_horn,
 release_control,
 control_cancel,
 convert_vehicle,
 toggle_reactor,
 toggle_engine,
 toggle_fridge,
 toggle_recharger,
 cont_engines,
 try_disarm_alarm,
 trigger_alarm,
 toggle_doors,
 cont_turrets,
 manual_aim,
 toggle_camera,
 release_remote_control,
 toggle_chimes,
 toggle_plow,
 toggle_planter,
 toggle_reaper,
 toggle_scoop
};

<<<<<<< HEAD
=======
class vehicle::turret_ammo_data {
public:
    /** Usable charges, may be 0 if there are none. */
    long charges = 0L;
    /**
     * Cached instance of the turret gun. It is always valid and set to the actual turret gun.
     * If @ref charges is > 0, it is guaranteed to have a proper curammo.
     */
    item gun;
private:
    /** The ammo type that should be consumed when the gun has fired. Note that this may be
     * different from the curammo of the @ref gun item (e.g. for charger guns that fire pseudo
     * ammo, but consume battery power). It must not be used when @ref source is @ref NONE. */
    itype_id ammo = "null";
    /** Whether the @ref ammo is to be taken from a tank (using @ref vehicle::drain) or from
     * an item in the vehicle part of the turret, or not at all (special UPS guns only). */
    enum {
        TANK,
        CARGO,
        NONE,
    } source = NONE;
    /** TODO: document me */
    int charge_mult = 1;
public:
    /**
     * We can not fire because the gun needs UPS charges, but there is not enough battery power
     * left in the vehicle. Will be false for all guns that don't need UPS charges.
     */
    bool is_missing_ups_charges = false;
    /** Init the struct based on a turret at the given vehicle part of the given vehicle. */
    turret_ammo_data( const vehicle &veh, int part );
    /** Consume charges according to @ref source and @ref ammo from the vehicle. */
    void consume( vehicle &veh, int part, long charges_consumed ) const;
};

>>>>>>> f6906726
// Map stack methods.
size_t vehicle_stack::size() const
{
    return mystack->size();
}

bool vehicle_stack::empty() const
{
    return mystack->empty();
}

std::list<item>::iterator vehicle_stack::erase( std::list<item>::iterator it )
{
    return myorigin->remove_item(part_num, it);
}

void vehicle_stack::push_back( const item &newitem )
{
    myorigin->add_item(part_num, newitem);
}

void vehicle_stack::insert_at( std::list<item>::iterator index,
                                   const item &newitem )
{
    myorigin->add_item_at(part_num, index, newitem);
}

std::list<item>::iterator vehicle_stack::begin()
{
    return mystack->begin();
}

std::list<item>::iterator vehicle_stack::end()
{
    return mystack->end();
}

std::list<item>::const_iterator vehicle_stack::begin() const
{
    return mystack->cbegin();
}

std::list<item>::const_iterator vehicle_stack::end() const
{
    return mystack->cend();
}

std::list<item>::reverse_iterator vehicle_stack::rbegin()
{
    return mystack->rbegin();
}

std::list<item>::reverse_iterator vehicle_stack::rend()
{
    return mystack->rend();
}

std::list<item>::const_reverse_iterator vehicle_stack::rbegin() const
{
    return mystack->crbegin();
}

std::list<item>::const_reverse_iterator vehicle_stack::rend() const
{
    return mystack->crend();
}

item &vehicle_stack::front()
{
    return mystack->front();
}

item &vehicle_stack::operator[]( size_t index )
{
    return *(std::next(mystack->begin(), index));
}

vehicle::vehicle(const vproto_id &type_id, int init_veh_fuel, int init_veh_status): type(type_id)
{
    turn_dir = 0;
    face.init(0);
    move.init(0);
    of_turn_carry = 0;

    if( !type.str().empty() && type.is_valid() ) {
        const vehicle_prototype &proto = type.obj();
        // Copy the already made vehicle. The blueprint is created when the json data is loaded
        // and is guaranteed to be valid (has valid parts etc.).
        *this = *proto.blueprint;
        init_state(init_veh_fuel, init_veh_status);
    }
    precalc_mounts(0, pivot_rotation[0], pivot_anchor[0]);
    refresh();
}

vehicle::vehicle() : vehicle( vproto_id() )
{
}

vehicle::~vehicle()
{
}

bool vehicle::player_in_control(player const& p) const
{
    int veh_part;

    if( g->m.veh_at( p.pos(), veh_part ) == this &&
        part_with_feature(veh_part, VPFLAG_CONTROLS, false) >= 0 && p.controlling_vehicle ) {
        return true;
    }

    return remote_controlled( p );
}

bool vehicle::remote_controlled(player const &p) const
{
    vehicle *veh = g->remoteveh();
    if( veh != this ) {
        return false;
    }

    auto remote = all_parts_with_feature( "REMOTE_CONTROLS", true );
    for( int part : remote ) {
        if( rl_dist( p.pos(), tripoint( global_pos() + parts[part].precalc[0], p.posz() ) ) <= 40 ) {
            return true;
        }
    }

    add_msg(m_bad, _("Lost connection with the vehicle due to distance!"));
    g->setremoteveh( nullptr );
    return false;
}

void vehicle::load (std::istream &stin)
{
    std::string type;
    getline(stin, type);
    this->type = vproto_id( type );

    std::stringstream derp;
    derp << type;
    JsonIn jsin(derp);
    try {
        deserialize(jsin);
    } catch( const JsonError &jsonerr ) {
        debugmsg("Bad vehicle json\n%s", jsonerr.c_str() );
    }
    refresh(); // part index lists are lost on save??
    shift_if_needed();
}

/** Checks all parts to see if frames are missing (as they might be when
 * loading from a game saved before the vehicle construction rules overhaul). */
void vehicle::add_missing_frames()
{
    static const vpart_str_id frame_id( "frame_vertical" );
    const vpart_info &frame_part = frame_id.obj(); // NOT static, could be different each time
    //No need to check the same (x, y) spot more than once
    std::set< std::pair<int, int> > locations_checked;
    for (auto &i : parts) {
        int next_x = i.mount.x;
        int next_y = i.mount.y;
        std::pair<int, int> mount_location = std::make_pair(next_x, next_y);

        if(locations_checked.count(mount_location) == 0) {
            std::vector<int> parts_here = parts_at_relative(next_x, next_y, false);
            bool found = false;
            for( auto &elem : parts_here ) {
                if( part_info( elem ).location == part_location_structure ) {
                    found = true;
                    break;
                }
            }
            if( !found ) {
                // Install missing frame
                parts.emplace_back( frame_part.id, next_x, next_y, item( frame_part.item ) );
            }
        }

        locations_checked.insert(mount_location);
    }
}

// Called when loading a vehicle that predates steerable wheels.
// Tries to convert some wheels to steerable versions on the front axle.
void vehicle::add_steerable_wheels()
{
    int axle = INT_MIN;
    std::vector< std::pair<int, vpart_str_id> > wheels;

    // Find wheels that have steerable versions.
    // Convert the wheel(s) with the largest x value.
    for (size_t p = 0; p < parts.size(); ++p) {
        if (part_flag(p, "STEERABLE") || part_flag(p, "TRACKED")) {
            // Has a wheel that is inherently steerable
            // (e.g. unicycle, casters), this vehicle doesn't
            // need conversion.
            return;
        }

        if (parts[p].mount.x < axle) {
            // there is another axle in front of this
            continue;
        }

        if (part_flag(p, VPFLAG_WHEEL)) {
            vpart_str_id steerable_id(part_info(p).id.str() + "_steerable");
            if (steerable_id.is_valid()) {
                // We can convert this.
                if (parts[p].mount.x != axle) {
                    // Found a new axle further forward than the
                    // existing one.
                    wheels.clear();
                    axle = parts[p].mount.x;
                }

                wheels.push_back(std::make_pair(p, steerable_id));
            }
        }
    }

    // Now convert the wheels to their new types.
    for (auto &wheel : wheels) {
        parts[ wheel.first ].id = wheel.second;
    }
}

void vehicle::save (std::ostream &stout)
{
    serialize(stout);
    stout << std::endl;
    return;
}

void vehicle::init_state(int init_veh_fuel, int init_veh_status)
{
    // vehicle parts excluding engines are by default turned off
    for( auto &pt : parts ) {
        pt.enabled = pt.base.is_engine();
    }

    bool destroySeats = false;
    bool destroyControls = false;
    bool destroyTank = false;
    bool destroyEngine = false;
    bool destroyTires = false;
    bool blood_covered = false;
    bool blood_inside = false;
    bool has_no_key = false;
    bool destroyAlarm = false;

    // More realistically it should be -5 days old
    last_update_turn = 0;

    // veh_fuel_multiplier is percentage of fuel
    // 0 is empty, 100 is full tank, -1 is random 7% to 35%
    int veh_fuel_mult = init_veh_fuel;
    if (init_veh_fuel == - 1) {
        veh_fuel_mult = rng (1,7);
    }
    if (init_veh_fuel > 100) {
        veh_fuel_mult = 100;
    }

    // veh_status is initial vehicle damage
    // -1 = light damage (DEFAULT)
    //  0 = undamaged
    //  1 = disabled, destroyed tires OR engine
    int veh_status = -1;
    if (init_veh_status == 0) {
        veh_status = 0;
    }
    if (init_veh_status == 1) {
        int rand = rng( 1, 100 );
        veh_status = 1;

        if( rand <= 5 ) {          //  seats are destroyed 5%
            destroySeats = true;
        } else if( rand <= 15 ) {  // controls are destroyed 10%
            destroyControls = true;
            veh_fuel_mult += rng (0, 7);    // add 0-7% more fuel if controls are destroyed
        } else if( rand <= 23 ) {  // battery, minireactor or gasoline tank are destroyed 8%
            destroyTank = true;
        } else if( rand <= 29 ) {  // engine are destroyed 6%
            destroyEngine = true;
            veh_fuel_mult += rng (3, 12);   // add 3-12% more fuel if engine is destroyed
        } else if( rand <= 66 ) {  // tires are destroyed 37%
            destroyTires = true;
            veh_fuel_mult += rng (0, 18);   // add 0-18% more fuel if tires are destroyed
        } else {                   // vehicle locked 34%
            has_no_key = true;
        }
    }
    // if locked, 16% chance something damaged
    if( one_in(6) && has_no_key ) {
        if( one_in(3) ) {
            destroyTank = true;
        } else if( one_in(2) ) {
            destroyEngine = true;
        } else {
            destroyTires = true;
        }
    } else if( !one_in(3) ){
        //most cars should have a desroyed alarm
        destroyAlarm = true;
    }

    //Provide some variety to non-mint vehicles
    if( veh_status != 0 ) {
        //Leave engine running in some vehicles, if the engine has not been destroyed
        if( veh_fuel_mult > 0 && all_parts_with_feature("ENGINE", true).size() > 0 &&
            one_in(8) && !destroyEngine && !has_no_key && has_engine_type_not(fuel_type_muscle, true) ) {
            engine_on = true;
        }

        auto light_head  = one_in( 20 );
        auto light_dome  = one_in( 16 );
        auto light_aisle = one_in(  8 );
        auto light_overh = one_in(  4 );
        for( auto &pt : parts ) {
            if( pt.has_flag( VPFLAG_CONE_LIGHT ) ) {
                pt.enabled = light_head;
            } else if( pt.has_flag( VPFLAG_DOME_LIGHT ) ) {
                pt.enabled = light_dome;
            } else if( pt.has_flag( VPFLAG_AISLE_LIGHT ) ) {
                pt.enabled = light_aisle;
            } else if( pt.has_flag( VPFLAG_CIRCLE_LIGHT ) ) {
                pt.enabled = light_overh;
            }
        }

        if( one_in(10) ) {
            blood_covered = true;
        }

        if( one_in(8) ) {
            blood_inside = true;
        }

        //Fridge should always start out activated if present
        if( all_parts_with_feature("FRIDGE").size() > 0 ) {
            fridge_on = true;
        }
    }

    bool blood_inside_set = false;
    int blood_inside_x = 0;
    int blood_inside_y = 0;
    for( size_t p = 0; p < parts.size(); p++ ) {
        if( part_flag( p, "REACTOR" ) ) {
            // De-hardcoded reactors. Should always start active
            reactor_on = true;
        }

        if( part_flag(p, "FUEL_TANK") ) {   // set fuel status
            parts[ p ].ammo_set( parts[ p ].ammo_current(), parts[ p ].ammo_capacity() * veh_fuel_mult / 100 );
        }

        if (part_flag(p, "OPENABLE")) {    // doors are closed
            if(!parts[p].open && one_in(4)) {
              open(p);
            }
        }
        if (part_flag(p, "BOARDABLE")) {      // no passengers
            parts[p].remove_flag(vehicle_part::passenger_flag);
        }

        // initial vehicle damage
        if (veh_status == 0) {
            // Completely mint condition vehicle
            parts[p].hp = part_info(p).durability;
        } else {
            //a bit of initial damage :)
            //clamp 4d8 to the range of [8,20]. 8=broken, 20=undamaged.
            int broken = 8;
            int unhurt = 20;
            int roll = dice( 4, 8 );
            if(roll < unhurt){
                if (roll <= broken) {
                    parts[p].hp = 0;
                    parts[ p ].ammo_unset(); //empty broken batteries and fuel tanks
                } else {
                    parts[p].hp = ((float)(roll - broken) /
                                   (unhurt - broken)) * part_info(p).durability;
                }
            } else {
                parts[p].hp= part_info(p).durability;
            }

            if( part_flag( p, VPFLAG_ENGINE ) ) {
                // If possible set an engine fault rather than destroying the engine outright
                if( destroyEngine && parts[ p ].faults_potential().empty() ) {
                    parts[ p ].hp = 0;
                } else if( destroyEngine || one_in( 3 ) ) {
                    do {
                        parts[ p ].fault_set( random_entry( parts[ p ].faults_potential() ) );
                    } while( one_in( 3 ) );
                }

            } else if ((destroySeats && (part_flag(p, "SEAT") || part_flag(p, "SEATBELT"))) ||
                (destroyControls && (part_flag(p, "CONTROLS") || part_flag(p, "SECURITY"))) ||
                (destroyTires && part_flag(p, VPFLAG_WHEEL)) ||
                (destroyAlarm && part_flag(p, "SECURITY"))) {
                parts[p].hp = 0;
            }

            // Fuel tanks should be emptied as well
            if (destroyTank && (part_flag(p, "FUEL_TANK") || part_flag(p, "NEEDS_BATTERY_MOUNT"))){
                parts[p].hp = 0;
                parts[ p ].ammo_unset();
            }

            //Solar panels have 25% of being destroyed
            if (part_flag(p, "SOLAR_PANEL") && one_in(4)) {
                parts[p].hp = 0;
            }


            /* Bloodsplatter the front-end parts. Assume anything with x > 0 is
            * the "front" of the vehicle (since the driver's seat is at (0, 0).
            * We'll be generous with the blood, since some may disappear before
            * the player gets a chance to see the vehicle. */
            if(blood_covered && parts[p].mount.x > 0) {
                if(one_in(3)) {
                    //Loads of blood. (200 = completely red vehicle part)
                    parts[p].blood = rng(200, 600);
                } else {
                    //Some blood
                    parts[p].blood = rng(50, 200);
                }
            }

            if(blood_inside) {
                // blood is splattered around (blood_inside_x, blood_inside_y),
                // coords relative to mount point; the center is always a seat
                if (blood_inside_set) {
                    int distSq = std::pow((blood_inside_x - parts[p].mount.x), 2) +
                        std::pow((blood_inside_y - parts[p].mount.y), 2);
                    if (distSq <= 1) {
                        parts[p].blood = rng(200, 400) - distSq * 100;
                    }
                } else if (part_flag(p, "SEAT")) {
                    // Set the center of the bloody mess inside
                    blood_inside_x = parts[p].mount.x;
                    blood_inside_y = parts[p].mount.y;
                    blood_inside_set = true;
                }
            }
        }
        //sets the vehicle to locked, if there is no key and an alarm part exists
        if (part_flag(p, "SECURITY") && (has_no_key) && parts[p].hp > 0) {
            is_locked = true;

            if( one_in( 2 ) ) {
                // if vehicle has immobiliser 50% chance to add additional fault
                parts[ p ].fault_set( fault_immobiliser );
            }
        }
    }

    invalidate_mass();
}
/**
 * Smashes up a vehicle that has already been placed; used for generating
 * very damaged vehicles. Additionally, any spot where two vehicles overlapped
 * (ie, any spot with multiple frames) will be completely destroyed, as that
 * was the collision point.
 */
void vehicle::smash() {
    for (size_t part_index = 0; part_index < parts.size(); part_index++) {
        //Skip any parts already mashed up or removed.
        if(parts[part_index].hp == 0 || parts[part_index].removed) {
            continue;
        }

        vehicle_part next_part = parts[part_index];
        std::vector<int> parts_in_square = parts_at_relative(next_part.mount.x, next_part.mount.y);
        int structures_found = 0;
        for (auto &square_part_index : parts_in_square) {
            if (part_info(square_part_index).location == part_location_structure) {
                structures_found++;
            }
        }

        if(structures_found > 1) {
            //Destroy everything in the square
            for (auto &square_part_index : parts_in_square) {
                parts[square_part_index].hp = 0;
            }
            continue;
        }

        //Everywhere else, drop by 10-120% of max HP (anything over 100 = broken)
        int damage = (int) (dice(1, 12) * 0.1 * part_info(part_index).durability);
        parts[part_index].hp -= damage;
        if (parts[part_index].hp <= 0) {
            parts[part_index].hp = 0;
            leak_fuel( parts[ part_index ] );
        }
    }
}

const std::string vehicle::disp_name()
{
    return string_format( _("the %s"), name.c_str() );
}


int vehicle::lift_strength() const
{
    int mass = total_mass() * 1000;
    return mass / STR_LIFT_FACTOR + ( mass % STR_LIFT_FACTOR != 0 );
}

void vehicle::control_doors() {
    std::vector< int > door_motors = all_parts_with_feature( "DOOR_MOTOR", true );
    std::vector< int > doors_with_motors; // Indices of doors
    std::vector< tripoint > locations; // Locations used to display the doors
    doors_with_motors.reserve( door_motors.size() * 2); // it is possible to have one door to open and one to close for single motor
    locations.reserve( door_motors.size() * 2);
    if( door_motors.empty() ) {
        debugmsg( "vehicle::control_doors called but no door motors found" );
        return;
    }

    uimenu pmenu;
    pmenu.title = _("Select door to toggle");
    int doors[2]; // one door to open and one to close
    for( int p : door_motors ) {
        doors[0] = next_part_to_open(p);
        doors[1] = next_part_to_close(p);
        for (int door : doors) {
            if (door == -1)
                continue;

            int val = doors_with_motors.size();
            doors_with_motors.push_back(door);
            locations.push_back(tripoint(global_pos() + parts[p].precalc[0], smz));
            const char *actname = parts[door].open ? _("Close") : _("Open");
            pmenu.addentry(val, true, MENU_AUTOASSIGN, "%s %s", actname, parts[ door ].name().c_str() );
        }
    }

    pmenu.addentry( doors_with_motors.size(), true, 'q', _("Cancel") );
    pointmenu_cb callback( locations );
    pmenu.callback = &callback;
    pmenu.w_y = 0; // Move the menu so that we can see our vehicle
    pmenu.query();

    if( pmenu.ret >= 0 && pmenu.ret < (int)doors_with_motors.size() ) {
        int part = doors_with_motors[pmenu.ret];
        open_or_close( part, !(parts[part].open) );
    }
}

void vehicle::control_engines() {
    int e_toggle = 0;
    bool dirty = false;
    //count active engines
    int active_count = 0;
    for (size_t e = 0; e < engines.size(); ++e){
        if (is_part_on(engines[e])){
            active_count++;
        }
    }

    //show menu until user finishes
    while( e_toggle >= 0 && e_toggle < (int)engines.size() ) {
        e_toggle = select_engine();
        if( e_toggle >= 0 && e_toggle < (int)engines.size() &&
            (active_count > 1 || !is_part_on(engines[e_toggle]))) {
            active_count += (!is_part_on(engines[e_toggle])) ? 1 : -1;
            toggle_specific_engine(e_toggle, !is_part_on(engines[e_toggle]));
            dirty = true;
        }
    }

    if( !dirty ) { return; }

    // if current velocity greater than new configuration safe speed
    // drop down cruise velocity.
    int safe_vel = safe_velocity();
    if( velocity > safe_vel ) {
        cruise_velocity = safe_vel;
    }

    if( engine_on ) {
        add_msg( _("You turn off the %s's engines to change their configurations."), name.c_str() );
        engine_on = false;
    } else if( !g->u.controlling_vehicle ) {
        add_msg( _("You change the %s's engine configuration."), name.c_str() );
        return;
    }

    start_engines();
}

int vehicle::select_engine() {
    uimenu tmenu;
    std::string name;
    tmenu.text = _("Toggle which?");
    for( size_t e = 0; e < engines.size(); ++e ) {
        name = parts[ engines[ e ] ].name();
        tmenu.addentry( e, true, -1, "[%s] %s",
                        ((parts[engines[e]].enabled) ? "x" : " ") , name.c_str() );
    }

    tmenu.addentry(-1, true, 'q', _("Finish"));
    tmenu.query();
    return tmenu.ret;
}

void vehicle::toggle_specific_engine(int e,bool on) {
    toggle_specific_part( engines[e], on );
}
void vehicle::toggle_specific_part(int p,bool on) {
    parts[p].enabled = on;
}
bool vehicle::is_engine_type_on(int e, const itype_id &ft) const
{
    return is_engine_on(e) && is_engine_type(e, ft);
}

bool vehicle::has_engine_type(const itype_id &ft, bool const enabled) const
{
    for( size_t e = 0; e < engines.size(); ++e ) {
        if( is_engine_type(e, ft) && (!enabled || is_engine_on(e)) ) {
            return true;
        }
    }
    return false;
}
bool vehicle::has_engine_type_not(const itype_id &ft, bool const enabled) const
{
    for( size_t e = 0; e < engines.size(); ++e ) {
        if( !is_engine_type(e, ft) && (!enabled || is_engine_on(e)) ) {
            return true;
        }
    }
    return false;
}

bool vehicle::is_engine_type(const int e, const itype_id  &ft) const {
    return part_info(engines[e]).fuel_type == ft;
}

bool vehicle::is_engine_on(int const e) const
{
    return (parts[engines[e]].hp > 0) && is_part_on(engines[e]);
}

bool vehicle::is_part_on(int const p) const
{
    return parts[p].enabled;
}

bool vehicle::is_alternator_on(int const a) const
{
    auto alt = parts[ alternators [ a ] ];
    if( alt.hp <= 0 ) {
        return false;
    }

    return std::any_of( engines.begin(), engines.end(), [this,&alt]( int idx ) {
        auto& eng = parts [ idx ];
        return eng.enabled && eng.mount == alt.mount && !eng.faults().count( fault_belt );
    } );
}

bool vehicle::has_security_working() const
{
    bool found_security = false;
    for (size_t s = 0; s < speciality.size(); s++){
        if (part_flag(speciality[s], "SECURITY") && parts[speciality[s]].hp > 0){
            found_security = true;
            break;
        }
    }
    return found_security;
}

bool vehicle::interact_vehicle_locked()
{
    if (is_locked){
        const inventory &crafting_inv = g->u.crafting_inventory();
        add_msg(_("You don't find any keys in the %s."), name.c_str());
        if( crafting_inv.has_quality( quality_id( "SCREW" ) ) ) {
            if (query_yn(_("You don't find any keys in the %s. Attempt to hotwire vehicle?"),
                            name.c_str())) {
                ///\EFFECT_MECHANICS speeds up vehicle hotwiring
                int mechanics_skill = g->u.get_skill_level( skill_mechanics );
                int hotwire_time = 6000 / ((mechanics_skill > 0)? mechanics_skill : 1);
                //assign long activity
                g->u.assign_activity(ACT_HOTWIRE_CAR, hotwire_time, -1, INT_MIN, _("Hotwire"));
                // use part 0 as the reference point
                point q = coord_translate(parts[0].mount);
                g->u.activity.values.push_back(global_x() + q.x);//[0]
                g->u.activity.values.push_back(global_y() + q.y);//[1]
                g->u.activity.values.push_back(g->u.get_skill_level( skill_mechanics ));//[2]
            } else {
                if( has_security_working() && query_yn(_("Trigger the %s's Alarm?"), name.c_str()) ) {
                    is_alarm_on = true;
                } else {
                    add_msg(_("You leave the controls alone."));
                }
            }
        } else {
            add_msg(_("You could use a screwdriver to hotwire it."));
        }
    }

    return !(is_locked);
}

void vehicle::smash_security_system(){

    //get security and controls location
    int s = -1;
    int c = -1;
    for (size_t d = 0; d < speciality.size(); d++){
        int p = speciality[d];
        if (part_flag(p, "SECURITY") && parts[p].hp > 0){
            s = p;
            c = part_with_feature(s, "CONTROLS");
            break;
        }
    }
    //controls and security must both be valid
    if (c >= 0 && s >= 0){
        ///\EFFECT_MECHANICS reduces chance of damaging controls when smashing security system
        int skill = g->u.get_skill_level( skill_mechanics );
        int percent_controls = 70 / (1 + skill);
        int percent_alarm = (skill+3) * 10;
        int rand = rng(1,100);

        if (percent_controls > rand) {
            damage_direct (c, part_info(c).durability / 4);

            if (parts[c].removed || parts[c].hp <= 0){
                g->u.controlling_vehicle = false;
                is_alarm_on = false;
                add_msg(_("You destroy the controls..."));
            } else {
                add_msg(_("You damage the controls."));
            }
        }
        if (percent_alarm > rand) {
            damage_direct (s, part_info(s).durability / 5);
            //chance to disable alarm immediately
            if (percent_alarm / 4 > rand) {
                is_alarm_on = false;
            }
        }
        add_msg((is_alarm_on) ? _("The alarm keeps going.") : _("The alarm stops."));
    } else {
        debugmsg("No security system found on vehicle.");
    }
}

void vehicle::use_controls( const tripoint &pos, const bool remote_action )
{
    uimenu menu;
    menu.return_invalid = true;
    menu.text = _( "Vehicle controls" );

    int vpart;
    if( !interact_vehicle_locked() ) {
        return;
    }

    bool has_basic_controls = false;
    bool has_electronic_controls = false;
    bool remotely_controlled = g->remoteveh() == this;

    if( g->m.veh_at( pos, vpart ) == this ) {
        if ( g->u.controlling_vehicle ) {
            // Always have this option
            // Let go without turning the engine off.
            menu.addentry( release_control, true, 'l', _( "Let go of controls" ) );
        }
        std::vector<int> parts_for_check = parts_at_relative( parts[vpart].mount.x,
                                                              parts[vpart].mount.y );
        // iterate over all parts in the selected tile
        for( size_t p = 0; p < parts_for_check.size(); ++p ) {
            if( part_flag( parts_for_check[p], "CONTROLS") ) {
                has_basic_controls = true;
            }
            if( part_flag( parts_for_check[p], "CTRL_ELECTRONIC" ) ) {
                has_electronic_controls = true;
            }
        }
    } else if( remotely_controlled || remote_action ) {
        if( remotely_controlled ){
            menu.addentry( release_remote_control, true, 'l', _( "Stop controlling" ) );
        }

        // iterate over all parts
        for( size_t p = 0; !has_electronic_controls && p < parts.size(); ++p ) {
            has_electronic_controls = part_flag( p, "CTRL_ELECTRONIC" ) ||
                part_flag( p, "REMOTE_CONTROLS" );
        }
    }
    if( !has_basic_controls && !has_electronic_controls ) {
        add_msg( m_info, _( "No controls there." ) );
        return;
    }
    bool has_stereo = false;
    bool has_chimes = false;
    bool has_horn = false;
    bool has_reactor = false;
    bool has_engine = false;
    bool has_mult_engine = false;
    bool has_fridge = false;
    bool has_recharger = false;
    bool can_trigger_alarm = false;
    bool has_door_motor = false;
    bool has_camera = false;
    bool has_camera_control = false;
    bool has_plow = false;
    bool has_planter = false;
    bool has_scoop = false;
    bool has_reaper = false;

    for( size_t p = 0; p < parts.size(); p++ ) {
        if (part_flag(p, "HORN")) {
            has_horn = true;
        }
        else if (part_flag(p, "STEREO")) {
            has_stereo = true;
        }
        else if (part_flag(p, "CHIMES")) {
            has_chimes = true;
        }
        else if( part_flag( p, "REACTOR" ) ) {
            has_reactor = true;
        }
        else if (part_flag(p, "ENGINE")) {
            has_mult_engine = has_engine;
            has_engine = true;
        }
        else if (part_flag(p, "FRIDGE")) {
            has_fridge = true;
        }
        else if (part_flag(p, "RECHARGE")) {
            has_recharger = true;
        } else if (part_flag(p, "SECURITY") && !is_alarm_on && parts[p].hp > 0) {
            can_trigger_alarm = true;
        } else if (part_flag(p, "DOOR_MOTOR")) {
            has_door_motor = true;
        } else if( part_flag( p, "CAMERA" ) ) {
            if( part_flag( p, "CAMERA_CONTROL" ) ) {
                has_camera_control = true;
            } else {
                has_camera = true;
            }
        } else if( part_flag(p,"PLOW") ) {
            has_plow = true;
        } else if( part_flag(p,"PLANTER") ) {
            has_planter = true;
        } else if( part_flag(p,"SCOOP") ) {
            has_scoop = true;
        } else if( part_flag(p,"REAPER") ) {
            has_reaper = true;
        }
    }

    // Toggle engine on/off, stop driving if we are driving.
    if( has_engine ) {
        if( g->u.controlling_vehicle || ( remotely_controlled && engine_on ) ) {
            menu.addentry( toggle_engine, true, 'e', _("Stop driving") );
        } else if( has_engine_type_not(fuel_type_muscle, true ) ) {
            menu.addentry( toggle_engine, true, 'e', engine_on ?
                           _("Turn off the engine") : _("Turn on the engine") );
        }
        if( has_electronic_controls  ) {
            menu.addentry( toggle_cruise_control, true, 'c', cruise_on ?
                           _("Disable cruise control") : _("Enable cruise control") );
        }
    }

    if( is_alarm_on && velocity == 0 && !remotely_controlled ) {
        menu.addentry( try_disarm_alarm, true, 'z', _("Try to disarm alarm.") );
    }

    if ( has_electronic_controls && !lights().empty() ) {
        menu.addentry( toggle_lights, true, 'v', _( "Control vehicle lights" ) );
        auto opts = lights();
        if( std::any_of( opts.begin(), opts.end(),[]( const vehicle_part *e ) {
            return e->info().has_flag( VPFLAG_CONE_LIGHT ) && !e->enabled;
        } ) ) {
            menu.addentry( enable_headlights, true, 'h', _( "Turn on headlights" ) );
        }
        if( std::any_of( opts.begin(), opts.end(),[]( const vehicle_part *e ) {
            return e->enabled;
        } ) ) {
            menu.addentry( disable_lights, true, 'D', _( "Turn off all lights" ) );
        }
    }

    if ( has_electronic_controls && has_stereo ) {
        menu.addentry( toggle_stereo, true, 'm', stereo_on ?
                       _("Turn off stereo") : _("Turn on stereo") );
    }

    if (has_electronic_controls && has_chimes) {
        menu.addentry( toggle_chimes, true, 'i', chimes_on ?
                       _("Turn off chimes") : _("Turn on chimes") );
    }

    //Honk the horn!
    if (has_horn) {
        menu.addentry( activate_horn, true, 'o', _("Honk horn") );
    }

    // Turn the fridge on/off
    if ( has_electronic_controls && has_fridge ) {
        menu.addentry( toggle_fridge, true, 'f', fridge_on ? _("Turn off fridge") : _("Turn on fridge") );
    }

    // Toggle individual turrets between automated and manual firing
    if( !turrets().empty() ) {
        menu.addentry( toggle_turrets, true, 't', _( "Set turret targeting modes" ) );
    }

    // Turn the recharging station on/off
    if ( has_electronic_controls && has_recharger ) {
        menu.addentry( toggle_recharger, true, 'r', recharger_on ? _("Turn off recharger") : _("Turn on recharger") );
    }

    // Tracking on the overmap
    menu.addentry( toggle_tracker, true, 'g', tracking_on ?
                   _("Forget vehicle position") : _("Remember vehicle position") );

    const bool can_be_folded = is_foldable();
    const bool is_convertible = (tags.count("convertible") > 0);
    if( ( can_be_folded || is_convertible ) && !remotely_controlled ) {
        menu.addentry( convert_vehicle, true, 'f', string_format( _( "Fold %s" ), name.c_str() ) );
    }

    // Turn the reactor on/off
    if( has_reactor ) {
        menu.addentry( toggle_reactor, true, 'k', reactor_on ? _("Turn off reactor") : _("Turn on reactor") );
    }
    // Toggle doors remotely
    if ( has_electronic_controls && has_door_motor ) {
        menu.addentry( toggle_doors, true, 'd', _("Toggle door") );
    }
    // control an engine
    if (has_mult_engine) {
        menu.addentry( cont_engines, true, 'y', _("Control individual engines") );
    }
    // start alarm
    if ( has_electronic_controls && can_trigger_alarm ) {
        menu.addentry( trigger_alarm, true, 'p', _("Trigger alarm") );
    }
    // cycle individual turret modes
    if( !turrets().empty() ) {
        menu.addentry( cont_turrets, true, 'x', _( "Set turret firing modes" ) );
        menu.addentry( manual_aim, true, 'w', _("Aim turrets manually") );
    }
    // toggle cameras
    if( has_electronic_controls && (camera_on || ( has_camera && has_camera_control )) ) {
        menu.addentry( toggle_camera, true, 'M', camera_on ?
                       _("Turn off camera system") : _("Turn on camera system") );
    }
    if( has_electronic_controls && has_plow ){
        menu.addentry( toggle_plow, true, MENU_AUTOASSIGN, plow_on ?
                       _("Turn plow off") : _("Turn plow on") );
    }
    if( has_electronic_controls && has_planter ){
        menu.addentry( toggle_planter, true, 'P', planter_on ?
                       _("Turn planter off") : _("Turn planter on") );
    }
    if( has_electronic_controls && has_scoop ) {
        menu.addentry( toggle_scoop, true, 'S', scoop_on ?
                       _("Turn off scoop system") : _("Turn on scoop system") );
    }
    if( has_electronic_controls && has_reaper ){
        menu.addentry( toggle_reaper, true, 'H', reaper_on ?  _("Turn off reaper") : _("Turn on reaper") );
    }
    menu.addentry( control_cancel, true, ' ', _("Do nothing") );

    menu.query();

    switch( static_cast<vehicle_controls>( menu.ret ) ) {
    case trigger_alarm:
        is_alarm_on = true;
        add_msg(_("You trigger the alarm"));
        break;
    case cont_engines:
        control_engines();
        break;
    case try_disarm_alarm:
        smash_security_system();
        break;
    case toggle_cruise_control:
        cruise_on = !cruise_on;
        add_msg((cruise_on) ? _("Cruise control turned on") : _("Cruise control turned off"));
        break;
    case toggle_lights:
        lights_control();
        break;
    case enable_headlights:
        for( auto e : lights() ) {
            if( e->info().has_flag( VPFLAG_CONE_LIGHT ) ) {
                e->enabled = true;
            }
        }
        break;
    case disable_lights:
        for( auto e : lights() ) {
            e->enabled = false;
        }
        break;
    case toggle_stereo:
        if( ( stereo_on || fuel_left( fuel_type_battery, true ) ) ) {
            stereo_on = !stereo_on;
            add_msg( stereo_on ? _("Turned on music") : _("Turned off music") );
        } else {
            add_msg(_("The stereo won't come on!"));
        }
        break;
    case toggle_chimes:
        if( ( chimes_on || fuel_left( fuel_type_battery, true ) ) ) {
            chimes_on = !chimes_on;
            add_msg( chimes_on ? _("Turned on chimes") : _("Turned off chimes") );
        } else {
            add_msg(_("The chimes won't come on!"));
        }
        break;
    case activate_horn:
        honk_horn();
        break;
    case toggle_turrets:
        turrets_set_targeting();
        break;
    case toggle_fridge:
        if( fridge_on ) {
            fridge_on = false;
            add_msg(_("Fridge turned off"));
        } else if (fuel_left(fuel_type_battery, true)) {
            fridge_on = true;
            add_msg(_("Fridge turned on"));
        } else {
            add_msg(_("The fridge won't turn on!"));
        }
        break;
    case toggle_recharger:
        if( recharger_on ) {
            recharger_on = false;
            add_msg(_("Recharger turned off"));
        } else if (fuel_left(fuel_type_battery, true)) {
            recharger_on = true;
            add_msg(_("Recharger turned on"));
        } else {
            add_msg(_("The recharger won't turn on!"));
        }
        break;
    case toggle_reactor:
    {
        bool can_toggle = reactor_on;
        if( !can_toggle ) {
            for( int p : reactors ) {
                if( parts[p].hp > 0 && parts[p].ammo_remaining() > 0 ) {
                    can_toggle = true;
                    break;
                }
            }
        }

        if( can_toggle ) {
            reactor_on = !reactor_on;
            add_msg((reactor_on) ? _("Reactor turned on") :
                       _("Reactor turned off"));
        }
        else {
            add_msg(_("The reactor won't turn on!"));
        }
    }
        break;
    case toggle_engine:
        if( g->u.controlling_vehicle || ( remotely_controlled && engine_on ) ) {
            //if we are controlling the vehicle, stop it.
            if (engine_on && has_engine_type_not(fuel_type_muscle, true)){
                add_msg(_("You turn the engine off and let go of the controls."));
            } else {
                add_msg(_("You let go of the controls."));
            }
            engine_on = false;
            g->u.controlling_vehicle = false;
            g->setremoteveh( nullptr );
        } else if (engine_on) {
            if (has_engine_type_not(fuel_type_muscle, true))
                add_msg(_("You turn the engine off."));
            engine_on = false;
        } else {
            start_engines();
        }
        break;
    case release_control:
        g->u.controlling_vehicle = false;
        add_msg(_("You let go of the controls."));
        break;
    case release_remote_control:
        g->u.controlling_vehicle = false;
        g->setremoteveh( nullptr );
        add_msg(_("You stop controlling the vehicle."));
        break;
    case convert_vehicle:
        if( fold_up() ) {
            return; // `this` has been deleted!
        }
        break;
    case toggle_tracker:
        if( tracking_on ) {
            overmap_buffer.remove_vehicle( this );
            tracking_on = false;
            add_msg( _( "You stop keeping track of the vehicle position." ) );
        } else {
            overmap_buffer.add_vehicle( this );
            tracking_on = true;
            add_msg( _( "You start keeping track of this vehicle's position." ) );
        }
        break;
    case toggle_doors:
        control_doors();
        break;
    case cont_turrets:
        turrets_set_mode();
        break;
    case manual_aim:
        turrets_aim();
        break;
    case toggle_camera:
        if( camera_on ) {
            camera_on = false;
            add_msg( _("Camera system disabled") );
        } else if( fuel_left(fuel_type_battery, true) ) {
            camera_on = true;
            add_msg( _("Camera system enabled") );
        } else {
            add_msg( _("Camera system won't turn on") );
        }
        break;
    case toggle_plow:
        add_msg( plow_on ? _("Plow system stopped"): _("Plow system started"));
        plow_on = !plow_on;
        break;
    case toggle_planter:
        if( !planter_on && !warm_enough_to_plant() ) {
            add_msg( m_info, _( "It is too cold to plant anything now." ) );
            break;
        }
        add_msg(planter_on ? _("Planter system stopped"): _("Planter system started"));
        planter_on = !planter_on;
        break;
    case control_cancel:
        break;
    case toggle_reaper:
        add_msg(reaper_on?_("Reaper turned off"):_("Reaper turned on"));
        reaper_on = !reaper_on;
        break;
    case toggle_scoop:
        scoop_on = !scoop_on;
        break;
    }
    refresh();
}

bool vehicle::fold_up() {
    const bool can_be_folded = is_foldable();
    const bool is_convertible = (tags.count("convertible") > 0);
    if( ! ( can_be_folded || is_convertible ) ) {
        debugmsg(_("Tried to fold non-folding vehicle %s"), name.c_str());
        return false;
    }

    if( g->u.controlling_vehicle ) {
        add_msg(m_warning, _("As the pitiless metal bars close on your nether regions, you reconsider trying to fold the %s while riding it."), name.c_str());
        return false;
    }

    if( velocity > 0 ) {
        add_msg(m_warning, _("You can't fold the %s while it's in motion."), name.c_str());
        return false;
    }

    add_msg(_("You painstakingly pack the %s into a portable configuration."), name.c_str());

    std::string itype_id = "folding_bicycle";
    for( const auto &elem : tags ) {
        if( elem.compare( 0, 12, "convertible:" ) == 0 ) {
            itype_id = elem.substr( 12 );
            break;
        }
    }

    // create a folding [non]bicycle item
    item bicycle( can_be_folded ? "generic_folded_vehicle" : "folding_bicycle", calendar::turn );

    // Drop stuff in containers on ground
    for (size_t p = 0; p < parts.size(); p++) {
        if( part_flag( p, "CARGO" ) ) {
            for( auto &elem : get_items(p) ) {
                g->m.add_item_or_charges( g->u.pos(), elem );
            }
            while( !get_items(p).empty() ) {
                get_items(p).erase( get_items(p).begin() );
            }
        }
    }

    unboard_all();

    // Store data of all parts, iuse::unfold_bicyle only loads
    // some of them, some are expect to be
    // vehicle specific and therefor constant (like id, mount).
    // Writing everything here is easier to manage, as only
    // iuse::unfold_bicyle has to adopt to changes.
    try {
        std::ostringstream veh_data;
        JsonOut json(veh_data);
        json.write(parts);
        bicycle.set_var( "folding_bicycle_parts", veh_data.str() );
    } catch( const JsonError &e ) {
        debugmsg("Error storing vehicle: %s", e.c_str());
    }

    if (can_be_folded) {
        bicycle.set_var( "weight", total_mass() * 1000 );
        bicycle.set_var( "volume", total_folded_volume() );
        bicycle.set_var( "name", string_format(_("folded %s"), name.c_str()) );
        bicycle.set_var( "vehicle_name", name );
        // TODO: a better description?
        bicycle.set_var( "description", string_format(_("A folded %s."), name.c_str()) );
    }

    g->m.add_item_or_charges( g->u.pos(), bicycle );
    g->m.destroy_vehicle(this);

    // TODO: take longer to fold bigger vehicles
    // TODO: make this interruptable
    g->u.moves -= 500;
    return true;
}

double vehicle::engine_cold_factor( const int e )
{
    if( !is_engine_type( e, fuel_type_diesel ) ) { return 0.0; }

    int eff_temp = g->get_temperature();
    if( !parts[ engines[ e ] ].faults().count( fault_glowplug ) ) {
        eff_temp = std::min( eff_temp, 20 );
    }

    return 1.0 - (std::max( 0, std::min( 30, eff_temp ) ) / 30.0);
}

int vehicle::engine_start_time( const int e )
{
    if( !is_engine_on( e ) || is_engine_type( e, fuel_type_muscle ) ||
        !fuel_left( part_info( engines[e] ).fuel_type ) ) { return 0; }

    const double dmg = 1.0 - ((double)parts[engines[e]].hp / part_info( engines[e] ).durability);

    // non-linear range [100-1000]; f(0.0) = 100, f(0.6) = 250, f(0.8) = 500, f(0.9) = 1000
    // diesel engines with working glow plugs always start with f = 0.6 (or better)
    const int cold = ( 1 / tanh( 1 - std::min( engine_cold_factor( e ), 0.9 ) ) ) * 100;

    return ( part_power( engines[ e ], true ) / 16 ) + ( 100 * dmg ) + cold;
}

bool vehicle::start_engine( const int e )
{
    if( !is_engine_on( e ) ) { return false; }

    const vpart_info &einfo = part_info( engines[e] );
    const vehicle_part &eng = parts[ engines[ e ] ];

    if( !fuel_left( einfo.fuel_type ) ) {
        if( einfo.fuel_type == fuel_type_muscle ) {
            add_msg( _("The %s's mechanism is out of reach!"), name.c_str() );
        } else {
            add_msg( _("Looks like the %1$s is out of %2$s."), eng.name().c_str(),
                item::nname( einfo.fuel_type ).c_str() );
        }
        return false;
    }

    const double dmg = 1.0 - ((double)parts[engines[e]].hp / einfo.durability);
    const int engine_power = part_power( engines[e], true );
    const double cold_factor = engine_cold_factor( e );

    if( einfo.fuel_type != fuel_type_muscle ) {
        if( einfo.fuel_type == fuel_type_gasoline && dmg > 0.75 && one_in( 20 ) ) {
            backfire( e );
        } else {
            const tripoint pos = global_part_pos3( engines[e] );
            sounds::ambient_sound( pos, engine_start_time( e ) / 10, "" );
        }
    }

    // Immobilisers need removing before the vehicle can be started
    if( eng.faults().count( fault_immobiliser ) ) {
        add_msg( _( "The %s makes a long beeping sound." ), eng.name().c_str() );
        return false;
    }

    // Engine with starter motors can fail on both battery and starter motor
    if( eng.faults_potential().count( fault_starter ) ) {
        if( eng.faults().count( fault_starter ) ) {
            add_msg( _( "The %s makes a single clicking sound." ), eng.name().c_str() );
            return false;
        }
        const int penalty = ( engine_power * dmg / 2 ) + ( engine_power * cold_factor / 5 );
        if( discharge_battery( ( engine_power + penalty ) / 10, true ) != 0 ) {
            add_msg( _( "The %s makes a rapid clicking sound." ), eng.name().c_str() );
            return false;
        }
    }

    // Engines always fail to start with faulty fuel pumps
    if( eng.faults().count( fault_pump ) || eng.faults().count( fault_diesel ) ) {
        add_msg( _( "The %s quickly stutters out." ), eng.name().c_str() );
        return false;
    }

    // Damaged engines have a chance of failing to start
    if( x_in_y( dmg * 100, 120 ) ) {
        add_msg( _( "The %s makes a terrible clanking sound." ), eng.name().c_str() );
        return false;
    }

    return true;
}

void vehicle::start_engines( const bool take_control )
{
    bool has_engine = std::any_of( engines.begin(), engines.end(), [&]( int idx ) {
        return parts[ idx ].hp > 0 && parts[ idx ].enabled;
    } );

    // if no engines enabled then enable all before trying to start the vehicle
    if( !has_engine ) {
        for( auto idx : engines ) {
            if( parts[ idx ].hp > 0 ) {
                parts[ idx ].enabled = true;
            }
        }
    }

    int start_time = 0;
    for( size_t e = 0; e < engines.size(); ++e ) {
        has_engine = has_engine || is_engine_on( e );
        start_time = std::max( start_time, engine_start_time( e ) );
    }

    if( !has_engine ) {
        add_msg( m_info, _("The %s doesn't have an engine!"), name.c_str() );
        return;
    }

    if( take_control && !g->u.controlling_vehicle ) {
        g->u.controlling_vehicle = true;
        add_msg( _("You take control of the %s."), name.c_str() );
    }

    g->u.assign_activity( ACT_START_ENGINES, start_time );
    g->u.activity.placement = global_pos3() - g->u.pos();
    g->u.activity.values.push_back( take_control );
}

void vehicle::backfire( const int e )
{
    const int power = part_power( engines[e], true );
    const tripoint pos = global_part_pos3( engines[e] );
    //~ backfire sound
    sounds::ambient_sound( pos, 40 + (power / 30), _( "BANG!" ) );
}

void vehicle::honk_horn()
{
    const bool no_power = ! fuel_left( fuel_type_battery, true );
    bool honked = false;

    for( size_t p = 0; p < parts.size(); ++p ) {
        if( ! part_flag( p, "HORN" ) ) {
            continue;
        }
        //Only bicycle horn doesn't need electricity to work
        const vpart_info &horn_type = part_info( p );
        if( ( horn_type.id != vpart_str_id( "horn_bicycle" ) ) && no_power ) {
            continue;
        }
        if( ! honked ) {
            add_msg( _("You honk the horn!") );
            honked = true;
        }
        //Get global position of horn
        const auto horn_pos = global_part_pos3( p );
        //Determine sound
        if( horn_type.bonus >= 40 ) {
            //~ Loud horn sound
            sounds::sound( horn_pos, horn_type.bonus, _("HOOOOORNK!") );
        } else if( horn_type.bonus >= 20 ) {
            //~ Moderate horn sound
            sounds::sound( horn_pos, horn_type.bonus, _("BEEEP!") );
        } else {
            //~ Weak horn sound
            sounds::sound( horn_pos, horn_type.bonus, _("honk.") );
        }
    }

    if( ! honked ) {
        add_msg( _("You honk the horn, but nothing happens.") );
    }
}

void vehicle::beeper_sound()
{
    // No power = no sound
    if( fuel_left( fuel_type_battery, true ) == 0 ) {
        return;
    }

    const bool odd_turn = (calendar::turn % 2 == 0);
    for( size_t p = 0; p < parts.size(); ++p ) {
        if( !part_flag( p, "BEEPER" ) ) {
            continue;
        }
        if( ( odd_turn && part_flag( p, VPFLAG_EVENTURN ) ) ||
            ( !odd_turn && part_flag( p, VPFLAG_ODDTURN ) ) ) {
            continue;
        }

        const vpart_info &beeper_type = part_info( p );
        //~ Beeper sound
        sounds::sound( global_part_pos3( p ), beeper_type.bonus, _( "beep!" ) );
    }
}

void vehicle::play_music()
{
    for( size_t p = 0; p < parts.size(); ++p ) {
        if ( ! part_flag( p, "STEREO" ) )
            continue;
        // epower is negative for consumers
        if( drain( fuel_type_battery, -part_epower( p ) ) == 0 ) {
            stereo_on = false;
            return;
        }
        const auto radio_pos = tripoint( global_pos() + parts[p].precalc[0], smz );
        iuse::play_music( &g->u, radio_pos, 15, 30 );
    }
}

void vehicle::play_chimes()
{
    if (one_in(3)) {
        for( size_t p = 0; p < parts.size(); ++p ) {
            if ( ! part_flag( p, "CHIMES" ) )
                continue;
            // epower is negative for consumers
            if( drain( fuel_type_battery, -part_epower( p ) ) == 0 ) {
                chimes_on = false;
                return;
            }
            const auto chimes_pos = tripoint( global_pos() + parts[p].precalc[0], smz );
            sounds::sound(chimes_pos, 40, _("a simple melody blaring from the loudspeakers.") );
        }
    }
}

const vpart_info& vehicle::part_info (int index, bool include_removed) const
{
    if (index < (int)parts.size()) {
        if (!parts[index].removed || include_removed) {
            return parts[index].info();
        }
    }
    return vpart_str_id::NULL_ID.obj();
}

// engines & alternators all have power.
// engines provide, whilst alternators consume.
int vehicle::part_power(int const index, bool const at_full_hp) const
{
    if( !part_flag(index, VPFLAG_ENGINE) &&
        !part_flag(index, VPFLAG_ALTERNATOR) ) {
       return 0; // not an engine.
    }

    const vehicle_part& vp = parts[ index ];

    int pwr = vp.base.engine_displacement();
    if( pwr == 0 ) {
        pwr = vp.info().power;
    }

    if (part_info(index).fuel_type == fuel_type_muscle) {
        int pwr_factor = (part_flag(index, "MUSCLE_LEGS") ? 5 : 0) +
                         (part_flag(index, "MUSCLE_ARMS") ? 2 : 0);
        ///\EFFECT_STR increases power produced for MUSCLE_* vehicles
        pwr += int(((g->u).str_cur - 8) * pwr_factor);
    }

    if( pwr < 0 ) {
        return pwr; // Consumers always draw full power, even if broken
    }
    if( at_full_hp ) {
        return pwr; // Assume full hp
    }
    // Damaged engines give less power, but gas/diesel handle it better
    if( part_info(index).fuel_type == fuel_type_gasoline ||
        part_info(index).fuel_type == fuel_type_diesel ) {
        return pwr * (0.25 + (0.75 * ((double)parts[index].hp / part_info(index).durability)));
    } else {
        return pwr * parts[index].hp / part_info(index).durability;
    }
 }

// alternators, solar panels, reactors, and accessories all have epower.
// alternators, solar panels, and reactors provide, whilst accessories consume.
int vehicle::part_epower(int const index) const
{
    int e = part_info(index).epower;
    if( e < 0 ) {
        return e; // Consumers always draw full power, even if broken
    }
    return e * parts[index].hp / part_info(index).durability;
}

int vehicle::epower_to_power(int const epower)
{
    // Convert epower units (watts) to power units
    // Used primarily for calculating battery charge/discharge
    // TODO: convert batteries to use energy units based on watts (watt-ticks?)
    constexpr int conversion_factor = 373; // 373 epower == 373 watts == 1 power == 0.5 HP
    int power = epower / conversion_factor;
    // epower remainder results in chance at additional charge/discharge
    if (x_in_y(abs(epower % conversion_factor), conversion_factor)) {
        power += epower >= 0 ? 1 : -1;
    }
    return power;
}

int vehicle::power_to_epower(int const power)
{
    // Convert power units to epower units (watts)
    // Used primarily for calculating battery charge/discharge
    // TODO: convert batteries to use energy units based on watts (watt-ticks?)
    constexpr int conversion_factor = 373; // 373 epower == 373 watts == 1 power == 0.5 HP
    return power * conversion_factor;
}

bool vehicle::has_structural_part(int const dx, int const dy) const
{
    std::vector<int> parts_here = parts_at_relative(dx, dy, false);

    for( auto &elem : parts_here ) {
        if( part_info( elem ).location == part_location_structure &&
            !part_info( elem ).has_flag( "PROTRUSION" ) ) {
            return true;
        }
    }
    return false;
}

/**
 * Returns whether or not the vehicle part with the given id can be mounted in
 * the specified square.
 * @param dx The local x-coordinate to mount in.
 * @param dy The local y-coordinate to mount in.
 * @param id The id of the part to install.
 * @return true if the part can be mounted, false if not.
 */
bool vehicle::can_mount(int const dx, int const dy, const vpart_str_id &id) const
{
    //The part has to actually exist.
    if( !id.is_valid() ) {
        return false;
    }

    //It also has to be a real part, not the null part
    const vpart_info &part = id.obj();
    if(part.has_flag("NOINSTALL")) {
        return false;
    }

    const std::vector<int> parts_in_square = parts_at_relative(dx, dy, false);

    //First part in an empty square MUST be a structural part
    if(parts_in_square.empty() && part.location != part_location_structure) {
        return false;
    }

    //No other part can be placed on a protrusion
    if(!parts_in_square.empty() && part_info(parts_in_square[0]).has_flag("PROTRUSION")) {
        return false;
    }

    //No part type can stack with itself, or any other part in the same slot
    for( const auto &elem : parts_in_square ) {
        const vpart_info &other_part = parts[elem].info();

        //Parts with no location can stack with each other (but not themselves)
        if( part.loadid == other_part.loadid ||
                (!part.location.empty() && part.location == other_part.location)) {
            return false;
        }
        // Until we have an interface for handling multiple components with CARGO space,
        // exclude them from being mounted in the same tile.
        if( part.has_flag( "CARGO" ) && other_part.has_flag( "CARGO" ) ) {
            return false;
        }

    }

    //All parts after the first must be installed on or next to an existing part
    if(!parts.empty()) {
        if(!has_structural_part(dx, dy) &&
                !has_structural_part(dx+1, dy) &&
                !has_structural_part(dx, dy+1) &&
                !has_structural_part(dx-1, dy) &&
                !has_structural_part(dx, dy-1)) {
            return false;
        }
    }

    // only one muscle engine allowed
    if( part.has_flag(VPFLAG_ENGINE) && part.fuel_type == fuel_type_muscle &&
        has_engine_type(fuel_type_muscle, false) ) {
        return false;
    }

    // Alternators must be installed on a gas engine
    if(part.has_flag(VPFLAG_ALTERNATOR)) {
        bool anchor_found = false;
        for( const auto &elem : parts_in_square ) {
            if( part_info( elem ).has_flag( VPFLAG_ENGINE ) &&
                ( part_info( elem ).fuel_type == fuel_type_gasoline ||
                  part_info( elem ).fuel_type == fuel_type_diesel ||
                  part_info( elem ).fuel_type == fuel_type_muscle)) {
                anchor_found = true;
            }
        }
        if(!anchor_found) {
            return false;
        }
    }

    //Seatbelts must be installed on a seat
    if(part.has_flag("SEATBELT")) {
        bool anchor_found = false;
        for( const auto &elem : parts_in_square ) {
            if( part_info( elem ).has_flag( "BELTABLE" ) ) {
                anchor_found = true;
            }
        }
        if(!anchor_found) {
            return false;
        }
    }

    //Internal must be installed into a cargo area.
    if(part.has_flag("INTERNAL")) {
        bool anchor_found = false;
        for( const auto &elem : parts_in_square ) {
            if( part_info( elem ).has_flag( "CARGO" ) ) {
                anchor_found = true;
            }
        }
        if(!anchor_found) {
            return false;
        }
    }

    // curtains must be installed on (reinforced)windshields
    // TODO: do this automatically using "location":"on_mountpoint"
    if (part.has_flag("CURTAIN")) {
        bool anchor_found = false;
        for( const auto &elem : parts_in_square ) {
            if( part_info( elem ).has_flag( "WINDOW" ) ) {
                anchor_found = true;
            }
        }
        if (!anchor_found) {
            return false;
        }
    }

    // Security system must be installed on controls
    if(part.has_flag("ON_CONTROLS")) {
        bool anchor_found = false;
        for( std::vector<int>::const_iterator it = parts_in_square.begin();
             it != parts_in_square.end(); ++it ) {
            if(part_info(*it).has_flag("CONTROLS")) {
                anchor_found = true;
            }
        }
        if(!anchor_found) {
            return false;
        }
    }
    //Swappable storage battery must be installed on a BATTERY_MOUNT
    if(part.has_flag("NEEDS_BATTERY_MOUNT")) {
        bool anchor_found = false;
        for( const auto &elem : parts_in_square ) {
            if( part_info( elem ).has_flag( "BATTERY_MOUNT" ) ) {
                anchor_found = true;
            }
        }
        if(!anchor_found) {
            return false;
        }
    }

    //Door motors need OPENABLE
    if( part.has_flag( "DOOR_MOTOR" ) ) {
        bool anchor_found = false;
        for( const auto &elem : parts_in_square ) {
            if( part_info( elem ).has_flag( "OPENABLE" ) ) {
                anchor_found = true;
            }
        }
        if(!anchor_found) {
            return false;
        }
    }

    //Mirrors cannot be mounted on OPAQUE parts
    if( part.has_flag( "VISION" ) && !part.has_flag( "CAMERA" ) ) {
        for( const auto &elem : parts_in_square ) {
            if( part_info( elem ).has_flag( "OPAQUE" ) ) {
                return false;
            }
        }
    }
    //and vice versa
    if( part.has_flag( "OPAQUE" ) ) {
        for( const auto &elem : parts_in_square ) {
            if( part_info( elem ).has_flag( "VISION" ) &&
                !part_info( elem ).has_flag( "CAMERA" ) ) {
                return false;
            }
        }
    }

    //Anything not explicitly denied is permitted
    return true;
}

bool vehicle::can_unmount(int const p) const
{
    if(p < 0 || p > (int)parts.size()) {
        return false;
    }

    int dx = parts[p].mount.x;
    int dy = parts[p].mount.y;

    std::vector<int> parts_in_square = parts_at_relative(dx, dy, false);

    // Can't remove an engine if there's still an alternator there
    if(part_flag(p, VPFLAG_ENGINE) && part_with_feature(p, VPFLAG_ALTERNATOR) >= 0) {
        return false;
    }

    //Can't remove a seat if there's still a seatbelt there
    if(part_flag(p, "BELTABLE") && part_with_feature(p, "SEATBELT") >= 0) {
        return false;
    }

    // Can't remove a window with curtains still on it
    if(part_flag(p, "WINDOW") && part_with_feature(p, "CURTAIN") >=0) {
        return false;
    }

    //Can't remove controls if there's something attached
    if(part_flag(p, "CONTROLS") && part_with_feature(p, "ON_CONTROLS") >= 0) {
        return false;
    }

    //Can't remove a battery mount if there's still a battery there
    if(part_flag(p, "BATTERY_MOUNT") && part_with_feature(p, "NEEDS_BATTERY_MOUNT") >= 0) {
        return false;
    }

    //Structural parts have extra requirements
    if(part_info(p).location == part_location_structure) {

        /* To remove a structural part, there can be only structural parts left
         * in that square (might be more than one in the case of wreckage) */
        for( auto &elem : parts_in_square ) {
            if( part_info( elem ).location != part_location_structure ) {
                return false;
            }
        }

        //If it's the last part in the square...
        if(parts_in_square.size() == 1) {

            /* This is the tricky part: We can't remove a part that would cause
             * the vehicle to 'break into two' (like removing the middle section
             * of a quad bike, for instance). This basically requires doing some
             * breadth-first searches to ensure previously connected parts are
             * still connected. */

            //First, find all the squares connected to the one we're removing
            std::vector<vehicle_part> connected_parts;

            for(int i = 0; i < 4; i++) {
                int next_x = i < 2 ? (i == 0 ? -1 : 1) : 0;
                int next_y = i < 2 ? 0 : (i == 2 ? -1 : 1);
                std::vector<int> parts_over_there = parts_at_relative(dx + next_x, dy + next_y, false);
                //Ignore empty squares
                if(!parts_over_there.empty()) {
                    //Just need one part from the square to track the x/y
                    connected_parts.push_back(parts[parts_over_there[0]]);
                }
            }

            /* If size = 0, it's the last part of the whole vehicle, so we're OK
             * If size = 1, it's one protruding part (ie, bicycle wheel), so OK
             * Otherwise, it gets complicated... */
            if(connected_parts.size() > 1) {

                /* We'll take connected_parts[0] to be the target part.
                 * Every other part must have some path (that doesn't involve
                 * the part about to be removed) to the target part, in order
                 * for the part to be legally removable. */
                for(auto const &next_part : connected_parts) {
                    if(!is_connected(connected_parts[0], next_part, parts[p])) {
                        //Removing that part would break the vehicle in two
                        return false;
                    }
                }

            }

        }
    }
    //Anything not explicitly denied is permitted
    return true;
}

/**
 * Performs a breadth-first search from one part to another, to see if a path
 * exists between the two without going through the excluded part. Used to see
 * if a part can be legally removed.
 * @param to The part to reach.
 * @param from The part to start the search from.
 * @param excluded The part that is being removed and, therefore, should not
 *        be included in the path.
 * @return true if a path exists without the excluded part, false otherwise.
 */
bool vehicle::is_connected(vehicle_part const &to, vehicle_part const &from, vehicle_part const &excluded_part) const
{
    const auto target = to.mount;
    const auto excluded = excluded_part.mount;

    //Breadth-first-search components
    std::list<vehicle_part> discovered;
    vehicle_part current_part;
    std::list<vehicle_part> searched;

    //We begin with just the start point
    discovered.push_back(from);

    while(!discovered.empty()) {
        current_part = discovered.front();
        discovered.pop_front();
        auto current = current_part.mount;

        for(int i = 0; i < 4; i++) {
            point next( current.x + (i < 2 ? (i == 0 ? -1 : 1) : 0),
                        current.y + (i < 2 ? 0 : (i == 2 ? -1 : 1)) );

            if( next == target ) {
                //Success!
                return true;
            } else if( next == excluded ) {
                //There might be a path, but we're not allowed to go that way
                continue;
            }

            std::vector<int> parts_there = parts_at_relative(next.x, next.y);

            if(!parts_there.empty()) {
                vehicle_part next_part = parts[parts_there[0]];
                //Only add the part if we haven't been here before
                bool found = false;
                for( auto &elem : discovered ) {
                    if( elem.mount == next ) {
                        found = true;
                        break;
                    }
                }
                if(!found) {
                    for( auto &elem : searched ) {
                        if( elem.mount == next ) {
                            found = true;
                            break;
                        }
                    }
                }
                if(!found) {
                    discovered.push_back(next_part);
                }
            }
        }
        //Now that that's done, we've finished exploring here
        searched.push_back(current_part);
    }
    //If we completely exhaust the discovered list, there's no path
    return false;
}

/**
 * Installs a part into this vehicle.
 * @param dx The x coordinate of where to install the part.
 * @param dy The y coordinate of where to install the part.
 * @param id The string ID of the part to install. (see vehicle_parts.json)
 * @param hp The starting HP of the part. If negative, default to max HP.
 * @param force true if the part should be installed even if not legal,
 *              false if illegal part installation should fail.
 * @return false if the part could not be installed, true otherwise.
 */
int vehicle::install_part (int dx, int dy, const vpart_str_id &id, int hp, bool force)
{
    if (!force && !can_mount (dx, dy, id)) {
        return -1;  // no money -- no ski!
    }
    vehicle_part new_part( id, dx, dy, item( id.obj().item ) );
    if (hp >= 0) {
        new_part.hp = hp;
    }
    return install_part(dx, dy, new_part);
}

int vehicle::install_part( int dx, int dy, const vpart_str_id &id, item&& obj )
{
    if (!can_mount (dx, dy, id)) {
        return -1;  // no money -- no ski!
    }
    return install_part(dx, dy, vehicle_part( id, dx, dy, std::move( obj ) ) );
}

int vehicle::install_part( int dx, int dy, const vehicle_part &new_part )
{
    parts.push_back( new_part );
    parts.back().mount.x = dx;
    parts.back().mount.y = dy;
    parts.back().enabled = parts.back().base.is_engine();
    refresh();
    return parts.size() - 1;
}

/**
 * Mark a part as removed from the vehicle.
 * @return bool true if the vehicle's 0,0 point shifted.
 */
bool vehicle::remove_part (int p)
{
    if (p >= (int)parts.size()) {
        debugmsg("Tried to remove part %d but only %d parts!", p, parts.size());
        return false;
    }
    if (parts[p].removed) {
        /* This happens only when we had to remove part, because it was depending on
         * other part (using recursive remove_part() call) - currently curtain
         * depending on presence of window and seatbelt depending on presence of seat.
         */
        return false;
    }

    int x = parts[p].precalc[0].x;
    int y = parts[p].precalc[0].y;
    tripoint part_loc( global_x() + x, global_y() + y, smz );

    // if a windshield is removed (usually destroyed) also remove curtains
    // attached to it.
    if(part_flag(p, "WINDOW")) {
        int curtain = part_with_feature(p, "CURTAIN", false);
        if (curtain >= 0) {
            item it = parts[curtain].properties_to_item();
            g->m.add_item_or_charges( part_loc, it, 2 );
            remove_part(curtain);
        }
    }

    //Ditto for seatbelts
    if(part_flag(p, "SEAT")) {
        int seatbelt = part_with_feature(p, "SEATBELT", false);
        if (seatbelt >= 0) {
            item it = parts[seatbelt].properties_to_item();
            g->m.add_item_or_charges( part_loc, it, 2 );
            remove_part(seatbelt);
        }
    }

    // Unboard any entities standing on removed boardable parts
    if(part_flag(p, "BOARDABLE")) {
        std::vector<int> bp = boarded_parts();
        for( auto &elem : bp ) {
            if( elem == p ) {
                g->m.unboard_vehicle( part_loc );
            }
        }
    }

    // Update current engine configuration if needed
    if(part_flag(p, "ENGINE") && engines.size() > 1){
        bool any_engine_on = false;

        for(auto &e : engines) {
            if(e != p && is_part_on(e)) {
                any_engine_on = true;
                break;
            }
        }

        if(!any_engine_on) {
            engine_on = false;
            for(auto &e : engines) {
                toggle_specific_part(e, true);
            }
        }
    }

    parts[p].removed = true;
    removed_part_count++;

    // If the player is currently working on the removed part, stop them as it's futile now.
    const player_activity &act = g->u.activity;
    if( act.type == ACT_VEHICLE && act.moves_left > 0 && act.values.size() > 6 ) {
        if( g->m.veh_at( tripoint( act.values[0], act.values[1], g->u.posz() ) ) == this ) {
            if( act.values[6] >= p ) {
                g->u.cancel_activity();
                add_msg( m_info, _( "The vehicle part you were working on has gone!" ) );
            }
        }
    }

    const auto iter = labels.find( label( parts[p].mount.x, parts[p].mount.y ) );
    if( iter != labels.end() ) {
        if( parts_at_relative( parts[p].mount.x, parts[p].mount.y, false ).empty() ) {
            labels.erase( iter );
        }
    }

    for( auto &i : get_items(p) ) {
        // Note: this can spawn items on the other side of the wall!
        tripoint dest( part_loc.x + rng( -3, 3 ), part_loc.y + rng( -3, 3 ), smz );
        g->m.add_item_or_charges( dest, i );
    }
    g->m.dirty_vehicle_list.insert(this);
    refresh();
    return shift_if_needed();
}

void vehicle::part_removal_cleanup() {
    bool changed = false;
    for (std::vector<vehicle_part>::iterator it = parts.begin(); it != parts.end(); /* noop */) {
        if ((*it).removed) {
            auto items = get_items( std::distance( parts.begin(), it ) );
            while( !items.empty() ) {
                items.erase( items.begin() );
            }
            it = parts.erase(it);
            changed = true;
        }
        else {
            ++it;
        }
    }
    removed_part_count = 0;
    if (changed || parts.empty()) {
        refresh();
        if(parts.empty()) {
            g->m.destroy_vehicle(this);
            return;
        } else {
            g->m.update_vehicle_cache( this, smz );
        }
    }
    shift_if_needed();
    refresh(); // Rebuild cached indices
}

item_location vehicle::part_base( int p )
{
    return item_location( vehicle_cursor( *this, p ), &parts[ p ].base );
}

int vehicle::find_part( const item& it ) const
{
    auto idx = std::find_if( parts.begin(), parts.end(), [&it]( const vehicle_part& e ) {
        return &e.base == &it;
    } );
    return idx != parts.end() ? std::distance( parts.begin(), idx ) : INT_MIN;
}

/**
 * Breaks the specified part into the pieces defined by its breaks_into entry.
 * @param p The index of the part to break.
 * @param x The map x-coordinate to place pieces at (give or take).
 * @param y The map y-coordinate to place pieces at (give or take).
 * @param scatter If true, pieces are scattered near the target square.
 */
void vehicle::break_part_into_pieces(int p, int x, int y, bool scatter) {
    const std::string& group = part_info(p).breaks_into_group;
    if( group.empty() ) {
        return;
    }
    for( item& piece : item_group::items_from( group, calendar::turn ) ) {
        // TODO: balance audit, ensure that less pieces are generated than one would need
        // to build the component (smash a veh box that took 10 lumps of steel,
        // find 12 steel lumps scattered after atom-smashing it with a tree trunk)
            const int actual_x = scatter ? x + rng(-SCATTER_DISTANCE, SCATTER_DISTANCE) : x;
            const int actual_y = scatter ? y + rng(-SCATTER_DISTANCE, SCATTER_DISTANCE) : y;
            tripoint dest( actual_x, actual_y, smz );
            g->m.add_item_or_charges( dest, piece );
    }
}

std::vector<int> vehicle::parts_at_relative (const int dx, const int dy, bool const use_cache) const
{
    if ( use_cache == false ) {
        std::vector<int> res;
        for (size_t i = 0; i < parts.size(); i++) {
            if (parts[i].mount.x == dx && parts[i].mount.y == dy && !parts[i].removed) {
                res.push_back ((int)i);
            }
        }
        return res;
    } else {
        const auto &iter = relative_parts.find( point( dx, dy ) );
        if ( iter != relative_parts.end() ) {
            return iter->second;
        } else {
            std::vector<int> res;
            return res;
        }
    }
}

int vehicle::part_with_feature (int part, vpart_bitflags const flag, bool unbroken) const
{
    if (part_flag(part, flag)) {
        return part;
    }
    const auto it = relative_parts.find( parts[part].mount );
    if ( it != relative_parts.end() ) {
        const std::vector<int> & parts_here = it->second;
        for (auto &i : parts_here) {
            if (part_flag(i, flag) && (!unbroken || parts[i].hp > 0)) {
                return i;
            }
        }
    }
    return -1;
}

int vehicle::part_with_feature (int part, const std::string &flag, bool unbroken) const
{
    return part_with_feature_at_relative(parts[part].mount, flag, unbroken);
}

int vehicle::part_with_feature_at_relative (const point &pt, const std::string &flag, bool unbroken) const
{
    std::vector<int> parts_here = parts_at_relative(pt.x, pt.y, false);
    for( auto &elem : parts_here ) {
        if( part_flag( elem, flag ) && ( !unbroken || parts[elem].hp > 0 ) ) {
            return elem;
        }
    }
    return -1;
}

/**
 * Returns the label at the coordinates given (mount coordinates)
 */
std::string const& vehicle::get_label(int const x, int const y) const
{
    auto const it = labels.find(label(x, y));
    if (it == labels.end()) {
        static std::string const fallback;
        return fallback;
    }

    return it->text;
}

/**
 * Sets the label at the coordinates given (mount coordinates)
 */
void vehicle::set_label(int x, int y, std::string text)
{
    auto const it = labels.find(label(x, y));
    if (it == labels.end()) {
        labels.insert(label(x, y, std::move(text)));
    } else {
        // labels should really be a map
        labels.insert(labels.erase(it), label(x, y, std::move(text)));
    }
}

int vehicle::next_part_to_close(int p, bool outside)
{
    std::vector<int> parts_here = parts_at_relative(parts[p].mount.x, parts[p].mount.y);

    // We want reverse, since we close the outermost thing first (curtains), and then the innermost thing (door)
    for(std::vector<int>::reverse_iterator part_it = parts_here.rbegin();
        part_it != parts_here.rend();
        ++part_it)
    {

        if(part_flag(*part_it, VPFLAG_OPENABLE)
           && parts[*part_it].hp > 0  // 0 HP parts can't be opened or closed
           && parts[*part_it].open == 1
           && (!outside || !part_flag(*part_it, "OPENCLOSE_INSIDE")) )
        {
            return *part_it;
        }
    }
    return -1;
}

int vehicle::next_part_to_open(int p, bool outside)
{
    std::vector<int> parts_here = parts_at_relative(parts[p].mount.x, parts[p].mount.y);

    // We want forwards, since we open the innermost thing first (curtains), and then the innermost thing (door)
    for( auto &elem : parts_here ) {
        if( part_flag( elem, VPFLAG_OPENABLE ) && parts[elem].hp > 0 && parts[elem].open == 0 &&
            ( !outside || !part_flag( elem, "OPENCLOSE_INSIDE" ) ) ) {
            return elem;
        }
    }
    return -1;
}

/**
 * Returns all parts in the vehicle with the given flag, optionally checking
 * to only return unbroken parts.
 * If performance becomes an issue, certain lists (such as wheels) could be
 * cached and fast-returned here, but this is currently linear-time with
 * respect to the number of parts in the vehicle.
 * @param feature The flag (such as "WHEEL" or "CONE_LIGHT") to find.
 * @param unbroken true if only unbroken parts should be returned, false to
 *        return all matching parts.
 * @return A list of indices to all the parts with the specified feature.
 */
std::vector<int> vehicle::all_parts_with_feature(const std::string& feature, bool const unbroken) const
{
    std::vector<int> parts_found;
    for( size_t part_index = 0; part_index < parts.size(); ++part_index ) {
        if(part_info(part_index).has_flag(feature) &&
                (!unbroken || parts[part_index].hp > 0)) {
            parts_found.push_back(part_index);
        }
    }
    return parts_found;
}

std::vector<int> vehicle::all_parts_with_feature(vpart_bitflags feature, bool const unbroken) const
{
    std::vector<int> parts_found;
    for( size_t part_index = 0; part_index < parts.size(); ++part_index ) {
        if(part_info(part_index).has_flag(feature) &&
                (!unbroken || parts[part_index].hp > 0)) {
            parts_found.push_back(part_index);
        }
    }
    return parts_found;
}

/**
 * Returns all parts in the vehicle that exist in the given location slot. If
 * the empty string is passed in, returns all parts with no slot.
 * @param location The location slot to get parts for.
 * @return A list of indices to all parts with the specified location.
 */
std::vector<int> vehicle::all_parts_at_location(const std::string& location) const
{
    std::vector<int> parts_found;
    for( size_t part_index = 0; part_index < parts.size(); ++part_index ) {
        if(part_info(part_index).location == location && !parts[part_index].removed) {
            parts_found.push_back(part_index);
        }
    }
    return parts_found;
}

bool vehicle::part_flag (int part, const std::string &flag) const
{
    if (part < 0 || part >= (int)parts.size() || parts[part].removed) {
        return false;
    } else {
        return part_info(part).has_flag(flag);
    }
}

bool vehicle::part_flag( int part, const vpart_bitflags flag) const
{
   if (part < 0 || part >= (int)parts.size() || parts[part].removed) {
        return false;
    } else {
        return part_info(part).has_flag(flag);
    }
}

int vehicle::part_at(int const dx, int const dy) const
{
    for (size_t p = 0; p < parts.size(); p++) {
        if (parts[p].precalc[0].x == dx && parts[p].precalc[0].y == dy && !parts[p].removed) {
            return (int)p;
        }
    }
    return -1;
}

int vehicle::global_part_at(int const x, int const y) const
{
    return part_at(x - global_x(), y - global_y());
}

/**
 * Given a vehicle part which is inside of this vehicle, returns the index of
 * that part. This exists solely because activities relating to vehicle editing
 * require the index of the vehicle part to be passed around.
 * @param part The part to find.
 * @return The part index, -1 if it is not part of this vehicle.
 */
int vehicle::index_of_part(const vehicle_part *const part, bool const check_removed) const
{
  if(part != NULL) {
    for( size_t index = 0; index < parts.size(); ++index ) {
      // @note Doesn't this have a bunch of copy overhead?
      vehicle_part next_part = parts[index];
      if (!check_removed && next_part.removed) {
        continue;
      }
      if(part->get_id() == next_part.get_id() &&
              part->mount == next_part.mount &&
              part->hp == next_part.hp) {
        return index;
      }
    }
  }
  return -1;
}

/**
 * Returns which part (as an index into the parts list) is the one that will be
 * displayed for the given square. Returns -1 if there are no parts in that
 * square.
 * @param local_x The local x-coordinate.
 * @param local_y The local y-coordinate.
 * @return The index of the part that will be displayed.
 */
int vehicle::part_displayed_at(int const local_x, int const local_y) const
{
    // Z-order is implicitly defined in game::load_vehiclepart, but as
    // numbers directly set on parts rather than constants that can be
    // used elsewhere. A future refactor might be nice but this way
    // it's clear where the magic number comes from.
    const int ON_ROOF_Z = 9;

    std::vector<int> parts_in_square = parts_at_relative(local_x, local_y);

    if(parts_in_square.empty()) {
        return -1;
    }

    bool in_vehicle = g->u.in_vehicle;
    if (in_vehicle) {
        // They're in a vehicle, but are they in /this/ vehicle?
        std::vector<int> psg_parts = boarded_parts();
        in_vehicle = false;
        for( auto &psg_part : psg_parts ) {
            if( get_passenger( psg_part ) == &( g->u ) ) {
                in_vehicle = true;
                break;
            }
        }
    }

    int hide_z_at_or_above = (in_vehicle) ? (ON_ROOF_Z) : INT_MAX;

    int top_part = 0;
    for(size_t index = 1; index < parts_in_square.size(); index++) {
        if((part_info(parts_in_square[top_part]).z_order <
            part_info(parts_in_square[index]).z_order) &&
           (part_info(parts_in_square[index]).z_order <
            hide_z_at_or_above)) {
            top_part = index;
        }
    }

    return parts_in_square[top_part];
}

int vehicle::roof_at_part( const int part ) const
{
    std::vector<int> parts_in_square = parts_at_relative( parts[part].mount.x, parts[part].mount.y );
    for( const int p : parts_in_square ) {
        if( part_info( p ).location == "on_roof" || part_flag( p, "ROOF" ) ) {
            return p;
        }
    }

    return -1;
}

char vehicle::part_sym( const int p, const bool exact ) const
{
    if (p < 0 || p >= (int)parts.size() || parts[p].removed) {
        return ' ';
    }

    const int displayed_part = exact ? p : part_displayed_at(parts[p].mount.x, parts[p].mount.y);

    if (part_flag (displayed_part, VPFLAG_OPENABLE) && parts[displayed_part].open) {
        return '\''; // open door
    } else {
        return parts[displayed_part].hp <= 0 ?
            part_info(displayed_part).sym_broken : part_info(displayed_part).sym;
    }
}

// similar to part_sym(int p) but for use when drawing SDL tiles. Called only by cata_tiles during draw_vpart
// vector returns at least 1 element, max of 2 elements. If 2 elements the second denotes if it is open or damaged
const vpart_str_id &vehicle::part_id_string(int const p, char &part_mod) const
{
    part_mod = 0;
    if( p < 0 || p >= (int)parts.size() || parts[p].removed ) {
        return NULL_ID;
    }

    int displayed_part = part_displayed_at(parts[p].mount.x, parts[p].mount.y);
    const vpart_str_id &idinfo = parts[displayed_part].get_id();

    if (part_flag (displayed_part, VPFLAG_OPENABLE) && parts[displayed_part].open) {
        part_mod = 1; // open
    } else if (parts[displayed_part].hp <= 0){
        part_mod = 2; // broken
    }

    return idinfo;
}

nc_color vehicle::part_color( const int p, const bool exact ) const
{
    if (p < 0 || p >= (int)parts.size()) {
        return c_black;
    }

    nc_color col;

    int parm = -1;

    //If armoring is present and the option is set, it colors the visible part
    if( OPTIONS["VEHICLE_ARMOR_COLOR"] ) {
        parm = part_with_feature(p, VPFLAG_ARMOR, false);
    }

    if( parm >= 0 ) {
        col = part_info(parm).color;
    } else {
        const int displayed_part = exact ? p : part_displayed_at(parts[p].mount.x, parts[p].mount.y);

        if (displayed_part < 0 || displayed_part >= (int)parts.size()) {
            return c_black;
        }
        if (parts[displayed_part].blood > 200) {
            col = c_red;
        } else if (parts[displayed_part].blood > 0) {
            col = c_ltred;
        } else if (parts[displayed_part].hp <= 0) {
            col = part_info(displayed_part).color_broken;
        } else {
            col = part_info(displayed_part).color;
        }

    }

    if( exact ) {
        return col;
    }

    // curtains turn windshields gray
    int curtains = part_with_feature(p, VPFLAG_CURTAIN, false);
    if (curtains >= 0) {
        if (part_with_feature(p, VPFLAG_WINDOW, true) >= 0 && !parts[curtains].open)
            col = part_info(curtains).color;
    }

    //Invert colors for cargo parts with stuff in them
    int cargo_part = part_with_feature(p, VPFLAG_CARGO);
    if(cargo_part > 0 && !get_items(cargo_part).empty()) {
        return invert_color(col);
    } else {
        return col;
    }
}

/**
 * Prints a list of all parts to the screen inside of a boxed window, possibly
 * highlighting a selected one.
 * @param w The window to draw in.
 * @param y1 The y-coordinate to start drawing at.
 * @param max_y Draw no further than this y-coordinate.
 * @param width The width of the window.
 * @param p The index of the part being examined.
 * @param hl The index of the part to highlight (if any).
 */
int vehicle::print_part_desc(WINDOW *win, int y1, const int max_y, int width, int p, int hl /*= -1*/) const
{
    if (p < 0 || p >= (int)parts.size()) {
        return y1;
    }
    std::vector<int> pl = this->parts_at_relative(parts[p].mount.x, parts[p].mount.y);
    int y = y1;
    for (size_t i = 0; i < pl.size(); i++)
    {
        if ( y >= max_y ) {
            mvwprintz( win, y, 1, c_yellow, _( "More parts here..." ) );
            ++y;
            break;
        }

        int dur = part_info (pl[i]).durability;
        int per_cond = parts[pl[i]].hp * 100 / (dur < 1? 1 : dur);
        nc_color col_cond = getDurabilityColor(per_cond);

        const vehicle_part& vp = parts[ pl [ i ] ];

        std::string partname = vp.name();

        if( part_flag( pl[i], "CARGO" ) ) {
            //~ used/total volume of a cargo vehicle part
            partname += string_format(_(" (vol: %d/%d)"), stored_volume( pl[i] ), max_volume( pl[i] ) );
        }

        bool armor = part_flag(pl[i], "ARMOR");
        std::string left_sym, right_sym;
        if(armor) {
            left_sym = "("; right_sym = ")";
        } else if(part_info(pl[i]).location == part_location_structure) {
            left_sym = "["; right_sym = "]";
        } else {
            left_sym = "-"; right_sym = "-";
        }
        nc_color sym_color = ( int )i == hl ? hilite( c_ltgray ) : c_ltgray;
        mvwprintz( win, y, 1, sym_color, "%s", left_sym.c_str() );
        trim_and_print( win, y, 2, getmaxx( win ) - 4,
                        ( int )i == hl ? hilite( col_cond ) : col_cond, "%s", partname.c_str() );
        wprintz( win, sym_color, "%s", right_sym.c_str() );

        if (i == 0 && is_inside(pl[i])) {
            //~ indicates that a vehicle part is inside
            mvwprintz(win, y, width-2-utf8_width(_("Interior")), c_ltgray, _("Interior"));
        } else if (i == 0) {
            //~ indicates that a vehicle part is outside
            mvwprintz(win, y, width-2-utf8_width(_("Exterior")), c_ltgray, _("Exterior"));
        }
        y++;
    }

    // print the label for this location
    const std::string label = get_label(parts[p].mount.x, parts[p].mount.y);
    if (label != "" && y <= max_y) {
        mvwprintz(win, y++, 1, c_ltred, _("Label: %s"), label.c_str());
    }

    return y;
}

/**
 * Return whether a fuel_type should be printed
 * @param fuel_type ID of the fuel to be checked
 * @param fullsize true if it's expected to print multiple rows
 * @return true if the fuel will/should display
 */
bool vehicle::should_print_fuel_indicator (itype_id fuel_type, bool fullsize) const
{
    return fuel_capacity( fuel_type ) > 0 && ( basic_consumption( fuel_type ) > 0 || fullsize );
}

/**
 * Returns an array of fuel types that can be printed
 * @param fullsize true if it's expected to print multiple rows
 * @return An array of printable fuel type ids
 */
std::vector< itype_id > vehicle::get_printable_fuel_types (bool fullsize) const
{
    std::vector< itype_id > fuels;
    for( auto &ft : get_fuel_types() ) {
        if(should_print_fuel_indicator(ft.id, fullsize)) {
            fuels.push_back(ft.id);
        }
    }

    for( int p : fuel ) {
        const itype_id ft = part_info( p ).fuel_type;
        if( std::find( fuels.begin(), fuels.end(), ft ) == fuels.end() && should_print_fuel_indicator(ft, fullsize)) {
            fuels.push_back(ft);
        }
    }

    return fuels;
}

/**
 * Returns the color of a fuel type
 * @param fuel_type The ID of the fuel type
 * @return the color corresponding to the fuel type
 */
nc_color vehicle::get_fuel_color ( const itype_id &fuel_type ) const
{
    for( auto &f : get_fuel_types() ) {
        if( f.id == fuel_type ) {
            return f.color;
        }
    }
    return item::find_type( fuel_type )->color;
}

/**
 * Prints all of the fuel indicators of the vehical
 * @param w Pointer to the window to draw in.
 * @param y Y location to draw at.
 * @param x X location to draw at.
 * @param start_index Starting index in array of fuel gauges to start reading from
 * @param fullsize true if it's expected to print multiple rows
 * @param verbose true if there should be anything after the gauge (either the %, or number)
 * @param desc true if the name of the fuel should be at the end
 * @param isHorizontal true if the menu is not vertical
 */
void vehicle::print_fuel_indicators (void *w, int y, int x, int start_index, bool fullsize, bool verbose, bool desc, bool isHorizontal) const
{
    WINDOW *win = (WINDOW *) w;
    int yofs = 0;
    std::vector< itype_id > fuels = get_printable_fuel_types(fullsize);
    int max_gauge = ((isHorizontal) ? 12 : 5) + start_index;
    int max_size = std::min((int)fuels.size(), max_gauge);

    for( int i = start_index; i < max_size; i++ ) {
        const itype_id &f = fuels[i];
        print_fuel_indicator(w, y + yofs, x, f, verbose, desc);
        if (fullsize) {
            yofs++;
        }
    }

    // check if the current index is less than the max size minus 12 or 5, to indicate that there's more
    if((start_index < (int)fuels.size() -  ((isHorizontal) ? 12 : 5)) && fullsize) {
        mvwprintz(win, y + yofs, x, c_ltgreen, ">");
        wprintz(win, c_ltgray, " for more");
    }
}

/**
 * Prints a fuel gauge for a vehicle
 * @param w Pointer to the window to draw in.
 * @param y Y location to draw at.
 * @param x X location to draw at.
 * @param fuel_type ID of the fuel type to draw
 * @param verbose true if there should be anything after the gauge (either the %, or number)
 * @param desc true if the name of the fuel should be at the end
 */
void vehicle::print_fuel_indicator (void *w, int y, int x, itype_id fuel_type, bool verbose, bool desc) const
{
    const char fsyms[5] = { 'E', '\\', '|', '/', 'F' };
    WINDOW *win = (WINDOW *) w;
    nc_color col_indf1 = c_ltgray;
    int cap = fuel_capacity( fuel_type );
    int f_left = fuel_left( fuel_type );
    nc_color f_color = get_fuel_color(fuel_type);
    mvwprintz(win, y, x, col_indf1, "E...F");
    int amnt = cap > 0 ? f_left * 99 / cap : 0;
    int indf = (amnt / 20) % 5;
    mvwprintz( win, y, x + indf, f_color, "%c", fsyms[indf] );
    if (verbose) {
        if( debug_mode ) {
            mvwprintz( win, y, x + 6, f_color, "%d/%d", f_left, cap );
        } else {
            mvwprintz( win, y, x + 6, f_color, "%d", (f_left * 100) / cap );
            wprintz( win, c_ltgray, "%c", 045 );
        }
    }
    if (desc) {
        wprintz(win, c_ltgray, " - %s", item::nname( fuel_type ).c_str() );
    }
}

point vehicle::coord_translate (const point &p) const
{
    point q;
    coord_translate(pivot_rotation[0], pivot_anchor[0], p, q);
    return q;
}

void vehicle::coord_translate (int dir, const point &pivot, const point &p, point &q) const
{
    tileray tdir (dir);
    tdir.advance (p.x - pivot.x);
    q.x = tdir.dx() + tdir.ortho_dx(p.y - pivot.y);
    q.y = tdir.dy() + tdir.ortho_dy(p.y - pivot.y);
}

void vehicle::precalc_mounts (int idir, int dir, const point &pivot)
{
    if (idir < 0 || idir > 1)
        idir = 0;
    for (auto &p : parts)
    {
        if (p.removed) {
            continue;
        }
        coord_translate (dir, pivot, p.mount, p.precalc[idir]);
    }
    pivot_anchor[idir] = pivot;
    pivot_rotation[idir] = dir;
}

std::vector<int> vehicle::boarded_parts() const
{
    std::vector<int> res;
    for (size_t p = 0; p < parts.size(); p++) {
        if (part_flag (p, VPFLAG_BOARDABLE) &&
                parts[p].has_flag(vehicle_part::passenger_flag)) {
            res.push_back ((int)p);
        }
    }
    return res;
}

player *vehicle::get_passenger(int p) const
{
    p = part_with_feature (p, VPFLAG_BOARDABLE, false);
    if (p >= 0 && parts[p].has_flag(vehicle_part::passenger_flag))
    {
     const int player_id = parts[p].passenger_id;
     if( player_id == g->u.getID()) {
      return &g->u;
     }
     int npcdex = g->npc_by_id (player_id);
     if (npcdex >= 0) {
      return g->active_npc[npcdex];
     }
    }
    return 0;
}

int vehicle::global_x() const
{
    return smx * SEEX + posx;
}

int vehicle::global_y() const
{
    return smy * SEEY + posy;
}

point vehicle::global_pos() const
{
    return point( smx * SEEX + posx, smy * SEEY + posy );
}

tripoint vehicle::global_pos3() const
{
    return tripoint( smx * SEEX + posx, smy * SEEY + posy, smz );
}

tripoint vehicle::global_part_pos3( const int &index ) const
{
    return global_part_pos3( parts[ index ] );
}

tripoint vehicle::global_part_pos3( const vehicle_part &pt ) const
{
    return global_pos3() + pt.precalc[ 0 ];
}

point vehicle::real_global_pos() const
{
    return g->m.getabs( global_x(), global_y() );
}

tripoint vehicle::real_global_pos3() const
{
    return g->m.getabs( tripoint( global_x(), global_y(), smz ) );
}

void vehicle::set_submap_moved( int x, int y )
{
    const point old_msp = real_global_pos();
    smx = x;
    smy = y;
    if( !tracking_on ) {
        return;
    }
    overmap_buffer.move_vehicle( this, old_msp );
}

int vehicle::total_mass() const
{
    if( mass_dirty ) {
        refresh_mass();
    }

    return mass_cache;
}

int vehicle::total_folded_volume() const
{
    int m = 0;
    for( size_t i = 0; i < parts.size(); i++ ) {
        if( parts[i].removed ) {
            continue;
        }
        m += part_info(i).folded_volume;
    }
    return m;
}

void vehicle::center_of_mass(int &x, int &y, bool use_precalc) const
{
    if( use_precalc ? mass_center_precalc_dirty : mass_center_no_precalc_dirty ) {
        calc_mass_center( use_precalc );
    }

    const auto &pt = use_precalc ? mass_center_precalc : mass_center_no_precalc;
    x = pt.x;
    y = pt.y;
}

point vehicle::pivot_displacement() const
{
    // precalc_mounts always produces a result that puts the pivot point at (0,0).
    // If the pivot point changes, this artificially moves the vehicle, as the position
    // of the old pivot point will appear to move from (posx+0, posy+0) to some other point
    // (posx+dx,posy+dy) even if there is no change in vehicle position or rotation.
    // This method finds that movement so it can be cancelled out when actually moving
    // the vehicle.

    // rotate the old pivot point around the new pivot point with the old rotation angle
    point dp;
    coord_translate(pivot_rotation[0], pivot_anchor[1], pivot_anchor[0], dp);
    return dp;
}

int vehicle::fuel_left (const itype_id & ftype, bool recurse) const
{
    int fl = std::accumulate( parts.begin(), parts.end(), 0, [&ftype]( const int &lhs, const vehicle_part &rhs ) {
        return lhs + ( rhs.ammo_current() == ftype ? rhs.ammo_remaining() : 0 );
    } );

    if(recurse && ftype == fuel_type_battery) {
        auto fuel_counting_visitor = [&] (vehicle const* veh, int amount, int) {
            return amount + veh->fuel_left(ftype, false);
        };

        // HAX: add 1 to the initial amount so traversal doesn't immediately stop just
        // 'cause we have 0 fuel left in the current vehicle. Subtract the 1 immediately
        // after traversal.
        fl = traverse_vehicle_graph(this, fl + 1, fuel_counting_visitor) - 1;
    }

    //muscle engines have infinite fuel
    if (ftype == fuel_type_muscle) {
        int part_under_player;
        // @todo Allow NPCs to power those
        vehicle *veh = g->m.veh_at( g->u.pos(), part_under_player );
        bool player_controlling = player_in_control(g->u);

        //if the engine in the player tile is a muscle engine, and player is controlling vehicle
        if( veh == this && player_controlling && part_under_player >= 0 ) {
            int p = part_with_feature(part_under_player, VPFLAG_ENGINE);
            if( p >= 0 && part_info(p).fuel_type == fuel_type_muscle && is_part_on( p ) ) {
                fl += 10;
            }
        }
    }

    return fl;
}

int vehicle::fuel_capacity (const itype_id &ftype) const
{
    return std::accumulate( parts.begin(), parts.end(), 0, [&ftype]( const int &lhs, const vehicle_part &rhs ) {
        return lhs + ( rhs.ammo_current() == ftype ? rhs.ammo_capacity() : 0 );
    } );
}

int vehicle::refill (const itype_id & ftype, int amount)
{
    for( auto &p : parts ) {
        if( amount <= 0 ) {
            break;
        }
        if( p.hp > 0 && ftype == p.ammo_current() ) {
            int qty = std::min( long( amount ), p.ammo_capacity() - p.ammo_remaining() );
            p.ammo_set( p.ammo_current(), p.ammo_remaining() + qty );
            amount -= qty;
        }
    }

    if( ftype != fuel_type_battery && ftype != fuel_type_plasma ) {
        invalidate_mass();
    }

    return amount;
}

int vehicle::drain (const itype_id & ftype, int amount) {
    if( ftype == fuel_type_battery ) {
        // Batteries get special handling to take advantage of jumper
        // cables -- discharge_battery knows how to recurse properly
        // (including taking cable power loss into account).
        int remnant = discharge_battery(amount, true);

        // discharge_battery returns amount of charges that were not
        // found anywhere in the power network, whereas this function
        // returns amount of charges consumed; simple subtraction.
        return amount - remnant;
    }

    int drained = 0;
    for( auto &p : parts ) {
        if( amount <= 0 ) {
            break;
        }
        if( p.ammo_current() == ftype ) {
            int qty = p.ammo_consume( amount, global_part_pos3( p ) );
            drained += qty;
            amount -= qty;
        }
    }

    if( ftype != fuel_type_battery && ftype != fuel_type_plasma ) {
        invalidate_mass();
    }

    return drained;
}

int vehicle::basic_consumption(const itype_id &ftype) const
{
    int fcon = 0;
    for( size_t e = 0; e < engines.size(); ++e ) {
        if(is_engine_type_on(e, ftype)) {
            if( part_info( engines[e] ).fuel_type == fuel_type_battery &&
                part_epower( engines[e] ) >= 0 ) {
                // Electric engine - use epower instead
                fcon -= epower_to_power( part_epower( engines[e] ) );

            } else if( !is_engine_type( e, fuel_type_muscle ) ) {
                fcon += part_power( engines[e] );
                if( parts[ e ].faults().count( fault_filter_air ) ) {
                    fcon *= 2;
                }
            }
        }
    }
    return fcon;
}

int vehicle::total_power(bool const fueled) const
{
    int pwr = 0;
    int cnt = 0;

    for (size_t e = 0; e < engines.size(); e++) {
        int p = engines[e];
        if (is_engine_on(e) && (fuel_left (part_info(p).fuel_type) || !fueled)) {
            pwr += part_power(p);
            cnt++;
        }
    }

    for (size_t a = 0; a < alternators.size();a++){
        int p = alternators[a];
        if (is_alternator_on(a)) {
            pwr += part_power(p); // alternators have negative power
        }
    }
    if (cnt > 1) {
        pwr = pwr * 4 / (4 + cnt -1);
    }
    return pwr;
}

int vehicle::acceleration(bool const fueled) const
{
    if( ( engine_on && has_engine_type_not( fuel_type_muscle, true ) ) || skidding ) {
        return safe_velocity( fueled ) * k_mass() / ( 1 + strain () ) / 10;

    } else if ((has_engine_type(fuel_type_muscle, true))){
        //limit vehicle weight for muscle engines
        int mass = total_mass();
        ///\EFFECT_STR caps vehicle weight for muscle engines
        int move_mass = std::max((g->u).str_cur * 25, 150);
        if (mass <= move_mass) {
            return (int) (safe_velocity (fueled) * k_mass() / (1 + strain ()) / 10);
        } else {
            return 0;
        }
    }
    else {
        return 0;
    }
}

int vehicle::max_velocity(bool const fueled) const
{
    return total_power (fueled) * 80;
}

bool vehicle::do_environmental_effects()
{
    bool needed = false;
    // check for smoking parts
    for( size_t p = 0; p < parts.size(); p++ ) {
        auto part_pos = global_pos3() + parts[p].precalc[0];

        /* Only lower blood level if:
         * - The part is outside.
         * - The weather is any effect that would cause the player to be wet. */
        if( parts[p].blood > 0 && g->m.is_outside( part_pos ) ) {
            needed = true;
            if( g->weather >= WEATHER_DRIZZLE && g->weather <= WEATHER_ACID_RAIN ) {
                parts[p].blood--;
            }
        }
    }
    return needed;
}

int vehicle::safe_velocity(bool const fueled) const
{
    int pwrs = 0;
    int cnt = 0;
    for (size_t e = 0; e < engines.size(); e++){
        if (is_engine_on(e) &&
            (!fueled || is_engine_type(e, fuel_type_muscle) ||
            fuel_left (part_info(engines[e]).fuel_type))) {
            int m2c = 100;

            if (is_engine_type(e, fuel_type_gasoline)) {
                m2c = 60;
            } else if(is_engine_type(e, fuel_type_diesel)) {
                m2c = 65;
            } else if(is_engine_type(e, fuel_type_plasma)) {
                m2c = 75;
            } else if(is_engine_type(e, fuel_type_battery)) {
                m2c = 90;
            } else if(is_engine_type(e, fuel_type_muscle)) {
                m2c = 45;
            }

            if( parts[ engines[ e ] ].faults().count( fault_filter_fuel ) ) {
                m2c *= 0.6;
            }

            pwrs += part_power(engines[e]) * m2c / 100;
            cnt++;
        }
    }
    for (int a = 0; a < (int)alternators.size(); a++){
         if (is_alternator_on(a)){
            pwrs += part_power(alternators[a]); // alternator parts have negative power
         }
    }
    if (cnt > 0) {
        pwrs = pwrs * 4 / (4 + cnt -1);
    }
    return (int) (pwrs * k_dynamics() * k_mass()) * 80;
}

void vehicle::spew_smoke( double joules, int part, int density )
{
    if( rng( 1, 10000 ) > joules ) {
        return;
    }
    point p = parts[part].mount;
    density = std::max( joules / 10000, double( density ) );
    // Move back from engine/muffler til we find an open space
    while( relative_parts.find(p) != relative_parts.end() ) {
        p.x += ( velocity < 0 ? 1 : -1 );
    }
    point q = coord_translate(p);
    tripoint dest( global_x() + q.x, global_y() + q.y, smz );
    g->m.adjust_field_strength( dest, fd_smoke, density );
}

/**
 * Generate noise or smoke from a vehicle with engines turned on
 * load = how hard the engines are working, from 0.0 til 1.0
 * time = how many seconds to generated smoke for
 */
void vehicle::noise_and_smoke( double load, double time )
{
    const int sound_levels[] = { 0, 15, 30, 60, 100, 140, 180, INT_MAX };
    const char *sound_msgs[] = { "", _("hummm!"), _("whirrr!"), _("vroom!"), _("roarrr!"), _("ROARRR!"),
                                 _("BRRROARRR!!"), _("BRUMBRUMBRUMBRUM!!!") };
    double noise = 0.0;
    double mufflesmoke = 0.0;
    double muffle = 1.0, m;
    int exhaust_part = -1;
    for( size_t p = 0; p < parts.size(); p++ ) {
        if( part_flag(p, "MUFFLER") ) {
            m = 1.0 - (1.0 - part_info(p).bonus / 100.0) * parts[p].hp / part_info(p).durability;
            if( m < muffle ) {
                muffle = m;
                exhaust_part = int(p);
            }
        }
    }

    bool bad_filter = false;

    for( size_t e = 0; e < engines.size(); e++ ) {
        int p = engines[e];
        if( is_engine_on(e) &&
                (is_engine_type(e, fuel_type_muscle) || fuel_left (part_info(p).fuel_type)) ) {
            double pwr = 10.0; // Default noise if nothing else found, shouldn't happen
            double max_pwr = double(power_to_epower(part_power(p, true)))/40000;
            double cur_pwr = load * max_pwr;

            if( is_engine_type(e, fuel_type_gasoline) || is_engine_type(e, fuel_type_diesel)) {

                if( is_engine_type( e, fuel_type_gasoline ) ) {
                    double dmg = 1.0 - double( parts[p].hp ) / part_info( p ).durability;
                    if( parts[ p ].base.faults.count( fault_filter_fuel ) ) {
                        dmg = 1.0;
                    }
                    if( dmg > 0.75 && one_in( 200 - ( 150 * dmg ) ) ) {
                        backfire( e );
                    }
                }
                double j = power_to_epower(part_power(p, true)) * load * time * muffle;

                if( parts[ p ].base.faults.count( fault_filter_air ) ) {
                    bad_filter = true;
                    j *= j;
                }

                if( (exhaust_part == -1) && engine_on ) {
                    spew_smoke( j, p, bad_filter ? MAX_FIELD_DENSITY : 1 );
                } else {
                    mufflesmoke += j;
                }
                pwr = (cur_pwr*15 + max_pwr*3 + 5) * muffle;
            } else if(is_engine_type(e, fuel_type_plasma)) {
                pwr = (cur_pwr*9 + 1) * muffle;
            } else if(is_engine_type(e, fuel_type_battery)) {
                pwr = cur_pwr*3;
            } else if(is_engine_type(e, fuel_type_muscle)) {
                pwr = cur_pwr*5;
            }
            noise = std::max(noise, pwr); // Only the loudest engine counts.
        }
    }

    if( (exhaust_part != -1) && engine_on &&
        has_engine_type_not(fuel_type_muscle, true)) { // No engine, no smoke
        spew_smoke( mufflesmoke, exhaust_part, bad_filter ? MAX_FIELD_DENSITY : 1 );
    }
    // Even a vehicle with engines off will make noise traveling at high speeds
    noise = std::max( noise, double(fabs(velocity/500.0)) );
    int lvl = 0;
    if( one_in(4) && rng(0, 30) < noise &&
        has_engine_type_not(fuel_type_muscle, true)) {
       while( noise > sound_levels[lvl] ) {
           lvl++;
       }
    }
    sounds::ambient_sound( global_pos3(), noise, sound_msgs[lvl] );
}

float vehicle::wheels_area (int *const cnt) const
{
    int count = 0;
    int total_area = 0;
    const auto &wheel_indices = wheelcache;
    for( auto &wheel_indice : wheel_indices ) {
        int p = wheel_indice;
        int width = parts[ p ].wheel_width();
        // 9 inches, for reference, is about normal for cars.
        total_area += ((float)width / 9) * parts[ p ].wheel_diameter();
        count++;
    }
    if (cnt) {
        *cnt = count;
    }

    if (all_parts_with_feature("FLOATS").size() > 0) {
        return 13;
    }

    return total_area;
}

float vehicle::k_friction() const
{
    // calculate safe speed reduction due to wheel friction
    float fr0 = 1000.0;
    float kf = ( fr0 / (fr0 + wheels_area()) );
    return kf;
}

float vehicle::k_aerodynamics() const
{
    const int max_obst = 13;
    int obst[max_obst];
    for( auto &elem : obst ) {
        elem = 0;
    }
    std::vector<int> structure_indices = all_parts_at_location(part_location_structure);
    for( auto &structure_indice : structure_indices ) {
        int p = structure_indice;
        int frame_size = part_with_feature(p, VPFLAG_OBSTACLE) ? 30 : 10;
        int pos = parts[p].mount.y + max_obst / 2;
        if (pos < 0) {
            pos = 0;
        }
        if (pos >= max_obst) {
            pos = max_obst -1;
        }
        if (obst[pos] < frame_size) {
            obst[pos] = frame_size;
        }
    }
    int frame_obst = 0;
    for( auto &elem : obst ) {
        frame_obst += elem;
    }
    float ae0 = 200.0;

    // calculate aerodynamic coefficient
    float ka = ( ae0 / (ae0 + frame_obst) );
    return ka;
}

float vehicle::k_dynamics() const
{
    return ( k_aerodynamics() * k_friction() );
}

float vehicle::k_mass() const
{
    float wa = wheels_area();
    if (wa <= 0)
       return 0;

    float ma0 = 50.0;
    // calculate safe speed reduction due to mass
    float km = ma0 / (ma0 + (total_mass()) / (8 * (float) wa));

    return km;
}

float vehicle::drag() const
{
    return -extra_drag;
}

float vehicle::strain() const
{
    int mv = max_velocity();
    int sv = safe_velocity();
    if( mv <= sv ) {
        mv = sv + 1;
    }
    if( velocity < sv && velocity > -sv ) {
        return 0;
    } else {
        return (float) (abs(velocity) - sv) / (float) (mv - sv);
    }
}

bool vehicle::sufficient_wheel_config() const
{
    std::vector<int> floats = all_parts_with_feature(VPFLAG_FLOATS);
    if( !floats.empty() ) {
        return floats.size() > 2;
    }
    std::vector<int> wheel_indices = all_parts_with_feature(VPFLAG_WHEEL);
    if(wheel_indices.empty()) {
        // No wheels!
        return false;
    } else if(wheel_indices.size() == 1) {
        //Has to be a stable wheel, and one wheel can only support a 1-3 tile vehicle
        if( !part_info(wheel_indices[0]).has_flag("STABLE") ||
             all_parts_at_location(part_location_structure).size() > 3) {
            return false;
        }
    }
    return true;
}

bool vehicle::balanced_wheel_config () const
{
    int x1 = 0, y1 = 0, x2 = 0, y2 = 0;
    int count = 0;
    std::vector<int> wheel_indices = all_parts_with_feature(VPFLAG_WHEEL);
    // find the bounding box of the wheels
    // TODO: find convex hull instead
    for (auto &w : wheel_indices) {
        if (!count) {
            x1 = x2 = parts[w].precalc[0].x;
            y1 = y2 = parts[w].precalc[0].y;
        }
        if (parts[w].precalc[0].x < x1) {
            x1 = parts[w].precalc[0].x;
        }
        if (parts[w].precalc[0].x > x2) {
            x2 = parts[w].precalc[0].x;
        }
        if (parts[w].precalc[0].y < y1) {
            y1 = parts[w].precalc[0].y;
        }
        if (parts[w].precalc[0].y > y2) {
            y2 = parts[w].precalc[0].y;
        }
        count++;
    }
    // find the center of mass of the vehicle
    int xo, yo;
    center_of_mass(xo, yo);
//    add_msg("cm x=%d y=%d x1=%d y1=%d x2=%d y2=%d", xo, yo, x1, y1, x2, y2);
    if (xo < x1 || xo > x2 || yo < y1 || yo > y2) {
        return false; // center of mass not inside support of wheels (roughly)
    }
    return true;
}

bool vehicle::valid_wheel_config () const
{
    return sufficient_wheel_config() && balanced_wheel_config();
}

float vehicle::steering_effectiveness() const
{
    if (!floating.empty()) {
        // I'M ON A BOAT
        return 1.0;
    }

    if (steering.empty()) {
        return -1.0; // No steering installed
    }

    // For now, you just need one wheel working for 100% effective steering.
    // TODO: return something less than 1.0 if the steering isn't so good
    // (unbalanced, long wheelbase, back-heavy vehicle with front wheel steering,
    // etc)
    for (int p : steering) {
        if (parts[p].hp > 0) {
            return 1.0;
        }
    }

    // We have steering, but it's all broken.
    return 0.0;
}

float vehicle::handling_difficulty() const
{
    const float steer = std::max( 0.0f, steering_effectiveness() );
    const float traction = std::max( 0.0f, g->m.vehicle_traction( *this ) );
    const float kmass = k_mass();
    const float aligned = std::max( 0.0f, 1.0f - ( face_vec() - dir_vec() ).norm() );

    constexpr float tile_per_turn = 10 * 100;

    // TestVehicle: perfect steering, kmass, moving on road at 100 mph (10 tiles per turn) = 0.0
    // TestVehicle but on grass (0.75 friction) = 2.5
    // TestVehicle but overloaded (0.5 kmass) = 5
    // TestVehicle but with bad steering (0.5 steer) and overloaded (0.5 kmass) = 10
    // TestVehicle but on fungal bed (0.5 friction), bad steering and overloaded = 15
    // TestVehicle but turned 90 degrees during this turn (0 align) = 10
    const float diff_mod = ( ( 1.0f - steer ) + ( 1.0f - kmass ) + ( 1.0f - traction ) + ( 1.0f - aligned ) );
    return velocity * diff_mod / tile_per_turn;
}

/**
 * Power for batteries are in W, but usage for rest is in 0.5*HP, so coeff is 373
 * This does not seem to match up for consumption, as old coeff is 100
 * Keeping coeff of 100, but should probably be adjusted later
 * http://en.wikipedia.org/wiki/Energy_density -> 46MJ/kg, 36MJ/l for gas
 * Gas tanks are 6000 and 30000, assuming that's in milliliters, so 36000J/ml
 * Battery sizes are 1k, 12k, 30k, 50k, and 100k. present day = 53kWh(200MJ) for 450kg
 * Efficiency tank to wheel is roughly 15% for gas, 85% for electric
 */
void vehicle::consume_fuel( double load = 1.0 )
{
    float st = strain();
    for( auto &ft : get_fuel_types() ) {
        // if no engines use this fuel, skip
        int amnt_fuel_use = basic_consumption( ft.id );
        if (amnt_fuel_use == 0) continue;

        //get exact amount of fuel needed
        double amnt_precise = double(amnt_fuel_use) / ft.coeff;

        amnt_precise *= load * (1.0 + st * st * 100);
        int amnt = int(amnt_precise);
        // consumption remainder results in chance at additional fuel consumption
        if( x_in_y(int(amnt_precise*1000) % 1000, 1000) ) {
            amnt += 1;
        }
        drain( ft.id, amnt );
    }
    //do this with chance proportional to current load
    // But only if the player is actually there!
    if( load > 0 && one_in( (int) (1 / load) ) &&
        fuel_left( fuel_type_muscle ) > 0 ) {
        //charge bionics when using muscle engine
        if (g->u.has_bionic("bio_torsionratchet")) {
            g->u.charge_power(1);
        }
        //cost proportional to strain
        int mod = 1 + 4 * st;
        if (one_in(10)) {
            g->u.mod_hunger(mod);
            g->u.mod_thirst(mod);
            g->u.mod_fatigue(mod);
        }
        g->u.mod_stat( "stamina", -mod * 20);
    }
}

std::vector<vehicle_part *> vehicle::lights( bool active )
{
    std::vector<vehicle_part *> res;
    for( auto& e : parts ) {
        if( e.hp > 0 && e.is_light() && ( !active || e.enabled ) ) {
            res.push_back( &e );
        }
    }
    return res;
}

void vehicle::lights_control() {
    std::vector<vehicle_part *> opts = lights();
    std::vector<tripoint> locations;

    for( const auto pt : opts ) {
        locations.push_back( global_part_pos3( *pt ) );
    }

    pointmenu_cb callback( locations );

    int sel = 0;
    while( true ) {
        uimenu menu;
        menu.text = _( "Control vehicle lights" );
        menu.return_invalid = true;
        menu.callback = &callback;
        menu.selected = sel;
        menu.fselected = sel;
        menu.w_y = 2;

        for( auto pt : opts ) {
            menu.addentry( MENU_AUTOASSIGN, true, MENU_AUTOASSIGN,
                           "[%c] %s", pt->enabled ? 'x' : ' ', pt->name().c_str() );
        }

        menu.query();
        if( menu.ret < 0 || menu.ret >= static_cast<int>( opts.size() ) ) {
            break;
        }

        sel = menu.ret;
        opts[ sel ]->enabled = !opts[ sel ]->enabled;
    }
}

void vehicle::power_parts()
{
    int epower = 0;

    for( const auto pt : lights( true ) ) {
        epower += pt->info().epower;
    }

    // Consumers of epower
    if( fridge_on ) epower += fridge_epower;
    if( recharger_on ) epower += recharger_epower;
    if( is_alarm_on ) epower += alarm_epower;
    if( camera_on ) epower += camera_epower;
    if( scoop_on ) epower += scoop_epower;
    // Engines: can both produce (plasma) or consume (gas, diesel)
    // Gas engines require epower to run for ignition system, ECU, etc.
    int engine_epower = 0;
    if( engine_on ) {
        for( size_t e = 0; e < engines.size(); ++e ) {
            // Electric engines consume power when actually used, not passively
            if( is_engine_on( e ) && !is_engine_type(e, fuel_type_battery) ) {
                engine_epower += part_epower( engines[e] );
            }
        }

        epower += engine_epower;
    }

    // Producers of epower
    if(engine_on) {
        // If the engine is on, the alternators are working.
        int alternators_epower = 0;
        int alternators_power = 0;
        for( size_t p = 0; p < alternators.size(); ++p ) {
            if(is_alternator_on(p)) {
                alternators_epower += part_info(alternators[p]).epower;
                alternators_power += part_power(alternators[p]);
            }
        }
        if(alternators_epower > 0) {
            alternator_load = (float)abs(alternators_power);
            epower += alternators_epower;
        }
    }

    int epower_capacity_left = power_to_epower(fuel_capacity(fuel_type_battery) - fuel_left(fuel_type_battery));
    if( reactor_on && epower_capacity_left - epower > 0 ) {
        // Still not enough surplus epower to fully charge battery
        // Produce additional epower from any reactors
        bool reactor_working = false;
        for( auto &elem : reactors ) {
            if( parts[elem].hp > 0 && parts[elem].ammo_remaining() > 0 ) {
                // Efficiency: one unit of fuel is this many units of battery
                // Note: One battery is roughtly 373 units of epower
                const int efficiency = part_info( elem ).power;
                const int avail_fuel = parts[elem].ammo_remaining() * efficiency;

                const int elem_epower = std::min( part_epower( elem ), power_to_epower( avail_fuel ) );
                // Cap output at what we can achieve and utilize
                const int reactors_output = std::min( elem_epower, epower_capacity_left - epower );
                // Units of fuel consumed before adjustment for efficiency
                const int battery_consumed = epower_to_power( reactors_output );
                // Fuel consumed in actual units of the resource
                int fuel_consumed = battery_consumed / efficiency;
                // Remainder has a chance of resulting in more fuel consumption
                if( x_in_y( battery_consumed % efficiency, efficiency ) ) {
                    fuel_consumed++;
                }

                parts[ elem ].ammo_consume( fuel_consumed, global_part_pos3( elem ) );
                reactor_working = true;

                epower += reactors_output;
            }
        }

        if( !reactor_working ) {
            // All reactors out of fuel or destroyed
            reactor_on = false;
            if( player_in_control(g->u) || g->u.sees( global_pos3() ) ) {
                add_msg( _("The %s's reactor dies!"), name.c_str() );
            }
        }
    }

    int battery_deficit = 0;
    if(epower > 0) {
        // store epower surplus in battery
        charge_battery(epower_to_power(epower));
    } else if(epower < 0) {
        // draw epower deficit from battery
        battery_deficit = discharge_battery(abs(epower_to_power(epower)));
    }

    if( battery_deficit != 0 ) {
        for( auto &pt : lights() ) {
            pt->enabled = false;
        }

        is_alarm_on = false;
        fridge_on = false;
        stereo_on = false;
        chimes_on = false;
        recharger_on = false;
        camera_on = false;
        scoop_on = false;
        if( player_in_control( g->u ) || g->u.sees( global_pos3() ) ) {
            add_msg( _("The %s's battery dies!"), name.c_str() );
        }
        if( engine_epower < 0 ) {
            // Not enough epower to run gas engine ignition system
            engine_on = false;
            if( player_in_control( g->u ) || g->u.sees( global_pos3() ) ) {
                add_msg( _("The %s's engine dies!"), name.c_str() );
            }
        }
    }
}

vehicle* vehicle::find_vehicle( const tripoint &where )
{
    // Is it in the reality bubble?
    tripoint veh_local = g->m.getlocal( where );
    vehicle* veh = g->m.veh_at( veh_local );

    if( veh != nullptr ) {
        return veh;
    }

    // Nope. Load up its submap...
    point veh_in_sm = point( where.x, where.y );
    point veh_sm = ms_to_sm_remain( veh_in_sm );

    auto sm = MAPBUFFER.lookup_submap( veh_sm.x, veh_sm.y, where.z );
    if( sm == nullptr ) {
        return nullptr;
    }

    // ...find the right vehicle inside it...
    for( auto &elem : sm->vehicles ) {
        vehicle *found_veh = elem;
        point veh_location( found_veh->posx, found_veh->posy );

        if( veh_in_sm == veh_location ) {
            veh = found_veh;
            break;
        }
    }

    // ...and hand it over.
    return veh;
}

template <typename Func, typename Vehicle>
int vehicle::traverse_vehicle_graph(Vehicle *start_veh, int amount, Func action)
{
    // Breadth-first search! Initialize the queue with a pointer to ourselves and go!
    std::queue< std::pair<Vehicle*, int> > connected_vehs;
    std::set<Vehicle*> visited_vehs;
    connected_vehs.push(std::make_pair(start_veh, 0));

    while(amount > 0 && connected_vehs.size() > 0) {
        auto current_node = connected_vehs.front();
        Vehicle *current_veh = current_node.first;
        int current_loss = current_node.second;

        visited_vehs.insert(current_veh);
        connected_vehs.pop();

        g->u.add_msg_if_player(m_debug, "Traversing graph with %d power", amount);

        for(auto &p : current_veh->loose_parts) {
            if(!current_veh->part_info(p).has_flag("POWER_TRANSFER")) {
                continue; // ignore loose parts that aren't power transfer cables
            }

            auto target_veh = vehicle::find_vehicle(current_veh->parts[p].target.second);
            if(target_veh == nullptr || visited_vehs.count(target_veh) > 0) {
                // Either no destination here (that vehicle's rolled away or off-map) or
                // we've already looked at that vehicle.
                continue;
            }

            // Add this connected vehicle to the queue of vehicles to search next,
            // but only if we haven't seen this one before.
            if(visited_vehs.count(target_veh) < 1) {
                int target_loss = current_loss + current_veh->part_info(p).epower;
                connected_vehs.push(std::make_pair(target_veh, target_loss));

                float loss_amount = ((float)amount * (float)target_loss) / 100;
                g->u.add_msg_if_player(m_debug, "Visiting remote %p with %d power (loss %f, which is %d percent)",
                                        (void*)target_veh, amount, loss_amount, target_loss);

                amount = action(target_veh, amount, (int)loss_amount);
                g->u.add_msg_if_player(m_debug, "After remote %p, %d power", (void*)target_veh, amount);

                if(amount < 1) {
                    break; // No more charge to donate away.
                }
            }
        }
    }
    return amount;
}

int vehicle::charge_battery (int amount, bool include_other_vehicles)
{
    for( auto &p : parts ) {
        if( amount <= 0 ) {
            break;
        }
        if( p.hp > 0 && p.ammo_current() == fuel_type_battery ) {
            int qty = std::min( long( amount ), p.ammo_capacity() - p.ammo_remaining() );
            p.ammo_set( fuel_type_battery, p.ammo_remaining() + qty );
            amount -= qty;
        }
    }

    auto charge_visitor = [] (vehicle* veh, int amount, int lost) {
        g->u.add_msg_if_player(m_debug, "CH: %d", amount - lost);
        return veh->charge_battery(amount - lost, false);
    };

    if(amount > 0 && include_other_vehicles) { // still a bit of charge we could send out...
        amount = traverse_vehicle_graph(this, amount, charge_visitor);
    }

    return amount;
}

int vehicle::discharge_battery (int amount, bool recurse)
{
    for( auto &p : parts ) {
        if( amount <= 0 ) {
            break;
        }
        if( p.hp > 0 && p.ammo_current() == fuel_type_battery ) {
            amount -= p.ammo_consume( amount, global_part_pos3( p ) );
        }
    }

    auto discharge_visitor = [] (vehicle* veh, int amount, int lost) {
        g->u.add_msg_if_player(m_debug, "CH: %d", amount + lost);
        return veh->discharge_battery(amount + lost, false);
    };
    if(amount > 0 && recurse) { // need more power!
        amount = traverse_vehicle_graph(this, amount, discharge_visitor);
    }

    return amount; // non-zero if we weren't able to fulfill demand.
}

void vehicle::do_engine_damage(size_t e, int strain) {
     if( is_engine_on(e) && !is_engine_type(e, fuel_type_muscle) &&
         fuel_left(part_info(engines[e]).fuel_type) &&  rng (1, 100) < strain ) {
        int dmg = rng(strain * 2, strain * 4);
        damage_direct( engines[e], dmg );
        if(one_in(2)) {
            add_msg(_("Your engine emits a high pitched whine."));
        } else {
            add_msg(_("Your engine emits a loud grinding sound."));
        }
    }
}

void vehicle::idle(bool on_map) {
    int engines_power = 0;
    float idle_rate;

    if (engine_on && total_power() > 0) {
        for (size_t e = 0; e < engines.size(); e++){
            size_t p = engines[e];
            if (fuel_left(part_info(p).fuel_type) && is_engine_on(e)) {
                engines_power += part_power(engines[e]);
            }
        }

        idle_rate = (float)alternator_load / (float)engines_power;
        if (idle_rate < 0.01) idle_rate = 0.01; // minimum idle is 1% of full throttle
        consume_fuel(idle_rate);

        if (on_map) {
            noise_and_smoke( idle_rate, 6.0 );
        }
    } else {
        if( engine_on && g->u.sees( global_pos3() ) &&
            has_engine_type_not(fuel_type_muscle, true) ) {
            add_msg(_("The %s's engine dies!"), name.c_str());
        }
        engine_on = false;
    }

    if( planter_on && !warm_enough_to_plant() ) {
        if( g->u.sees( global_pos3() ) ) {
            add_msg(_("The %s's planter turns off due to low temperature."), name.c_str());
        }
        planter_on = false;
    }


    if (stereo_on) {
        play_music();
    }

    if (chimes_on) {
        play_chimes();
    }

    if (on_map && is_alarm_on) {
        alarm();
    }

    if( on_map ) {
        update_time( calendar::turn );
    }
}

void vehicle::on_move(){
    if(scoop_on){
        operate_scoop();
    }
    if( planter_on ){
        operate_planter();
    }
    if( plow_on ){
        operate_plow();
    }
    if( reaper_on ){
        operate_reaper();
    }
}

void vehicle::operate_plow(){
    for( const int plow_id : all_parts_with_feature( "PLOW" ) ){
        const tripoint start_plow = global_pos3() + parts[plow_id].precalc[0];
        if( g->m.has_flag("DIGGABLE", start_plow) ){
            g->m.ter_set( start_plow, t_dirtmound );
        } else {
            const int speed = velocity;
            const int v_damage = rng( 3, speed );
            damage( plow_id, v_damage, DT_BASH, false );
            sounds::sound( start_plow, v_damage, _("Clanggggg!") );
        }
    }
}

void vehicle::operate_reaper(){
    const tripoint &veh_start = global_pos3();
    for( const int reaper_id : all_parts_with_feature( "REAPER" ) ){
        const tripoint reaper_pos = veh_start + parts[reaper_id].precalc[0];
        const int plant_produced =  rng( 1, parts[reaper_id].info().bonus );
        const int seed_produced = rng(1, 3);
        const int max_pickup_size = parts[reaper_id].info().size / 20;
        if( g->m.furn(reaper_pos) == f_plant_harvest ){
            const item& seed = g->m.i_at(reaper_pos).front();
            if( seed.typeId() == "fungal_seeds" || seed.typeId() == "marloss_seed" ) {
                // Otherworldly plants, the earth-made reaper can not handle those.
                continue;
            }
            g->m.furn_set( reaper_pos, f_null );
            g->m.i_clear( reaper_pos );
            for( auto &i : iexamine::get_harvest_items( *seed.type, plant_produced, seed_produced, false ) ) {
                g->m.add_item_or_charges( reaper_pos, i );
            }
            sounds::sound( reaper_pos, rng( 10, 25 ), _("Swish") );
        }
        if( part_flag(reaper_id, "CARGO") && g->m.ter( reaper_pos ) == t_dirtmound ) {
            if( !g->m.has_items( reaper_pos ) ) {
                continue;
            }
            const map_stack q1 = g->m.i_at( reaper_pos );
            for( auto it1 : q1 ) {
                item *that_item_there = nullptr;
                size_t itemdex = 0;
                const map_stack q = g->m.i_at( reaper_pos );
                for( auto it : q ) {
                    if( it.volume() < max_pickup_size ) {
                        that_item_there = g->m.item_from( reaper_pos, itemdex );
                        break;
                    }
                    itemdex++;
                }
                if( !that_item_there ) {
                    break;
                }
                if(add_item( reaper_id, *that_item_there ) ) {
                    g->m.i_rem( reaper_pos, itemdex );
                }
            }
        }
    }
}

void vehicle::operate_planter(){
    std::vector<int> planters = all_parts_with_feature("PLANTER");
    for( int planter_id : planters ){
        const tripoint &loc = global_pos3() + parts[planter_id].precalc[0];
        vehicle_stack v = get_items(planter_id);
        for( auto i = v.begin(); i != v.end(); i++ ){
            if( i->is_seed() ){
                // If it is an "advanced model" then it will avoid damaging itself or becoming damaged. It's a real feature.
                if( g->m.ter(loc) != t_dirtmound && part_flag(planter_id,  "ADVANCED_PLANTER" ) ) {
                    //then don't put the item there.
                    break;
                } else if( g->m.ter(loc) == t_dirtmound ) {
                    g->m.furn_set(loc, f_plant_seed);
                } else if( !g->m.has_flag( "DIGGABLE", loc ) ) {
                    //If it isn't diggable terrain, then it will most likely be damaged.
                    damage( planter_id, rng(1, 10), DT_BASH, false );
                    sounds::sound( loc, rng(10,20), _("Clink"));
                }
                if( !i->count_by_charges() || i->charges == 1 ) {
                    i->bday = calendar::turn;
                    g->m.add_item( loc, *i );
                    v.erase( i );
                } else {
                    item tmp = *i;
                    tmp.charges = 1;
                    tmp.bday = calendar::turn;
                    g->m.add_item( loc, tmp );
                    i->charges--;
                }
                break;
            }
        }
    }
}

void vehicle::operate_scoop()
{
    std::vector<int> scoops = all_parts_with_feature( "SCOOP" );
    for( int scoop : scoops ) {
        const int chance_to_damage_item = 9;
        int max_pickup_size = parts[scoop].info().size / 10;
        const char *sound_msgs[] = {_("Whirrrr"), _("Ker-chunk"), _("Swish"), _("Cugugugugug")};
        sounds::sound( global_pos3() + parts[scoop].precalc[0], rng( 20, 35 ),
                       sound_msgs[rng( 0, 3 )] );
        std::vector<tripoint> parts_points;
        for( const tripoint &current :
                 g->m.points_in_radius( global_pos3() + parts[scoop].precalc[0], 1 ) ) {
            parts_points.push_back( current );
        }
        for( const tripoint &position : parts_points ) {
            g->m.mop_spills( position );
            if( !g->m.has_items( position ) ) {
                continue;
            }
            item *that_item_there = nullptr;
            const map_stack q = g->m.i_at( position );
            if( g->m.has_flag( "SEALED", position) ) {
                continue;//ignore it. Street sweepers are not known for their ability to harvest crops.
            }
            size_t itemdex = 0;
            for( auto it : q ) {
                if( it.volume() < max_pickup_size ) {
                    that_item_there = g->m.item_from( position, itemdex );
                    break;
                }
                itemdex++;
            }
            if( !that_item_there ) {
                continue;
            }
            if( one_in( chance_to_damage_item ) && that_item_there->damage < MAX_ITEM_DAMAGE ) {
                //The scoop will not destroy the item, but it may damage it a bit.
                that_item_there->damage++;
                //The scoop gets a lot louder when breaking an item.
                sounds::sound( position, rng(10, (long)that_item_there->volume() * 2 + 10),
                               _("BEEEThump") );
            }
            const int battery_deficit = discharge_battery( that_item_there->weight() *
                                                           scoop_epower / rng( 8, 15 ) );
            if( battery_deficit == 0 && add_item( scoop, *that_item_there ) ) {
                g->m.i_rem( position, itemdex );
            } else {
                break;
            }
        }
    }
}

void vehicle::alarm() {
    if( one_in(4) ) {
        //first check if the alarm is still installed
        bool found_alarm = has_security_working();

        //if alarm found, make noise, else set alarm disabled
        if( found_alarm ) {
            const char *sound_msgs[] = { _("WHOOP WHOOP"), _("NEEeu NEEeu NEEeu"), _("BLEEEEEEP"), _("WREEP")};
            sounds::sound( global_pos3(), (int) rng(45,80), sound_msgs[rng(0,3)] );
            if( one_in(1000) ) {
                is_alarm_on = false;
            }
        } else {
            is_alarm_on = false;
        }
    }
}

void vehicle::slow_leak()
{
    // for each badly damaged tanks (lower than 50% health), leak a small amount
    for( auto &p : parts ) {
        auto dmg = double( p.hp ) / p.info().durability;
        if( dmg > 0.5 || p.ammo_remaining() <= 0 ) {
            continue;
        }

        auto fuel = p.ammo_current();
        if( fuel != fuel_type_gasoline && fuel != fuel_type_diesel &&
            fuel != fuel_type_battery && fuel != fuel_type_water ) {
            continue; // not a liquid fuel or battery
        }

        int qty = std::max( ( 0.5 - dmg ) * ( 0.5 - dmg) * p.ammo_remaining() / 10, 1.0 );

        // damaged batteries self-discharge without leaking
        if( fuel != fuel_type_battery ) {
            item leak( fuel, calendar::turn, qty );
            point q = coord_translate( p.mount );
            tripoint dest( global_x() + q.x, global_y() + q.y, smz );
            g->m.add_item_or_charges( dest, leak );
        }

        p.ammo_consume( qty, global_part_pos3( p ) );
    }
}

void vehicle::thrust( int thd ) {
    //if vehicle is stopped, set target direction to forward.
    //ensure it is not skidding. Set turns used to 0.
    if( velocity == 0 ) {
        turn_dir = face.dir();
        move = face;
        of_turn_carry = 0;
        last_turn = 0;
        skidding = false;
    }

    if (stereo_on == true) {
        play_music();
    }

    if (chimes_on == true) {
        play_chimes();
    }

    // No need to change velocity
    if( !thd ) {
        return;
    }

    bool pl_ctrl = player_in_control( g->u );

    // No need to change velocity if there are no wheels
    if( !valid_wheel_config() && velocity == 0 ) {
        if( pl_ctrl ) {
            if( floating.empty() ) {
                add_msg(_("The %s doesn't have enough wheels to move!"), name.c_str());
            } else {
                add_msg(_("The %s is too leaky!"), name.c_str());
            }
        }
        return;
    }

    // Accelerate (true) or brake (false)
    bool thrusting = true;
    if( velocity ) {
       int sgn = (velocity < 0) ? -1 : 1;
       thrusting = (sgn == thd);
    }

    // @todo Pass this as an argument to avoid recalculating
    float traction = std::max( 0.0f, g->m.vehicle_traction( *this ) );
    int accel = acceleration() * traction;
    int max_vel = max_velocity() * traction;
    // Get braking power
    int brake = 30 * k_mass();
    int brk = abs(velocity) * brake / 100;
    if (brk < accel) {
        brk = accel;
    }
    if (brk < 10 * 100) {
        brk = 10 * 100;
    }
    //pos or neg if acc or brake
    int vel_inc = ((thrusting) ? accel : brk) * thd;
    if( thd == -1 && thrusting ) {
        //accelerate 60% if going backward
        vel_inc = .6 * vel_inc;
    }

    // Keep exact cruise control speed
    if( cruise_on ) {
        if( thd > 0 ) {
            vel_inc = std::min( vel_inc, cruise_velocity - velocity );
        } else {
            vel_inc = std::max( vel_inc, cruise_velocity - velocity );
        }
    }

    //find power ratio used of engines max
    double load;
    if( cruise_on ) {
        load = ((float)abs(vel_inc)) / std::max((thrusting ? accel : brk),1);
    } else {
        load = (thrusting ? 1.0 : 0.0);
    }

    // only consume resources if engine accelerating
    if (load >= 0.01 && thrusting) {
        //abort if engines not operational
        if( total_power () <= 0 || !engine_on || accel == 0 ) {
            if (pl_ctrl) {
                if( total_power( false ) <= 0 ) {
                    add_msg( m_info, _("The %s doesn't have an engine!"), name.c_str() );
                } else if( has_engine_type( fuel_type_muscle, true ) ) {
                    add_msg( m_info, _("The %s's mechanism is out of reach!"), name.c_str() );
                } else if( !engine_on ) {
                    add_msg( _("The %s's engine isn't on!"), name.c_str() );
                } else if( traction < 0.01f ) {
                    add_msg( _("The %s is stuck."), name.c_str() );
                } else {
                    add_msg( _("The %s's engine emits a sneezing sound."), name.c_str() );
                }
            }
            cruise_velocity = 0;
            return;
        }

        //make noise and consume fuel
        noise_and_smoke (load);
        consume_fuel (load);

        //break the engines a bit, if going too fast.
        int strn = (int) (strain () * strain() * 100);
        for (size_t e = 0; e < engines.size(); e++){
            do_engine_damage(e, strn);
        }
    }

    //wheels aren't facing the right way to change velocity properly
    //lower down, since engines should be getting damaged anyway
    if( skidding ) {
        return;
    }

    //change vehicles velocity
    if( (velocity > 0 && velocity + vel_inc < 0) ||
        (velocity < 0 && velocity + vel_inc > 0) ) {
        //velocity within braking distance of 0
        stop ();
    } else {
        // Increase velocity up to max_vel or min_vel, but not above.
        const int min_vel = -max_vel / 4;
        if( vel_inc > 0 ) {
            // Don't allow braking by accelerating (could happen with damaged engines)
            velocity = std::max( velocity, std::min( velocity + vel_inc, max_vel ) );
        } else {
            velocity = std::min( velocity, std::max( velocity + vel_inc, min_vel ) );
        }
    }
}

void vehicle::cruise_thrust (int amount)
{
    if( amount == 0 ) {
        return;
    }
    int safe_vel = safe_velocity();
    int max_vel = max_velocity();
    int max_rev_vel = -max_vel / 4;

    //if the safe velocity is between the cruise velocity and its next value, set to safe velocity
    if( (cruise_velocity < safe_vel && safe_vel < (cruise_velocity + amount)) ||
        (cruise_velocity > safe_vel && safe_vel > (cruise_velocity + amount)) ){
        cruise_velocity = safe_vel;
    } else {
        if (amount < 0 && (cruise_velocity == safe_vel || cruise_velocity == max_vel)){
            // If coming down from safe_velocity or max_velocity decrease by one so
            // the rounding below will drop velocity to a multiple of amount.
            cruise_velocity += -1;
        } else if( amount > 0 && cruise_velocity == max_rev_vel ) {
            // If increasing from max_rev_vel, do the opposite.
            cruise_velocity += 1;
        } else {
            // Otherwise just add the amount.
            cruise_velocity += amount;
        }
        // Integer round to lowest multiple of amount.
        // The result is always equal to the original or closer to zero,
        // even if negative
        cruise_velocity = (cruise_velocity / abs(amount)) * abs(amount);
    }
    // Can't have a cruise speed faster than max speed
    // or reverse speed faster than max reverse speed.
    if (cruise_velocity > max_vel) {
        cruise_velocity = max_vel;
    } else if (cruise_velocity < max_rev_vel) {
        cruise_velocity = max_rev_vel;
    }
}

void vehicle::turn( int deg )
{
    if (deg == 0) {
        return;
    }
    if (velocity < 0) {
        deg = -deg;
    }
    last_turn = deg;
    turn_dir += deg;
    if (turn_dir < 0) {
        turn_dir += 360;
    }
    if (turn_dir >= 360) {
        turn_dir -= 360;
    }
}

void vehicle::stop ()
{
    velocity = 0;
    skidding = false;
    move = face;
    last_turn = 0;
    of_turn_carry = 0;
}

bool vehicle::collision( std::vector<veh_collision> &colls,
                         const tripoint &dp,
                         bool just_detect, bool bash_floor )
{

    /*
     * Big TODO:
     * Rewrite this function so that it has "pre-collision" phase (detection)
     *  and "post-collision" phase (applying damage).
     * Then invoke the functions cyclically (pre-post-pre-post-...) until
     *  velocity == 0 or no collision happens.
     * Make all post-collisions in a given phase use the same momentum.
     *
     * How it works right now: find the first obstacle, then ram it over and over
     *  until either the obstacle is removed or the vehicle stops.
     * Bug: when ramming a critter without enough force to send it flying,
     *  the vehicle will phase into it.
     */

    if( dp.z != 0 && ( dp.x != 0 || dp.y != 0 ) ) {
        // Split into horizontal + vertical
        return collision( colls, tripoint( dp.x, dp.y, 0    ), just_detect, bash_floor ) ||
               collision( colls, tripoint( 0,    0,    dp.z ), just_detect, bash_floor );
    }

    if( dp.z == -1 && !bash_floor ) {
        // First check current level, then the one below if current had no collisions
        // Bash floors on the current one, but not on the one below.
        if( collision( colls, tripoint( 0, 0, 0 ), just_detect, true ) ) {
            return true;
        }
    }

    const bool vertical = bash_floor || dp.z != 0;
    const int &coll_velocity = vertical ? vertical_velocity : velocity;
    if( !just_detect && coll_velocity == 0 ) {
        debugmsg( "Collision check on stationary vehicle %s", name.c_str() );
        just_detect = true;
    }

    const int velocity_before = coll_velocity;
    const int sign_before = sgn( velocity_before );
    std::vector<int> structural_indices = all_parts_at_location(part_location_structure);
    for( size_t i = 0; i < structural_indices.size(); i++ ) {
        const int p = structural_indices[i];
        // Coords of where part will go due to movement (dx/dy/dz)
        //  and turning (precalc[1])
        const tripoint dsp = global_pos3() + dp + parts[p].precalc[1];
        veh_collision coll = part_collision( p, dsp, just_detect, bash_floor );
        if( coll.type == veh_coll_nothing ) {
            continue;
        }

        colls.push_back( coll );

        if( just_detect ) {
            // DO insert the first collision so we can tell what was it
            return true;
        }

        const int velocity_after = coll_velocity;
        // A hack for falling vehicles: restore the velocity so that it hits at full force everywhere
        // TODO: Make this more elegant
        if( vertical ) {
            vertical_velocity = velocity_before;
        } else if( !just_detect && sgn( velocity_after ) != sign_before ) {
            // Sign of velocity inverted, collisions would be in wrong direction
            break;
        }
    }

    if( structural_indices.empty() ) {
        // Hack for dirty vehicles that didn't yet get properly removed
        veh_collision fake_coll;
        fake_coll.type = veh_coll_other;
        colls.push_back( fake_coll );
        velocity = 0;
        vertical_velocity = 0;
        add_msg( m_debug, "Collision check on a dirty vehicle %s", name.c_str() );
        return true;
    }

    return !colls.empty();
}

// A helper to make sure mass and density is always calculated the same way
void terrain_collision_data( const tripoint &p, bool bash_floor,
                             float &mass, float &density, float &elastic )
{
    elastic = 0.30;
    // Just a rough rescale for now to obtain approximately equal numbers
    const int bash_min = g->m.bash_resistance( p, bash_floor );
    const int bash_max = g->m.bash_strength( p, bash_floor );
    mass = ( bash_min + bash_max ) / 2;
    density = bash_min;
}

veh_collision vehicle::part_collision( int part, const tripoint &p,
                                       bool just_detect, bool bash_floor )
{
    // Vertical collisions need to be handled differently
    // All collisions have to be either fully vertical or fully horizontal for now
    const bool vert_coll = bash_floor || p.z != smz;
    const bool pl_ctrl = player_in_control( g->u );
    Creature *critter = g->critter_at( p, true );
    player *ph = dynamic_cast<player*>( critter );

    Creature *driver = pl_ctrl ? &g->u : nullptr;

    // If in a vehicle assume it's this one
    if( ph != nullptr && ph->in_vehicle ) {
        critter = nullptr;
        ph = nullptr;
    }

    int target_part = -1;
    vehicle *oveh = g->m.veh_at( p, target_part );
    // Disable veh/critter collisions when bashing floor
    // TODO: More elegant code
    const bool is_veh_collision = !bash_floor && oveh != nullptr && oveh != this;
    const bool is_body_collision = !bash_floor && critter != nullptr;

    veh_collision ret;
    ret.type = veh_coll_nothing;
    ret.part = part;

    // Vehicle collisions are a special case. just return the collision.
    // The map takes care of the dynamic stuff.
    if( is_veh_collision ) {
       ret.type = veh_coll_veh;
       //"imp" is too simplistic for veh-veh collisions
       ret.target = oveh;
       ret.target_part = target_part;
       ret.target_name = oveh->disp_name();
       return ret;
    }

    // Non-vehicle collisions can't happen when the vehicle is not moving
    int &coll_velocity = vert_coll ? vertical_velocity : velocity;
    if( !just_detect && coll_velocity == 0 ) {
        return ret;
    }

    // Damage armor before damaging any other parts
    // Actually target, not just damage - spiked plating will "hit back", for example
    const int armor_part = part_with_feature( ret.part, VPFLAG_ARMOR );
    if( armor_part >= 0 ) {
        ret.part = armor_part;
    }

    int dmg_mod = part_info( ret.part ).dmg_mod;
    // Let's calculate type of collision & mass of object we hit
    float mass2 = 0;
    float e = 0.3; // e = 0 -> plastic collision
    // e = 1 -> inelastic collision
    float part_dens = 0; //part density

    if( is_body_collision ) {
        // Check any monster/NPC/player on the way
        ret.type = veh_coll_body; // body
        ret.target = critter;
        e = 0.30;
        part_dens = 15;
        switch( critter->get_size() ) {
        case MS_TINY:    // Rodent
            mass2 = 1;
            break;
        case MS_SMALL:   // Half human
            mass2 = 41;
            break;
        default:
        case MS_MEDIUM:  // Human
            mass2 = 82;
            break;
        case MS_LARGE:   // Cow
            mass2 = 400;
            break;
        case MS_HUGE:     // TAAAANK
            mass2 = 1000;
            break;
        }
        ret.target_name = critter->disp_name();
    } else if( ( bash_floor && g->m.is_bashable_ter_furn( p, true ) ) ||
               ( g->m.is_bashable_ter_furn( p, false ) && g->m.move_cost_ter_furn( p ) != 2 &&
                // Don't collide with tiny things, like flowers, unless we have a wheel in our space.
                (part_with_feature(ret.part, VPFLAG_WHEEL) >= 0 ||
                 !g->m.has_flag_ter_or_furn("TINY", p)) &&
                // Protrusions don't collide with short terrain.
                // Tiny also doesn't, but it's already excluded unless there's a wheel present.
                !(part_with_feature(ret.part, "PROTRUSION") >= 0 &&
                  g->m.has_flag_ter_or_furn("SHORT", p)) &&
                // These are bashable, but don't interact with vehicles.
                !g->m.has_flag_ter_or_furn("NOCOLLIDE", p) ) ) {
        // Movecost 2 indicates flat terrain like a floor, no collision there.
        ret.type = veh_coll_bashable;
        terrain_collision_data( p, bash_floor, mass2, part_dens, e );
        ret.target_name = g->m.disp_name( p );
    } else if( g->m.impassable_ter_furn( p ) ||
               ( bash_floor && !g->m.has_flag( TFLAG_NO_FLOOR, p ) ) ) {
        ret.type = veh_coll_other; // not destructible
        mass2 = 1000;
        e = 0.10;
        part_dens = 80;
        ret.target_name = g->m.disp_name( p );
    }

    if( ret.type == veh_coll_nothing || just_detect ) {
        // Hit nothing or we aren't actually hitting
        return ret;
    }

    // Calculate mass AFTER checking for collision
    //  because it involves iterating over all cargo
    const float mass = total_mass();
    int degree = rng( 70, 100 );

    //Calculate damage resulting from d_E
    const itype *type = item::find_type( part_info( ret.part ).item );
    const auto &mats = type->materials;
    float vpart_dens = 0;
    if( !mats.empty() ) {
        for( auto &mat_id : mats ) {
            vpart_dens += mat_id.obj().density();
        }
        vpart_dens /= mats.size(); // average
    }

    //k=100 -> 100% damage on part
    //k=0 -> 100% damage on obj
    float material_factor = (part_dens - vpart_dens)*0.5;
    material_factor = std::max( -25.0f, std::min( 25.0f, material_factor ) );
    // factor = -25 if mass is much greater than mass2
    // factor = +25 if mass2 is much greater than mass
    const float weight_factor = mass >= mass2 ?
        -25 * ( log(mass) - log(mass2) ) / log(mass) :
         25 * ( log(mass2) - log(mass) ) / log(mass2);

    float k = 50 + material_factor + weight_factor;
    k = std::max( 10.0f, std::min( 90.0f, k ) );

    bool smashed = true;
    std::string snd; // NOTE: Unused!
    float dmg = 0.0f;
    float part_dmg = 0.0f;
    // Calculate Impulse of car
    int turns_stunned = 0;

    const int prev_velocity = coll_velocity;
    const int vel_sign = sgn( coll_velocity );
    // Velocity of the object we're hitting
    // Assuming it starts at 0, but we'll probably hit it many times
    // in one collision, so accumulate the velocity gain from each hit.
    float vel2 = 0.0f;
    do {
        smashed = false;
        // Impulse of vehicle
        const float vel1 = coll_velocity / 100.0f;
        // Velocity of car after collision
        const float vel1_a = (mass*vel1 + mass2*vel2 + e*mass2*(vel2 - vel1)) / (mass + mass2);
        // Velocity of object after collision
        const float vel2_a = (mass*vel1 + mass2*vel2 + e*mass *(vel1 - vel2)) / (mass + mass2);
        // Lost energy at collision -> deformation energy -> damage
        const float E_before = 0.5f * (mass * vel1 * vel1)   + 0.5f * (mass2 * vel2 * vel2);
        const float E_after =  0.5f * (mass * vel1_a*vel1_a) + 0.5f * (mass2 * vel2_a*vel2_a);
        const float d_E = E_before - E_after;
        if( d_E <= 0 ) {
            // Deformation energy is signed
            // If it's negative, it means something went wrong
            // But it still does happen sometimes...
            if( fabs(vel1_a) < fabs(vel1) ) {
                // Lower vehicle's speed to prevent infinite loops
                coll_velocity = vel1_a * 90;
            }
            if( fabs(vel2_a) > fabs(vel2) ) {
                vel2 = vel2_a;
            }

            continue;
        }

        add_msg( m_debug, "Deformation energy: %.2f", d_E );
        // Damage calculation
        // Damage dealt overall
        dmg += d_E / 400;
        // Damage for vehicle-part
        // Always if no critters, otherwise if critter is real
        if( critter == nullptr || !critter->is_hallucination() ) {
            part_dmg = dmg * k / 100;
            add_msg( m_debug, "Part collision damage: %.2f", part_dmg );
        }
        // Damage for object
        const float obj_dmg = dmg * (100-k)/100;

        if( ret.type == veh_coll_other ) {
        } else if( ret.type == veh_coll_bashable ) {
            // Something bashable -- use map::bash to determine outcome
            // NOTE: Floor bashing disabled for balance reasons
            //       Floor values are still used to set damage dealt to vehicle
            smashed = g->m.is_bashable_ter_furn( p, false ) &&
                      g->m.bash_resistance( p, bash_floor ) <= obj_dmg &&
                      g->m.bash( p, obj_dmg, false, false, false, this ).success;
            if( smashed ) {
                if( g->m.is_bashable_ter_furn( p, bash_floor ) ) {
                    // There's new terrain there to smash
                    smashed = false;
                    terrain_collision_data( p, bash_floor, mass2, part_dens, e );
                    ret.target_name = g->m.disp_name( p );
                } else if( g->m.impassable_ter_furn( p ) ) {
                    // There's new terrain there, but we can't smash it!
                    smashed = false;
                    ret.type = veh_coll_other;
                    mass2 = 1000;
                    e = 0.10;
                    part_dens = 80;
                    ret.target_name = g->m.disp_name( p );
                }
            }
        } else if( ret.type == veh_coll_body ) {
            int dam = obj_dmg*dmg_mod/100;

            // No blood from hallucinations
            if( !critter->is_hallucination() ) {
                if( part_flag( ret.part, "SHARP" ) ) {
                    parts[ret.part].blood += (20 + dam) * 5;
                } else if( dam > rng ( 10, 30 ) ) {
                    parts[ret.part].blood += (10 + dam / 2) * 5;
                }

                check_environmental_effects = true;
            }

            turns_stunned = ( rng( 0, dam ) > 10 ) + ( rng( 0, dam ) > 40 );
            if( turns_stunned > 0 ) {
                critter->add_effect( effect_stunned, turns_stunned );
            }

            const int angle = (100 - degree) * 2 * ( one_in( 2 ) ? 1 : -1 );
            if( ph != nullptr ) {
                ph->hitall( dam, 40, driver );
            } else {
                const int armor = part_flag( ret.part, "SHARP" ) ?
                    critter->get_armor_cut( bp_torso ) :
                    critter->get_armor_bash( bp_torso );
                dam = std::max( 0, dam - armor );
                critter->apply_damage( driver, bp_torso, dam );
                add_msg( m_debug, "Critter collision damage: %d", dam );
            }

            // Don't fling if vertical - critter got smashed into the ground
            if( !vert_coll ) {
                if( fabs(vel2_a) > 10.0f ||
                    fabs(e * mass * vel1_a) > fabs(mass2 * (10.0f - vel2_a)) ) {
                    // Also handle the weird case when we don't have enough force
                    // but still have to push (in such case compare momentum)
                    const float push_force = std::max<float>( fabs( vel2_a ), 10.1f );
                    const int angle_sum = vel2_a > 0 ?
                        move.dir() + angle : -(move.dir() + angle);
                    g->fling_creature( critter, angle_sum, push_force );
                } else if( fabs( vel2_a ) > fabs( vel2 ) ) {
                    vel2 = vel2_a;
                } else {
                    // Vehicle's momentum isn't big enough to push the critter
                    velocity = 0;
                    break;
                }

                if( critter->is_dead_state() ) {
                    smashed = true;
                } else {
                    // Only count critter as pushed away if it actually changed position
                    smashed = (critter->pos() != p);
                }
            }
        }

        coll_velocity = vel1_a * ( smashed ? 100 : 90 );
        // Stop processing when sign inverts, not when we reach 0
    } while( !smashed && sgn( coll_velocity ) == vel_sign );

    // Apply special effects from collision.
    if( critter != nullptr ) {
        if( pl_ctrl ) {
            if( turns_stunned > 0 ) {
                //~ 1$s - vehicle name, 2$s - part name, 3$s - NPC or monster
                add_msg (m_warning, _("Your %1$s's %2$s rams into %3$s and stuns it!"),
                         name.c_str(), parts[ ret.part ].name().c_str(), ret.target_name.c_str());
            } else {
                //~ 1$s - vehicle name, 2$s - part name, 3$s - NPC or monster
                add_msg (m_warning, _("Your %1$s's %2$s rams into %3$s!"),
                         name.c_str(), parts[ ret.part ].name().c_str(), ret.target_name.c_str());
            }
        }

        if( part_flag( ret.part, "SHARP" ) ) {
            critter->bleed();
        } else {
            sounds::sound( p, 20, snd );
        }
    } else {
        if( pl_ctrl ) {
            if( snd.length() > 0 ) {
                //~ 1$s - vehicle name, 2$s - part name, 3$s - collision object name, 4$s - sound message
                add_msg (m_warning, _("Your %1$s's %2$s rams into %3$s with a %4$s"),
                         name.c_str(), parts[ ret.part ].name().c_str(), ret.target_name.c_str(), snd.c_str());
            } else {
                //~ 1$s - vehicle name, 2$s - part name, 3$s - collision object name
                add_msg (m_warning, _("Your %1$s's %2$s rams into %3$s."),
                         name.c_str(), parts[ ret.part ].name().c_str(), ret.target_name.c_str());
            }
        }

        sounds::sound(p, smashed ? 80 : 50, snd );
    }

    if( smashed && !vert_coll ) {
        int turn_amount = rng( 1, 3 ) * sqrt((double)part_dmg);
        turn_amount /= 15;
        if( turn_amount < 1 ) {
            turn_amount = 1;
        }
        turn_amount *= 15;
        if( turn_amount > 120 ) {
            turn_amount = 120;
        }
        int turn_roll = rng( 0, 100 );
        // Probability of skidding increases with higher delta_v
        if( turn_roll < std::abs((prev_velocity - coll_velocity) / 100.0f * 2.0f) ) {
            //delta_v = vel1 - vel1_a
            //delta_v = 50 mph -> 100% probability of skidding
            //delta_v = 25 mph -> 50% probability of skidding
            skidding = true;
            turn( one_in( 2 ) ? turn_amount : -turn_amount );
        }
    }

    ret.imp = part_dmg;
    return ret;
}

void vehicle::handle_trap( const tripoint &p, int part )
{
    int pwh = part_with_feature( part, VPFLAG_WHEEL );
    if( pwh < 0 ) {
        return;
    }
    const trap &tr = g->m.tr_at(p);
    const trap_id t = tr.loadid;
    int noise = 0;
    int chance = 100;
    int expl = 0;
    int shrap = 0;
    int part_damage = 0;
    std::string snd;
    // todo; make trapfuncv?

    if ( t == tr_bubblewrap ) {
        noise = 18;
        snd = _("Pop!");
    } else if ( t == tr_beartrap || t == tr_beartrap_buried ) {
        noise = 8;
        snd = _("SNAP!");
        part_damage = 300;
        g->m.remove_trap(p);
        g->m.spawn_item(p, "beartrap");
    } else if ( t == tr_nailboard || t == tr_caltrops ) {
        part_damage = 300;
    } else if ( t == tr_blade ) {
        noise = 1;
        snd = _("Swinnng!");
        part_damage = 300;
    } else if ( t == tr_crossbow ) {
        chance = 30;
        noise = 1;
        snd = _("Clank!");
        part_damage = 300;
        g->m.remove_trap(p);
        g->m.spawn_item(p, "crossbow");
        g->m.spawn_item(p, "string_6");
        if (!one_in(10)) {
            g->m.spawn_item(p, "bolt_steel");
        }
    } else if ( t == tr_shotgun_2 || t == tr_shotgun_1 ) {
        noise = 60;
        snd = _("Bang!");
        chance = 70;
        part_damage = 300;
        if (t == tr_shotgun_2) {
            g->m.add_trap(p, tr_shotgun_1);
        } else {
            g->m.remove_trap(p);
            g->m.spawn_item(p, "shotgun_sawn");
            g->m.spawn_item(p, "string_6");
        }
    } else if ( t == tr_landmine_buried || t == tr_landmine ) {
        expl = 10;
        shrap = 8;
        g->m.remove_trap(p);
        part_damage = 1000;
    } else if ( t == tr_boobytrap ) {
        expl = 18;
        shrap = 12;
        part_damage = 1000;
    } else if ( t == tr_dissector ) {
        noise = 10;
        snd = _("BRZZZAP!");
        part_damage = 500;
    } else if( t == tr_sinkhole || t == tr_pit || t == tr_spike_pit || t == tr_glass_pit ) {
        part_damage = 500;
    } else if( t == tr_ledge ) {
        falling = true;
        // Don't print message
        return;
    } else {
        return;
    }
    if( g->u.sees(p) ) {
        if( g->u.knows_trap( p ) ) {
            add_msg(m_bad, _("The %1$s's %s runs over %2$s."), name.c_str(),
                    parts[ part ].name().c_str(), tr.name.c_str() );
        } else {
            add_msg(m_bad, _("The %1$s's %2$s runs over something."), name.c_str(),
                    parts[ part ].name().c_str() );
        }
    }
    if (noise > 0) {
        sounds::sound(p, noise, snd);
    }
    if( part_damage && chance >= rng (1, 100) ) {
        // Hit the wheel directly since it ran right over the trap.
        damage_direct( pwh, part_damage );
    }
    if( expl > 0 ) {
        g->explosion( p, expl, 0.5f, false, shrap );
    }
}

// total volume of all the things
int vehicle::stored_volume(int const part) const
{
    if (!part_flag(part, "CARGO")) {
        return 0;
    }
    int cur_volume = 0;
    for( auto &i : get_items(part) ) {
       cur_volume += i.volume();
    }
    return cur_volume;
}

int vehicle::max_volume(int const part) const
{
    if (part_flag(part, "CARGO")) {
        return parts[part].info().size;
    }
    return 0;
}

// free space
int vehicle::free_volume(int const part) const
{
   const int maxvolume = this->max_volume(part);
   return ( maxvolume - stored_volume(part) );
}

// returns true if full, modified by arguments:
// (none):                            size >= max || volume >= max
// (addvolume >= 0):                  size+1 > max || volume + addvolume > max
// (addvolume >= 0, addnumber >= 0):  size + addnumber > max || volume + addvolume > max
bool vehicle::is_full(const int part, const int addvolume, const int addnumber) const
{
   const int maxitems = MAX_ITEM_IN_VEHICLE_STORAGE;
   const int maxvolume = this->max_volume(part);

   if ( addvolume == -1 ) {
       if( (int)get_items(part).size() < maxitems ) return true;
       int cur_volume=stored_volume(part);
       return (cur_volume >= maxvolume ? true : false );
   } else {
       if ( (int)get_items(part).size() + ( addnumber == -1 ? 1 : addnumber ) > maxitems ) return true;
       int cur_volume=stored_volume(part);
       return ( cur_volume + addvolume > maxvolume ? true : false );
   }

}

bool vehicle::add_item (int part, item itm)
{
    const int max_storage = MAX_ITEM_IN_VEHICLE_STORAGE; // (game.h)
    const int maxvolume = this->max_volume(part);         // (game.h => vehicle::max_volume(part) ) in theory this could differ per vpart ( seat vs trunk )

    // const int max_weight = ?! // TODO: weight limit, calc per vpart & vehicle stats, not a hard user limit.
    // add creaking sounds and damage to overloaded vpart, outright break it past a certian point, or when hitting bumps etc

    if( !part_flag(part, "CARGO") || parts[part].hp <= 0 ) {
        return false;
    }

    if( (int)parts[part].items.size() >= max_storage ) {
        return false;
    }

    if( parts[ part ].base.is_gun() ) {
        if( !itm.is_ammo() || itm.ammo_type() != parts[ part ].base.ammo_type() ) {
            return false;
        }
    }

    int cur_volume = 0;
    int add_volume = itm.volume();
    bool tryaddcharges=(itm.charges  != -1 && itm.count_by_charges());
    // iterate anyway since we need a volume total
    for (auto &i : parts[part].items) {
        cur_volume += i.volume();
        if( tryaddcharges && i.merge_charges( itm ) ) {
            invalidate_mass();
            return true;
        }
    }

    if( cur_volume + add_volume > maxvolume ) {
        return false;
    }

    return add_item_at( part, parts[part].items.end(), itm );
}

bool vehicle::add_item_at(int part, std::list<item>::iterator index, item itm)
{
    if( itm.is_bucket_nonempty() ) {
        for( auto &elem : itm.contents ) {
            g->m.add_item_or_charges( global_part_pos3( part ), elem );
        }

        itm.contents.clear();
    }

    const auto new_pos = parts[part].items.insert( index, itm );
    if( itm.needs_processing() ) {
        active_items.add( new_pos, parts[part].mount );
    }

    invalidate_mass();
    return true;
}

bool vehicle::remove_item( int part, int itemdex )
{
    if( itemdex < 0 || itemdex >= (int)parts[part].items.size() ) {
        return false;
    }

    remove_item( part, std::next(parts[part].items.begin(), itemdex) );
    return true;
}

bool vehicle::remove_item( int part, const item *it )
{
    bool rc = false;
    std::list<item>& veh_items = parts[part].items;

    for( auto iter = veh_items.begin(); iter != veh_items.end(); iter++ ) {
        //delete the item if the pointer memory addresses are the same
        if( it == &*iter ) {
            remove_item(part, iter);
            rc = true;
            break;
        }
    }
    return rc;
}

std::list<item>::iterator vehicle::remove_item( int part, std::list<item>::iterator it )
{
    std::list<item>& veh_items = parts[part].items;

    if( active_items.has( it, parts[part].mount ) ) {
        active_items.remove( it, parts[part].mount );
    }

    invalidate_mass();
    return veh_items.erase(it);
}

vehicle_stack vehicle::get_items(int const part)
{
    return vehicle_stack( &parts[part].items, global_pos() + parts[part].precalc[0],
                          this, part );
}

vehicle_stack vehicle::get_items( int const part ) const
{
    // HACK: callers could modify items through this
    // TODO: a const version of vehicle_stack is needed
    return const_cast<vehicle*>(this)->get_items(part);
}

void vehicle::place_spawn_items()
{
    if( !type.is_valid() ) {
        return;
    }

    for( const auto& spawn : type.obj().item_spawns ) {
        if( rng( 1, 100 ) <= spawn.chance ) {
            int part = part_with_feature_at_relative( spawn.pos, "CARGO", false );
            if( part < 0 ) {
                debugmsg( "No CARGO parts at (%d, %d) of %s!", spawn.pos.x, spawn.pos.y, name.c_str() );

            } else {
                // if vehicle part is broken only 50% of items spawn and they will be variably damaged
                bool broken = parts[ part ].hp < 1;
                if( broken && one_in( 2 ) ) {
                    continue;
                }

                std::vector<item> created;
                for( const itype_id& e : spawn.item_ids ) {
                    created.emplace_back( item( e ).in_its_container() );
                }
                for( const std::string& e : spawn.item_groups ) {
                    created.emplace_back( item_group::item_from( e, calendar::turn ) );
                }

                for( item& e : created ) {
                    if( e.is_null() ) {
                        continue;
                    }
                    if( broken ) {
                        e.damage = rng( 1, MAX_ITEM_DAMAGE );
                    }
                    if( e.is_tool() || e.is_gun() || e.is_magazine() ) {
                        bool spawn_ammo = rng( 0, 99 ) < spawn.with_ammo && e.ammo_remaining() == 0;
                        bool spawn_mag  = rng( 0, 99 ) < spawn.with_magazine && !e.magazine_integral() && !e.magazine_current();

                        if( spawn_mag ) {
                            e.contents.emplace_back( e.magazine_default(), e.bday );
                        }
                        if( spawn_ammo ) {
                            e.ammo_set( default_ammo( e.ammo_type() ) );
                        }
                    }
                    add_item( part, e);
                }
            }
        }
    }
}

void vehicle::gain_moves()
{
    if( velocity != 0 || falling ) {
        if( loose_parts.size() > 0 ) {
            shed_loose_parts();
        }
        of_turn = 1 + of_turn_carry;
    } else {
        of_turn = 0;
    }
    of_turn_carry = 0;

    // cruise control TODO: enable for NPC?
    if( player_in_control(g->u) && cruise_on && cruise_velocity != velocity ) {
        thrust( (cruise_velocity) > velocity ? 1 : -1 );
    }

    // Force off-map vehicles to load by visiting them every time we gain moves.
    // Shouldn't be too expensive if there aren't fifty trillion vehicles in the graph...
    // ...and if there are, it's the player's fault for putting them there.
    auto nil_visitor = [] (vehicle*, int amount, int) { return amount; };
    traverse_vehicle_graph(this, 1, nil_visitor);

    if( check_environmental_effects ) {
        check_environmental_effects = do_environmental_effects();
    }

    // turrets which are enabled will try to reload and then automatically fire
    for( auto e : turrets() ) {
        if( e->enabled ) {
            turret_reload( *e );
            if( turret_query( *e ) == turret_status::ready ) {
                int shots = automatic_fire_turret( *e );
                drain( fuel_type_battery, e->base.get_gun_ups_drain() * shots );
            }
            turret_unload( *e );
        }
    }

    if( velocity < 0 ) {
        beeper_sound();
    }
}

/**
 * Refreshes all caches and refinds all parts. Used after the vehicle has had a part added or removed.
 * Makes indices of different part types so they're easy to find. Also calculates power drain.
 */
void vehicle::refresh()
{
    alternators.clear();
    fuel.clear();
    engines.clear();
    reactors.clear();
    solar_panels.clear();
    funnels.clear();
    relative_parts.clear();
    loose_parts.clear();
    wheelcache.clear();
    steering.clear();
    speciality.clear();
    floating.clear();
    tracking_epower = 0;
    fridge_epower = 0;
    recharger_epower = 0;
    alternator_load = 0;
    camera_epower = 0;
    extra_drag = 0;
    // Used to sort part list so it displays properly when examining
    struct sort_veh_part_vector {
        vehicle *veh;
        inline bool operator() (const int p1, const int p2) {
            return veh->part_info(p1).list_order < veh->part_info(p2).list_order;
        }
    } svpv = { this };
    std::vector<int>::iterator vii;

    // Main loop over all vehicle parts.
    for( size_t p = 0; p < parts.size(); p++ ) {
        const vpart_info& vpi = part_info( p );
        if( parts[p].removed ) {
            continue;
        }
        if( vpi.has_flag(VPFLAG_FRIDGE) ) {
            fridge_epower += vpi.epower;
        }
        if( vpi.has_flag(VPFLAG_RECHARGE) ) {
            recharger_epower += vpi.epower;
        }
        if( vpi.has_flag(VPFLAG_ALTERNATOR) ) {
            alternators.push_back( p );
        }
        if( vpi.has_flag("SCOOP") ) {
            scoop_epower += vpi.epower;
        }
        if( vpi.has_flag(VPFLAG_FUEL_TANK) ) {
            fuel.push_back( p );
        }
        if( vpi.has_flag(VPFLAG_ENGINE) ) {
            engines.push_back( p );
        }
        if( vpi.has_flag("REACTOR") ) {
            reactors.push_back( p );
        }
        if( vpi.has_flag(VPFLAG_SOLAR_PANEL) ) {
            solar_panels.push_back( p );
        }
        if( vpi.has_flag("FUNNEL") ) {
            funnels.push_back( p );
        }
        if( vpi.has_flag("UNMOUNT_ON_MOVE") ) {
            loose_parts.push_back(p);
        }
        if( vpi.has_flag( VPFLAG_WHEEL ) ) {
            wheelcache.push_back( p );
        }
        if (vpi.has_flag("STEERABLE") || vpi.has_flag("TRACKED")) {
            // TRACKED contributes to steering effectiveness but
            //  (a) doesn't count as a steering axle for install difficulty
            //  (b) still contributes to drag for the center of steering calc
            steering.push_back(p);
        }
        if (vpi.has_flag("SECURITY")){
            speciality.push_back(p);
        }
        if( vpi.has_flag( "CAMERA" ) ) {
            camera_epower += vpi.epower;
        }
        if( vpi.has_flag( VPFLAG_FLOATS ) ) {
            floating.push_back( p );
        }
        if( plow_on && vpi.has_flag( "PLOW" ) ){
            extra_drag += vpi.power;
        }
        if( planter_on && vpi.has_flag( "PLANTER" ) ){
            extra_drag += vpi.power;
        }
        if( reaper_on && vpi.has_flag( "REAPER" ) ){
            extra_drag += vpi.power;
        }
        // Build map of point -> all parts in that point
        const point pt = parts[p].mount;
        // This will keep the parts at point pt sorted
        vii = std::lower_bound( relative_parts[pt].begin(), relative_parts[pt].end(), p, svpv );
        relative_parts[pt].insert( vii, p );
    }

    // NB: using the _old_ pivot point, don't recalc here, we only do that when moving!
    precalc_mounts( 0, pivot_rotation[0], pivot_anchor[0] );
    check_environmental_effects = true;
    insides_dirty = true;
    invalidate_mass();
}

const point &vehicle::pivot_point() const {
    if (pivot_dirty) {
        refresh_pivot();
    }

    return pivot_cache;
}

void vehicle::refresh_pivot() const {
    // Const method, but messes with mutable fields
    pivot_dirty = false;

    if (wheelcache.empty() || !valid_wheel_config()) {
        // No usable wheels, use CoM (dragging)
        center_of_mass(pivot_cache.x, pivot_cache.y, false);
        return;
    }

    // The model here is:
    //
    //  We are trying to rotate around some point (xc,yc)
    //  This produces a friction force / moment from each wheel resisting the
    //  rotation. We want to find the point that minimizes that resistance.
    //
    //  For a given wheel w at (xw,yw), find:
    //   weight(w): a scaling factor for the friction force based on wheel
    //              size, brokenness, steerability/orientation
    //   center_dist: the distance from (xw,yw) to (xc,yc)
    //   centerline_angle: the angle between the X axis and a line through
    //                     (xw,yw) and (xc,yc)
    //
    //  Decompose the force into two components, assuming that the wheel is
    //  aligned along the X axis and we want to apply diffferent weightings to
    //  the in-line vs perpendicular parts of the force:
    //
    //   Resistance force in line with the wheel (X axis)
    //    Fi = weightI(w) * center_dist * sin(centerline_angle)
    //   Resistance force perpendicular to the wheel (Y axis):
    //    Fp = weightP(w) * center_dist * cos(centerline_angle);
    //
    //  Then find the moment that these two forces would apply around (xc,yc)
    //    moment(w) = center_dist * cos(centerline_angle) * Fi +
    //                center_dist * sin(centerline_angle) * Fp
    //
    //  Note that:
    //    cos(centerline_angle) = (xw-xc) / center_dist
    //    sin(centerline_angle) = (yw-yc) / center_dist
    // -> moment(w) = weightP(w)*(xw-xc)^2 + weightI(w)*(yw-yc)^2
    //              = weightP(w)*xc^2 - 2*weightP(w)*xc*xw + weightP(w)*xw^2 +
    //                weightI(w)*yc^2 - 2*weightI(w)*yc*yw + weightI(w)*yw^2
    //
    //  which happily means that the X and Y axes can be handled independently.
    //  We want to minimize sum(moment(w)) due to wheels w=0,1,..., which
    //  occurs when:
    //
    //    sum( 2*xc*weightP(w) - 2*weightP(w)*xw ) = 0
    //     -> xc = (weightP(0)*x0 + weightP(1)*x1 + ...) /
    //             (weightP(0) + weightP(1) + ...)
    //    sum( 2*yc*weightI(w) - 2*weightI(w)*yw ) = 0
    //     -> yc = (weightI(0)*y0 + weightI(1)*y1 + ...) /
    //             (weightI(0) + weightI(1) + ...)
    //
    // so it turns into a fairly simple weighted average of the wheel positions.

    float xc_numerator = 0, xc_denominator = 0;
    float yc_numerator = 0, yc_denominator = 0;

    for (int p : wheelcache) {
        const auto &wheel = parts[p];

        // @todo: load on tyre?
        float contact_area = wheel.wheel_width() * wheel.wheel_diameter();
        float weight_i;  // weighting for the in-line part
        float weight_p;  // weighting for the perpendicular part
        if (wheel.hp <= 0) {
            // broken wheels don't roll on either axis
            weight_i = contact_area * 2;
            weight_p = contact_area * 2;
        } else if (wheel.info().has_flag("STEERABLE")) {
            // Unbroken steerable wheels can handle motion on both axes
            // (but roll a little more easily inline)
            weight_i = contact_area * 0.1;
            weight_p = contact_area * 0.2;
        } else {
            // Regular wheels resist perpendicular motion
            weight_i = contact_area * 0.1;
            weight_p = contact_area;
        }

        xc_numerator += weight_p * wheel.mount.x;
        yc_numerator += weight_i * wheel.mount.y;
        xc_denominator += weight_p;
        yc_denominator += weight_i;
    }

    if (xc_denominator < 0.1 || yc_denominator < 0.1) {
        debugmsg("vehicle::refresh_pivot had a bad weight: xc=%.3f/%.3f yc=%.3f/%.3f",
                 xc_numerator, xc_denominator, yc_numerator, yc_denominator);
        center_of_mass(pivot_cache.x, pivot_cache.y, false);
    } else {
        pivot_cache.x = round(xc_numerator / xc_denominator);
        pivot_cache.y = round(yc_numerator / yc_denominator);
    }
}

void vehicle::remove_remote_part(int part_num) {
    auto veh = find_vehicle(parts[part_num].target.second);

    // If the target vehicle is still there, ask it to remove its part
    if (veh != nullptr) {
        auto pos = global_pos3() + parts[part_num].precalc[0];
        tripoint local_abs = g->m.getabs( pos );

        for( size_t j = 0; j < veh->loose_parts.size(); j++) {
            int remote_partnum = veh->loose_parts[j];
            auto remote_part = &veh->parts[remote_partnum];

            if( veh->part_flag(remote_partnum, "POWER_TRANSFER") && remote_part->target.first == local_abs) {
                veh->remove_part(remote_partnum);
                return;
            }
        }
    }
}

void vehicle::shed_loose_parts() {
    // remove_part rebuilds the loose_parts vector, when all of those parts have been removed,
    // it will stay empty.
    while( !loose_parts.empty() ) {
        int const elem = loose_parts.front();
        if( part_flag( elem, "POWER_TRANSFER" ) ) {
            remove_remote_part( elem );
        }

        auto part = &parts[elem];
        auto pos = global_pos3() + part->precalc[0];
        item drop = part->properties_to_item();
        g->m.add_item_or_charges( pos, drop );

        remove_part( elem );
    }
}

void vehicle::refresh_insides ()
{
    insides_dirty = false;
    for (size_t p = 0; p < parts.size(); p++) {
        if (parts[p].removed) {
          continue;
        }
        /* If there's no roof, or there is a roof but it's broken, it's outside.
         * (Use short-circuiting && so broken frames don't screw this up) */
        if ( !(part_with_feature(p, "ROOF") >= 0 && parts[p].hp > 0) ) {
            parts[p].inside = false;
            continue;
        }

        parts[p].inside = true; // inside if not otherwise
        for (int i = 0; i < 4; i++) { // let's check four neighbour parts
            int ndx = i < 2? (i == 0? -1 : 1) : 0;
            int ndy = i < 2? 0 : (i == 2? - 1: 1);
            std::vector<int> parts_n3ar = parts_at_relative (parts[p].mount.x + ndx,
                                                             parts[p].mount.y + ndy);
            bool cover = false; // if we aren't covered from sides, the roof at p won't save us
            for (auto &j : parts_n3ar) {
                if (part_flag(j, "ROOF") && parts[j].hp > 0) { // another roof -- cover
                    cover = true;
                    break;
                }
                else
                if (part_flag(j, "OBSTACLE") && parts[j].hp > 0) {
                    // found an obstacle, like board or windshield or door
                    if (parts[j].inside || (part_flag(j, "OPENABLE") && parts[j].open)) {
                        continue; // door and it's open -- can't cover
                    }
                    cover = true;
                    break;
                }
                //Otherwise keep looking, there might be another part in that square
            }
            if (!cover) {
                parts[p].inside = false;
                break;
            }
        }
    }
}

bool vehicle::is_inside(int const p) const
{
    if (p < 0 || p >= (int)parts.size()) {
        return false;
    }
    if (insides_dirty) {
        // TODO: this is a bit of a hack as refresh_insides has side effects
        // this should be called elsewhere and not in a function that intends to just query
        const_cast<vehicle*>(this)->refresh_insides();
    }
    return parts[p].inside;
}

void vehicle::unboard_all ()
{
    std::vector<int> bp = boarded_parts();
    for( auto &i : bp ) {
        g->m.unboard_vehicle( tripoint( global_x() + parts[i].precalc[0].x,
                                        global_y() + parts[i].precalc[0].y,
                                        smz ) );
    }
}

int vehicle::damage( int p, int dmg, damage_type type, bool aimed )
{
    if( dmg < 1 ) {
        return dmg;
    }

    std::vector<int> pl = parts_at_relative( parts[p].mount.x, parts[p].mount.y );
    if( pl.empty() ) {
      // We ran out of non removed parts at this location already.
      return dmg;
    }

    if( !aimed ) {
        bool found_obs = false;
        for( auto &i : pl ) {
            if( part_flag( i, "OBSTACLE" ) &&
                (!part_flag( i, "OPENABLE" ) || !parts[i].open) ) {
                found_obs = true;
                break;
            }
        }

        if( !found_obs ) { // not aimed at this tile and no obstacle here -- fly through
            return dmg;
        }
    }
    int parm = part_with_feature( p, "ARMOR" );
    int pdm = random_entry( pl );
    int dres;
    if( parm < 0 ) {
        // Not covered by armor -- damage part
        dres = damage_direct( pdm, dmg, type );
    } else {
        // Covered by armor -- hit both armor and part, but reduce damage by armor's reduction
        int protection = part_info( parm ).damage_reduction[ type ];
        // Parts on roof aren't protected
        bool overhead = part_flag( pdm, "ROOF" ) || part_info( pdm ).location == "on_roof";
        // Calling damage_direct may remove the damaged part
        // completely, therefor the other indes (pdm) becames
        // wrong if pdm > parm.
        // Damaging the part with the higher index first is save,
        // as removing a part only changes indizes after the
        // removed part.
        if( parm < pdm ) {
            damage_direct( pdm, overhead ? dmg : dmg - protection, type );
            dres = damage_direct( parm, dmg, type );
        } else {
            dres = damage_direct( parm, dmg, type );
            damage_direct( pdm, overhead ? dmg : dmg - protection, type );
        }
    }

    return dres;
}

void vehicle::damage_all( int dmg1, int dmg2, damage_type type, const point &impact )
{
    if( dmg2 < dmg1 ) {
        std::swap( dmg1, dmg2 );
    }

    if( dmg1 < 1 ) {
        return;
    }

    for( size_t p = 0; p < parts.size(); p++ ) {
        int distance = 1 + square_dist( parts[p].mount.x, parts[p].mount.y, impact.x, impact.y );
        if( distance > 1 && part_info(p).location == part_location_structure &&
            !part_info(p).has_flag("PROTRUSION") ) {
            damage_direct( p, rng( dmg1, dmg2 ) / (distance * distance), type );
        }
    }
}

/**
 * Shifts all parts of the vehicle by the given amounts, and then shifts the
 * vehicle itself in the opposite direction. The end result is that the vehicle
 * appears to have not moved. Useful for re-zeroing a vehicle to ensure that a
 * (0, 0) part is always present.
 * @param dx How much to shift on the x-axis.
 * @param dy How much to shift on the y-axis.
 */
void vehicle::shift_parts( const point delta )
{
    for( auto &elem : parts ) {
        elem.mount -= delta;
    }

    decltype(labels) new_labels;
    for( auto &l : labels ) {
        new_labels.insert( label( l.x - delta.x, l.y - delta.y, l.text ) );
    }
    labels = new_labels;

    pivot_anchor[0] -= delta;
    refresh();

    //Need to also update the map after this
    g->m.reset_vehicle_cache( smz );

}

/**
 * Detect if the vehicle is currently missing a 0,0 part, and
 * adjust if necessary.
 * @return bool true if the shift was needed.
 */
bool vehicle::shift_if_needed() {
    if( !parts_at_relative(0, 0).empty() ) {
        // Shifting is not needed.
        return false;
    }
    //Find a frame, any frame, to shift to
    for ( size_t next_part = 0; next_part < parts.size(); ++next_part ) {
        if ( part_info(next_part).location == "structure"
                && !part_info(next_part).has_flag("PROTRUSION")
                && !parts[next_part].removed) {
            shift_parts( parts[next_part].mount );
            refresh();
            return true;
        }
    }
    // There are only parts with PROTRUSION left, choose one of them.
    for ( size_t next_part = 0; next_part < parts.size(); ++next_part ) {
        if ( !parts[next_part].removed ) {
            shift_parts( parts[next_part].mount );
            refresh();
            return true;
        }
    }
    return false;
}

int vehicle::break_off( int p, int dmg )
{
    /* Already-destroyed part - chance it could be torn off into pieces.
     * Chance increases with damage, and decreases with part max durability
     * (so lights, etc are easily removed; frames and plating not so much) */
    if( rng( 0, part_info(p).durability / 10 ) >= dmg ) {
        return dmg;
    }

    const auto pos = global_part_pos3( p );
    if( part_info(p).location == part_location_structure ) {
        // For structural parts, remove other parts first
        std::vector<int> parts_in_square = parts_at_relative( parts[p].mount.x, parts[p].mount.y );
        for( int index = parts_in_square.size() - 1; index >= 0; index-- ) {
            // Ignore the frame being destroyed
            if( parts_in_square[index] == p ) {
                continue;
            }

            if( parts[parts_in_square[index]].hp == 0 ) {
                // Tearing off a broken part - break it up
                if( g->u.sees( pos ) ) {
                    add_msg(m_bad, _("The %s's %s breaks into pieces!"), name.c_str(),
                            parts[ parts_in_square[ index ] ].name().c_str() );
                }
                break_part_into_pieces(parts_in_square[index], pos.x, pos.y, true);
            } else {
                // Intact (but possibly damaged) part - remove it in one piece
                if( g->u.sees( pos ) ) {
                    add_msg(m_bad, _("The %1$s's %2$s is torn off!"), name.c_str(),
                            parts[ parts_in_square[ index ] ].name().c_str() );
                }
                item part_as_item = parts[parts_in_square[index]].properties_to_item();
                g->m.add_item_or_charges( pos, part_as_item, true );
            }
            remove_part( parts_in_square[index] );
        }
        /* After clearing the frame, remove it if normally legal to do
         * so (it's not holding the vehicle together). At a later date,
         * some more complicated system (such as actually making two
         * vehicles from the split parts) would be ideal. */
        if( can_unmount(p) ) {
            if( g->u.sees( pos ) ) {
                add_msg(m_bad, _("The %1$s's %2$s is destroyed!"),
                        name.c_str(), parts[ p ].name().c_str() );
            }
            break_part_into_pieces( p, pos.x, pos.y, true );
            remove_part(p);
        }
    } else {
        //Just break it off
        if( g->u.sees( pos ) ) {
            add_msg(m_bad, _("The %1$s's %2$s is destroyed!"),
                            name.c_str(), parts[ p ].name().c_str() );
        }

        break_part_into_pieces( p, pos.x, pos.y, true );
        remove_part( p );
    }

    return dmg;
}

bool vehicle::explode_fuel( int p, damage_type type )
{
    const itype_id &ft = part_info(p).fuel_type;
    struct fuel_explosion {
        // TODO: Move the values below to jsons
        int explosion_chance_hot ;
        int explosion_chance_cold;
        float explosion_factor;
        bool fiery_explosion;
        float fuel_size_factor;
    };

    static const std::map<itype_id, fuel_explosion> explosive_fuels = {{
        { fuel_type_gasoline,   { 2, 5, 1.0f, true, 0.1f } },
        { fuel_type_diesel,     { 20, 1000, 0.2f, false, 0.1f } },
        { fuel_type_plasma,     { 1, 2, 1.4f, false, 1.0f } }
    }};

    const auto iter = explosive_fuels.find( ft );
    if( iter == explosive_fuels.end() ) {
        // Not on the list means not explosive
        return false;
    }

    const fuel_explosion &data = iter->second;
    const int pow = 120 * (1 - exp(data.explosion_factor / -5000 * (parts[p].ammo_remaining() * data.fuel_size_factor)));
    //debugmsg( "damage check dmg=%d pow=%d amount=%d", dmg, pow, parts[p].amount );
    if( parts[p].hp <= 0 ) {
        leak_fuel( parts[ p ] );
    }

    int explosion_chance = type == DT_HEAT ? data.explosion_chance_hot : data.explosion_chance_cold;
    if( one_in( explosion_chance ) ) {
        g->u.add_memorial_log(pgettext("memorial_male","The fuel tank of the %s exploded!"),
            pgettext("memorial_female", "The fuel tank of the %s exploded!"),
            name.c_str());
        g->explosion( global_part_pos3( p ), pow, 0.7, data.fiery_explosion );
        parts[p].hp = 0;
        parts[p].ammo_unset();
    }

    return true;
}

int vehicle::damage_direct( int p, int dmg, damage_type type )
{
    if( parts[p].hp <= 0 ) {
        return break_off( p, dmg );
    }

    int tsh = std::min( 20, part_info(p).durability / 10 );
    if( dmg < tsh && type != DT_TRUE ) {
        if( type == DT_HEAT && part_flag( p, "FUEL_TANK" ) ) {
            explode_fuel( p, type );
        }

        return dmg;
    }

    dmg -= std::min<int>( dmg, part_info( p ).damage_reduction[ type ] );
    int dres = dmg - parts[p].hp;
    int last_hp = parts[p].hp;
    parts[p].hp -= dmg;
    parts[p].hp = std::max( parts[p].hp, 0 );

    if( parts[p].hp == 0 && last_hp > 0 ) {
        insides_dirty = true;
        pivot_dirty = true;

        // destroyed parts lose any contained fuels, battery charges or ammo
        leak_fuel( parts [ p ] );
    }

    if( part_flag( p, "FUEL_TANK" ) ) {
        explode_fuel( p, type );
    } else if( parts[p].hp <= 0 && part_flag(p, "UNMOUNT_ON_DAMAGE") ) {
        g->m.spawn_item( global_part_pos3( p ), part_info( p ).item, 1, 0, calendar::turn );
        remove_part( p );
    }

    return std::max( dres, 0 );
}

void vehicle::leak_fuel( vehicle_part &pt )
{
    if( pt.ammo_remaining() <= 0 ) {
        return;
    }

<<<<<<< HEAD
    // only liquid fuels can leak out onto map tiles
    auto *fuel = item::find_type( pt.ammo_current() );
    if( fuel->phase != LIQUID ) {
        pt.ammo_unset();
=======
    // Some guns don't have specific ammo type that could be consumed after firing, (therefor
    // source NONE). They should (theoretically) require UPS charges, but that is checked above
    // and already included in the value of ammo_for.
    // UPS charges will be consumed directly in manual_fire_turret/automatic_fire_turret,
    if( gun.ammo_type() == "NULL" ) {
        source = NONE;
        charges = ammo_for;
        return;
>>>>>>> f6906726
    }

    // leak in random directions but prefer closest tiles and avoid walls or other obstacles
    auto tiles = closest_tripoints_first( 1, global_part_pos3( pt ) );
    tiles.erase( tiles.begin() );
    tiles.erase( std::remove_if( tiles.begin(), tiles.end(), []( const tripoint& e ) {
        return !g->m.passable( e );
    } ), tiles.end() );

    // leak up to 1/3 ofremaining fuel per iteration and continue until the part is empty
    while( !tiles.empty() && pt.ammo_remaining() ) {
        int qty = pt.ammo_consume( rng( 0, std::max( pt.ammo_remaining() / 3, 1L ) ), global_part_pos3( pt ) );
        if( qty > 0 ) {
            g->m.add_item_or_charges( random_entry( tiles ), item( fuel, calendar::turn, qty ) );
        }
<<<<<<< HEAD
    }

    pt.ammo_unset();
}

std::map<itype_id, long> vehicle::fuels_left() const
{
    std::map<itype_id, long> result;
    for( const auto &p : parts ) {
        if( p.info().has_flag( VPFLAG_FUEL_TANK ) && p.ammo_current() != "null" ) {
            result[ p.ammo_current() ] += p.ammo_remaining();
=======
        ammo = gun.ammo_current();
        source = TANK;
        charges = std::min( ammo_for, liquid_fuel / charge_mult );
        return;
    }

    auto items = veh.get_items( part );
    if( items.empty() ) {
        return;
    }

    const itype *am_type = items.front().type;
    if( !am_type->ammo || am_type->ammo->type != amt || items.front().charges < 1 ) {
        return;
    }

    charges = std::min( ammo_for, items.front().charges );
    gun.set_curammo( items.front() );
    ammo = gun.ammo_current();
    source = CARGO;
}

bool vehicle::fire_turret( int p, bool manual )
{
    if( !part_flag ( p, "TURRET" ) ) {
        return false;
    }

    auto &target = parts[p].target;
    // Don't let manual-only turrets aim
    if( !manual && part_flag( p, "MANUAL" ) ) {
        return false;
    }

    // Don't let non-manual turrets get aimed manually
    if( manual && part_flag( p, "NO_MANUAL" ) ) {
        if( manual ) {
            add_msg( m_bad, _("This turret can't be aimed manually") );
        }

        return false;
    }

    if( parts[p].mode == 0 ) {
        if( !manual ) {
            return false;
        }

        cycle_turret_mode( p, true );
    }

    // turret_mode_manual means the turrets are globally off, but some are aimed
    // target.first == target.second means the turret isn't aimed
    if( !manual && ( turret_mode == turret_mode_manual || parts[p].mode < 0 ) &&
        target.first == target.second ) {
        return false;
    }

    const auto turret_data = turret_has_ammo( p );
    if( !turret_data.gun.is_gun() ) {
        return false;
    }

    if( turret_data.is_missing_ups_charges ) {
        if( manual ) {
            add_msg( m_bad, _("This turret is not powered") );
        }
        return false;
    }

    // note that guns that don't use ammo return 0 for ammo_required(), in which case
    // turret_data.charges will be the number of individual shots we can take
    long charges = std::max( turret_data.gun.ammo_required(), 1L );

    // check if we can fire at least one shot
    if( turret_data.charges - charges < 0 ) {
        if( manual ) {
            add_msg( m_bad, _("This turret doesn't have enough ammo") );
        }

        return false;
    }

    // set up for burst shots
    if( abs(parts[p].mode) > 1 ){
        charges *= std::max(turret_data.gun.gun_get_mode( "AUTO" ).qty, 1 );
        charges = std::min(charges, turret_data.charges);
    }

    // Create a fake gun
    // @todo damage the gun based on part hp
    item gun( turret_data.gun.typeId(), turret_data.gun.bday );
    if( turret_data.gun.ammo_current() != "null" ) {
        gun.ammo_set( turret_data.gun.ammo_current(), charges );
    }

    // TODO sometime: change that g->u to a parameter, so that NPCs can shoot too
    // TODO: unify those two functions.
    int shots = manual ? manual_fire_turret( p, g->u, gun ) : automatic_fire_turret( p, gun );
    turret_data.consume( *this, p, shots * gun.ammo_required() );

    // If manual, we need to know if the shot was actually executed
    return !manual || shots > 0;
}

void vehicle::turret_ammo_data::consume( vehicle &veh, int const part, long const charges_consumed ) const
{
    switch( source ) {
        case TANK:
            veh.drain( ammo, charges_consumed * charge_mult );
            break;
        case CARGO:
            {
                auto items = veh.get_items( part );
                item &ammo_item = items.front();
                ammo_item.charges -= charges_consumed * charge_mult;
                if( ammo_item.charges <= 0 ) {
                    items.erase( items.begin() );
                }
            }
            break;
        case NONE:
            // no conventional ammo is consumed, UPS-power may have been consumed in
            // automatic_fire_turret or manual_fire_turret
            break;
    }
}

int vehicle::automatic_fire_turret( int p, item& gun  )
{
    int res = 0; // number of shots actually fired

    tripoint pos = global_pos3();
    pos.x += parts[p].precalc[0].x;
    pos.y += parts[p].precalc[0].y;
    int range = part_info( p ).range;

    npc tmp;
    tmp.set_fake( true );
    tmp.add_effect( effect_on_roof, 1 );
    tmp.name = rmp_format( _( "<veh_player>The %s" ), parts[ p ].name().c_str() );
    tmp.set_skill_level( gun.gun_skill(), 8 );
    tmp.set_skill_level( skill_id( "gun" ), 4 );
    tmp.recoil = abs(velocity) / 100 / 4;
    tmp.setpos( pos );
    tmp.str_cur = 16;
    tmp.dex_cur = 8;
    tmp.per_cur = 12;
    // Assume vehicle turrets are defending the player.
    tmp.attitude = NPCATT_DEFEND;

    int area = aoe_size( gun.ammo_effects() );
    if( area > 0 ) {
        area += area == 1 ? 1 : 2; // Pad a bit for less friendly fire
    }

    tripoint targ = pos;
    auto &target = parts[p].target;
    if( target.first == target.second && !part_flag( p, "MANUAL" ) ) {
        // Manual target not set, find one automatically
        const bool u_see = g->u.sees( pos );
        int boo_hoo;
        Creature *auto_target = tmp.auto_find_hostile_target( range, boo_hoo, area );
        if( auto_target == nullptr ) {
            if( u_see && boo_hoo ) {
                add_msg( m_warning, ngettext( "%s points in your direction and emits an IFF warning beep.",
                                              "%s points in your direction and emits %d annoyed sounding beeps.",
                                              boo_hoo),
                            tmp.name.c_str(), boo_hoo);
            }
            return 0;
        }

        targ = auto_target->pos();
    } else if( target.first != target.second ) {
        // Target set manually
        // Make sure we didn't move between aiming and firing (it's a bug if we did)
        if( targ != target.first ) {
            target.second = target.first;
            return 0;
        }

        targ = target.second;
        // Remove the target
        target.second = target.first;
    } else {
        // Shouldn't happen
        target.first = target.second;
        return 0;
    }

    // notify player if player can see the shot
    if( g->u.sees( pos ) ) {
        add_msg( _( "The %1$s fires its %2$s!" ), name.c_str(), parts[ p ].name().c_str() );
    }
    // Spawn a fake UPS to power any turreted weapons that need electricity.
    item tmp_ups( "fake_UPS", 0 );
    // Drain a ton of power
    tmp_ups.charges = drain( fuel_type_battery, 1000 );
    tmp.worn.insert( tmp.worn.end(), tmp_ups );

    const int to_fire = std::min( abs(parts[p].mode), std::max( gun.gun_get_mode( "AUTO" ).qty, 1 ) );
    res = tmp.fire_gun( targ, to_fire, gun );

    // Return whatever is left.
    refill( fuel_type_battery, tmp.worn.back().charges );

    return res;
}

int vehicle::manual_fire_turret( int p, player &shooter, item &gun )
{
    int res = 0; // number of shots actually fired

    tripoint pos = global_pos3() + tripoint( parts[p].precalc[0], 0 );

    // Place the shooter at the turret
    const tripoint &oldpos = shooter.pos();
    shooter.setpos( pos );

    // Spawn a fake UPS to power any turreted weapons that need electricity.
    item tmp_ups( "fake_UPS", 0 );
    // Drain a ton of power
    tmp_ups.charges = drain( fuel_type_battery, 1000 );
    // Fire_gun expects that the fake UPS is a last worn item
    shooter.worn.insert( shooter.worn.end(), tmp_ups );

    const int range = gun.gun_range( &shooter );
    auto mons = shooter.get_visible_creatures( range );
    constexpr target_mode tmode = TARGET_MODE_TURRET_MANUAL; // No aiming yet!
    tripoint shooter_pos = shooter.pos();
    auto trajectory = g->pl_target_ui( shooter_pos, range, &gun, tmode );
    shooter.recoil = abs(velocity) / 100 / 4;
    if( !trajectory.empty() ) {
        // Need to redraw before shooting
        g->draw_ter();
        const tripoint &targ = trajectory.back();
        // Put our shooter on the roof of the vehicle
        shooter.add_effect( effect_on_roof, 1 );

        int to_fire = abs(parts[p].mode) > 1 ? std::max( gun.gun_get_mode( "AUTO" ).qty, 1 ) : 1;
        res = shooter.fire_gun( targ, to_fire, gun );
        // And now back - we don't want to get any weird behavior
        shooter.remove_effect( effect_on_roof );
    }

    // Done shooting, clean up
    item &ups = shooter.worn.back();
    if( ups.typeId() == "fake_UPS" ) {
        refill( fuel_type_battery, ups.charges );
        shooter.worn.pop_back();
    } else {
        // This shouldn't happen, not even if armor below the UPS is destroyed
        // ...but let's handle anyway
        auto upses = shooter.remove_items_with( [] ( const item& it ) {
            return it.typeId() == "fake_UPS";
        } );
        for( auto &up : upses ) {
            refill( fuel_type_battery, up.charges );
>>>>>>> f6906726
        }
    }
    return result;
}

/**
 * Opens an openable part at the specified index. If it's a multipart, opens
 * all attached parts as well.
 * @param part_index The index in the parts list of the part to open.
 */
void vehicle::open(int part_index)
{
  if(!part_info(part_index).has_flag("OPENABLE")) {
    debugmsg("Attempted to open non-openable part %d (%s) on a %s!", part_index,
               parts[ part_index ].name().c_str(), name.c_str());
  } else {
    open_or_close(part_index, true);
  }
}

/**
 * Opens an openable part at the specified index. If it's a multipart, opens
 * all attached parts as well.
 * @param part_index The index in the parts list of the part to open.
 */
void vehicle::close(int part_index)
{
  if(!part_info(part_index).has_flag("OPENABLE")) {
    debugmsg("Attempted to close non-closeable part %d (%s) on a %s!", part_index,
               parts[ part_index ].name().c_str(), name.c_str());
  } else {
    open_or_close(part_index, false);
  }
}

void vehicle::open_all_at(int p)
{
    std::vector<int> parts_here = parts_at_relative(parts[p].mount.x, parts[p].mount.y);
    for( auto &elem : parts_here ) {
        if( part_flag( elem, VPFLAG_OPENABLE ) ) {
            // Note that this will open mutlisquare and non-multipart parts in the tile. This
            // means that adjacent open multisquare openables can still have closed stuff
            // on same tile after this function returns
            open( elem );
        }
    }
}

void vehicle::open_or_close(int const part_index, bool const opening)
{
    parts[part_index].open = opening ? 1 : 0;
    insides_dirty = true;
    g->m.set_transparency_cache_dirty( smz );

    if (!part_info(part_index).has_flag("MULTISQUARE")) {
        return;
    }

    /* Find all other closed parts with the same ID in adjacent squares.
     * This is a tighter restriction than just looking for other Multisquare
     * Openable parts, and stops trunks from opening side doors and the like. */
    for( size_t next_index = 0; next_index < parts.size(); ++next_index ) {
        if (parts[next_index].removed) {
            continue;
        }

        //Look for parts 1 square off in any cardinal direction
        const int dx = parts[next_index].mount.x - parts[part_index].mount.x;
        const int dy = parts[next_index].mount.y - parts[part_index].mount.y;
        const int delta = dx * dx + dy * dy;

        const bool is_near = (delta == 1);
        const bool is_id = part_info(next_index).loadid == part_info(part_index).loadid;
        const bool do_next = !!parts[next_index].open ^ opening;

        if (is_near && is_id && do_next) {
            open_or_close(next_index, opening);
        }
    }
}

// A chance to stop skidding if moving in roughly the faced direction
void vehicle::possibly_recover_from_skid() {
    if( last_turn > 13 ) {
        // Turning on the initial skid is delayed, so move==face, initially. This filters out that case.
        return;
    }

    rl_vec2d mv = move_vec();
    rl_vec2d fv = face_vec();
    float dot = mv.dot_product(fv);
    // Threshold of recovery is gaussianesque.

    if( fabs( dot ) * 100 > dice( 9,20 ) ){
        add_msg(_("The %s recovers from its skid."), name.c_str());
        skidding = false; // face_vec takes over.
        velocity *= dot; // Wheels absorb horizontal velocity.
        if(dot < -.8){
            // Pointed backwards, velo-wise.
            velocity *= -1; // Move backwards.
        }

        move = face;
    }
}

// if not skidding, move_vec == face_vec, mv <dot> fv == 1, velocity*1 is returned.
float vehicle::forward_velocity() const
{
   rl_vec2d mv = move_vec();
   rl_vec2d fv = face_vec();
   float dot = mv.dot_product(fv);
   return velocity * dot;
}

rl_vec2d vehicle::velo_vec() const
{
    rl_vec2d ret;
    if(skidding)
       ret = move_vec();
    else
       ret = face_vec();
    ret = ret.normalized();
    ret = ret * velocity;
    return ret;
}

inline rl_vec2d degree_to_vec( double degrees )
{
    return rl_vec2d( cos( degrees * M_PI/180 ), sin( degrees * M_PI/180 ) );
}

// normalized.
rl_vec2d vehicle::move_vec() const
{
    return degree_to_vec( move.dir() );
}

// normalized.
rl_vec2d vehicle::face_vec() const
{
    return degree_to_vec( face.dir() );
}

rl_vec2d vehicle::dir_vec() const
{
    return degree_to_vec( turn_dir );
}

float get_collision_factor(float const delta_v)
{
    if (std::abs(delta_v) <= 31) {
        return ( 1 - ( 0.9 * std::abs(delta_v) ) / 31 );
    } else {
        return 0.1;
    }
}

bool vehicle::is_foldable() const
{
    for (size_t i = 0; i < parts.size(); i++) {
        if (!part_flag(i, "FOLDABLE")) {
            return false;
        }
    }
    return true;
}

bool vehicle::restore(const std::string &data)
{
    std::istringstream veh_data(data);
    try {
        JsonIn json(veh_data);
        parts.clear();
        json.read(parts);
    } catch( const JsonError &e ) {
        debugmsg("Error restoring vehicle: %s", e.c_str());
        return false;
    }
    refresh();
    face.init(0);
    turn_dir = 0;
    turn(0);
    precalc_mounts(0, pivot_rotation[0], pivot_anchor[0]);
    precalc_mounts(1, pivot_rotation[1], pivot_anchor[1]);
    return true;
}

int vehicle::obstacle_at_part( int p ) const
{
    if( part_flag( p, VPFLAG_OBSTACLE ) && parts[p].hp > 0 ) {
        return p;
    }

    int part = part_with_feature( p, VPFLAG_OBSTACLE, true );
    if( part < 0 ) {
        return -1; // No obstacle here
    }

    if( part_flag( part, VPFLAG_OPENABLE ) && parts[part].open ) {
        return -1; // Open door here
    }

    return part;
}

std::set<tripoint> &vehicle::get_points( const bool force_refresh )
{
    if( force_refresh || occupied_cache_turn != calendar::turn ) {
        occupied_cache_turn = calendar::turn;
        occupied_points.clear();
        tripoint pos = global_pos3();
        for( const auto &p : parts ) {
            const auto &pt = p.precalc[0];
            occupied_points.insert( tripoint( pos.x + pt.x, pos.y + pt.y, pos.z ) );
        }
    }

    return occupied_points;
}

inline int modulo(int v, int m) {
    // C++11: negative v and positive m result in negative v%m (or 0),
    // but this is supposed to be mathematical modulo: 0 <= v%m < m,
    const int r = v % m;
    // Adding m in that (and only that) case.
    return r >= 0 ? r : r + m;
}

bool is_sm_tile_outside( const tripoint &real_global_pos )
{
    const tripoint smp = ms_to_sm_copy( real_global_pos );
    const int px = modulo( real_global_pos.x, SEEX );
    const int py = modulo( real_global_pos.y, SEEY );
    auto sm = MAPBUFFER.lookup_submap( smp );
    if( sm == nullptr ) {
        debugmsg( "is_sm_tile_outside(): couldn't find submap %d,%d,%d", smp.x, smp.y, smp.z );
        return false;
    }

    if( px < 0 || px >= SEEX || py < 0 || py >= SEEY ) {
        debugmsg("err %d,%d", px, py);
        return false;
    }

    return !(sm->ter[px][py].obj().has_flag(TFLAG_INDOORS) ||
        sm->get_furn(px, py).obj().has_flag(TFLAG_INDOORS));
}

void vehicle::update_time( const calendar &update_to )
{
    if( smz < 0 ) {
        return;
    }

    const auto update_from = last_update_turn;
    if( update_to - update_from < MINUTES(1) ) {
        // We don't need to check every turn
        return;
    }
    last_update_turn = update_to;

    // Weather stuff, only for z-levels >= 0
    // TODO: Have it wash cars from blood?
    if( funnels.empty() && solar_panels.empty() ) {
        return;
    }

    // Get one weather data set per veh, they don't differ much across veh area
    const tripoint veh_loc = real_global_pos3();
    auto accum_weather = sum_conditions( update_from, update_to, veh_loc );
    if( !funnels.empty() ) {
        double rain_amount = 0.0;
        // TODO: double acid_amount = 0.0;
        for( int part : funnels ) {
            if( parts[part].hp <= 0 ) {
                continue;
            }

            const tripoint part_loc = veh_loc + parts[part].precalc[0];
            if( !is_sm_tile_outside( part_loc ) ) {
                continue;
            }

            const int part_size = part_info( part ).size;
            const double funnel_area_mm = M_PI * part_size * part_size;
            rain_amount += funnel_charges_per_turn( funnel_area_mm, accum_weather.rain_amount );
        }

        const int rain_val = divide_roll_remainder( rain_amount, 1.0 );
        if( rain_val > 0 ) {
            refill( "water", rain_val );
            add_msg( m_debug, "%s got %d water from funnels", name.c_str(), rain_val );
        }
    }

    if( !solar_panels.empty() ) {
        int epower = 0;
        for( int part : solar_panels ) {
            if( parts[part].hp <= 0 ) {
                continue;
            }

            const tripoint part_loc = veh_loc + parts[part].precalc[0];
            if( !is_sm_tile_outside( part_loc ) ) {
                continue;
            }

            epower += ( part_epower( part ) * accum_weather.sunlight ) / DAYLIGHT_LEVEL;
        }

        if( epower > 0 ) {
            add_msg( m_debug, "%s got %d epower from solars", name.c_str(), epower );
            charge_battery( epower_to_power( epower ) );
        }
    }
}

/*-----------------------------------------------------------------------------
 *                              VEHICLE_PART
 *-----------------------------------------------------------------------------*/
vehicle_part::vehicle_part()
    : mount( 0, 0 ), id( NULL_ID ) {}

vehicle_part::vehicle_part( const vpart_str_id& str, int const dx, int const dy, item&& obj )
    : mount( dx, dy ), id( str ), base( std::move( obj ) )
{
	// Mark base item as being installed as a vehicle part
	base.item_tags.insert( "VEHICLE" );

    const vpart_info& vp = id.obj();

    if( base.typeId() != vp.item ) {
        debugmsg( "incorrect vehicle part item, expected: %s, received: %s",
                  vp.item.c_str(), base.typeId().c_str() );
    }

    // item damage is [ 0..MAX_ITEM_DAMAGE ] whereas part hp is [ 1..durability ]
    int health = ( MAX_ITEM_DAMAGE + 1 ) - base.damage;
    health *= vp.durability; // [ 0, durability ]
    health /= ( MAX_ITEM_DAMAGE + 1 );
    hp = std::max( 1, health );
}

const vpart_str_id &vehicle_part::get_id() const
{
    return id.id();
}

item vehicle_part::properties_to_item() const
{
    item tmp = base;
    tmp.item_tags.erase( "VEHICLE" );

    const vpart_info &vpinfo = info();

    // Cables get special handling: their target coordinates need to remain
    // stored, and if a cable actually drops, it should be half-connected.
    if( tmp.has_flag("CABLE_SPOOL") ) {
        tripoint local_pos = g->m.getlocal(target.first);
        if(g->m.veh_at( local_pos ) == nullptr) {
            tmp.item_tags.insert("NO_DROP"); // That vehicle ain't there no more.
        }

        tmp.set_var( "source_x", target.first.x );
        tmp.set_var( "source_y", target.first.y );
        tmp.set_var( "source_z", target.first.z );
        tmp.set_var( "state", "pay_out_cable" );
        tmp.active = true;
    }
    // translate part damage to item damage.
    // max damage is 4, min damage 0.
    // this is very lossy.
    float hpofdur = ( float )hp / vpinfo.durability;
    tmp.damage = std::min( 4, std::max<int>( 0, ( 1 - hpofdur ) * 5 ) );

    return tmp;
}

std::string vehicle_part::name() const {
    auto res = info().name();

    if( base.engine_displacement() > 0 ) {
        res.insert( 0, string_format( _( "%2.1fL " ), base.engine_displacement() / 100.0 ) );

    } else if( wheel_diameter() > 0 ) {
        res.insert( 0, string_format( _( "%d\" " ), wheel_diameter() ) );
    }

    if( base.is_faulty() ) {
        res += ( _( " (faulty)" ) );
    }

    return res;
}

itype_id vehicle_part::ammo_current() const
{
    // @todo currently only support fuel tanks and batteries
    return info().has_flag( VPFLAG_FUEL_TANK ) ? info().fuel_type : "null";
}

long vehicle_part::ammo_capacity() const
{
    // @todo currently only support fuel tanks and batteries

    if( base.is_magazine() || base.typeId() == "minireactor" ) {
        return base.ammo_capacity();
    }

    if( base.is_watertight_container() ) {
        return base.get_container_capacity() * std::max( item::find_type( ammo_current() )->stack_size, 1 );
    }

    return 0;
}

long vehicle_part::ammo_remaining() const
{
    // @todo currently only support fuel tanks and batteries

    if( base.is_magazine() || base.typeId() == "minireactor" ) {
        return base.ammo_remaining();
    }

    if( base.is_watertight_container() ) {
        return base.contents.empty() ? 0 : base.contents.back().charges;
    }

    return 0;
}

int vehicle_part::ammo_set( const itype_id &ammo, long qty )
{
    // @todo currently only support fuel tanks and batteries

    if( info().fuel_type != ammo ) {
        return -1;
    }

    if( qty == 0 ) {
        ammo_unset();
        return 0;
    }

    if( qty < 0 ) {
        qty = ammo_capacity();
    }

    if( base.is_magazine() || base.typeId() == "minireactor" ) {
        base.ammo_set( ammo, qty );
        return base.ammo_remaining();
    }

    if( base.is_watertight_container() ) {
        base.contents.clear();
        base.emplace_back( ammo, calendar::turn, std::min( qty, ammo_capacity() ) );
        return std::min( qty, ammo_capacity() );
    }

    return -1;
}

void vehicle_part::ammo_unset() {
    if( base.is_magazine() || base.typeId() == "minireactor" ) {
        base.ammo_unset();

    } else if( base.is_watertight_container() ) {
        base.contents.clear();
    }
}

long vehicle_part::ammo_consume( long qty, const tripoint& pos )
{
    if( base.is_magazine() || base.typeId() == "minireactor" ) {
        return base.ammo_consume( qty, pos );
    }

    int res = std::min( ammo_remaining(), qty );

    if( base.is_watertight_container() && !base.contents.empty() ) {
        item& liquid = base.contents.back();
        liquid.charges -= res;
        if( liquid.charges == 0 ) {
    	     base.contents.clear();
        }
    }

    return res;
}

const std::set<fault_id>& vehicle_part::faults() const
{
    return base.faults;
}

std::set<fault_id> vehicle_part::faults_potential() const
{
    return base.faults_potential();
}

bool vehicle_part::fault_set( const fault_id &f )
{
    if( !faults_potential().count( f ) ) {
        return false;
    }
    base.faults.insert( f );
    return true;
}

/** Get wheel diameter (inches) or return 0 if part is not wheel */
int vehicle_part::wheel_diameter() const
{
    return base.is_wheel() ? base.type->wheel->diameter : 0;
}

/** Get wheel width (inches) or return 0 if part is not wheel */
int vehicle_part::wheel_width() const
{
    return base.is_wheel() ? base.type->wheel->width : 0;
}

bool vehicle_part::is_light() const
{
    const auto &vp = info();
    return vp.has_flag( VPFLAG_CONE_LIGHT ) ||
           vp.has_flag( VPFLAG_CIRCLE_LIGHT ) ||
           vp.has_flag( VPFLAG_AISLE_LIGHT ) ||
           vp.has_flag( VPFLAG_DOME_LIGHT ) ||
           vp.has_flag( VPFLAG_ATOMIC_LIGHT );
}

const vpart_info &vehicle_part::info() const
{
    return id.obj();
}

void vehicle::invalidate_mass()
{
    mass_dirty = true;
    mass_center_precalc_dirty = true;
    mass_center_no_precalc_dirty = true;
    // Anything that affects mass will also affect the pivot
    pivot_dirty = true;
}

void vehicle::refresh_mass() const
{
    calc_mass_center( true );
}

void vehicle::calc_mass_center( bool use_precalc ) const
{
    float xf = 0.0f;
    float yf = 0.0f;
    int m_total = 0;
    for( size_t i = 0; i < parts.size(); i++ )
    {
        if( parts[i].removed ) {
            continue;
        }

        int m_part = 0;
        const auto &pi = part_info( i );
        m_part += item::find_type( pi.item )->weight;
        for( const auto &j : get_items( i ) ) {
            //m_part += j.type->weight;
            // Change back to the above if it runs too slowly
            m_part += j.weight();
        }

        if( pi.has_flag( VPFLAG_BOARDABLE ) && parts[i].has_flag( vehicle_part::passenger_flag ) ) {
            const player *p = get_passenger( i );
            // Sometimes flag is wrongly set, don't crash!
            m_part += p != nullptr ? p->get_weight() : 0;
        }

        if( use_precalc ) {
            xf += parts[i].precalc[0].x * m_part / 1000.0f;
            yf += parts[i].precalc[0].y * m_part / 1000.0f;
        } else {
            xf += parts[i].mount.x * m_part / 1000.0f;
            yf += parts[i].mount.y * m_part / 1000.0f;
        }

        m_total += m_part;
    }

    mass_cache = m_total / 1000;
    mass_dirty = false;

    xf /= mass_cache;
    yf /= mass_cache;
    if( use_precalc ) {
        mass_center_precalc.x = round( xf );
        mass_center_precalc.y = round( yf );
        mass_center_precalc_dirty = false;
    } else {
        mass_center_no_precalc.x = round( xf );
        mass_center_no_precalc.y = round( yf );
        mass_center_no_precalc_dirty = false;
    }
}<|MERGE_RESOLUTION|>--- conflicted
+++ resolved
@@ -122,44 +122,6 @@
  toggle_scoop
 };
 
-<<<<<<< HEAD
-=======
-class vehicle::turret_ammo_data {
-public:
-    /** Usable charges, may be 0 if there are none. */
-    long charges = 0L;
-    /**
-     * Cached instance of the turret gun. It is always valid and set to the actual turret gun.
-     * If @ref charges is > 0, it is guaranteed to have a proper curammo.
-     */
-    item gun;
-private:
-    /** The ammo type that should be consumed when the gun has fired. Note that this may be
-     * different from the curammo of the @ref gun item (e.g. for charger guns that fire pseudo
-     * ammo, but consume battery power). It must not be used when @ref source is @ref NONE. */
-    itype_id ammo = "null";
-    /** Whether the @ref ammo is to be taken from a tank (using @ref vehicle::drain) or from
-     * an item in the vehicle part of the turret, or not at all (special UPS guns only). */
-    enum {
-        TANK,
-        CARGO,
-        NONE,
-    } source = NONE;
-    /** TODO: document me */
-    int charge_mult = 1;
-public:
-    /**
-     * We can not fire because the gun needs UPS charges, but there is not enough battery power
-     * left in the vehicle. Will be false for all guns that don't need UPS charges.
-     */
-    bool is_missing_ups_charges = false;
-    /** Init the struct based on a turret at the given vehicle part of the given vehicle. */
-    turret_ammo_data( const vehicle &veh, int part );
-    /** Consume charges according to @ref source and @ref ammo from the vehicle. */
-    void consume( vehicle &veh, int part, long charges_consumed ) const;
-};
-
->>>>>>> f6906726
 // Map stack methods.
 size_t vehicle_stack::size() const
 {
@@ -5773,21 +5735,10 @@
         return;
     }
 
-<<<<<<< HEAD
     // only liquid fuels can leak out onto map tiles
     auto *fuel = item::find_type( pt.ammo_current() );
     if( fuel->phase != LIQUID ) {
         pt.ammo_unset();
-=======
-    // Some guns don't have specific ammo type that could be consumed after firing, (therefor
-    // source NONE). They should (theoretically) require UPS charges, but that is checked above
-    // and already included in the value of ammo_for.
-    // UPS charges will be consumed directly in manual_fire_turret/automatic_fire_turret,
-    if( gun.ammo_type() == "NULL" ) {
-        source = NONE;
-        charges = ammo_for;
-        return;
->>>>>>> f6906726
     }
 
     // leak in random directions but prefer closest tiles and avoid walls or other obstacles
@@ -5803,7 +5754,6 @@
         if( qty > 0 ) {
             g->m.add_item_or_charges( random_entry( tiles ), item( fuel, calendar::turn, qty ) );
         }
-<<<<<<< HEAD
     }
 
     pt.ammo_unset();
@@ -5815,267 +5765,6 @@
     for( const auto &p : parts ) {
         if( p.info().has_flag( VPFLAG_FUEL_TANK ) && p.ammo_current() != "null" ) {
             result[ p.ammo_current() ] += p.ammo_remaining();
-=======
-        ammo = gun.ammo_current();
-        source = TANK;
-        charges = std::min( ammo_for, liquid_fuel / charge_mult );
-        return;
-    }
-
-    auto items = veh.get_items( part );
-    if( items.empty() ) {
-        return;
-    }
-
-    const itype *am_type = items.front().type;
-    if( !am_type->ammo || am_type->ammo->type != amt || items.front().charges < 1 ) {
-        return;
-    }
-
-    charges = std::min( ammo_for, items.front().charges );
-    gun.set_curammo( items.front() );
-    ammo = gun.ammo_current();
-    source = CARGO;
-}
-
-bool vehicle::fire_turret( int p, bool manual )
-{
-    if( !part_flag ( p, "TURRET" ) ) {
-        return false;
-    }
-
-    auto &target = parts[p].target;
-    // Don't let manual-only turrets aim
-    if( !manual && part_flag( p, "MANUAL" ) ) {
-        return false;
-    }
-
-    // Don't let non-manual turrets get aimed manually
-    if( manual && part_flag( p, "NO_MANUAL" ) ) {
-        if( manual ) {
-            add_msg( m_bad, _("This turret can't be aimed manually") );
-        }
-
-        return false;
-    }
-
-    if( parts[p].mode == 0 ) {
-        if( !manual ) {
-            return false;
-        }
-
-        cycle_turret_mode( p, true );
-    }
-
-    // turret_mode_manual means the turrets are globally off, but some are aimed
-    // target.first == target.second means the turret isn't aimed
-    if( !manual && ( turret_mode == turret_mode_manual || parts[p].mode < 0 ) &&
-        target.first == target.second ) {
-        return false;
-    }
-
-    const auto turret_data = turret_has_ammo( p );
-    if( !turret_data.gun.is_gun() ) {
-        return false;
-    }
-
-    if( turret_data.is_missing_ups_charges ) {
-        if( manual ) {
-            add_msg( m_bad, _("This turret is not powered") );
-        }
-        return false;
-    }
-
-    // note that guns that don't use ammo return 0 for ammo_required(), in which case
-    // turret_data.charges will be the number of individual shots we can take
-    long charges = std::max( turret_data.gun.ammo_required(), 1L );
-
-    // check if we can fire at least one shot
-    if( turret_data.charges - charges < 0 ) {
-        if( manual ) {
-            add_msg( m_bad, _("This turret doesn't have enough ammo") );
-        }
-
-        return false;
-    }
-
-    // set up for burst shots
-    if( abs(parts[p].mode) > 1 ){
-        charges *= std::max(turret_data.gun.gun_get_mode( "AUTO" ).qty, 1 );
-        charges = std::min(charges, turret_data.charges);
-    }
-
-    // Create a fake gun
-    // @todo damage the gun based on part hp
-    item gun( turret_data.gun.typeId(), turret_data.gun.bday );
-    if( turret_data.gun.ammo_current() != "null" ) {
-        gun.ammo_set( turret_data.gun.ammo_current(), charges );
-    }
-
-    // TODO sometime: change that g->u to a parameter, so that NPCs can shoot too
-    // TODO: unify those two functions.
-    int shots = manual ? manual_fire_turret( p, g->u, gun ) : automatic_fire_turret( p, gun );
-    turret_data.consume( *this, p, shots * gun.ammo_required() );
-
-    // If manual, we need to know if the shot was actually executed
-    return !manual || shots > 0;
-}
-
-void vehicle::turret_ammo_data::consume( vehicle &veh, int const part, long const charges_consumed ) const
-{
-    switch( source ) {
-        case TANK:
-            veh.drain( ammo, charges_consumed * charge_mult );
-            break;
-        case CARGO:
-            {
-                auto items = veh.get_items( part );
-                item &ammo_item = items.front();
-                ammo_item.charges -= charges_consumed * charge_mult;
-                if( ammo_item.charges <= 0 ) {
-                    items.erase( items.begin() );
-                }
-            }
-            break;
-        case NONE:
-            // no conventional ammo is consumed, UPS-power may have been consumed in
-            // automatic_fire_turret or manual_fire_turret
-            break;
-    }
-}
-
-int vehicle::automatic_fire_turret( int p, item& gun  )
-{
-    int res = 0; // number of shots actually fired
-
-    tripoint pos = global_pos3();
-    pos.x += parts[p].precalc[0].x;
-    pos.y += parts[p].precalc[0].y;
-    int range = part_info( p ).range;
-
-    npc tmp;
-    tmp.set_fake( true );
-    tmp.add_effect( effect_on_roof, 1 );
-    tmp.name = rmp_format( _( "<veh_player>The %s" ), parts[ p ].name().c_str() );
-    tmp.set_skill_level( gun.gun_skill(), 8 );
-    tmp.set_skill_level( skill_id( "gun" ), 4 );
-    tmp.recoil = abs(velocity) / 100 / 4;
-    tmp.setpos( pos );
-    tmp.str_cur = 16;
-    tmp.dex_cur = 8;
-    tmp.per_cur = 12;
-    // Assume vehicle turrets are defending the player.
-    tmp.attitude = NPCATT_DEFEND;
-
-    int area = aoe_size( gun.ammo_effects() );
-    if( area > 0 ) {
-        area += area == 1 ? 1 : 2; // Pad a bit for less friendly fire
-    }
-
-    tripoint targ = pos;
-    auto &target = parts[p].target;
-    if( target.first == target.second && !part_flag( p, "MANUAL" ) ) {
-        // Manual target not set, find one automatically
-        const bool u_see = g->u.sees( pos );
-        int boo_hoo;
-        Creature *auto_target = tmp.auto_find_hostile_target( range, boo_hoo, area );
-        if( auto_target == nullptr ) {
-            if( u_see && boo_hoo ) {
-                add_msg( m_warning, ngettext( "%s points in your direction and emits an IFF warning beep.",
-                                              "%s points in your direction and emits %d annoyed sounding beeps.",
-                                              boo_hoo),
-                            tmp.name.c_str(), boo_hoo);
-            }
-            return 0;
-        }
-
-        targ = auto_target->pos();
-    } else if( target.first != target.second ) {
-        // Target set manually
-        // Make sure we didn't move between aiming and firing (it's a bug if we did)
-        if( targ != target.first ) {
-            target.second = target.first;
-            return 0;
-        }
-
-        targ = target.second;
-        // Remove the target
-        target.second = target.first;
-    } else {
-        // Shouldn't happen
-        target.first = target.second;
-        return 0;
-    }
-
-    // notify player if player can see the shot
-    if( g->u.sees( pos ) ) {
-        add_msg( _( "The %1$s fires its %2$s!" ), name.c_str(), parts[ p ].name().c_str() );
-    }
-    // Spawn a fake UPS to power any turreted weapons that need electricity.
-    item tmp_ups( "fake_UPS", 0 );
-    // Drain a ton of power
-    tmp_ups.charges = drain( fuel_type_battery, 1000 );
-    tmp.worn.insert( tmp.worn.end(), tmp_ups );
-
-    const int to_fire = std::min( abs(parts[p].mode), std::max( gun.gun_get_mode( "AUTO" ).qty, 1 ) );
-    res = tmp.fire_gun( targ, to_fire, gun );
-
-    // Return whatever is left.
-    refill( fuel_type_battery, tmp.worn.back().charges );
-
-    return res;
-}
-
-int vehicle::manual_fire_turret( int p, player &shooter, item &gun )
-{
-    int res = 0; // number of shots actually fired
-
-    tripoint pos = global_pos3() + tripoint( parts[p].precalc[0], 0 );
-
-    // Place the shooter at the turret
-    const tripoint &oldpos = shooter.pos();
-    shooter.setpos( pos );
-
-    // Spawn a fake UPS to power any turreted weapons that need electricity.
-    item tmp_ups( "fake_UPS", 0 );
-    // Drain a ton of power
-    tmp_ups.charges = drain( fuel_type_battery, 1000 );
-    // Fire_gun expects that the fake UPS is a last worn item
-    shooter.worn.insert( shooter.worn.end(), tmp_ups );
-
-    const int range = gun.gun_range( &shooter );
-    auto mons = shooter.get_visible_creatures( range );
-    constexpr target_mode tmode = TARGET_MODE_TURRET_MANUAL; // No aiming yet!
-    tripoint shooter_pos = shooter.pos();
-    auto trajectory = g->pl_target_ui( shooter_pos, range, &gun, tmode );
-    shooter.recoil = abs(velocity) / 100 / 4;
-    if( !trajectory.empty() ) {
-        // Need to redraw before shooting
-        g->draw_ter();
-        const tripoint &targ = trajectory.back();
-        // Put our shooter on the roof of the vehicle
-        shooter.add_effect( effect_on_roof, 1 );
-
-        int to_fire = abs(parts[p].mode) > 1 ? std::max( gun.gun_get_mode( "AUTO" ).qty, 1 ) : 1;
-        res = shooter.fire_gun( targ, to_fire, gun );
-        // And now back - we don't want to get any weird behavior
-        shooter.remove_effect( effect_on_roof );
-    }
-
-    // Done shooting, clean up
-    item &ups = shooter.worn.back();
-    if( ups.typeId() == "fake_UPS" ) {
-        refill( fuel_type_battery, ups.charges );
-        shooter.worn.pop_back();
-    } else {
-        // This shouldn't happen, not even if armor below the UPS is destroyed
-        // ...but let's handle anyway
-        auto upses = shooter.remove_items_with( [] ( const item& it ) {
-            return it.typeId() == "fake_UPS";
-        } );
-        for( auto &up : upses ) {
-            refill( fuel_type_battery, up.charges );
->>>>>>> f6906726
         }
     }
     return result;

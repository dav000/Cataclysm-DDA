#include "vehicle.h"
#include "map.h"
#include "output.h"
#include "game.h"
#include "item.h"
#include "item_factory.h"
#include <sstream>
#include <stdlib.h>
#include "cursesdef.h"
#include "catacharset.h"

#include "debug.h"

const ammotype fuel_types[num_fuel_types] = { "gasoline", "battery", "plutonium", "plasma", "water" };
/*
 * Speed up all those if ( blarg == "structure" ) statements that are used everywhere;
 *   assemble "structure" once here instead of repeatedly later. 
 */
static const std::string fuel_type_gasoline("gasoline");
static const std::string fuel_type_battery("battery");
static const std::string fuel_type_plutonium("plutonium");
static const std::string fuel_type_plasma("plasma");
static const std::string fuel_type_water("water");
static const std::string fuel_type_muscle("muscle");
static const std::string part_location_structure("structure");

enum vehicle_controls {
 toggle_cruise_control,
 toggle_lights,
 toggle_overhead_lights,
 toggle_turrets,
 toggle_tracker,
 activate_horn,
 release_control,
 control_cancel,
 convert_vehicle,
 toggle_engine,
 toggle_fridge
};

vehicle::vehicle(game *ag, std::string type_id, int init_veh_fuel, int init_veh_status): g(ag), type(type_id)
{
    posx = 0;
    posy = 0;
    velocity = 0;
    turn_dir = 0;
    last_turn = 0;
    of_turn_carry = 0;
    turret_mode = 0;
    lights_power = 0;
    overhead_power = 0;
    fridge_power = 0;
    tracking_power = 0;
    cruise_velocity = 0;
    skidding = false;
    cruise_on = true;
    lights_on = false;
    tracking_on = false;
    overhead_lights_on = false;
    fridge_on = false;
    insides_dirty = true;
    engine_on = false;
    has_pedals = false;
    parts_dirty = true;

    //type can be null if the type_id parameter is omitted
    if(type != "null") {
      if(ag->vtypes.count(type) > 0) {
        //If this template already exists, copy it
        *this = *(ag->vtypes[type]);
        init_state(ag, init_veh_fuel, init_veh_status);
      }
    }
    precalc_mounts(0, face.dir());
}

vehicle::~vehicle()
{
}

bool vehicle::player_in_control (player *p)
{
    int veh_part;
    vehicle *veh = g->m.veh_at (p->posx, p->posy, veh_part);
    if (veh == NULL || veh != this)
        return false;
    return part_with_feature(veh_part, VPFLAG_CONTROLS, false) >= 0 && p->controlling_vehicle;
}

void vehicle::load (std::ifstream &stin)
{
    getline(stin, type);

    if ( type.size() > 1 && ( type[0] == '{' || type[1] == '{' ) ) {
        std::stringstream derp;
        derp << type;
        JsonIn jsin(&derp);
        try {
            deserialize(jsin);
        } catch (std::string jsonerr) {
            debugmsg("Bad vehicle json\n%s", jsonerr.c_str() );
        }
    } else {
        load_legacy(stin);
    }
}

/** Checks all parts to see if frames are missing (as they might be when
 * loading from a game saved before the vehicle construction rules overhaul). */
void vehicle::add_missing_frames()
{
    //No need to check the same (x, y) spot more than once
    std::set< std::pair<int, int> > locations_checked;
    for (int i = 0; i < parts.size(); i++) {
        int next_x = parts[i].mount_dx;
        int next_y = parts[i].mount_dy;
        std::pair<int, int> mount_location = std::make_pair(next_x, next_y);

        if(locations_checked.count(mount_location) == 0) {
            std::vector<int> parts_here = parts_at_relative(next_x, next_y, false);
            bool found = false;
            for(std::vector<int>::iterator here = parts_here.begin();
                    here != parts_here.end(); here++) {
                if(part_info(*here).location == part_location_structure) {
                    found = true;
                    break;
                }
            }
            if(!found) {
                //No frame here! Install one.
                vehicle_part new_part;
                new_part.setid("frame_vertical");
                new_part.mount_dx = next_x;
                new_part.mount_dy = next_y;
                new_part.hp = vehicle_part_types["frame_vertical"].durability;
                new_part.amount = 0;
                new_part.blood = 0;
                new_part.bigness = 0;
                parts.push_back (new_part);
            }
        }

        locations_checked.insert(mount_location);
    }
}

void vehicle::save (std::ofstream &stout)
{
    serialize(stout);
    stout << std::endl;
    return;
}

void vehicle::init_state(game* g, int init_veh_fuel, int init_veh_status)
{
    bool destroyEngine = false;
    bool destroyTires = false;
    bool blood_covered = false;

    std::map<std::string, int> consistent_bignesses;

    // veh_fuel_multiplier is percentage of fuel
    // 0 is empty, 100 is full tank, -1 is random 1% to 7%
    int veh_fuel_mult = init_veh_fuel;
    if (init_veh_fuel == - 1) {
        veh_fuel_mult = rng (1,7);
    }
    if (init_veh_fuel > 100) {
        veh_fuel_mult = 100;
    }

    // im assuming vehicles only spawn in active maps
    levx = g->levx;
    levy = g->levy;

    // veh_status is initial vehicle damage
    // -1 = light damage (DEFAULT)
    //  0 = undamaged
    //  1 = disabled, destroyed tires OR engine
    int veh_status = -1;
    if (init_veh_status == 0) {
        veh_status = 0;
    }
    if (init_veh_status == 1) {
     veh_status = 1;
     if (one_in(2)) {  // either engine or tires are destroyed
      destroyEngine = true;
     } else {
      destroyTires = true;
     }
    }

    //Provide some variety to non-mint vehicles
    if(veh_status != 0) {

        //Turn on lights on some vehicles
        if(one_in(20)) {
            lights_on = true;
        }

        //Turn flasher/overhead lights on separately (more likely since these are rarer)
        if(one_in(4)) {
            overhead_lights_on = true;
        }

        if(one_in(10)) {
            blood_covered = true;
        }
        
        //Fridge should always start out activated if present
        if(all_parts_with_feature("FRIDGE").size() > 0) {
            fridge_on = true;
        }

    }

    for (int p = 0; p < parts.size(); p++)
    {
        if (part_flag(p, "VARIABLE_SIZE")){ // generate its bigness attribute.?
            if(consistent_bignesses.count(parts[p].id) < 1){
                //generate an item for this type, & cache its bigness
                item tmp (itypes[part_info(p).item], 0);
                consistent_bignesses[parts[p].id] = tmp.bigness;
            }
            parts[p].bigness = consistent_bignesses[parts[p].id];
        }
        if (part_flag(p, "FUEL_TANK")) {   // set fuel status
          parts[p].amount = part_info(p).size * veh_fuel_mult / 100;
        }

        if (part_flag(p, "OPENABLE")) {    // doors are closed
            if(!parts[p].open && one_in(4)) {
              open(p);
            }
        }
        if (part_flag(p, "BOARDABLE")) {      // no passengers
            parts[p].remove_flag(vehicle_part::passenger_flag);
        }

        // initial vehicle damage
        if (veh_status == 0) {
            // Completely mint condition vehicle
            parts[p].hp= part_info(p).durability;
        } else {
         //a bit of initial damage :)
         //clamp 4d8 to the range of [8,20]. 8=broken, 20=undamaged.
         int broken = 8, unhurt = 20;
         int roll = dice(4,8);
         if(roll < unhurt){
            if (roll <= broken)
               parts[p].hp= 0;
            else
               parts[p].hp= ((float)(roll-broken) / (unhurt-broken)) * part_info(p).durability;
            }
         else // new.
         {
            parts[p].hp= part_info(p).durability;
         }

         if (destroyEngine) { // vehicle is disabled because engine is dead
          if (part_flag(p, "ENGINE")) {
           parts[p].hp= 0;
          }
         }
         if (destroyTires) { // vehicle is disabled because flat tires
          if (part_flag(p, "WHEEL")) {
             parts[p].hp= 0;
          }
         }

         /* Bloodsplatter the front-end parts. Assume anything with x > 0 is
          * the "front" of the vehicle (since the driver's seat is at (0, 0).
          * We'll be generous with the blood, since some may disappear before
          * the player gets a chance to see the vehicle. */
         if(blood_covered && parts[p].mount_dx > 0) {
           if(one_in(3)) {
             //Loads of blood. (200 = completely red vehicle part)
             parts[p].blood = rng(200, 600);
           } else {
             //Some blood
             parts[p].blood = rng(50, 200);
           }
         }

        }
    }
}
/**
 * Smashes up a vehicle that has already been placed; used for generating
 * very damaged vehicles. Additionally, any spot where two vehicles overlapped
 * (ie, any spot with multiple frames) will be completely destroyed, as that
 * was the collision point.
 */
void vehicle::smash() {
    for (int part_index = 0; part_index < parts.size(); part_index++) {
        //Skip any parts already mashed up
        if(parts[part_index].hp == 0) {
            continue;
        }

        vehicle_part next_part = parts[part_index];
        std::vector<int> parts_in_square = parts_at_relative(next_part.mount_dx, next_part.mount_dy);
        int structures_found = 0;
        for (int square_part_index = 0; square_part_index < parts_in_square.size(); square_part_index++) {
            if (part_info(parts_in_square[square_part_index]).location == part_location_structure) {
                structures_found++;
            }
        }

        if(structures_found > 1) {
            //Destroy everything in the square
            for (int square_part_index = 0; square_part_index < parts_in_square.size(); square_part_index++) {
                parts[parts_in_square[square_part_index]].hp = 0;
            }
            continue;
        }

        //Everywhere else, drop by 10-120% of max HP (anything over 100 = broken)
        int damage = (int) (dice(1, 12) * 0.1 * part_info(part_index).durability);
        parts[part_index].hp -= damage;
        if (parts[part_index].hp < 0) {
            parts[part_index].hp = 0;
        }
    }
}

void vehicle::use_controls()
{
    std::vector<vehicle_controls> options_choice;
    std::vector<uimenu_entry> options_message;
    // Always have this option
    int current = 0;
    int letgoent = 0;

    options_choice.push_back(toggle_cruise_control);
    options_message.push_back(uimenu_entry((cruise_on) ? _("Disable cruise control") :
                                           _("Enable cruise control"), 'c'));

    current++;

    bool has_lights = false;
    bool has_overhead_lights = false;
    bool has_horn = false;
    bool has_turrets = false;
    bool has_tracker = false;
    bool has_engine = false;
    bool has_fridge = false;
    for (int p = 0; p < parts.size(); p++) {
        if (part_flag(p, "CONE_LIGHT")) {
            has_lights = true;
        }
        if (part_flag(p, "CIRCLE_LIGHT")) {
            has_overhead_lights = true;
        }
        if (part_flag(p, "LIGHT")) {
            has_lights = true;
        }
        else if (part_flag(p, "TURRET")) {
            has_turrets = true;
        }
        else if (part_flag(p, "HORN")) {
            has_horn = true;
        }
        else if (part_flag(p, "TRACK")) {
            has_tracker = true;
        }
        else if (part_flag(p, "ENGINE")) {
            has_engine = true;
        }
        else if (part_flag(p, "FRIDGE")) {
            has_fridge = true;
        }
    }

    // Lights if they are there - Note you can turn them on even when damaged, they just don't work
    if (has_lights) {
        options_choice.push_back(toggle_lights);
        options_message.push_back(uimenu_entry((lights_on) ? _("Turn off headlights") :
                                               _("Turn on headlights"), 'h'));
        current++;
    }

   if (has_overhead_lights) {
       options_choice.push_back(toggle_overhead_lights);
       options_message.push_back(uimenu_entry(overhead_lights_on ? _("Turn off overhead lights") :
                                              _("Turn on overhead lights"), 'v'));
       current++;
   }

    //Honk the horn!
    if (has_horn) {
        options_choice.push_back(activate_horn);
        options_message.push_back(uimenu_entry(_("Honk horn"), 'o'));
        current++;
    }

    // Turrets: off or burst mode
    if (has_turrets) {
        options_choice.push_back(toggle_turrets);
        options_message.push_back(uimenu_entry((0 == turret_mode) ? _("Switch turrets to burst mode") :
                                               _("Disable turrets"), 't'));
        current++;
    }

    // Turn the fridge on/off
    if (has_fridge) {
        options_choice.push_back(toggle_fridge);
        options_message.push_back(uimenu_entry(fridge_on ? _("Turn off fridge") :
                                               _("Turn on fridge"), 'f'));
        current++;
    }

    // Tracking on the overmap
    if (has_tracker) {
        options_choice.push_back(toggle_tracker);
        options_message.push_back(uimenu_entry((tracking_on) ? _("Disable tracking device") :
                                                _("Enable tracking device"), 'g'));

        current++;
    }

    if( !g->u.controlling_vehicle && tags.count("convertible") ) {
        options_choice.push_back(convert_vehicle);
        options_message.push_back(uimenu_entry(_("Fold bicycle"), 'f'));
        current++;
    }

    // Toggle engine on/off, stop driving if we are driving.
    int vpart;
    if (!pedals() && has_engine) {
        options_choice.push_back(toggle_engine);
        if (g->u.controlling_vehicle) {
            options_message.push_back(uimenu_entry(_("Stop driving."), 's'));
        } else {
            options_message.push_back(uimenu_entry((engine_on) ? _("Turn off the engine") :
                                                   _("Turn on the engine"), 'e'));
        }
        current++;
    }

    // Let go without turning the engine off.
    if (g->u.controlling_vehicle &&
        g->m.veh_at(g->u.posx, g->u.posy, vpart) == this) {
        options_choice.push_back(release_control);
        options_message.push_back(uimenu_entry(_("Let go of controls"), 'l'));
        letgoent = current;
    }

    options_choice.push_back(control_cancel);
    options_message.push_back(uimenu_entry(_("Do nothing"), ' '));

    uimenu selectmenu;
    selectmenu.return_invalid = true;
    selectmenu.text = _("Vehicle controls");
    selectmenu.entries = options_message;
    selectmenu.selected = letgoent;
    selectmenu.query();
    int select = selectmenu.ret;

    if (select < 0) {
        return;
    }

    switch(options_choice[select]) {
    case toggle_cruise_control:
        cruise_on = !cruise_on;
        g->add_msg((cruise_on) ? _("Cruise control turned on") : _("Cruise control turned off"));
        break;
    case toggle_lights:
        if(lights_on || fuel_left(fuel_type_battery) ) {
            lights_on = !lights_on;
            g->add_msg((lights_on) ? _("Headlights turned on") : _("Headlights turned off"));
        } else {
            g->add_msg(_("The headlights won't come on!"));
        }
        break;
    case toggle_overhead_lights:
        if( !overhead_lights_on || fuel_left(fuel_type_battery) ) {
            overhead_lights_on = !overhead_lights_on;
            g->add_msg((overhead_lights_on) ? _("Overhead lights turned on") :
                       _("Overhead lights turned off"));
        } else {
            g->add_msg(_("The lights won't come on!"));
        }
        break;
    case activate_horn:
        g->add_msg(_("You honk the horn!"));
        honk_horn();
        break;
    case toggle_turrets:
        if (++turret_mode > 1) {
            turret_mode = 0;
        }
        g->add_msg((0 == turret_mode) ? _("Turrets: Disabled") : _("Turrets: Burst mode"));
        break;
    case toggle_fridge:
        if( !fridge_on || fuel_left(fuel_type_battery) ) {
            fridge_on = !fridge_on;
            g->add_msg((fridge_on) ? _("Fridge turned on") :
                       _("Fridge turned off"));
        } else {
            g->add_msg(_("The fridge won't turn on!"));
        }
        break;
    case toggle_engine:
        if (g->u.controlling_vehicle) {
            if (engine_on) {
                engine_on = false;
                g->add_msg(_("You turn the engine off and let go of the controls."));
            } else {
                g->add_msg(_("You let go of the controls."));
            }
            g->u.controlling_vehicle = false;
            break;
        } else if (engine_on) {
            engine_on = false;
            g->add_msg(_("You turn the engine off."));
        } else {
          if (total_power () < 1) {
              if (total_power (false) < 1) {
                  g->add_msg (_("The %s doesn't have an engine!"), name.c_str());
              } else if(pedals()) {
                  g->add_msg (_("The %s's pedals are out of reach!"), name.c_str());
              } else {
                  g->add_msg (_("The %s's engine emits a sneezing sound."), name.c_str());
              }
          }
          else {
            engine_on = true;
            // TODO: Make chance of success based on engine condition.
            g->add_msg(_("You turn the engine on."));
          }
        }
        break;
    case release_control:
        g->u.controlling_vehicle = false;
        g->add_msg(_("You let go of the controls."));
        break;
    case convert_vehicle:
    {
        g->add_msg(_("You painstakingly pack the bicycle into a portable configuration."));
        // create a folding bicycle item
        item bicycle;
        bicycle.make( itypes["folding_bicycle"] );

        std::ostringstream part_hps;
        // Stash part HP in item
        for (int p = 0; p < parts.size(); p++)
        {
            part_hps << parts[p].hp << " ";
            if( part_flag( p, "CARGO" ) ) {
                for( std::vector<item>::iterator it = parts[p].items.begin();
                     it != parts[p].items.end(); ++it ) {
                    g->m.add_item_or_charges( g->u.posx, g->u.posy, *it );
                }
            }
        }
        bicycle.item_vars["folding_bicycle_parts"] = part_hps.str();

        g->m.add_item_or_charges(g->u.posx, g->u.posy, bicycle);
        // Remove vehicle
        unboard_all();
        g->m.destroy_vehicle(this);

        g->u.moves -= 500;
        break;
    }
    case toggle_tracker:
        if (tracking_on)
        {
            g->cur_om->remove_vehicle(om_id);
            tracking_on = false;
            g->add_msg(_("tracking device disabled"));
        } else if (fuel_left(fuel_type_battery))
        {
            om_id = g->cur_om->add_vehicle(this);
            tracking_on = true;
            g->add_msg(_("tracking device enabled"));
        } else {
            g->add_msg(_("tracking device won't turn on"));
        }
        break;
    case control_cancel:
        break;
    }
}

void vehicle::honk_horn()
{
    for(int h = 0; h < horns.size(); h++) {
        //Get global position of horn
        const int horn_x = global_x() + parts[horns[h]].precalc_dx[0];
        const int horn_y = global_y() + parts[horns[h]].precalc_dy[0];
        //Determine sound
        vpart_info &horn_type=part_info(horns[h]);
        if( horn_type.bonus >= 40 ){
            g->sound( horn_x, horn_y, horn_type.bonus, _("HOOOOORNK!") );
        } else if( horn_type.bonus >= 20 ){
            g->sound( horn_x, horn_y, horn_type.bonus, _("BEEEP!") );
        } else{
            g->sound( horn_x, horn_y, horn_type.bonus, _("honk.") );
        }
    }
}

vpart_info& vehicle::part_info (int index)
{
    if (index >= 0 && index < parts.size()) {
        return vehicle_part_int_types[parts[index].iid];
        // slow autovivication // vehicle_part_types[parts[index].id];
    } else {
        return vehicle_part_int_types[0];//"null"];
    }
}

// engines & solar panels all have power.
// engines consume, whilst panels provide.
int vehicle::part_power (int index){
   if (!part_flag(index, VPFLAG_ENGINE) &&
       !part_flag(index, VPFLAG_SOLAR_PANEL)) {
      return 0; //not an engine.
   }
   if(parts[index].hp <= 0) {
      return 0; //broken.
   }
   if(part_flag (index, VPFLAG_VARIABLE_SIZE)){ // example: 2.42-L V-twin engine
      return parts[index].bigness;
   }
   else // example: foot crank
   {
      return part_info(index).power;
   }
}

bool vehicle::has_structural_part(int dx, int dy)
{
    std::vector<int> parts_here = parts_at_relative(dx, dy, false);

    for( std::vector<int>::iterator it = parts_here.begin(); it != parts_here.end(); ++it ) {
        if(part_info(*it).location == part_location_structure && !part_info(*it).has_flag("PROTRUSION")) {
            return true;
        }
    }
    return false;
}

/**
 * Returns whether or not the vehicle part with the given id can be mounted in
 * the specified square.
 * @param dx The local x-coordinate to mount in.
 * @param dy The local y-coordinate to mount in.
 * @param id The id of the part to install.
 * @return true if the part can be mounted, false if not.
 */
bool vehicle::can_mount (int dx, int dy, std::string id)
{
    //The part has to actually exist.
    if(vehicle_part_types.count(id) == 0) {
        return false;
    }

    //It also has to be a real part, not the null part
    const vpart_info part = vehicle_part_types[id];
    if(part.has_flag("NOINSTALL")) {
        return false;
    }

    const std::vector<int> parts_in_square = parts_at_relative(dx, dy, false);

    //First part in an empty square MUST be a structural part
    if(parts_in_square.empty() && part.location != part_location_structure) {
        return false;
    }

    //No other part can be placed on a protrusion
    if(!parts_in_square.empty() && part_info(parts_in_square[0]).has_flag("PROTRUSION")) {
        return false;
    }

    //No part type can stack with itself, or any other part in the same slot
    for( std::vector<int>::const_iterator part_it = parts_in_square.begin();
         part_it != parts_in_square.end(); ++part_it ) {
        const vpart_info other_part = vehicle_part_types[parts[*part_it].id];

        //Parts with no location can stack with each other (but not themselves)
        if(part.id == other_part.id ||
                (!part.location.empty() && part.location == other_part.location)) {
            return false;
        }
        // Until we have an interface for handling multiple components with CARGO space,
        // exclude them from being mounted in the same tile.
        if( part.has_flag( "CARGO" ) && other_part.has_flag( "CARGO" ) ) {
            return false;
        }

    }

    //All parts after the first must be installed on or next to an existing part
    if(parts.size() > 0) {
        if(!has_structural_part(dx, dy) &&
                !has_structural_part(dx+1, dy) &&
                !has_structural_part(dx, dy+1) &&
                !has_structural_part(dx-1, dy) &&
                !has_structural_part(dx, dy-1)) {
            return false;
        }
    }

    //Seatbelts must be installed on a seat
    if(vehicle_part_types[id].has_flag("SEATBELT")) {
        bool anchor_found = false;
        for( std::vector<int>::const_iterator it = parts_in_square.begin();
             it != parts_in_square.end(); ++it ) {
            if(part_info(*it).has_flag("BELTABLE")) {
                anchor_found = true;
            }
        }
        if(!anchor_found) {
            return false;
        }
    }

    // curtains must be installed on (reinforced)windshields
    // TODO: do this automatically using "location":"on_mountpoint"
    if (vehicle_part_types[id].has_flag("CURTAIN")) {
        bool anchor_found = false;
        for ( std::vector<int>::const_iterator it = parts_in_square.begin();
                it != parts_in_square.end(); it++) {
            if (part_info(*it).has_flag("WINDOW")) {
                anchor_found = true;
            }
        }
        if (!anchor_found) {
            return false;
        }
    }

    //Anything not explicitly denied is permitted
    return true;
}

bool vehicle::can_unmount (int p)
{
    if(p < 0 || p > parts.size()) {
        return false;
    }

    int dx = parts[p].mount_dx;
    int dy = parts[p].mount_dy;

    std::vector<int> parts_in_square = parts_at_relative(dx, dy, false);

    //Can't remove a seat if there's still a seatbelt there
    if(part_flag(p, "BELTABLE") && part_with_feature(p, "SEATBELT") >= 0) {
        return false;
    }

    // Can't remove a window with curtains still on it
    if(part_flag(p, "WINDOW") && part_with_feature(p, "CURTAIN") >=0) {
        return false;
    }

    //Structural parts have extra requirements
    if(part_info(p).location == part_location_structure) {

        /* Can't unmount the last structural part at (0, 0) unless it is the
         * last part of the whole vehicle, as the map relies on vehicles having
         * a part at (0, 0) to locate them with. */
        if(dx == 0 && dy == 0 && parts_in_square.size() == 1 && parts.size() > 1) {
            return false;
        }

        /* To remove a structural part, there can be only structural parts left
         * in that square (might be more than one in the case of wreckage) */
        for(int part_index = 0; part_index < parts_in_square.size(); part_index++) {
            if(part_info(parts_in_square[part_index]).location != part_location_structure) {
                return false;
            }
        }

        //If it's the last part in the square...
        if(parts_in_square.size() == 1) {

            /* This is the tricky part: We can't remove a part that would cause
             * the vehicle to 'break into two' (like removing the middle section
             * of a quad bike, for instance). This basically requires doing some
             * breadth-first searches to ensure previously connected parts are
             * still connected. */

            //First, find all the squares connected to the one we're removing
            std::vector<vehicle_part> connected_parts;

            for(int i = 0; i < 4; i++) {
                int next_x = i < 2 ? (i == 0 ? -1 : 1) : 0;
                int next_y = i < 2 ? 0 : (i == 2 ? -1 : 1);
                std::vector<int> parts_over_there = parts_at_relative(dx + next_x, dy + next_y, false);
                //Ignore empty squares
                if(parts_over_there.size() > 0) {
                    //Just need one part from the square to track the x/y
                    connected_parts.push_back(parts[parts_over_there[0]]);
                }
            }

            /* If size = 0, it's the last part of the whole vehicle, so we're OK
             * If size = 1, it's one protruding part (ie, bicycle wheel), so OK
             * Otherwise, it gets complicated... */
            if(connected_parts.size() > 1) {

                /* We'll take connected_parts[0] to be the target part.
                 * Every other part must have some path (that doesn't involve
                 * the part about to be removed) to the target part, in order
                 * for the part to be legally removable. */
                for(int next_part = 1; next_part < connected_parts.size(); next_part++) {
                    if(!is_connected(connected_parts[0], connected_parts[next_part], parts[p])) {
                        //Removing that part would break the vehicle in two
                        return false;
                    }
                }

            }

        }

    }

    //Anything not explicitly denied is permitted
    return true;
}

/**
 * Performs a breadth-first search from one part to another, to see if a path
 * exists between the two without going through the excluded part. Used to see
 * if a part can be legally removed.
 * @param to The part to reach.
 * @param from The part to start the search from.
 * @param excluded The part that is being removed and, therefore, should not
 *        be included in the path.
 * @return true if a path exists without the excluded part, false otherwise.
 */
bool vehicle::is_connected(vehicle_part &to, vehicle_part &from, vehicle_part &excluded)
{
    int target_x = to.mount_dx;
    int target_y = to.mount_dy;

    int excluded_x = excluded.mount_dx;
    int excluded_y = excluded.mount_dy;

    //Breadth-first-search components
    std::list<vehicle_part> discovered;
    vehicle_part current_part;
    std::list<vehicle_part> searched;

    //We begin with just the start point
    discovered.push_back(from);

    while(!discovered.empty()) {
        current_part = discovered.front();
        discovered.pop_front();
        int current_x = current_part.mount_dx;
        int current_y = current_part.mount_dy;

        for(int i = 0; i < 4; i++) {
            int next_x = current_x + (i < 2 ? (i == 0 ? -1 : 1) : 0);
            int next_y = current_y + (i < 2 ? 0 : (i == 2 ? -1 : 1));

            if(next_x == target_x && next_y == target_y) {
                //Success!
                return true;
            } else if(next_x == excluded_x && next_y == excluded_y) {
                //There might be a path, but we're not allowed to go that way
                continue;
            }

            std::vector<int> parts_there = parts_at_relative(next_x, next_y);

            if(!parts_there.empty()) {
                vehicle_part next_part = parts[parts_there[0]];
                //Only add the part if we haven't been here before
                bool found = false;
                for(std::list<vehicle_part>::iterator it = discovered.begin();
                        it != discovered.end(); it++) {
                    if(it->mount_dx == next_x && it->mount_dy == next_y) {
                        found = true;
                        break;
                    }
                }
                if(!found) {
                    for(std::list<vehicle_part>::iterator it = searched.begin();
                        it != searched.end(); it++) {
                        if(it->mount_dx == next_x && it->mount_dy == next_y) {
                            found = true;
                            break;
                        }
                    }
                }
                if(!found) {
                    discovered.push_back(next_part);
                }
            }
        }

        //Now that that's done, we've finished exploring here
        searched.push_back(current_part);

    }

    //If we completely exhaust the discovered list, there's no path
    return false;
}

/**
 * Installs a part into this vehicle.
 * @param dx The x coordinate of where to install the part.
 * @param dy The y coordinate of where to install the part.
 * @param id The string ID of the part to install. (see vehicle_parts.json)
 * @param hp The starting HP of the part. If negative, default to max HP.
 * @param force true if the part should be installed even if not legal,
 *              false if illegal part installation should fail.
 * @return false if the part could not be installed, true otherwise.
 */
int vehicle::install_part (int dx, int dy, std::string id, int hp, bool force)
{
    if (!force && !can_mount (dx, dy, id)) {
        return -1;  // no money -- no ski!
    }
    vehicle_part new_part;
    new_part.setid(id);
    new_part.mount_dx = dx;
    new_part.mount_dy = dy;
    new_part.hp = hp < 0 ? vehicle_part_types[id].durability : hp;
    new_part.amount = 0;
    new_part.blood = 0;
    item tmp(itypes[vehicle_part_types[id].item], 0);
    new_part.bigness = tmp.bigness;
    parts.push_back (new_part);

    if(part_flag(parts.size()-1,"HORN")) {
        horns.push_back(parts.size() - 1);
    }
    if(part_flag(parts.size()-1,"FUEL_TANK"))
        fuel.push_back(parts.size()-1);

    point p(new_part.mount_dx, new_part.mount_dy);
    if ( relative_parts.find(p) == relative_parts.end() ) {
        relative_parts[p].clear();
    }
    relative_parts[p].push_back(parts.size());

    find_power ();
    find_exhaust ();
    precalc_mounts (0, face.dir());
    insides_dirty = true;
    return parts.size() - 1;
}

// share damage & bigness betwixt veh_parts & items.
void vehicle::get_part_properties_from_item(game* g, int partnum, item& i){
    //transfer bigness if relevant.
    itype_id  pitmid = part_info(partnum).item;
    itype* itemtype = itypes[pitmid];
    if(itemtype->is_var_veh_part())
       parts[partnum].bigness = i.bigness;

    // item damage is 0,1,2,3, or 4. part hp is 1..durability.
    // assuming it rusts. other item materials disentigrate at different rates...
    int health = 5 - i.damage;
    health *= part_info(partnum).durability; //[0,dur]
    health /= 5;
    parts[partnum].hp = health;
}
void vehicle::give_part_properties_to_item(game* g, int partnum, item& i){
    //transfer bigness if relevant.
    itype_id  pitmid = part_info(partnum).item;
    itype* itemtype = itypes[pitmid];
    if(itemtype->is_var_veh_part())
       i.bigness = parts[partnum].bigness;

    // remove charges if part is made of a tool
    if(itemtype->is_tool())
        i.charges = 0;

    // translate part damage to item damage.
    // max damage is 4, min damage 0.
    // this is very lossy.
    int dam;
    float hpofdur = (float)parts[partnum].hp / part_info(partnum).durability;
    dam = (1 - hpofdur) * 5;
    if (dam > 4) dam = 4;
    if (dam < 0) dam = 0;
    i.damage = dam;
}

void vehicle::remove_part (int p)
{
    if (p >= parts.size()) {
        debugmsg("Tried to remove part %d but only %d parts!", p, parts.size());
        return;
    }
    if (part_flag(p, "TRACK")) {
        // disable tracking if there are no other trackers installed.
        if (tracking_on)
        {
            bool has_tracker = false;
            for (int i = 0; i != parts.size(); i++){
                if (i != p && part_flag(i, "TRACK")){
                    has_tracker = true;
                    break;
                }
            }
            if (!has_tracker){ // disable tracking
                g->cur_om->remove_vehicle(om_id);
                tracking_on = false;
            }
        }
    }

    // if a windshield is removed (usually destroyed) also remove curtains
    // attached to it.
    if(part_flag(p, "WINDOW")) {
        int curtain = part_with_feature(p, "CURTAIN", false);
        if (curtain >= 0) {
            int x = parts[curtain].precalc_dx[0], y = parts[curtain].precalc_dy[0];
            item it = item_from_part(curtain);
            g->m.add_item_or_charges(global_x() + x, global_y() + y, it, 2);
            remove_part(curtain);
        }
    }

    parts.erase(parts.begin() + p);
    find_horns ();
    find_power ();
    find_fuel_tanks ();
    find_parts ();
    find_exhaust ();
    precalc_mounts (0, face.dir());
    insides_dirty = true;

    if(parts.size() == 0) {
        g->m.destroy_vehicle(this);
    } else {
        g->m.update_vehicle_cache(this, false);
    }
}

/**
 * Breaks the specified part into the pieces defined by its breaks_into entry.
 * @param p The index of the part to break.
 * @param x The map x-coordinate to place pieces at (give or take).
 * @param y The map y-coordinate to place pieces at (give or take).
 * @param scatter If true, pieces are scattered near the target square.
 */
void vehicle::break_part_into_pieces(int p, int x, int y, bool scatter) {
    std::vector<break_entry> break_info = part_info(p).breaks_into;
    for(int index = 0; index < break_info.size(); index++) {
        int quantity = rng(break_info[index].min, break_info[index].max);
        for(int num = 0; num < quantity; num++) {
            const int actual_x = scatter ? x + rng(-SCATTER_DISTANCE, SCATTER_DISTANCE) : x;
            const int actual_y = scatter ? y + rng(-SCATTER_DISTANCE, SCATTER_DISTANCE) : y;
            item piece(itypes[break_info[index].item_id], g->turn);
            g->m.add_item_or_charges(actual_x, actual_y, piece);
        }
    }
}

item vehicle::item_from_part( int part )
{
    itype_id itm = part_info(part).item;
    int bigness = parts[part].bigness;
    itype* parttype = itypes[itm];
    item tmp(parttype, g->turn);

    //transfer damage, etc.
    give_part_properties_to_item(g, part, tmp);
    if( parttype->is_var_veh_part() ) {
        tmp.bigness = bigness;
    }
    return tmp;
}

const std::vector<int> vehicle::parts_at_relative (const int dx, const int dy, bool use_cache)
{
    if ( use_cache == false ) {
        std::vector<int> res;
        for (int i = 0; i < parts.size(); i++) {
            if (parts[i].mount_dx == dx && parts[i].mount_dy == dy) {
                res.push_back (i);
            }
        }
        return res;
    } else {
        if ( parts_dirty == true ) {
            find_parts();
        }
        if ( relative_parts.find( point(dx, dy) ) != relative_parts.end() ) {
            return relative_parts[ point(dx, dy) ];
        } else {
            std::vector<int> res;
            return res;
        }
    }
}

int vehicle::part_with_feature (int part, const vpart_bitflags &flag, bool unbroken) {
    if (part_flag(part, flag)) {
        return part;
    }
    if ( parts_dirty == true ) {
        find_parts();
    }
    std::map<point, std::vector<int> >::const_iterator it = relative_parts.find( point( parts[part].mount_dx, parts[part].mount_dy ) );
    if ( it != relative_parts.end() ) {
        const std::vector<int> & parts_here = it->second;
        for (int i = 0; i < parts_here.size(); i++) {
            if (part_flag(parts_here[i], flag) && (!unbroken || parts[parts_here[i]].hp > 0)) {
                return parts_here[i];
            }
        }
    }
    return -1;    
}

int vehicle::part_with_feature (int part, const std::string &flag, bool unbroken)
{
    std::vector<int> parts_here = parts_at_relative(parts[part].mount_dx, parts[part].mount_dy);
    for( std::vector<int>::iterator part_it = parts_here.begin();
         part_it != parts_here.end(); ++part_it ) {
        if (part_flag(*part_it, flag) && (!unbroken || parts[*part_it].hp > 0)) {
            return *part_it;
        }
    }
    return -1;
}

/**
 * Returns all parts in the vehicle with the given flag, optionally checking
 * to only return unbroken parts.
 * If performance becomes an issue, certain lists (such as wheels) could be
 * cached and fast-returned here, but this is currently linear-time with
 * respect to the number of parts in the vehicle.
 * @param feature The flag (such as "WHEEL" or "CONE_LIGHT") to find.
 * @param unbroken true if only unbroken parts should be returned, false to
 *        return all matching parts.
 * @return A list of indices to all the parts with the specified feature.
 */
std::vector<int> vehicle::all_parts_with_feature(const std::string& feature, bool unbroken)
{
    std::vector<int> parts_found;
    for(int part_index = 0; part_index < parts.size(); part_index++) {
        if(part_info(part_index).has_flag(feature) &&
                (!unbroken || parts[part_index].hp > 0)) {
            parts_found.push_back(part_index);
        }
    }
    return parts_found;
}

std::vector<int> vehicle::all_parts_with_feature(const vpart_bitflags & feature, bool unbroken)
{
    std::vector<int> parts_found;
    for(int part_index = 0; part_index < parts.size(); part_index++) {
        if(part_info(part_index).has_flag(feature) &&
                (!unbroken || parts[part_index].hp > 0)) {
            parts_found.push_back(part_index);
        }
    }
    return parts_found;
}

/**
 * Returns all parts in the vehicle that exist in the given location slot. If
 * the empty string is passed in, returns all parts with no slot.
 * @param location The location slot to get parts for.
 * @return A list of indices to all parts with the specified location.
 */
std::vector<int> vehicle::all_parts_at_location(const std::string& location)
{
    std::vector<int> parts_found;
    for(int part_index = 0; part_index < parts.size(); part_index++) {
        if(part_info(part_index).location == location) {
            parts_found.push_back(part_index);
        }
    }
    return parts_found;
}

bool vehicle::part_flag (int part, const std::string &flag)
{
    if (part < 0 || part >= parts.size()) {
        return false;
    } else {
        return part_info(part).has_flag(flag);
    }
}

bool vehicle::part_flag( int part, const vpart_bitflags &flag) {
   if (part < 0 || part >= parts.size()) {
        return false;
    } else {
        return part_info(part).has_flag(flag);
    }
}

int vehicle::part_at(int dx, int dy)
{
    for (int p = 0; p < parts.size(); p++) {
        if (parts[p].precalc_dx[0] == dx && parts[p].precalc_dy[0] == dy) {
            return p;
        }
    }
    return -1;
}

int vehicle::global_part_at(int x, int y)
{
 int dx = x - global_x();
 int dy = y - global_y();
 return part_at(dx,dy);
}

/**
 * Given a vehicle part which is inside of this vehicle, returns the index of
 * that part. This exists solely because activities relating to vehicle editing
 * require the index of the vehicle part to be passed around.
 * @param part The part to find.
 * @return The part index, -1 if it is not part of this vehicle.
 */
int vehicle::index_of_part(vehicle_part *part)
{
  if(part != NULL) {
    for(int index = 0; index < parts.size(); index++) {
      vehicle_part next_part = parts[index];
      if(part->id == next_part.id &&
              part->mount_dx == next_part.mount_dx &&
              part->mount_dy == next_part.mount_dy &&
              part->hp == next_part.hp) {
        return index;
      }
    }
  }
  return -1;
}

/**
 * Returns which part (as an index into the parts list) is the one that will be
 * displayed for the given square. Returns -1 if there are no parts in that
 * square.
 * @param local_x The local x-coordinate.
 * @param local_y The local y-coordinate.
 * @return The index of the part that will be displayed.
 */
int vehicle::part_displayed_at(int local_x, int local_y)
{
    std::vector<int> parts_in_square = parts_at_relative(local_x, local_y);

    if(parts_in_square.empty()) {
        return -1;
    }

    int top_part = 0;
    for(int index = 1; index < parts_in_square.size(); index++) {
        if(part_info(parts_in_square[top_part]).z_order <
                part_info(parts_in_square[index]).z_order) {
            top_part = index;
        }
    }

    return parts_in_square[top_part];
}

char vehicle::part_sym (int p)
{
    if (p < 0 || p >= parts.size()) {
        return ' ';
    }

    int displayed_part = part_displayed_at(parts[p].mount_dx, parts[p].mount_dy);

    if (part_flag (displayed_part, VPFLAG_OPENABLE) && parts[displayed_part].open) {
        return '\''; // open door
    } else {
        return parts[displayed_part].hp <= 0 ?
            part_info(displayed_part).sym_broken : part_info(displayed_part).sym;
    }
}

// similar to part_sym(int p) but for use when drawing SDL tiles. Called only by cata_tiles during draw_vpart
// vector returns at least 1 element, max of 2 elements. If 2 elements the second denotes if it is open or damaged
std::string vehicle::part_id_string(int p, char &part_mod)
{
    part_mod = 0;
    std::string idinfo;
    if (p < 0 || p >= parts.size()){
        return "";
    }

    int displayed_part = part_displayed_at(parts[p].mount_dx, parts[p].mount_dy);
    idinfo = parts[displayed_part].id;

    if (part_flag (displayed_part, VPFLAG_OPENABLE) && parts[displayed_part].open) {
        part_mod = 1; // open
    } else if (parts[displayed_part].hp <= 0){
        part_mod = 2; // broken
    }

    return idinfo;
}

nc_color vehicle::part_color (int p)
{
    if (p < 0 || p >= parts.size()) {
        return c_black;
    }

    nc_color col;

    //If armoring is present, it colors the visible part
    int parm = part_with_feature(p, VPFLAG_ARMOR, false);
    if (parm >= 0) {
        col = part_info(parm).color;
    } else {

        int displayed_part = part_displayed_at(parts[p].mount_dx, parts[p].mount_dy);

        if (parts[displayed_part].blood > 200) {
            col = c_red;
        } else if (parts[displayed_part].blood > 0) {
            col = c_ltred;
        } else if (parts[displayed_part].hp <= 0) {
            col = part_info(displayed_part).color_broken;
        } else {
            col = part_info(displayed_part).color;
        }

    }

    // curtains turn windshields gray
    int curtains = part_with_feature(p, VPFLAG_CURTIAN, false);
    if (curtains >= 0) {
        if (part_with_feature(p, VPFLAG_WINDOW, true) >= 0 && !parts[curtains].open)
            col = part_info(curtains).color;
    }

    //Invert colors for cargo parts with stuff in them
    int cargo_part = part_with_feature(p, VPFLAG_CARGO);
    if(cargo_part > 0 && !parts[cargo_part].items.empty()) {
        return invert_color(col);
    } else {
        return col;
    }
}

/**
 * Prints a list of all parts to the screen inside of a boxed window, possibly
 * highlighting a selected one.
 * @param w The window to draw in.
 * @param y1 The y-coordinate to start drawing at.
 * @param width The width of the window.
 * @param p The index of the part being examined.
 * @param hl The index of the part to highlight (if any).
 */
int vehicle::print_part_desc(WINDOW *win, int y1, int width, int p, int hl /*= -1*/)
{
    if (p < 0 || p >= parts.size()) {
        return y1;
    }
    std::vector<int> pl = this->parts_at_relative(parts[p].mount_dx, parts[p].mount_dy);
    int y = y1;
    for (int i = 0; i < pl.size(); i++)
    {
        int dur = part_info (pl[i]).durability;
        int per_cond = parts[pl[i]].hp * 100 / (dur < 1? 1 : dur);
        nc_color col_cond;
        if (parts[pl[i]].hp >= dur) {
            col_cond = c_green;
        } else if (per_cond >= 80) {
            col_cond = c_ltgreen;
        } else if (per_cond >= 50) {
            col_cond = c_yellow;
        } else if (per_cond >= 20) {
            col_cond = c_ltred;
        } else if (parts[pl[i]].hp > 0) {
            col_cond = c_red;
        } else { //Broken
            col_cond = c_dkgray;
        }

        std::string partname;
        // part bigness, if that's relevant.
        if (part_flag(pl[i], "VARIABLE_SIZE") && part_flag(pl[i], "ENGINE")) {
            //~ 2.8-Liter engine
            partname = string_format(_("%4.2f-Liter %s"),
                                     (float)(parts[pl[i]].bigness) / 100,
                                     part_info(pl[i]).name.c_str());
        } else if (part_flag(pl[i], "VARIABLE_SIZE") && part_flag(pl[i], "WHEEL")) {
            //~ 14" wheel
            partname = string_format(_("%d\" %s"),
                                     parts[pl[i]].bigness,
                                     part_info(pl[i]).name.c_str());
        } else {
            partname = part_info(pl[i]).name;
        }

        bool armor = part_flag(pl[i], "ARMOR");
        std::string left_sym, right_sym;
        if(armor) {
            left_sym = "("; right_sym = ")";
        } else if(part_info(pl[i]).location == part_location_structure) {
            left_sym = "["; right_sym = "]";
        } else {
            left_sym = "-"; right_sym = "-";
        }

        mvwprintz(win, y, 1, i == hl? hilite(c_ltgray) : c_ltgray, left_sym.c_str());
        mvwprintz(win, y, 2, i == hl? hilite(col_cond) : col_cond, partname.c_str());
        mvwprintz(win, y, 2 + utf8_width(partname.c_str()), i == hl? hilite(c_ltgray) : c_ltgray, right_sym.c_str());
//         mvwprintz(win, y, 3 + utf8_width(part_info(pl[i]).name), c_ltred, "%d", parts[pl[i]].blood);

        if (i == 0 && is_inside(pl[i])) {
            //~ indicates that a vehicle part is inside
            mvwprintz(win, y, width-2-utf8_width(_("In")), c_ltgray, _("In"));
        } else if (i == 0) {
            //~ indicates that a vehicle part is outside
            mvwprintz(win, y, width-2-utf8_width(_("Out")), c_ltgray, _("Out"));
        }
        y++;
    }

    return y;
}

void vehicle::print_fuel_indicator (void *w, int y, int x, bool fullsize, bool verbose)
{
    WINDOW *win = (WINDOW *) w;
    const nc_color fcs[num_fuel_types] = { c_ltred, c_yellow, c_ltgreen, c_ltblue, c_ltcyan };
    const char fsyms[5] = { 'E', '\\', '|', '/', 'F' };
    nc_color col_indf1 = c_ltgray;
    int yofs=0;
    for (int i = 0; i < num_fuel_types; i++)
    {
        int cap = fuel_capacity(fuel_types[i]);
        if (cap > 0 && ( basic_consumption(fuel_types[i]) > 0 || fullsize ) )
        {
            mvwprintz(win, y+yofs, x, col_indf1, "E...F");
            int amnt = cap > 0? fuel_left(fuel_types[i]) * 99 / cap : 0;
            int indf = (amnt / 20) % 5;
            mvwprintz(win, y+yofs, x + indf, fcs[i], "%c", fsyms[indf]);
            if(verbose) {
              if(g->debugmon) {
                mvwprintz(win, y+yofs, x+6, fcs[i], "%d/%d",fuel_left(fuel_types[i]),cap);
              } else {
                mvwprintz(win, y+yofs, x+6, fcs[i], "%d",(fuel_left(fuel_types[i])*100)/cap);
                wprintz(win, c_ltgray, "%c",045);
              }
              wprintz(win, c_ltgray, " - %s", ammo_name(fuel_types[i]).c_str() );

            }
            if(fullsize) yofs++;
        }
    }
}

void vehicle::coord_translate (int reldx, int reldy, int &dx, int &dy)
{
    tileray tdir (face.dir());
    tdir.advance (reldx);
    dx = tdir.dx() + tdir.ortho_dx(reldy);
    dy = tdir.dy() + tdir.ortho_dy(reldy);
}

void vehicle::coord_translate (int dir, int reldx, int reldy, int &dx, int &dy)
{
    tileray tdir (dir);
    tdir.advance (reldx);
    dx = tdir.dx() + tdir.ortho_dx(reldy);
    dy = tdir.dy() + tdir.ortho_dy(reldy);
}

void vehicle::precalc_mounts (int idir, int dir)
{
    if (idir < 0 || idir > 1)
        idir = 0;
    for (int p = 0; p < parts.size(); p++)
    {
        int dx, dy;
        coord_translate (dir, parts[p].mount_dx, parts[p].mount_dy, dx, dy);
        parts[p].precalc_dx[idir] = dx;
        parts[p].precalc_dy[idir] = dy;
    }
}

std::vector<int> vehicle::boarded_parts()
{
    std::vector<int> res;
    for (int p = 0; p < parts.size(); p++) {
        if (part_flag (p, VPFLAG_BOARDABLE) &&
                parts[p].has_flag(vehicle_part::passenger_flag)) {
            res.push_back (p);
        }
    }
    return res;
}

int vehicle::free_seat()
{
    for (int p = 0; p < parts.size(); p++) {
        if (part_flag (p, VPFLAG_BOARDABLE) &&
               !parts[p].has_flag(vehicle_part::passenger_flag)) {
            return p;
        }
    }
    return -1;
}

player *vehicle::get_passenger (int p)
{
    p = part_with_feature (p, VPFLAG_BOARDABLE, false);
    if (p >= 0 && parts[p].has_flag(vehicle_part::passenger_flag))
    {
     const int player_id = parts[p].passenger_id;
     if( player_id == g->u.getID()) {
      return &g->u;
     }
     int npcdex = g->npc_by_id (player_id);
     if (npcdex >= 0) {
      return g->active_npc[npcdex];
     }
    }
    return 0;
}

int vehicle::global_x ()
{
    return smx * SEEX + posx;
}

int vehicle::global_y ()
{
    return smy * SEEY + posy;
}

int vehicle::omap_x() {
    return levx + (global_x() / SEEX);
}

int vehicle::omap_y() {
    return levy + (global_y() / SEEY);
}

void vehicle::update_map_x(int x) {
    levx = x;
    if (tracking_on)
        g->cur_om->vehicles[om_id].x = omap_x()/2;
}

void vehicle::update_map_y(int y) {
    levy = y;
    if (tracking_on)
        g->cur_om->vehicles[om_id].y = omap_y()/2;
}

int vehicle::total_mass()
{
    int m = 0;
    for (int i = 0; i < parts.size(); i++)
    {
        m += itypes[part_info(i).item]->weight;
        for (int j = 0; j < parts[i].items.size(); j++) {
            m += parts[i].items[j].type->weight;
        }
        if (part_flag(i,VPFLAG_BOARDABLE) && parts[i].has_flag(vehicle_part::passenger_flag)) {
            m += 81500; // TODO: get real weight
        }
    }
    return m/1000;
}

void vehicle::center_of_mass(int &x, int &y)
{
    float xf = 0, yf = 0;
    int m_total = total_mass();
    for (int i = 0; i < parts.size(); i++)
    {
        int m_part = 0;
        m_part += itypes[part_info(i).item]->weight;
        for (int j = 0; j < parts[i].items.size(); j++) {
            m_part += parts[i].items[j].type->weight;
        }
        if (part_flag(i,VPFLAG_BOARDABLE) && parts[i].has_flag(vehicle_part::passenger_flag)) {
            m_part += 81500; // TODO: get real weight
        }
        xf += parts[i].precalc_dx[0] * m_part / 1000;
        yf += parts[i].precalc_dy[0] * m_part / 1000;
    }
    xf /= m_total;
    yf /= m_total;
    x = int(xf + 0.5); //round to nearest
    y = int(yf + 0.5);
}

int vehicle::fuel_left (const ammotype & ftype, bool for_engine)
{
    int fl = 0;
    for (int p = 0; p < parts.size(); p++) {
        if (part_flag(p, VPFLAG_FUEL_TANK) &&
            (ftype == part_info(p).fuel_type ||
            (for_engine && ftype == fuel_type_battery && part_info(p).fuel_type == fuel_type_plutonium))) {
            fl += parts[p].amount;
        }
    }
    return fl;
}

int vehicle::fuel_capacity (const ammotype & ftype)
{
    int cap = 0;
    for (int p = 0; p < parts.size(); p++) {
        if (part_flag(p, VPFLAG_FUEL_TANK) && ftype == part_info(p).fuel_type) {
            cap += part_info(p).size;
        }
    }
    return cap;
}

int vehicle::refill (const ammotype & ftype, int amount)
{
    for (int p = 0; p < parts.size(); p++)
    {
        if (part_flag(p, VPFLAG_FUEL_TANK) &&
            part_info(p).fuel_type == ftype &&
            parts[p].amount < part_info(p).size &&
            parts[p].hp > 0)
        {
            int need = part_info(p).size - parts[p].amount;
            if (amount < need)
            {
                parts[p].amount += amount;
                return 0;
            }
            else
            {
                parts[p].amount += need;
                amount -= need;
            }
        }
    }
    return amount;
}

int vehicle::drain (const ammotype & ftype, int amount) {
  int drained = 0;

  for (int p = 0; p < fuel.size(); p++) {
    vehicle_part &tank=parts[fuel[p]];
    if (part_info(fuel[p]).fuel_type == ftype && tank.amount > 0) {
      if (tank.amount > (amount - drained)) {
        tank.amount -= (amount - drained);
        drained = amount;
        break;
      } else {
        drained += tank.amount;
        tank.amount = 0;
      }
    }
  }

  return drained;
}

int vehicle::basic_consumption (const ammotype & ft)
{
    //if (ftype == fuel_type_plutonium)
    //  ftype = fuel_type_battery;
    const ammotype & ftype = ( ft == fuel_type_plutonium ? fuel_type_battery : ft );

    int cnt = 0;
    int fcon = 0;
    for (int p = 0; p < parts.size(); p++) {
        if (part_flag(p, VPFLAG_ENGINE) &&
            ftype == part_info(p).fuel_type &&
            parts[p].hp > 0)
        {
            fcon += part_power(p);
            cnt++;
        }
    }
    if (fcon < 100 && cnt > 0) {
        fcon = 100;
    }
    return fcon;
}

int vehicle::total_power (bool fueled)
{
    static const std::string ftype_str_muscle(fuel_type_muscle);
    int pwr = 0;
    int cnt = 0;
    int part_under_player;
    g->m.veh_at(g->u.posx, g->u.posy, part_under_player);
    bool player_controlling = player_in_control(&(g->u));
    for (int p = 0; p < parts.size(); p++)
        if (part_flag(p, VPFLAG_ENGINE) &&
            (fuel_left (part_info(p).fuel_type, true) || !fueled ||
<<<<<<< HEAD
             part_info(p).fuel_type == ftype_str_muscle) &&
=======
             ((part_info(p).fuel_type == "muscle") && player_controlling &&
             part_with_feature(part_under_player, "ENGINE") == p)) &&
>>>>>>> fde938a0
            parts[p].hp > 0)
        {
            pwr += part_power(p);
            cnt++;
        }
    if (cnt > 1) {
        pwr = pwr * 4 / (4 + cnt -1);
    }
    return pwr;
}

int vehicle::solar_power ()
{
    static const std::string mflag_str_INDOORS("INDOORS");
    int pwr = 0;
    for (int p = 0; p < parts.size(); p++) {
        if (part_flag(p, VPFLAG_SOLAR_PANEL) && parts[p].hp > 0) {
            int part_x = global_x() + parts[p].precalc_dx[0];
            int part_y = global_y() + parts[p].precalc_dy[0];
            // Can't use g->in_sunlight() because it factors in vehicle roofs.
            if( !g->m.has_flag_ter_or_furn( mflag_str_INDOORS, part_x, part_y ) ) {
                pwr += (part_power(p) * g->natural_light_level()) / DAYLIGHT_LEVEL;
            }
        }
    }
    return pwr;
}

int vehicle::acceleration (bool fueled)
{
    return (int) (safe_velocity (fueled) * k_mass() / (1 + strain ()) / 10);
}

int vehicle::max_velocity (bool fueled)
{
    return total_power (fueled) * 80;
}

int vehicle::safe_velocity (bool fueled)
{
    int pwrs = 0;
    int cnt = 0;
    for (int p = 0; p < parts.size(); p++)
        if (part_flag(p, VPFLAG_ENGINE) &&
            (fuel_left (part_info(p).fuel_type, true) || !fueled ||
             part_info(p).fuel_type == fuel_type_muscle) &&
            parts[p].hp > 0)
        {
            int m2c = 100;

            if( part_info(p).fuel_type == fuel_type_gasoline )    m2c = 60;
            else if( part_info(p).fuel_type == fuel_type_plasma ) m2c = 75;
            else if( part_info(p).fuel_type == fuel_type_battery )   m2c = 90;
            else if( part_info(p).fuel_type == fuel_type_muscle ) m2c = 45;

            pwrs += part_power(p) * m2c / 100;
            cnt++;
        }
    if (cnt > 0) {
        pwrs = pwrs * 4 / (4 + cnt -1);
    }
    return (int) (pwrs * k_dynamics() * k_mass()) * 80;
}

int vehicle::noise (bool fueled, bool gas_only)
{
    int pwrs = 0;
    int cnt = 0;
    int muffle = 100;
    for (int p = 0; p < parts.size(); p++) {
        if (part_flag(p, "MUFFLER") && parts[p].hp > 0 && part_info(p).bonus < muffle) {
            muffle = part_info(p).bonus;
        }
    }

    for (int p = 0; p < parts.size(); p++) {
        if (part_flag(p, "ENGINE") &&
            (fuel_left (part_info(p).fuel_type, true) || !fueled ||
             part_info(p).fuel_type == fuel_type_muscle) &&
            parts[p].hp > 0)
        {
            int nc = 10;

            if( part_info(p).fuel_type == fuel_type_gasoline )    nc = 25;
            else if( part_info(p).fuel_type == fuel_type_plasma ) nc = 10;
            else if( part_info(p).fuel_type == fuel_type_battery )   nc = 3;
            else if( part_info(p).fuel_type == fuel_type_muscle ) nc = 5;

            if (!gas_only || part_info(p).fuel_type == fuel_type_gasoline)
            {
                int pwr = part_power(p) * nc / 100;
                if (muffle < 100 && (part_info(p).fuel_type == fuel_type_gasoline ||
                    part_info(p).fuel_type == fuel_type_plasma))
                    pwr = pwr * muffle / 100;
                pwrs += pwr;
                cnt++;
            }
        }
    }
    return pwrs;
}

float vehicle::wheels_area (int *cnt)
{
    int count = 0;
    int total_area = 0;
    std::vector<int> wheel_indices = all_parts_with_feature(VPFLAG_WHEEL);
    for (int i = 0; i < wheel_indices.size(); i++)
    {
        int p = wheel_indices[i];
        int width = part_info(p).wheel_width;
        int bigness = parts[p].bigness;
        // 9 inches, for reference, is about normal for cars.
        total_area += ((float)width/9) * bigness;
        count++;
    }
    if (cnt) {
        *cnt = count;
    }
    return total_area;
}

float vehicle::k_dynamics ()
{
    const int max_obst = 13;
    int obst[max_obst];
    for (int o = 0; o < max_obst; o++) {
        obst[o] = 0;
    }
    std::vector<int> structure_indices = all_parts_at_location(part_location_structure);
    for (int i = 0; i < structure_indices.size(); i++)
    {
        int p = structure_indices[i];
        int frame_size = part_with_feature(p, VPFLAG_OBSTACLE) ? 30 : 10;
        int pos = parts[p].mount_dy + max_obst / 2;
        if (pos < 0) {
            pos = 0;
        }
        if (pos >= max_obst) {
            pos = max_obst -1;
        }
        if (obst[pos] < frame_size) {
            obst[pos] = frame_size;
        }
    }
    int frame_obst = 0;
    for (int o = 0; o < max_obst; o++) {
        frame_obst += obst[o];
    }
    float ae0 = 200.0;
    float fr0 = 1000.0;
    float wa = wheels_area();

    // calculate aerodynamic coefficient
    float ka = ae0 / (ae0 + frame_obst);

    // calculate safe speed reduction due to wheel friction
    float kf = fr0 / (fr0 + wa);

    return ka * kf;
}

float vehicle::k_mass ()
{
    float wa = wheels_area();
    if (wa <= 0)
       return 0;

    float ma0 = 50.0;

    // calculate safe speed reduction due to mass
    float km = ma0 / (ma0 + (total_mass()/8) / (8 * (float) wa));

    return km;
}

float vehicle::strain ()
{
    int mv = max_velocity();
    int sv = safe_velocity();
    if (mv <= sv)
        mv = sv + 1;
    if (velocity < safe_velocity())
        return 0;
    else
        return (float) (velocity - sv) / (float) (mv - sv);
}

bool vehicle::valid_wheel_config ()
{
    int x1 = 0, y1 = 0, x2 = 0, y2 = 0;
    int count = 0;
    std::vector<int> wheel_indices = all_parts_with_feature(VPFLAG_WHEEL);
    if(wheel_indices.size() == 0) {
        //No wheels!
        return false;
    } else if(wheel_indices.size() == 1) {
        //Has to be a stable wheel
        if(part_info(wheel_indices[0]).has_flag("STABLE")) {
            //Valid only if the vehicle is 1 square in size (1 structural part)
            return (all_parts_at_location(part_location_structure).size() == 1);
        } else {
            return false;
        }
    }
    for (int w = 0; w < wheel_indices.size(); w++) {
        int p = wheel_indices[w];
        if (!count) {
            x1 = x2 = parts[p].mount_dx;
            y1 = y2 = parts[p].mount_dy;
        }
        if (parts[p].mount_dx < x1) {
            x1 = parts[p].mount_dx;
        }
        if (parts[p].mount_dx > x2) {
            x2 = parts[p].mount_dx;
        }
        if (parts[p].mount_dy < y1) {
            y1 = parts[p].mount_dy;
        }
        if (parts[p].mount_dy > y2) {
            y2 = parts[p].mount_dy;
        }
        count++;
    }
    float xo = 0, yo = 0;
    float wo = 0, w2;
    for (int p = 0; p < parts.size(); p++)
    { // lets find vehicle's center of masses
        w2 = itypes[part_info(p).item]->weight;
        if (w2 < 1)
            continue;
        xo = xo * wo / (wo + w2) + parts[p].mount_dx * w2 / (wo + w2);
        yo = yo * wo / (wo + w2) + parts[p].mount_dy * w2 / (wo + w2);
        wo += w2;
    }
//    g->add_msg("cm x=%.3f y=%.3f m=%d  x1=%d y1=%d x2=%d y2=%d", xo, yo, (int) wo, x1, y1, x2, y2);
    if ((int)xo < x1 || (int)xo > x2 || (int)yo < y1 || (int)yo > y2) {
        return false; // center of masses not inside support of wheels (roughly)
    }
    return true;
}

void vehicle::consume_fuel ()
{
    ammotype ftypes[3] = { fuel_type_gasoline, fuel_type_battery, fuel_type_plasma };
    for (int ft = 0; ft < 3; ft++)
    {
        float st = strain() * 10;
        int amnt = (int) (basic_consumption (ftypes[ft]) * (1.0 + st * st) /
                          (ftypes[ft] == fuel_type_battery ? 1 : 100));
        if (!amnt)
            continue; // no engines of that type
        bool elec = ftypes[ft] == fuel_type_battery;
        bool found = false;
        for (int j = 0; j < (elec? 2 : 1); j++)
        {
            for (int p = 0; p < parts.size(); p++)
                // if this is a fuel tank
                // and its type is same we're looking for now
                // and for electric engines:
                //  - if j is 0, then we're looking for plutonium (it's first)
                //  - otherwise we're looking for batteries (second)
                if (part_flag(p, "FUEL_TANK") &&
                    (part_info(p).fuel_type == (elec? (j ? fuel_type_battery : fuel_type_plutonium) : ftypes[ft])) &&
                    parts[p].amount > 0)
                {
                    parts[p].amount -= amnt / ((elec && !j)?100:1);
                    if (parts[p].amount < 0)
                        parts[p].amount = 0;
                    found = true;
                    break;
                }
            if (found)
                break;
        }
    }
}

void vehicle::power_parts ()//TODO: more categories of powered part!
{
    int power=0;
    if(one_in(6)) {   // Use power at the same rate the engine makes power.
      if(lights_on)power += lights_power;
      if(overhead_lights_on)power += overhead_power;
      if(tracking_on)power += tracking_power;
      if(fridge_on) power += fridge_power;
      if(power <= 0)return;
      for(int f=0;f<fuel.size() && power > 0;f++)
      {
          if(part_info(fuel[f]).fuel_type == fuel_type_battery)
          {
              if(parts[fuel[f]].amount < power)
              {
                  power -= parts[fuel[f]].amount;
                  parts[fuel[f]].amount = 0;
              }
              else
              {
                  parts[fuel[f]].amount -= power;
                  power = 0;
              }
          }
      }
    }
    if(power)
    {
        lights_on = false;
        tracking_on = false;
        overhead_lights_on = false;
        fridge_on = false;
        if(player_in_control(&g->u) || g->u_see(global_x(), global_y()) )
            g->add_msg("The %s's battery dies!",name.c_str());
    }
}

void vehicle::charge_battery (int amount)
{
    for(int f=0;f<fuel.size() && amount > 0;f++)
    {
        if(part_info(fuel[f]).fuel_type == fuel_type_battery)
        {
            int empty = part_info(fuel[f]).size - parts[fuel[f]].amount;
            if(empty < amount)
            {
                amount -= empty;
                parts[fuel[f]].amount = part_info(fuel[f]).size;
            }
            else
            {
                parts[fuel[f]].amount += amount;
                amount = 0;
            }
        }
    }
}


void vehicle::idle() {
  if (engine_on && total_power () > 0 && !pedals()) {
    if(one_in(6)) {
        int strn = (int) (strain () * strain() * 100);

        for (int p = 0; p < parts.size(); p++)
        {
          if (part_flag(p, VPFLAG_ENGINE))
          {
              //Charge the battery if the engine has an alternator
              if(part_flag(p,VPFLAG_ALTERNATOR)) {
                  charge_battery(part_info(p).power);
              }
              if(fuel_left(part_info(p).fuel_type, true) && parts[p].hp > 0 && rng (1, 100) < strn)
              {
                  int dmg = rng (strn * 2, strn * 4);
                  damage_direct (p, dmg, 0);
                  if(one_in(2))
                   g->add_msg(_("Your engine emits a high pitched whine."));
                  else
                   g->add_msg(_("Your engine emits a loud grinding sound."));
              }
          }
      }
      consume_fuel();
      int sound = noise()/10 + 2;
      g->sound(global_x(), global_y(), sound, "hummm.");

      if (one_in(10)) {
        int smk = noise (true, true); // Only generate smoke for gas cars.
        if (smk > 0 && !pedals()) {
          int rdx = rng(0, 2);
          int rdy = rng(0, 2);
          g->m.add_field(g, global_x() + rdx, global_y() + rdy, fd_smoke, (sound / 50) + 1);
        }
      }
    }
  }
  else {
    if (g->u_see(global_x(), global_y()) && engine_on)
        g->add_msg(_("The engine dies!"));
    engine_on = false;
  }
}

void vehicle::thrust (int thd) {
    if (velocity == 0)
    {
        turn_dir = face.dir();
        move = face;
        of_turn_carry = 0;
        last_turn = 0;
        skidding = false;
    }

    if (!thd)
        return;

    bool pl_ctrl = player_in_control(&g->u);

    if (!valid_wheel_config() && velocity == 0)
    {
        if (pl_ctrl)
            g->add_msg (_("The %s doesn't have enough wheels to move!"), name.c_str());
        return;
    }

    bool thrusting = true;
    if(velocity){ //brake?
       int sgn = velocity < 0? -1 : 1;
       thrusting = sgn == thd;
    }

    if (thrusting)
    {
        if (total_power () < 1)
        {
            if (pl_ctrl)
            {
              if (total_power (false) < 1) {
                  g->add_msg (_("The %s doesn't have an engine!"), name.c_str());
              } else if(pedals()) {
                  g->add_msg (_("The %s's pedals are out of reach!"), name.c_str());
              } else {
                  g->add_msg (_("The %s's engine emits a sneezing sound."), name.c_str());
              }
            }
            cruise_velocity = 0;
            return;
        }
        else if (!engine_on && !pedals()) {
          g->add_msg (_("The %s's engine isn't on!"), name.c_str());
          cruise_velocity = 0;
          return;
        }

        consume_fuel ();

        int strn = (int) (strain () * strain() * 100);

        for (int p = 0; p < parts.size(); p++)
        {
            if (part_flag(p, VPFLAG_ENGINE))
            {
                //Charge the battery if the engine has an alternator
                if(part_flag(p, VPFLAG_ALTERNATOR)) {
                    charge_battery(part_info(p).power);
                }
                if(fuel_left(part_info(p).fuel_type, true) && parts[p].hp > 0 && rng (1, 100) < strn)
                {
                    int dmg = rng (strn * 2, strn * 4);
                    damage_direct (p, dmg, 0);
                    if(one_in(2))
                     g->add_msg(_("Your engine emits a high pitched whine."));
                    else
                     g->add_msg(_("Your engine emits a loud grinding sound."));
                }
            }
        }
        // add sound and smoke
        int smk = noise (true, true);
        if (smk > 0 && !pedals())
        {
            int rdx, rdy;
            coord_translate (exhaust_dx, exhaust_dy, rdx, rdy);
            g->m.add_field(g, global_x() + rdx, global_y() + rdy, fd_smoke, (smk / 50) + 1);
        }
        std::string soundmessage;
        if (!pedals()) {
          if (smk > 80)
            soundmessage = "ROARRR!";
          else if (smk > 60)
            soundmessage = "roarrr!";
          else if (smk > 30)
            soundmessage = "vroom!";
          else
            soundmessage = "whirrr!";
          g->sound(global_x(), global_y(), noise(), soundmessage.c_str());
        }
        else {
          g->sound(global_x(), global_y(), noise(), "");
        }
    }

    if (skidding)
        return;

    int accel = acceleration();
    int max_vel = max_velocity();
    int brake = 30 * k_mass();
    int brk = abs(velocity) * brake / 100;
    if (brk < accel)
        brk = accel;
    if (brk < 10 * 100)
        brk = 10 * 100;
    int vel_inc = (thrusting? accel : brk) * thd;
    if(thd == -1 && thrusting) // reverse accel.
       vel_inc = .6 * vel_inc;
    if ((velocity > 0 && velocity + vel_inc < 0) ||
        (velocity < 0 && velocity + vel_inc > 0))
        stop ();
    else
    {
        velocity += vel_inc;
        if (velocity > max_vel)
            velocity = max_vel;
        else
        if (velocity < -max_vel / 4)
            velocity = -max_vel / 4;
    }
}

void vehicle::cruise_thrust (int amount)
{
    if (!amount)
        return;
    int max_vel = (safe_velocity() * 11 / 10000 + 1) * 1000;
    cruise_velocity += amount;
    cruise_velocity = cruise_velocity / abs(amount) * abs(amount);
    if (cruise_velocity > max_vel)
        cruise_velocity = max_vel;
    else
    if (-cruise_velocity > max_vel / 4)
        cruise_velocity = -max_vel / 4;
}

void vehicle::turn (int deg)
{
    if (deg == 0)
        return;
    if (velocity < 0)
        deg = -deg;
    last_turn = deg;
    turn_dir += deg;
    if (turn_dir < 0)
        turn_dir += 360;
    if (turn_dir >= 360)
        turn_dir -= 360;
}

void vehicle::stop ()
{
    velocity = 0;
    skidding = false;
    move = face;
    last_turn = 0;
    of_turn_carry = 0;
}

bool vehicle::collision( std::vector<veh_collision> &veh_veh_colls, int dx, int dy,
                         bool &can_move, int &imp, bool just_detect )
{
    std::vector<int> structural_indices = all_parts_at_location(part_location_structure);
    for( int i = 0; i < structural_indices.size() && can_move; i++ ) {
        const int p = structural_indices[i];
        // coords of where part will go due to movement (dx/dy)
        // and turning (precalc_dx/dy [1])
        const int dsx = global_x() + dx + parts[p].precalc_dx[1];
        const int dsy = global_y() + dy + parts[p].precalc_dy[1];
        veh_collision coll = part_collision( p, dsx, dsy, just_detect );
        if( coll.type != veh_coll_nothing && just_detect ) {
            return true;
        } else if( coll.type == veh_coll_veh ) {
            veh_veh_colls.push_back( coll );
        } else if( coll.type != veh_coll_nothing ) { //run over someone?
            if( can_move ) {
                imp += coll.imp;
            }
            if( velocity == 0 ) {
                can_move = false;
            }
        }
    }
    return false;
}

veh_collision vehicle::part_collision (int part, int x, int y, bool just_detect)
{
    bool pl_ctrl = player_in_control (&g->u);
    int mondex = g->mon_at(x, y);
    int npcind = g->npc_at(x, y);
    bool u_here = x == g->u.posx && y == g->u.posy && !g->u.in_vehicle;
    monster *z = mondex >= 0? &g->zombie(mondex) : 0;
    player *ph = (npcind >= 0? g->active_npc[npcind] : (u_here? &g->u : 0));

    // if in a vehicle assume it's this one
    if (ph && ph->in_vehicle) {
        ph = 0;
    }

    int target_part = -1;
    vehicle *oveh = g->m.veh_at (x, y, target_part);
    bool is_veh_collision = oveh && (oveh->posx != posx || oveh->posy != posy);
    bool is_body_collision = ph || mondex >= 0;

    veh_coll_type collision_type = veh_coll_nothing;
    std::string obs_name = g->m.name(x, y).c_str();

    // vehicle collisions are a special case. just return the collision.
    // the map takes care of the dynamic stuff.
    if (is_veh_collision) {
       veh_collision ret;
       ret.type = veh_coll_veh;
       //"imp" is too simplistic for veh-veh collisions
       ret.part = part;
       ret.target = oveh;
       ret.target_part = target_part;
       ret.target_name = oveh->name.c_str();
       return ret;
    }

    //Damage armor before damaging any other parts
    int parm = part_with_feature (part, VPFLAG_ARMOR);
    if (parm < 0) {
        parm = part;
    }
    int dmg_mod = part_info(parm).dmg_mod;
    // let's calculate type of collision & mass of object we hit
    float mass = total_mass();
    float mass2=0;
    float e= 0.3; // e = 0 -> plastic collision
    // e = 1 -> inelastic collision
    int part_dens = 0; //part density

    if (is_body_collision) {
        // then, check any monster/NPC/player on the way
        collision_type = veh_coll_body; // body
        e=0.30;
        part_dens = 15;
        if (z) {
            switch (z->type->size) {
            case MS_TINY:    // Rodent
                mass2 = 1;
                break;
            case MS_SMALL:   // Half human
                mass2 = 41;
                break;
            default:
            case MS_MEDIUM:  // Human
                mass2 = 82;
                break;
            case MS_LARGE:   // Cow
                mass2 = 120;
                break;
            case MS_HUGE:     // TAAAANK
                mass2 = 200;
                break;
            }
        } else {
            mass2 = 82;// player or NPC
        }
    } else if (g->m.has_flag_ter_or_furn ("THIN_OBSTACLE", x, y)) {
        // if all above fails, go for terrain which might obstruct moving
        collision_type = veh_coll_thin_obstacle; // some fence
        mass2 = 10;
        e=0.30;
        part_dens = 20;
    } else if (g->m.has_flag_ter_or_furn("BASHABLE", x, y)) {
        collision_type = veh_coll_bashable; // (door, window)
        mass2 = 50;
        e=0.30;
        part_dens = 20;
    } else if (g->m.move_cost_ter_furn(x, y) == 0 && g->m.is_destructable_ter_furn(x, y)) {
        collision_type = veh_coll_destructable; // destructible (wall)
        mass2 = 200;
        e=0.30;
        part_dens = 60;
    } else if (g->m.move_cost_ter_furn(x, y) == 0 && !g->m.has_flag_ter_or_furn("SWIMMABLE", x, y)) {
        collision_type = veh_coll_other; // not destructible
        mass2 = 1000;
        e=0.10;
        part_dens = 80;
    }

    if (collision_type == veh_coll_nothing) {  // hit nothing
        veh_collision ret;
        ret.type = veh_coll_nothing;
        return ret;
    } else if( just_detect ) {
        veh_collision ret;
        ret.type = collision_type;
        return ret;
    }

    int degree = rng (70, 100);

    //Calculate damage resulting from d_E
    material_type* vpart_item_mat1 = material_type::find_material(itypes[part_info(parm).item]->m1);
    material_type* vpart_item_mat2 = material_type::find_material(itypes[part_info(parm).item]->m2);
    int vpart_dens;
    if(vpart_item_mat2->ident() == "null") {
        vpart_dens = vpart_item_mat1->density();
    } else {
        vpart_dens = (vpart_item_mat1->density() + vpart_item_mat2->density())/2; //average
    }

    //k=100 -> 100% damage on part
    //k=0 -> 100% damage on obj
    float material_factor = (part_dens - vpart_dens)*0.5;
    if ( material_factor >= 25) material_factor = 25; //saturation
    if ( material_factor < -25) material_factor = -25;
    float weight_factor;
    //factor = -25 if mass is much greater than mass2
    if ( mass >= mass2 ) weight_factor = -25 * ( log(mass) - log(mass2) ) / log(mass);
    //factor = +25 if mass2 is much greater than mass
    else weight_factor = 25 * ( log(mass2) - log(mass) ) / log(mass2) ;

    float k = 50 + material_factor + weight_factor;
    if(k > 90) k = 90;  //saturation
    if(k < 10) k = 10;

    bool smashed = true;
    std::string snd;
    float part_dmg = 0.0;
    float dmg = 0.0;
    //Calculate Impulse of car
    const float prev_velocity = velocity / 100;
    int turns_stunned = 0;

    do {
        //Impulse of object
        const float vel1 = velocity / 100;

        //Assumption: velocitiy of hit object = 0 mph
        const float vel2 = 0;
        //lost energy at collision -> deformation energy -> damage
        const float d_E = ((mass*mass2)*(1-e)*(1-e)*(vel1-vel2)*(vel1-vel2)) / (2*mass + 2*mass2);
        //velocity of car after collision
        const float vel1_a = (mass2*vel2*(1+e) + vel1*(mass - e*mass2)) / (mass + mass2);
        //velocity of object after collision
        const float vel2_a = (mass*vel1*(1+e) + vel2*(mass2 - e*mass)) / (mass + mass2);

        //Damage calculation
        //damage dealt overall
        dmg += abs(d_E / k_mvel);
        //damage for vehicle-part - only if not a hallucination
        if(z && !z->is_hallucination()) {
            part_dmg = dmg * k / 100;
        }
        //damage for object
        const float obj_dmg  = dmg * (100-k)/100;

        if (collision_type == veh_coll_bashable) {
            // something bashable -- use map::bash to determine outcome
            int absorb = -1;
            g->m.bash(x, y, obj_dmg, snd, &absorb);
            smashed = obj_dmg > absorb;
        } else if (collision_type >= veh_coll_thin_obstacle) {
            // some other terrain
            smashed = obj_dmg > mass2;
            if (smashed) {
                // destroy obstacle
                switch (collision_type) {
                case veh_coll_thin_obstacle:
                    if (g->m.has_furn(x, y)) {
                        g->m.furn_set(x, y, f_null);
                    } else {
                        g->m.ter_set(x, y, t_dirt);
                    }
                    break;
                case veh_coll_destructable:
                    g->m.destroy(g, x, y, false);
                    snd = _("crash!");
                    break;
                case veh_coll_other:
                    smashed = false;
                    break;
                default:;
                }
            }
        }
        if (collision_type == veh_coll_body) {
            int dam = obj_dmg*dmg_mod/100;
            if (z) {
                int z_armor = part_flag(part, "SHARP")? z->type->armor_cut : z->type->armor_bash;
                if (z_armor < 0) {
                    z_armor = 0;
                }
                dam -= z_armor;
            }
            if (dam < 0) { dam = 0; }

            //No blood from hallucinations
            if(z && !z->is_hallucination()) {
                if (part_flag(part, "SHARP")) {
                    parts[part].blood += (20 + dam) * 5;
                } else if (dam > rng (10, 30)) {
                    parts[part].blood += (10 + dam / 2) * 5;
                }
            }

            turns_stunned = rng (0, dam) > 10? rng (1, 2) + (dam > 40? rng (1, 2) : 0) : 0;
            if (part_flag(part, "SHARP")) {
                turns_stunned = 0;
            }
            if (turns_stunned > 6) {
                turns_stunned = 6;
            }
            if (turns_stunned > 0 && z) {
                z->add_effect(ME_STUNNED, turns_stunned);
            }

            int angle = (100 - degree) * 2 * (one_in(2)? 1 : -1);
            if (z) {
                z->hurt(dam);

                if (vel2_a > rng (10, 20)) {
                    g->fling_player_or_monster (0, z, move.dir() + angle, vel2_a);
                }
                if (z->hp < 1 || z->is_hallucination()) {
                    g->kill_mon (mondex, pl_ctrl);
                }
            } else {
                ph->hitall (g, dam, 40);
                if (vel2_a > rng (10, 20)) {
                    g->fling_player_or_monster (ph, 0, move.dir() + angle, vel2_a);
                }
            }
        }

        velocity = vel1_a*100;

    } while( !smashed && velocity != 0 );

    // Apply special effects from collision.
    if (!is_body_collision) {
        if (pl_ctrl) {
            if (snd.length() > 0) {
                g->add_msg (_("Your %s's %s rams into a %s with a %s"), name.c_str(),
                            part_info(part).name.c_str(), obs_name.c_str(), snd.c_str());
            } else {
                g->add_msg (_("Your %s's %s rams into a %s."), name.c_str(),
                            part_info(part).name.c_str(), obs_name.c_str());
            }
        } else if (snd.length() > 0) {
            g->add_msg (_("You hear a %s"), snd.c_str());
        }
        g->sound(x, y, smashed? 80 : 50, "");
    } else {
        std::string dname;
        if (z) {
            dname = z->name().c_str();
        } else {
            dname = ph->name;
        }
        if (pl_ctrl) {
            g->add_msg (_("Your %s's %s rams into %s%s!"),
                        name.c_str(), part_info(part).name.c_str(), dname.c_str(),
                        turns_stunned > 0 && z? _(" and stuns it") : "");
        }

        if (part_flag(part, "SHARP")) {
            g->m.adjust_field_strength(g, point(x, y), fd_blood, 1 );
        } else {
            g->sound(x, y, 20, "");
        }
    }

    if( smashed ) {

        int turn_amount = rng (1, 3) * sqrt ((double)dmg);
        turn_amount /= 15;
        if (turn_amount < 1) {
            turn_amount = 1;
        }
        turn_amount *= 15;
        if (turn_amount > 120) {
            turn_amount = 120;
        }
        int turn_roll = rng (0, 100);
        //probability of skidding increases with higher delta_v
        if (turn_roll < abs(prev_velocity - (float)(velocity / 100)) * 2 ) {
            //delta_v = vel1 - vel1_a
            //delta_v = 50 mph -> 100% probability of skidding
            //delta_v = 25 mph -> 50% probability of skidding
            skidding = true;
            turn (one_in (2)? turn_amount : -turn_amount);
        }
    }
    damage (parm, part_dmg, 1);

    veh_collision ret;
    ret.type = collision_type;
    ret.imp = part_dmg;
    return ret;
}

void vehicle::handle_trap (int x, int y, int part)
{
    int pwh = part_with_feature (part, VPFLAG_WHEEL);
    if (pwh < 0) {
        return;
    }
    trap_id t = g->m.tr_at(x, y);
    if (t == tr_null) {
        return;
    }
    int noise = 0;
    int chance = 100;
    int expl = 0;
    int shrap = 0;
    bool wreckit = false;
    std::string msg (_("The %s's %s runs over %s."));
    std::string snd;
    // todo; make trapfuncv?

    if ( t == tr_bubblewrap ) {
        noise = 18;
        snd = _("Pop!");
    } else if ( t == tr_beartrap ||
                t == tr_beartrap_buried ) {
        noise = 8;
        snd = _("SNAP!");
        wreckit = true;
        g->m.remove_trap(x, y);
        g->m.spawn_item(x, y, "beartrap");
    } else if ( t == tr_nailboard ) {
        wreckit = true;
    } else if ( t == tr_blade ) {
        noise = 1;
        snd = _("Swinnng!");
        wreckit = true;
    } else if ( t == tr_crossbow ) {
        chance = 30;
        noise = 1;
        snd = _("Clank!");
        wreckit = true;
        g->m.remove_trap(x, y);
        g->m.spawn_item(x, y, "crossbow");
        g->m.spawn_item(x, y, "string_6");
        if (!one_in(10)) {
            g->m.spawn_item(x, y, "bolt_steel");
        }
    } else if ( t == tr_shotgun_2 ||
                t == tr_shotgun_1 ) {
        noise = 60;
        snd = _("Bang!");
        chance = 70;
        wreckit = true;
        if (t == tr_shotgun_2) {
            g->m.add_trap(x, y, tr_shotgun_1);
        } else {
            g->m.remove_trap(x, y);
            g->m.spawn_item(x, y, "shotgun_sawn");
            g->m.spawn_item(x, y, "string_6");
        }
    } else if ( t == tr_landmine_buried ||
                t == tr_landmine ) {
        expl = 10;
        shrap = 8;
        g->m.remove_trap(x, y);
    } else if ( t == tr_boobytrap ) {
        expl = 18;
        shrap = 12;
    } else if ( t == tr_dissector ) {
        noise = 10;
        snd = _("BRZZZAP!");
        wreckit = true;
    } else if ( t == tr_sinkhole ||
                t == tr_pit ||
                t == tr_spike_pit ||
                t == tr_ledge ) {
        wreckit = true;
    } else if ( t == tr_goo ||
                t == tr_portal ||
                t == tr_telepad ||
                t == tr_temple_flood ||
                t == tr_temple_toggle ) {
        msg.clear();
    }
    if (msg.size() > 0 && g->u_see(x, y)) {
        g->add_msg (msg.c_str(), name.c_str(), part_info(part).name.c_str(), g->traps[t]->name.c_str());
    }
    if (noise > 0) {
        g->sound(x, y, noise, snd);
    }
    if (wreckit && chance >= rng (1, 100)) {
        damage (part, 500);
    }
    if (expl > 0) {
        g->explosion(x, y, expl, shrap, false);
    }
}

// total volume of all the things
int vehicle::stored_volume(int part) {
   if (!part_flag(part, "CARGO")) {
        return 0;
   }
   int cur_volume = 0;
   for (int i = 0; i < parts[part].items.size(); i++) {
       cur_volume += parts[part].items[i].volume();
   }
   return cur_volume;
}

int vehicle::max_volume(int part) {
    if (part_flag(part, "CARGO")) {
        return vehicle_part_types[parts[part].id].size;
    }
    return 0;
}

// free space
int vehicle::free_volume(int part) {
   const int maxvolume = this->max_volume(part);
   return ( maxvolume - stored_volume(part) );
}

// returns true if full, modified by arguments:
// (none):                            size >= max || volume >= max
// (addvolume >= 0):                  size+1 > max || volume + addvolume > max
// (addvolume >= 0, addnumber >= 0):  size + addnumber > max || volume + addvolume > max
bool vehicle::is_full(const int part, const int addvolume, const int addnumber) {
   const int maxitems = MAX_ITEM_IN_VEHICLE_STORAGE;
   const int maxvolume = this->max_volume(part);

   if ( addvolume == -1 ) {
       if ( parts[part].items.size() < maxitems ) return true;
       int cur_volume=stored_volume(part);
       return (cur_volume >= maxvolume ? true : false );
   } else {
       if ( parts[part].items.size() + ( addnumber == -1 ? 1 : addnumber ) > maxitems ) return true;
       int cur_volume=stored_volume(part);
       return ( cur_volume + addvolume > maxvolume ? true : false );
   }

}

bool vehicle::add_item (int part, item itm)
{
    const int max_storage = MAX_ITEM_IN_VEHICLE_STORAGE; // (game.h)
    const int maxvolume = this->max_volume(part);         // (game.h => vehicle::max_volume(part) ) in theory this could differ per vpart ( seat vs trunk )

    // const int max_weight = ?! // TODO: weight limit, calc per vpart & vehicle stats, not a hard user limit.
    // add creaking sounds and damage to overloaded vpart, outright break it past a certian point, or when hitting bumps etc

    if (!part_flag(part, "CARGO")) {
        return false;
    }

    if (parts[part].items.size() >= max_storage)
        return false;
    it_ammo *ammo = dynamic_cast<it_ammo*> (itm.type);
    if (part_flag(part, "TURRET")) {
        if (!ammo || (ammo->type != part_info(part).fuel_type ||
                 ammo->type == fuel_type_gasoline ||
                 ammo->type == fuel_type_plasma)) {
            return false;
        }
    }
    int cur_volume = 0;
    int add_volume = itm.volume();
    bool tryaddcharges=(itm.charges  != -1 && (itm.is_food() || itm.is_ammo()));
    // iterate anyway since we need a volume total
      for (int i = 0; i < parts[part].items.size(); i++) {
        cur_volume += parts[part].items[i].volume();
        if( tryaddcharges && parts[part].items[i].type->id == itm.type->id ) {
          parts[part].items[i].charges+=itm.charges;
          return true;
        }
      }

    if ( cur_volume + add_volume > maxvolume ) {
      return false;
    }
    parts[part].items.push_back (itm);
    return true;
}

void vehicle::remove_item (int part, int itemdex)
{
    if (itemdex < 0 || itemdex >= parts[part].items.size())
        return;
    parts[part].items.erase (parts[part].items.begin() + itemdex);
}

void vehicle::place_spawn_items()
{
    for(std::vector<vehicle_item_spawn>::iterator next_spawn = item_spawns.begin();
            next_spawn != item_spawns.end(); next_spawn++) {
        if(rng(1, 100) <= next_spawn->chance) {
            //Find the cargo part in that square
            int part = part_at(next_spawn->x, next_spawn->y);
            part = part_with_feature(part, "CARGO", false);
            if(part < 0) {
                debugmsg("No CARGO parts at (%d, %d) of %s!",
                        next_spawn->x, next_spawn->y, name.c_str());
            } else {
                bool partbroken = ( parts[part].hp < 1 );
                int idmg = 0;
                for(std::vector<std::string>::iterator next_id = next_spawn->item_ids.begin();
                        next_id != next_spawn->item_ids.end(); next_id++) {
                    if ( partbroken ) {
                        int idmg = rng(1, 10);
                        if ( idmg > 5 ) {
                            continue;
                        }
                    }
                    item new_item = item_controller->create(*next_id, g->turn);
                    new_item = new_item.in_its_container(&(itypes));
                    if ( idmg > 0 ) {
                        new_item.damage = (signed char)idmg;
                    }
                    add_item(part, new_item);
                }
                for(std::vector<std::string>::iterator next_group_id = next_spawn->item_groups.begin();
                        next_group_id != next_spawn->item_groups.end(); next_group_id++) {
                    if ( partbroken ) {
                        int idmg = rng(1, 10);
                        if ( idmg > 5 ) {
                            continue;
                        }
                    }
                    Item_tag group_tag = item_controller->id_from(*next_group_id);
                    item new_item = item_controller->create(group_tag, g->turn);
                    new_item = new_item.in_its_container(&(itypes));
                    if ( idmg > 0 ) {
                        new_item.damage = (signed char)idmg;
                    }
                    add_item(part, new_item);
                }
            }
        }
    }
}

void vehicle::gain_moves (int mp)
{
    static const std::string veh_str_battery(fuel_type_battery);
    if (velocity) {
        of_turn = 1 + of_turn_carry;
    } else {
        of_turn = 0;
    }
    of_turn_carry = 0;

    // cruise control TODO: enable for NPC?
    if (player_in_control(&g->u) && cruise_on ) {
        if( velocity - cruise_velocity >= 10 * 100 ||
            cruise_velocity - velocity >= acceleration()/3 ||
            (cruise_velocity != 0 && velocity == 0) ||
            (cruise_velocity == 0 && velocity != 0)) {
            thrust (cruise_velocity > velocity? 1 : -1);
        }
    }

    refill (veh_str_battery, solar_power());

    // check for smoking parts
    for (int p = 0; p < parts.size(); p++)
    {
        int part_x = global_x() + parts[p].precalc_dx[0];
        int part_y = global_y() + parts[p].precalc_dy[0];

        /* Only lower blood level if:
         * - The part is outside.
         * - The weather is any effect that would cause the player to be wet. */
        if (parts[p].blood > 0 &&
                g->m.is_outside(part_x, part_y) && g->levz >= 0 &&
                g->weather >= WEATHER_DRIZZLE && g->weather <= WEATHER_ACID_RAIN) {
            parts[p].blood--;
        }
        int p_eng = part_with_feature (p, VPFLAG_ENGINE, false);
        if (p_eng < 0 || parts[p_eng].hp > 0 || parts[p_eng].amount < 1) {
            continue;
        }
        parts[p_eng].amount--;
        for (int ix = -1; ix <= 1; ix++) {
            for (int iy = -1; iy <= 1; iy++) {
                if (!rng(0, 2)) {
                    g->m.add_field(g, part_x + ix, part_y + iy, fd_smoke, rng(2, 4));
                }
            }
        }
    }

    if (turret_mode) { // handle turrets
        for (int p = 0; p < parts.size(); p++) {
            fire_turret (p);
        }
    }
}

void vehicle::find_horns ()
{
    horns.clear();
    for (int p = 0; p < parts.size(); p++) {
        if(part_flag( p,"HORN" )) {
            horns.push_back(p);
        }
    }
}

void vehicle::find_power ()
{
    lights.clear();
    lights_power = 0;
    overhead_power = 0;
    tracking_power = 0;
    fridge_power = 0;
    for (int p = 0; p < parts.size(); p++) {
        const vpart_info& vpi = part_info(p);
        if (vpi.has_flag(VPFLAG_LIGHT) || vpi.has_flag(VPFLAG_CONE_LIGHT)) {
            lights.push_back(p);
            lights_power += vpi.power;
        }
        if (vpi.has_flag(VPFLAG_CIRCLE_LIGHT)) {
            overhead_power += vpi.power;
        }
        if (vpi.has_flag(VPFLAG_TRACK)) {
            tracking_power += vpi.power;
        }
        if (vpi.has_flag(VPFLAG_FRIDGE)) {
            fridge_power += vpi.power;
        }
    }
}

void vehicle::find_fuel_tanks ()
{
    fuel.clear();
    for (int p = 0; p < parts.size(); p++) {
        if(part_flag( p,VPFLAG_FUEL_TANK )) {
            fuel.push_back(p);
        }
    }
}

void vehicle::find_parts () {
    relative_parts.clear();
    for (int i = 0; i < parts.size(); i++) {
        point p(parts[i].mount_dx, parts[i].mount_dy);
        if ( relative_parts.find(p) == relative_parts.end() ) {
            relative_parts[p].clear();
        }
        relative_parts[p].push_back(i);
    }
    parts_dirty = false;
}

void vehicle::find_exhaust ()
{
    int en = -1;
    for (int p = 0; p < parts.size(); p++) {
        if (part_flag(p, VPFLAG_ENGINE) && part_info(p).fuel_type == fuel_type_gasoline) {
            en = p;
            break;
        }
    }
    if (en < 0) {
        exhaust_dy = 0;
        exhaust_dx = 0;
        return;
    }
    exhaust_dy = parts[en].mount_dy;
    exhaust_dx = parts[en].mount_dx;
    for (int p = 0; p < parts.size(); p++) {
        if (parts[p].mount_dy == exhaust_dy &&
            parts[p].mount_dx < exhaust_dx) {
            exhaust_dx = parts[p].mount_dx;
        }
    }
    exhaust_dx--;
}

bool vehicle::pedals() {
  if (has_pedals) {
    return true;
  }
  else {
    for (int p = 0; p < parts.size(); p++) {
      if (part_flag(p, "PEDALS")) {
        has_pedals = true;
        return true;
      }
    }
  }
  return false;
}

void vehicle::refresh_insides ()
{
    insides_dirty = false;
    for (int p = 0; p < parts.size(); p++) {
        /* If there's no roof, or there is a roof but it's broken, it's outside.
         * (Use short-circuiting && so broken frames don't screw this up) */
        if ( !(part_with_feature(p, "ROOF") >= 0 && parts[p].hp > 0) ) {
            parts[p].inside = false;
            continue;
        }

        parts[p].inside = true; // inside if not otherwise
        for (int i = 0; i < 4; i++) { // let's check four neighbour parts
            int ndx = i < 2? (i == 0? -1 : 1) : 0;
            int ndy = i < 2? 0 : (i == 2? - 1: 1);
            std::vector<int> parts_n3ar = parts_at_relative (parts[p].mount_dx + ndx,
                                                             parts[p].mount_dy + ndy);
            bool cover = false; // if we aren't covered from sides, the roof at p won't save us
            for (int j = 0; j < parts_n3ar.size(); j++) {
                int pn = parts_n3ar[j];
                if (part_flag(pn, "ROOF") && parts[pn].hp > 0) { // another roof -- cover
                    cover = true;
                    break;
                }
                else
                if (part_flag(pn, "OBSTACLE") && parts[pn].hp > 0) {
                    // found an obstacle, like board or windshield or door
                    if (parts[pn].inside || (part_flag(pn, "OPENABLE") && parts[pn].open)) {
                        continue; // door and it's open -- can't cover
                    }
                    cover = true;
                    break;
                }
                //Otherwise keep looking, there might be another part in that square
            }
            if (!cover) {
                parts[p].inside = false;
                break;
            }
        }
    }
}

bool vehicle::is_inside (int p)
{
    if (p < 0 || p >= parts.size()) {
        return false;
    }
    if (insides_dirty) {
        refresh_insides ();
    }
    return parts[p].inside;
}

void vehicle::unboard_all ()
{
    std::vector<int> bp = boarded_parts ();
    for (int i = 0; i < bp.size(); i++) {
        g->m.unboard_vehicle (global_x() + parts[bp[i]].precalc_dx[0],
                              global_y() + parts[bp[i]].precalc_dy[0]);
    }
}

int vehicle::damage (int p, int dmg, int type, bool aimed)
{
    if (dmg < 1) {
        return dmg;
    }

    std::vector<int> pl = parts_at_relative(parts[p].mount_dx, parts[p].mount_dy);
    if (!aimed)
    {
        bool found_obs = false;
        for (int i = 0; i < pl.size(); i++)
            if (part_flag (pl[i], "OBSTACLE") &&
                (!part_flag (pl[i], "OPENABLE") || !parts[pl[i]].open))
            {
                found_obs = true;
                break;
            }
        if (!found_obs) // not aimed at this tile and no obstacle here -- fly through
            return dmg;
    }
    int parm = part_with_feature (p, "ARMOR");
    int pdm = pl[rng (0, pl.size()-1)];
    int dres;
    if (parm < 0)
        // not covered by armor -- damage part
        dres = damage_direct (pdm, dmg, type);
    else
    {
        // covered by armor -- damage armor first
        dres = damage_direct (parm, dmg, type);
        // half damage for internal part(over parts not covered)
        bool overhead = part_flag(pdm, "ROOF") ||
                        part_info(pdm).location == "on_roof";
        damage_direct (pdm, overhead ? dmg : dmg / 2, type);
    }
    return dres;
}

void vehicle::damage_all (int dmg1, int dmg2, int type, const point &impact)
{
    if (dmg2 < dmg1) { std::swap(dmg1, dmg2); }
    if (dmg1 < 1) { return; }
    for (int p = 0; p < parts.size(); p++) {
        int distance = 1 + square_dist( parts[p].mount_dx, parts[p].mount_dy, impact.x, impact.y );
        if( distance > 1 && one_in( distance ) && part_info(p).location == part_location_structure ) {
            damage_direct (p, rng( dmg1, dmg2 ) / (distance * distance), type);
        }
    }
}

int vehicle::damage_direct (int p, int dmg, int type)
{
    if (parts[p].hp <= 0) {
        /* Already-destroyed part - chance it could be torn off into pieces.
         * Chance increases with damage, and decreases with part max durability
         * (so lights, etc are easily removed; frames and plating not so much) */
        if(rng(0, part_info(p).durability / 10) < dmg) {
            int x_pos = global_x() + parts[p].precalc_dx[0];
            int y_pos = global_y() + parts[p].precalc_dy[0];
            if(part_info(p).location == part_location_structure) {
                //For structural parts, remove other parts first
                std::vector<int> parts_in_square = parts_at_relative(parts[p].mount_dx, parts[p].mount_dy);
                for(int index = parts_in_square.size() - 1; index >= 0; index--) {
                    //Ignore the frame being destroyed
                    if(parts_in_square[index] != p) {
                        if(g->u_see(x_pos, y_pos)) {
                            g->add_msg(_("The %s's %s is torn off!"), name.c_str(),
                                    part_info(parts_in_square[index]).name.c_str());
                        }
                        item part_as_item = item_from_part(parts_in_square[index]);
                        g->m.add_item_or_charges(x_pos, y_pos, part_as_item, true);
                        remove_part(parts_in_square[index]);
                    }
                    /* After clearing the frame, remove it if normally legal to
                     * do so (it's not (0, 0) and not holding the vehicle
                     * together). At a later date, some more complicated system
                     * (such as actually making two vehicles from the split
                     * parts) would be ideal. */
                    if(can_unmount(p)) {
                        if(g->u_see(x_pos, y_pos)) {
                            g->add_msg(_("The %s's %s is destroyed!"),
                                    name.c_str(), part_info(p).name.c_str());
                        }
                        break_part_into_pieces(p, x_pos, y_pos, true);
                        remove_part(p);
                    }
                }
            } else {
                //Just break it off
                if(g->u_see(x_pos, y_pos)) {
                    g->add_msg(_("The %s's %s is destroyed!"),
                                    name.c_str(), part_info(p).name.c_str());
                }
                break_part_into_pieces(p, x_pos, y_pos, true);
                remove_part(p);
            }
            insides_dirty = true;
        }
        return dmg;
    }

    int tsh = part_info(p).durability / 10;
    if (tsh > 20) {
        tsh = 20;
    }
    int dres = dmg;
    if (dmg >= tsh || type != 1)
    {
        dres -= parts[p].hp;
        int last_hp = parts[p].hp;
        parts[p].hp -= dmg;
        if (parts[p].hp < 0)
            parts[p].hp = 0;
        if (!parts[p].hp && last_hp > 0)
            insides_dirty = true;
        if (part_flag(p, "FUEL_TANK"))
        {
            ammotype ft = part_info(p).fuel_type;
            if (ft == fuel_type_gasoline || ft == fuel_type_plasma)
            {
                int pow = parts[p].amount / 40;
    //            debugmsg ("damage check dmg=%d pow=%d", dmg, pow);
                if (parts[p].hp <= 0)
                    leak_fuel (p);
                if (type == 2 ||
                    (one_in (ft == fuel_type_gasoline ? 2 : 4) && pow > 5 && rng (75, 150) < dmg))
                {
                    g->u.add_memorial_log(_("The fuel tank of the %s exploded!"), name.c_str());
                    g->explosion (global_x() + parts[p].precalc_dx[0], global_y() + parts[p].precalc_dy[0],
                                pow, 0, ft == fuel_type_gasoline);
                    parts[p].hp = 0;
                }
            }
        }
        else
        if (parts[p].hp <= 0 && part_flag(p, "UNMOUNT_ON_DAMAGE"))
        {
            g->m.spawn_item(global_x() + parts[p].precalc_dx[0],
                           global_y() + parts[p].precalc_dy[0],
                           part_info(p).item, 1, 0, g->turn);
            remove_part (p);
        }
    }
    if (dres < 0)
        dres = 0;
    return dres;
}

void vehicle::leak_fuel (int p)
{
    if (!part_flag(p, "FUEL_TANK"))
        return;
    ammotype ft = part_info(p).fuel_type;
    if (ft == fuel_type_gasoline)
    {
        int x = global_x();
        int y = global_y();
        for (int i = x - 2; i <= x + 2; i++)
            for (int j = y - 2; j <= y + 2; j++)
                if (g->m.move_cost(i, j) > 0 && one_in(2))
                {
                    if (parts[p].amount < 100)
                    {
                        parts[p].amount = 0;
                        return;
                    }
                    g->m.spawn_item(i, j, fuel_type_gasoline);
                    g->m.spawn_item(i, j, fuel_type_gasoline);
                    parts[p].amount -= 100;
                }
    }
    parts[p].amount = 0;
}

void vehicle::fire_turret (int p, bool burst)
{
    if (!part_flag (p, "TURRET"))
        return;
    it_gun *gun = dynamic_cast<it_gun*> (itypes[part_info(p).item]);
    if (!gun) {
        return;
    }
    int charges = burst? gun->burst : 1;
    std::string whoosh = "";
    if (!charges)
        charges = 1;
    ammotype amt = part_info (p).fuel_type;
    if (amt == fuel_type_gasoline || amt == fuel_type_plasma || amt == fuel_type_battery)
    {
        if (amt == fuel_type_gasoline) {
            charges = 20; // hacky
        } else if (amt == fuel_type_battery) {
            if (one_in(100)) {
                //~ the sound of a charge-rifle firing a massive ball of plasma
                whoosh = _("whoosh!");
                charges = rng(5,8); // kaboom
            } else {
                charges = rng(1,4);
            }
        }
        int fleft = fuel_left (amt);
        if (fleft < 1) {
            return;
        }
        it_ammo *ammo = dynamic_cast<it_ammo*>(itypes[amt]);
        if (!ammo) {
            return;
        }
        if (fire_turret_internal (p, *gun, *ammo, charges, whoosh)) {
            // consume fuel
            if (amt == fuel_type_plasma) {
                charges *= 10; // hacky, too
            } else if (amt == fuel_type_battery) {
                charges *= charges * 5;
            }
            for (int p = 0; p < parts.size(); p++) {
                if (part_flag(p, "FUEL_TANK") &&
                        part_info(p).fuel_type == amt &&
                        parts[p].amount > 0) {
                    parts[p].amount -= charges;
                    if (parts[p].amount < 0) {
                        parts[p].amount = 0;
                    }
                }
            }
        }
    } else {
        if (parts[p].items.size() > 0) {
            it_ammo *ammo = dynamic_cast<it_ammo*> (parts[p].items[0].type);
            if (!ammo || ammo->type != amt || parts[p].items[0].charges < 1) {
                return;
            }
            if (charges > parts[p].items[0].charges) {
                charges = parts[p].items[0].charges;
            }
            if (fire_turret_internal (p, *gun, *ammo, charges)) {
                // consume ammo
                if (charges >= parts[p].items[0].charges) {
                    parts[p].items.erase (parts[p].items.begin());
                } else {
                    parts[p].items[0].charges -= charges;
                }
            }
        }
    }
}

bool vehicle::fire_turret_internal (int p, it_gun &gun, it_ammo &ammo, int charges, const std::string &extra_sound)
{
    int x = global_x() + parts[p].precalc_dx[0];
    int y = global_y() + parts[p].precalc_dy[0];
    // code copied form mattack::smg, mattack::flamethrower
    int t, fire_t;
    monster *target = 0;
    int range = ammo.type == fuel_type_gasoline ? 5 : 12;
    int closest = range + 1;
    for (int i = 0; i < g->num_zombies(); i++) {
        int dist = rl_dist( x, y, g->zombie(i).posx(), g->zombie(i).posy() );
        if (g->zombie(i).friendly == 0 && dist < closest &&
              !g->zombie(i).is_hallucination() &&
              g->m.sees(x, y, g->zombie(i).posx(), g->zombie(i).posy(), range, t) ) {
            target = &(g->zombie(i));
            closest = dist;
            fire_t = t;
        }
    }
    if( !target ) {
        return false;
    }

    std::vector<point> traj = line_to( x, y, target->posx(), target->posy(), fire_t );
    for( int i = 0; i < traj.size(); i++ ) {
        if( traj[i].x == g->u.posx && traj[i].y == g->u.posy ) {
            return false; // won't shoot at player
        }
    }

    // Check for available power for turrets that use it.
    const int power = fuel_left(fuel_type_battery);
    if( gun.item_tags.count( "USE_UPS" ) ) {
        if( power < 5 ) { return false; }
    } else if( gun.item_tags.count( "USE_UPS_20" ) ) {
        if( power < 20 ) { return false; }
    } else if( gun.item_tags.count( "USE_UPS_40" ) ) {
        if( power < 40 ) { return false; }
    }
    // make a noise, if extra noise is to be made
    if (extra_sound != "") {
        g->sound(x, y, 20, extra_sound);
    }
    // notify player if player can see the shot
    if( g->u_see(x, y) ) {
        g->add_msg(_("The %s fires its %s!"), name.c_str(), part_info(p).name.c_str());
    }
    npc tmp;
    tmp.name = rmp_format(_("<veh_player>The %s"), part_info(p).name.c_str());
    tmp.skillLevel(gun.skill_used).level(8);
    tmp.skillLevel("gun").level(4);
    tmp.recoil = abs(velocity) / 100 / 4;
    tmp.posx = x;
    tmp.posy = y;
    tmp.str_cur = 16;
    tmp.dex_cur = 8;
    tmp.per_cur = 12;
    tmp.weapon = item(&gun, 0);
    it_ammo curam = ammo;
    tmp.weapon.curammo = &curam;
    tmp.weapon.charges = charges;
    // Spawn a fake UPS to power any turreted weapons that need electricity.
    item tmp_ups( itypes["UPS_on"], 0 );
    // Drain a ton of power
    tmp_ups.charges = drain( fuel_type_battery, 1000 );
    item &ups_ref = tmp.i_add(tmp_ups);
    g->fire( tmp, target->posx(), target->posy(), traj, true );
    // Rturn whatever is left.
    refill( fuel_type_battery, ups_ref.charges );
    if( ammo.type == fuel_type_gasoline ) {
        for( int i = 0; i < traj.size(); i++ ) {
            g->m.add_field(g, traj[i].x, traj[i].y, fd_fire, 1);
        }
    }

    return true;
}

/**
 * Opens an openable part at the specified index. If it's a multipart, opens
 * all attached parts as well.
 * @param part_index The index in the parts list of the part to open.
 */
void vehicle::open(int part_index)
{
  if(!part_info(part_index).has_flag("OPENABLE")) {
    debugmsg("Attempted to open non-openable part %d (%s) on a %s!", part_index,
               vehicle_part_types[parts[part_index].id].name.c_str(), name.c_str());
  } else {
    open_or_close(part_index, true);
  }
}

/**
 * Opens an openable part at the specified index. If it's a multipart, opens
 * all attached parts as well.
 * @param part_index The index in the parts list of the part to open.
 */
void vehicle::close(int part_index)
{
  if(!part_info(part_index).has_flag("OPENABLE")) {
    debugmsg("Attempted to close non-closeable part %d (%s) on a %s!", part_index,
               vehicle_part_types[parts[part_index].id].name.c_str(), name.c_str());
  } else {
    open_or_close(part_index, false);
  }
}

void vehicle::open_or_close(int part_index, bool opening)
{
  parts[part_index].open = opening ? 1 : 0;
  insides_dirty = true;

  if(part_info(part_index).has_flag("MULTISQUARE")) {
    /* Find all other closed parts with the same ID in adjacent squares.
     * This is a tighter restriction than just looking for other Multisquare
     * Openable parts, and stops trunks from opening side doors and the like. */
    for(int next_index = 0; next_index < parts.size(); next_index++) {
      //Look for parts 1 square off in any cardinal direction
      int xdiff = parts[next_index].mount_dx - parts[part_index].mount_dx;
      int ydiff = parts[next_index].mount_dy - parts[part_index].mount_dy;
      if((xdiff * xdiff + ydiff * ydiff == 1) && // (x^2 + y^2) == 1
              (part_info(next_index).id == part_info(part_index).id) &&
              (parts[next_index].open == opening ? 0 : 1)) {
        open_or_close(next_index, opening);
      }
    }
  }
}

// a chance to stop skidding if moving in roughly the faced direction
void vehicle::possibly_recover_from_skid(){
   if (last_turn > 13)
      //turning on the initial skid is delayed, so move==face, initially. This filters out that case.
      return;
   rl_vec2d mv = move_vec();
   rl_vec2d fv = face_vec();
   float dot = mv.dot_product(fv);
   //threshold of recovery is gaussianesque.

   if (fabs(dot) * 100 > dice(9,20)){
      g->add_msg(_("The %s recovers from its skid."), name.c_str());
      skidding = false; //face_vec takes over.
      velocity *= dot; //wheels absorb horizontal velocity.
      if(dot < -.8){
         //pointed backwards, velo-wise.
         velocity *= -1; //move backwards.
      }
      move = face;
   }
}

// if not skidding, move_vec == face_vec, mv <dot> fv == 1, velocity*1 is returned.
float vehicle::forward_velocity(){
   rl_vec2d mv = move_vec();
   rl_vec2d fv = face_vec();
   float dot = mv.dot_product(fv);
   return velocity * dot;
}

rl_vec2d vehicle::velo_vec(){
    rl_vec2d ret;
    if(skidding)
       ret = move_vec();
    else
       ret = face_vec();
    ret = ret.normalized();
    ret = ret * velocity;
    return ret;
}

// normalized.
rl_vec2d vehicle::move_vec(){
    float mx,my;
    mx = cos (move.dir() * M_PI/180);
    my = sin (move.dir() * M_PI/180);
    rl_vec2d ret(mx,my);
    return ret;
}

// normalized.
rl_vec2d vehicle::face_vec(){
    float fx,fy;
    fx = cos (face.dir() * M_PI/180);
    fy = sin (face.dir() * M_PI/180);
    rl_vec2d ret(fx,fy);
    return ret;
}

float get_collision_factor(float delta_v)
{
    if (abs(delta_v) <= 31) {
        return ( 1 - ( 0.9 * abs(delta_v) ) / 31 );
    } else {
        return 0.1;
    }
}

<|MERGE_RESOLUTION|>--- conflicted
+++ resolved
@@ -1700,12 +1700,8 @@
     for (int p = 0; p < parts.size(); p++)
         if (part_flag(p, VPFLAG_ENGINE) &&
             (fuel_left (part_info(p).fuel_type, true) || !fueled ||
-<<<<<<< HEAD
-             part_info(p).fuel_type == ftype_str_muscle) &&
-=======
-             ((part_info(p).fuel_type == "muscle") && player_controlling &&
-             part_with_feature(part_under_player, "ENGINE") == p)) &&
->>>>>>> fde938a0
+             ((part_info(p).fuel_type == fuel_type_muscle) && player_controlling &&
+             part_with_feature(part_under_player, VPFLAG_ENGINE) == p)) &&
             parts[p].hp > 0)
         {
             pwr += part_power(p);

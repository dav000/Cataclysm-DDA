--- conflicted
+++ resolved
@@ -5366,7 +5366,6 @@
      * This is a tighter restriction than just looking for other Multisquare
      * Openable parts, and stops trunks from opening side doors and the like. */
     for( size_t next_index = 0; next_index < parts.size(); ++next_index ) {
-<<<<<<< HEAD
         if (parts[next_index].removed) {
             continue;
         }
@@ -5383,19 +5382,6 @@
         if (is_near && is_id && do_next) {
             open_or_close(next_index, opening);
         }
-=======
-      if (parts[next_index].removed) {
-        continue;
-      }
-      //Look for parts 1 square off in any cardinal direction
-      int xdiff = parts[next_index].mount.x - parts[part_index].mount.x;
-      int ydiff = parts[next_index].mount.y - parts[part_index].mount.y;
-      if((xdiff * xdiff + ydiff * ydiff == 1) && // (x^2 + y^2) == 1
-              (part_info(next_index).id == part_info(part_index).id) &&
-              (parts[next_index].open == opening ? 0 : 1)) {
-        open_or_close(next_index, opening);
-      }
->>>>>>> 64e98cba
     }
 }
 

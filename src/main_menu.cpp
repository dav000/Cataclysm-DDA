--- conflicted
+++ resolved
@@ -408,15 +408,7 @@
                     mvwprintz(w_open, iMenuOffsetY - 2, 15 + iMenuOffsetX + extra_w / 2,
                               c_red, _("No Worlds found!"));
                 } else {
-<<<<<<< HEAD
                     for (int i = 0; i < (int)world_generator->all_worldnames.size(); ++i) {
-                        int line = iMenuOffsetY - 2 - i;
-                        std::string world_name = world_generator->all_worldnames[i];
-                        int savegames_count = world_generator->all_worlds[world_name]->world_saves.size();
-                        mvwprintz(w_open, line, 15 + iMenuOffsetX + extra_w / 2,
-                                  (sel2 == i ? h_white : c_white), "%s (%d)", world_name.c_str(), savegames_count);
-=======
-                    for (int i = 0; i < world_generator->all_worldnames.size(); ++i) {
                       int line = iMenuOffsetY - 2 - i;
                       std::string world_name = world_generator->all_worldnames[i];
                       int savegames_count = world_generator->all_worlds[world_name]->world_saves.size();
@@ -429,8 +421,8 @@
                          color2 = h_white;
                       }
                       mvwprintz(w_open, line, 15 + iMenuOffsetX + extra_w / 2,
-                                (sel2 == i ? color2 : color1 ), "%s (%d)", world_name.c_str(), savegames_count);
->>>>>>> a9a85dd4
+                                (sel2 == i ? color2 : color1 ), "%s (%d)",
+                                world_name.c_str(), savegames_count);
                     }
                 }
                 wrefresh(w_open);

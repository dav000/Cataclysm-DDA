#include "npc_class.h"
#include "skill.h"
#include "debug.h"
#include "rng.h"
#include "generic_factory.h"
#include "item_group.h"
#include "mutation.h"

#include <list>

static const std::array<npc_class_id, 17> legacy_ids = {{
        npc_class_id( "NC_NONE" ),
        npc_class_id( "NC_EVAC_SHOPKEEP" ),  // Found in the Evacuation Center, unique, has more goods than he should be able to carry
        npc_class_id( "NC_SHOPKEEP" ),       // Found in towns.  Stays in his shop mostly.
        npc_class_id( "NC_HACKER" ),         // Weak in combat but has hacking skills and equipment
        npc_class_id( "NC_DOCTOR" ),         // Found in towns, or roaming.  Stays in the clinic.
        npc_class_id( "NC_TRADER" ),         // Roaming trader, journeying between towns.
        npc_class_id( "NC_NINJA" ),          // Specializes in unarmed combat, carries few items
        npc_class_id( "NC_COWBOY" ),         // Gunslinger and survivalist
        npc_class_id( "NC_SCIENTIST" ),      // Uses intelligence-based skills and high-tech items
        npc_class_id( "NC_BOUNTY_HUNTER" ),  // Resourceful and well-armored
        npc_class_id( "NC_THUG" ),           // Moderate melee skills and poor equipment
        npc_class_id( "NC_SCAVENGER" ),      // Good with pistols light weapons
        npc_class_id( "NC_ARSONIST" ),       // Evacuation Center, restocks moltovs and anarcist type stuff
        npc_class_id( "NC_HUNTER" ),         // Survivor type good with bow or rifle
        npc_class_id( "NC_SOLDIER" ),        // Well equiped and trained combatant, good with rifles and melee
        npc_class_id( "NC_BARTENDER" ),      // Stocks alcohol
        npc_class_id( "NC_JUNK_SHOPKEEP" )   // Stocks wide range of items...
    }
};

npc_class_id NC_NONE( "NC_NONE" );
npc_class_id NC_EVAC_SHOPKEEP( "NC_EVAC_SHOPKEEP" );
npc_class_id NC_SHOPKEEP( "NC_SHOPKEEP" );
npc_class_id NC_HACKER( "NC_HACKER" );
npc_class_id NC_DOCTOR( "NC_DOCTOR" );
npc_class_id NC_TRADER( "NC_TRADER" );
npc_class_id NC_NINJA( "NC_NINJA" );
npc_class_id NC_COWBOY( "NC_COWBOY" );
npc_class_id NC_SCIENTIST( "NC_SCIENTIST" );
npc_class_id NC_BOUNTY_HUNTER( "NC_BOUNTY_HUNTER" );
npc_class_id NC_THUG( "NC_THUG" );
npc_class_id NC_SCAVENGER( "NC_SCAVENGER" );
npc_class_id NC_ARSONIST( "NC_ARSONIST" );
npc_class_id NC_HUNTER( "NC_HUNTER" );
npc_class_id NC_SOLDIER( "NC_SOLDIER" );
npc_class_id NC_BARTENDER( "NC_BARTENDER" );
npc_class_id NC_JUNK_SHOPKEEP( "NC_JUNK_SHOPKEEP" );

generic_factory<npc_class> npc_class_factory( "npc_class" );

/** @relates string_id */
template<>
const npc_class &string_id<npc_class>::obj() const
{
    return npc_class_factory.obj( *this );
}

/** @relates string_id */
template<>
bool string_id<npc_class>::is_valid() const
{
    return npc_class_factory.is_valid( *this );
}

npc_class::npc_class() : id( NC_NONE )
{
}

void npc_class::load_npc_class( JsonObject &jo, const std::string &src )
{
    npc_class_factory.load( jo, src );
}

void npc_class::reset_npc_classes()
{
    npc_class_factory.reset();
}

// Copies the value under the key "ALL" to all unassigned skills
template <typename T>
void apply_all_to_unassigned( T &skills )
{
    auto iter = std::find_if( skills.begin(), skills.end(),
    []( decltype( *begin( skills ) ) &pr ) {
        return pr.first == "ALL";
    } );

    if( iter != skills.end() ) {
        distribution dis = iter->second;
        skills.erase( iter );
        for( const auto &sk : Skill::skills ) {
            if( skills.count( sk.ident() ) == 0 ) {
                skills[ sk.ident() ] = dis;
            }
        }
    }
}

void npc_class::finalize_all()
{
    for( auto &cl_const : npc_class_factory.get_all() ) {
        auto &cl = const_cast<npc_class &>( cl_const );
        apply_all_to_unassigned( cl.skills );
        apply_all_to_unassigned( cl.bonus_skills );

        for( const auto &pr : cl.bonus_skills ) {
            if( cl.skills.count( pr.first ) == 0 ) {
                cl.skills[ pr.first ] = pr.second;
            } else {
                cl.skills[ pr.first ] = cl.skills[ pr.first ] + pr.second;
            }
        }
    }
}

void npc_class::check_consistency()
{
    for( const auto &legacy : legacy_ids ) {
        if( !npc_class_factory.is_valid( legacy ) ) {
            debugmsg( "Missing legacy npc class %s", legacy.c_str() );
        }
    }

    for( auto &cl : npc_class_factory.get_all() ) {
        if( !item_group::group_is_defined( cl.shopkeeper_item_group ) ) {
            debugmsg( "Missing shopkeeper item group %s", cl.shopkeeper_item_group.c_str() );
        }

        if( !cl.worn_override.empty() && !item_group::group_is_defined( cl.worn_override ) ) {
            debugmsg( "Missing worn override item group %s", cl.worn_override.c_str() );
        }

        if( !cl.carry_override.empty() && !item_group::group_is_defined( cl.carry_override ) ) {
            debugmsg( "Missing carry override item group %s", cl.carry_override.c_str() );
        }

        if( !cl.weapon_override.empty() && !item_group::group_is_defined( cl.weapon_override ) ) {
            debugmsg( "Missing weapon override item group %s", cl.weapon_override.c_str() );
        }

        for( const auto &pr : cl.skills ) {
            if( !pr.first.is_valid() ) {
                debugmsg( "Invalid skill %s", pr.first.c_str() );
            }
        }

        for( const auto &pr : cl.traits ) {
            if( !pr.first.is_valid() ) {
                debugmsg( "Invalid trait %s", pr.first.c_str() );
            }
        }
    }
}

distribution load_distribution( JsonObject &jo )
{
    if( jo.has_float( "constant" ) ) {
        return distribution::constant( jo.get_float( "constant" ) );
    }

    if( jo.has_float( "one_in" ) ) {
        return distribution::one_in( jo.get_float( "one_in" ) );
    }

    if( jo.has_array( "dice" ) ) {
        JsonArray jarr = jo.get_array( "dice" );
        return distribution::dice_roll( jarr.get_int( 0 ), jarr.get_int( 1 ) );
    }

    if( jo.has_array( "rng" ) ) {
        JsonArray jarr = jo.get_array( "rng" );
        return distribution::rng_roll( jarr.get_int( 0 ), jarr.get_int( 1 ) );
    }

    if( jo.has_array( "sum" ) ) {
        JsonArray jarr = jo.get_array( "sum" );
        JsonObject obj = jarr.next_object();
        distribution ret = load_distribution( obj );
        while( jarr.has_more() ) {
            obj = jarr.next_object();
            ret = ret + load_distribution( obj );
        }

        return ret;
    }

    if( jo.has_array( "mul" ) ) {
        JsonArray jarr = jo.get_array( "mul" );
        JsonObject obj = jarr.next_object();
        distribution ret = load_distribution( obj );
        while( jarr.has_more() ) {
            obj = jarr.next_object();
            ret = ret * load_distribution( obj );
        }

        return ret;
    }

    jo.throw_error( "Invalid distribution" );
    return distribution();
}

distribution load_distribution( JsonObject &jo, const std::string &name )
{
    if( !jo.has_member( name ) ) {
        return distribution();
    }

    if( jo.has_float( name ) ) {
        return distribution::constant( jo.get_float( name ) );
    }

    if( jo.has_object( name ) ) {
        JsonObject obj = jo.get_object( name );
        return load_distribution( obj );
    }

    jo.throw_error( "Invalid distribution type", name );
    return distribution();
}

void npc_class::load( JsonObject &jo, const std::string & )
{
    mandatory( jo, was_loaded, "name", name, translated_string_reader );
    mandatory( jo, was_loaded, "job_description", job_description, translated_string_reader );

    optional( jo, was_loaded, "common", common, true );
    bonus_str = load_distribution( jo, "bonus_str" );
    bonus_dex = load_distribution( jo, "bonus_dex" );
    bonus_int = load_distribution( jo, "bonus_int" );
    bonus_per = load_distribution( jo, "bonus_per" );

    optional( jo, was_loaded, "shopkeeper_item_group", shopkeeper_item_group, "EMPTY_GROUP" );
    optional( jo, was_loaded, "worn_override", worn_override );
    optional( jo, was_loaded, "carry_override", carry_override );
    optional( jo, was_loaded, "weapon_override", weapon_override );

    if( jo.has_array( "traits" ) ) {
        JsonArray jarr = jo.get_array( "traits" );
        while( jarr.has_more() ) {
            JsonArray jarr_in = jarr.next_array();
            traits[ trait_id( jarr_in.get_string( 0 ) ) ] = jarr_in.get_int( 1 );
        }
    }

<<<<<<< HEAD
    /* Mutation rounds can be specified as either a single distribution:
     *   "mutation_rounds" : { "constant" : 1 }
     * or a map of categories to distributions:
     *   "mutagen_rounds": [
     *     [ "MUTCAT_ANY", { "constant": 1 } ],
     *     [ "MUTCAT_INSECT", { "rng": [1, 3] } ]
     *   ]
     */
    if( jo.has_object( "mutation_rounds" ) ) {
        JsonObject jo2 = jo.get_object( "mutation_rounds" );
        mutation_rounds["MUTCAT_ANY"] = load_distribution( jo2 );
    } else if( jo.has_array( "mutation_rounds" ) ) {
        JsonArray jarr = jo.get_array( "mutation_rounds" );
        while( jarr.has_more() ) {
            JsonObject jo2 = jarr.next_object();
            JsonObject distr_jo = jo2.get_object( "rounds" );
            mutation_rounds[jo2.get_string( "category" )] = load_distribution( distr_jo );
=======
    /* Mutation rounds can be specified as follows:
     *   "mutation_rounds": {
     *     "ANY" : { "constant": 1 },
     *     "INSECT" : { "rng": [1, 3] }
     *   }
     */
    if( jo.has_object( "mutation_rounds" ) ) {
        auto jo2 = jo.get_object( "mutation_rounds" );
        for( auto &mutation : jo2.get_member_names() ) {
            auto mutcat = "MUTCAT_" + mutation;
            if( mutation_category_is_valid( mutcat ) ) {
                debugmsg( "Unrecognized mutation category %s (i.e. %s)", mutation, mutcat );
                continue;
            }
            auto distrib = jo2.get_object( mutation );
            mutation_rounds[mutcat] = load_distribution( distrib );
>>>>>>> 312a6fa3
        }
    }

    if( jo.has_array( "skills" ) ) {
        JsonArray jarr = jo.get_array( "skills" );
        while( jarr.has_more() ) {
            JsonObject skill_obj = jarr.next_object();
            auto skill_ids = skill_obj.get_tags( "skill" );
            if( skill_obj.has_object( "level" ) ) {
                distribution dis = load_distribution( skill_obj, "level" );
                for( const auto &sid : skill_ids ) {
                    skills[ skill_id( sid ) ] = dis;
                }
            } else {
                distribution dis = load_distribution( skill_obj, "bonus" );
                for( const auto &sid : skill_ids ) {
                    bonus_skills[ skill_id( sid ) ] = dis;
                }
            }
        }
    }
}

const npc_class_id &npc_class::from_legacy_int( int i )
{
    if( i < 0 || ( size_t )i >= legacy_ids.size() ) {
        debugmsg( "Invalid legacy class id: %d", i );
        return npc_class_id::NULL_ID();
    }

    return legacy_ids[ i ];
}

const std::vector<npc_class> &npc_class::get_all()
{
    return npc_class_factory.get_all();
}

const npc_class_id &npc_class::random_common()
{
    std::list<const npc_class_id *> common_classes;
    for( const auto &pr : npc_class_factory.get_all() ) {
        if( pr.common ) {
            common_classes.push_back( &pr.id );
        }
    }

    if( common_classes.empty() ) {
        return NC_NONE;
    }

    return *random_entry( common_classes );
}

const std::string &npc_class::get_name() const
{
    return name;
}

const std::string &npc_class::get_job_description() const
{
    return job_description;
}

const Group_tag &npc_class::get_shopkeeper_items() const
{
    return shopkeeper_item_group;
}

int npc_class::roll_strength() const
{
    return dice( 4, 3 ) + bonus_str.roll();
}

int npc_class::roll_dexterity() const
{
    return dice( 4, 3 ) + bonus_dex.roll();
}

int npc_class::roll_intelligence() const
{
    return dice( 4, 3 ) + bonus_int.roll();
}

int npc_class::roll_perception() const
{
    return dice( 4, 3 ) + bonus_per.roll();
}

int npc_class::roll_skill( const skill_id &sid ) const
{
    const auto &iter = skills.find( sid );
    if( iter == skills.end() ) {
        return 0;
    }

    return std::max<int>( 0, iter->second.roll() );
}

distribution::distribution()
{
    generator_function = []() {
        return 0.0f;
    };
}

distribution::distribution( std::function<float()> gen )
{
    generator_function = gen;
}

float distribution::roll() const
{
    return generator_function();
}

distribution distribution::constant( float val )
{
    return distribution( [val]() {
        return val;
    } );
}

distribution distribution::one_in( float in )
{
    if( in <= 1.0f ) {
        debugmsg( "Invalid one_in: %.2f", in );
        return distribution();
    }

    return distribution( [in]() {
        return one_in_improved( in );
    } );
}

distribution distribution::rng_roll( int from, int to )
{
    return distribution( [from, to]() -> float {
        return rng( from, to );
    } );
}

distribution distribution::dice_roll( int sides, int size )
{
    if( sides < 1 || size < 1 ) {
        debugmsg( "Invalid dice: %d sides, %d sizes", sides, size );
        return distribution();
    }

    return distribution( [sides, size]() -> float {
        return dice( sides, size );
    } );
}

distribution distribution::operator+( const distribution &other ) const
{
    auto my_fun = generator_function;
    auto other_fun = other.generator_function;
    return distribution( [my_fun, other_fun]() {
        return my_fun() + other_fun();
    } );
}

distribution distribution::operator*( const distribution &other ) const
{
    auto my_fun = generator_function;
    auto other_fun = other.generator_function;
    return distribution( [my_fun, other_fun]() {
        return my_fun() * other_fun();
    } );
}

distribution &distribution::operator=( const distribution &other )
{
    generator_function = other.generator_function;
    return *this;
}<|MERGE_RESOLUTION|>--- conflicted
+++ resolved
@@ -244,25 +244,6 @@
         }
     }
 
-<<<<<<< HEAD
-    /* Mutation rounds can be specified as either a single distribution:
-     *   "mutation_rounds" : { "constant" : 1 }
-     * or a map of categories to distributions:
-     *   "mutagen_rounds": [
-     *     [ "MUTCAT_ANY", { "constant": 1 } ],
-     *     [ "MUTCAT_INSECT", { "rng": [1, 3] } ]
-     *   ]
-     */
-    if( jo.has_object( "mutation_rounds" ) ) {
-        JsonObject jo2 = jo.get_object( "mutation_rounds" );
-        mutation_rounds["MUTCAT_ANY"] = load_distribution( jo2 );
-    } else if( jo.has_array( "mutation_rounds" ) ) {
-        JsonArray jarr = jo.get_array( "mutation_rounds" );
-        while( jarr.has_more() ) {
-            JsonObject jo2 = jarr.next_object();
-            JsonObject distr_jo = jo2.get_object( "rounds" );
-            mutation_rounds[jo2.get_string( "category" )] = load_distribution( distr_jo );
-=======
     /* Mutation rounds can be specified as follows:
      *   "mutation_rounds": {
      *     "ANY" : { "constant": 1 },
@@ -279,7 +260,6 @@
             }
             auto distrib = jo2.get_object( mutation );
             mutation_rounds[mutcat] = load_distribution( distrib );
->>>>>>> 312a6fa3
         }
     }
 

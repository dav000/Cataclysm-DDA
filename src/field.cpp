--- conflicted
+++ resolved
@@ -909,14 +909,9 @@
                             veh->damage(part, cur->getFieldDensity() * 10, DT_HEAT, true);
                             //Damage the vehicle in the fire.
                         }
-<<<<<<< HEAD
                         // If the flames are in furniture with fire_container flag like brazier or oven,
                         // they're fully contained, so skip consuming terrain
                         const bool can_spread = !ter_furn_has_flag( ter, frn, TFLAG_FIRE_CONTAINER );
-=======
-                        // If the flames are in a brazier, they're fully contained,
-                        // so skip consuming terrain
->>>>>>> a609d62a
                         if( can_spread ) {
                             if( ter.has_flag( TFLAG_SWIMMABLE ) ) {
                                 // Flames die quickly on water

#pragma once
#ifndef CATA_SRC_EVENT_H
#define CATA_SRC_EVENT_H

#include <array>
#include <cstddef>
#include <cstdlib>
#include <functional>
#include <map>
#include <string>
#include <type_traits>
#include <utility>

#include "calendar.h"
#include "cata_variant.h"
#include "debug.h"

template <typename E> struct enum_traits;

// An event is something to be passed via the event_bus to subscribers
// interested in being notified about events.
//
// Each event is of a specific type, taken from the event_type enum.

enum class event_type : int {
    activates_artifact,
    activates_mininuke,
    administers_mutagen,
    angers_amigara_horrors,
    avatar_enters_omt,
    avatar_moves,
    awakes_dark_wyrms,
    becomes_wanted,
    broken_bone_mends,
    buries_corpse,
    causes_resonance_cascade,
    character_forgets_spell,
    character_gains_effect,
    character_gets_headshot,
    character_heals_damage,
    character_kills_character,
    character_kills_monster,
    character_learns_spell,
    character_loses_effect,
    character_takes_damage,
    character_triggers_trap,
    character_wakes_up,
    character_wields_item,
    character_wears_item,
    consumes_marloss_item,
    crosses_marloss_threshold,
    crosses_mutation_threshold,
    crosses_mycus_threshold,
    dermatik_eggs_hatch,
    dermatik_eggs_injected,
    destroys_triffid_grove,
    dies_from_asthma_attack,
    dies_from_drug_overdose,
    dies_of_infection,
    dies_of_starvation,
    dies_of_thirst,
    digs_into_lava,
    disarms_nuke,
    eats_sewage,
    evolves_mutation,
    exhumes_grave,
    fails_to_install_cbm,
    fails_to_remove_cbm,
    falls_asleep_from_exhaustion,
    fuel_tank_explodes,
    gains_addiction,
    gains_mutation,
    gains_skill_level,
    game_over,
    game_start,
    installs_cbm,
    installs_faulty_cbm,
    learns_martial_art,
    loses_addiction,
    npc_becomes_hostile,
    opens_portal,
    opens_temple,
    player_fails_conduct,
    player_gets_achievement,
    player_levels_spell,
    releases_subspace_specimens,
    removes_cbm,
    seals_hazardous_material_sarcophagus,
    telefrags_creature,
    teleglow_teleports,
    teleports_into_wall,
    terminates_subspace_specimens,
    throws_up,
    triggers_alarm,
    num_event_types // last
};

template<>
struct enum_traits<event_type> {
    static constexpr event_type last = event_type::num_event_types;
};

namespace io
{

template<>
std::string enum_to_string<event_type>( event_type data );

} // namespace io

namespace std
{

template<>
struct hash<event_type> {
    size_t operator()( const event_type v ) const noexcept {
        return static_cast<size_t>( v );
    }
};

} // namespace std

namespace cata
{

namespace event_detail
{

// An event has various data stored in a map keyed by strings.  The specific
// keys and corresponding data types are specified in a specialization of
// event_spec.

template<event_type Type>
struct event_spec;

struct event_spec_empty {
    static constexpr std::array<std::pair<const char *, cata_variant_type>, 0> fields = {};
};

struct event_spec_character {
    static constexpr std::array<std::pair<const char *, cata_variant_type>, 1> fields = {{
            { "character", cata_variant_type::character_id },
        }
    };
};

<<<<<<< HEAD
static_assert( static_cast<int>( event_type::num_event_types ) == 66,
=======
struct event_spec_character_item {
    static constexpr std::array<std::pair<const char *, cata_variant_type>, 2> fields = {{
            { "character", cata_variant_type::character_id },
            { "itype", cata_variant_type::itype_id },
        }
    };
};

static_assert( static_cast<int>( event_type::num_event_types ) == 67,
>>>>>>> b4d8ca92
               "This static_assert is to remind you to add a specialization for your new "
               "event_type below" );

template<>
struct event_spec<event_type::activates_artifact> {
    static constexpr std::array<std::pair<const char *, cata_variant_type>, 2> fields = {{
            { "character", cata_variant_type::character_id },
            { "item_name", cata_variant_type::string },
        }
    };
};

template<>
struct event_spec<event_type::activates_mininuke> : event_spec_character {};

template<>
struct event_spec<event_type::administers_mutagen> {
    static constexpr std::array<std::pair<const char *, cata_variant_type>, 2> fields = {{
            { "character", cata_variant_type::character_id },
            { "technique", cata_variant_type::mutagen_technique },
        }
    };
};

template<>
struct event_spec<event_type::angers_amigara_horrors> : event_spec_empty {};

template<>
struct event_spec<event_type::avatar_enters_omt> {
    static constexpr std::array<std::pair<const char *, cata_variant_type>, 2> fields = {{
            { "pos", cata_variant_type::tripoint },
            { "oter_id", cata_variant_type::oter_id },
        }
    };
};

template<>
struct event_spec<event_type::avatar_moves> {
    static constexpr std::array<std::pair<const char *, cata_variant_type>, 5> fields = {{
            { "mount", cata_variant_type::mtype_id },
            { "terrain", cata_variant_type::ter_id },
            { "movement_mode", cata_variant_type::move_mode_id },
            { "underwater", cata_variant_type::bool_ },
            { "z", cata_variant_type::int_ },
        }
    };
};

template<>
struct event_spec<event_type::awakes_dark_wyrms> : event_spec_empty {};

template<>
struct event_spec<event_type::becomes_wanted> : event_spec_character {};

template<>
struct event_spec<event_type::broken_bone_mends> {
    static constexpr std::array<std::pair<const char *, cata_variant_type>, 2> fields = {{
            { "character", cata_variant_type::character_id },
            { "part", cata_variant_type::body_part },
        }
    };
};

template<>
struct event_spec<event_type::buries_corpse> {
    static constexpr std::array<std::pair<const char *, cata_variant_type>, 3> fields = {{
            { "character", cata_variant_type::character_id },
            { "corpse_type", cata_variant_type::mtype_id },
            { "corpse_name", cata_variant_type::string },
        }
    };
};

template<>
struct event_spec<event_type::causes_resonance_cascade> : event_spec_empty {};

template<>
struct event_spec<event_type::character_forgets_spell> {
    static constexpr std::array<std::pair<const char *, cata_variant_type>, 2> fields = { {
            { "character", cata_variant_type::character_id },
            { "spell", cata_variant_type::spell_id }
        }
    };
};

template<>
struct event_spec<event_type::character_gains_effect> {
    static constexpr std::array<std::pair<const char *, cata_variant_type>, 2> fields = {{
            { "character", cata_variant_type::character_id },
            { "effect", cata_variant_type::efftype_id },
        }
    };
};

template<>
struct event_spec<event_type::character_gets_headshot> : event_spec_character {};

template<>
struct event_spec<event_type::character_heals_damage> {
    static constexpr std::array<std::pair<const char *, cata_variant_type>, 2> fields = {{
            { "character", cata_variant_type::character_id },
            { "damage", cata_variant_type::int_ },
        }
    };
};

template<>
struct event_spec<event_type::character_kills_monster> {
    static constexpr std::array<std::pair<const char *, cata_variant_type>, 2> fields = {{
            { "killer", cata_variant_type::character_id },
            { "victim_type", cata_variant_type::mtype_id },
        }
    };
};

template<>
struct event_spec<event_type::character_kills_character> {
    static constexpr std::array<std::pair<const char *, cata_variant_type>, 3> fields = {{
            { "killer", cata_variant_type::character_id },
            { "victim", cata_variant_type::character_id },
            { "victim_name", cata_variant_type::string },
        }
    };
};

template<>
struct event_spec<event_type::character_learns_spell> {
    static constexpr std::array<std::pair<const char *, cata_variant_type>, 2> fields = { {
            { "character", cata_variant_type::character_id },
            { "spell", cata_variant_type::spell_id }
        }
    };
};

template<>
struct event_spec<event_type::character_loses_effect> {
    static constexpr std::array<std::pair<const char *, cata_variant_type>, 2> fields = {{
            { "character", cata_variant_type::character_id },
            { "effect", cata_variant_type::efftype_id },
        }
    };
};

template<>
struct event_spec<event_type::character_takes_damage> {
    static constexpr std::array<std::pair<const char *, cata_variant_type>, 2> fields = {{
            { "character", cata_variant_type::character_id },
            { "damage", cata_variant_type::int_ },
        }
    };
};

template<>
struct event_spec<event_type::character_triggers_trap> {
    static constexpr std::array<std::pair<const char *, cata_variant_type>, 2> fields = {{
            { "character", cata_variant_type::character_id },
            { "trap", cata_variant_type::trap_str_id },
        }
    };
};

template<>
struct event_spec<event_type::character_wakes_up> {
    static constexpr std::array<std::pair<const char *, cata_variant_type>, 1> fields = {{
            { "character", cata_variant_type::character_id },
        }
    };
};

template<>
struct event_spec<event_type::character_wears_item> : event_spec_character_item {};

template<>
struct event_spec<event_type::character_wields_item> : event_spec_character_item {};

template<>
struct event_spec<event_type::consumes_marloss_item> : event_spec_character_item {};

template<>
struct event_spec<event_type::crosses_marloss_threshold> : event_spec_character {};

template<>
struct event_spec<event_type::crosses_mutation_threshold> {
    static constexpr std::array<std::pair<const char *, cata_variant_type>, 2> fields = {{
            { "character", cata_variant_type::character_id },
            { "category", cata_variant_type::mutation_category_id },
        }
    };
};

template<>
struct event_spec<event_type::crosses_mycus_threshold> : event_spec_character {};

template<>
struct event_spec<event_type::dermatik_eggs_hatch> : event_spec_character {};

template<>
struct event_spec<event_type::dermatik_eggs_injected> : event_spec_character {};

template<>
struct event_spec<event_type::destroys_triffid_grove> : event_spec_empty {};

template<>
struct event_spec<event_type::dies_from_asthma_attack> : event_spec_character {};

template<>
struct event_spec<event_type::dies_from_drug_overdose> {
    static constexpr std::array<std::pair<const char *, cata_variant_type>, 2> fields = {{
            { "character", cata_variant_type::character_id },
            { "effect", cata_variant_type::efftype_id },
        }
    };
};

template<>
struct event_spec<event_type::dies_of_infection> : event_spec_character {};

template<>
struct event_spec<event_type::dies_of_starvation> : event_spec_character {};

template<>
struct event_spec<event_type::dies_of_thirst> : event_spec_character {};

template<>
struct event_spec<event_type::digs_into_lava> : event_spec_empty {};

template<>
struct event_spec<event_type::disarms_nuke> : event_spec_empty {};

template<>
struct event_spec<event_type::eats_sewage> : event_spec_empty {};

template<>
struct event_spec<event_type::evolves_mutation> {
    static constexpr std::array<std::pair<const char *, cata_variant_type>, 3> fields = {{
            { "character", cata_variant_type::character_id },
            { "from_trait", cata_variant_type::trait_id },
            { "to_trait", cata_variant_type::trait_id },
        }
    };
};

template<>
struct event_spec<event_type::exhumes_grave> : event_spec_character {};

template<>
struct event_spec<event_type::fails_to_install_cbm> {
    static constexpr std::array<std::pair<const char *, cata_variant_type>, 2> fields = {{
            { "character", cata_variant_type::character_id },
            { "bionic", cata_variant_type::bionic_id },
        }
    };
};

template<>
struct event_spec<event_type::fails_to_remove_cbm> {
    static constexpr std::array<std::pair<const char *, cata_variant_type>, 2> fields = {{
            { "character", cata_variant_type::character_id },
            { "bionic", cata_variant_type::bionic_id },
        }
    };
};

template<>
struct event_spec<event_type::falls_asleep_from_exhaustion> : event_spec_character {};

template<>
struct event_spec<event_type::fuel_tank_explodes> {
    static constexpr std::array<std::pair<const char *, cata_variant_type>, 1> fields = {{
            { "vehicle_name", cata_variant_type::string },
        }
    };
};

template<>
struct event_spec<event_type::gains_addiction> {
    static constexpr std::array<std::pair<const char *, cata_variant_type>, 2> fields = {{
            { "character", cata_variant_type::character_id },
            { "add_type", cata_variant_type::add_type },
        }
    };
};

template<>
struct event_spec<event_type::gains_mutation> {
    static constexpr std::array<std::pair<const char *, cata_variant_type>, 2> fields = {{
            { "character", cata_variant_type::character_id },
            { "trait", cata_variant_type::trait_id },
        }
    };
};

template<>
struct event_spec<event_type::gains_skill_level> {
    static constexpr std::array<std::pair<const char *, cata_variant_type>, 3> fields = {{
            { "character", cata_variant_type::character_id },
            { "skill", cata_variant_type::skill_id },
            { "new_level", cata_variant_type::int_ },
        }
    };
};

template<>
struct event_spec<event_type::game_over> {
    static constexpr std::array<std::pair<const char *, cata_variant_type>, 2> fields = {{
            { "is_suicide", cata_variant_type::bool_ },
            { "last_words", cata_variant_type::string },
        }
    };
};

template<>
struct event_spec<event_type::game_start> {
    static constexpr std::array<std::pair<const char *, cata_variant_type>, 6> fields = {{
            { "avatar_id", cata_variant_type::character_id },
            { "avatar_name", cata_variant_type::string },
            { "avatar_is_male", cata_variant_type::bool_ },
            { "avatar_profession", cata_variant_type::profession_id },
            { "avatar_custom_profession", cata_variant_type::string },
            { "game_version", cata_variant_type::string },
        }
    };
};

template<>
struct event_spec<event_type::installs_cbm> {
    static constexpr std::array<std::pair<const char *, cata_variant_type>, 2> fields = {{
            { "character", cata_variant_type::character_id },
            { "bionic", cata_variant_type::bionic_id },
        }
    };
};

template<>
struct event_spec<event_type::installs_faulty_cbm> {
    static constexpr std::array<std::pair<const char *, cata_variant_type>, 2> fields = {{
            { "character", cata_variant_type::character_id },
            { "bionic", cata_variant_type::bionic_id },
        }
    };
};

template<>
struct event_spec<event_type::learns_martial_art> {
    static constexpr std::array<std::pair<const char *, cata_variant_type>, 2> fields = {{
            { "character", cata_variant_type::character_id },
            { "martial_art", cata_variant_type::matype_id },
        }
    };
};

template<>
struct event_spec<event_type::loses_addiction> {
    static constexpr std::array<std::pair<const char *, cata_variant_type>, 2> fields = {{
            { "character", cata_variant_type::character_id },
            { "add_type", cata_variant_type::add_type },
        }
    };
};

template<>
struct event_spec<event_type::npc_becomes_hostile> {
    static constexpr std::array<std::pair<const char *, cata_variant_type>, 2> fields = {{
            { "npc", cata_variant_type::character_id },
            { "npc_name", cata_variant_type::string },
        }
    };
};

template<>
struct event_spec<event_type::opens_portal> : event_spec_empty {};

template<>
struct event_spec<event_type::opens_temple> : event_spec_empty {};

template<>
struct event_spec<event_type::releases_subspace_specimens> : event_spec_empty {};

template<>
struct event_spec<event_type::player_fails_conduct> {
    static constexpr std::array<std::pair<const char *, cata_variant_type>, 2> fields = {{
            { "conduct", cata_variant_type::achievement_id },
            { "achievements_enabled", cata_variant_type::bool_ },
        }
    };
};

template<>
struct event_spec<event_type::player_gets_achievement> {
    static constexpr std::array<std::pair<const char *, cata_variant_type>, 2> fields = {{
            { "achievement", cata_variant_type::achievement_id },
            { "achievements_enabled", cata_variant_type::bool_ },
        }
    };
};

template<>
struct event_spec<event_type::player_levels_spell> {
    static constexpr std::array<std::pair<const char *, cata_variant_type>, 3> fields = {{
            { "character", cata_variant_type::character_id },
            { "spell", cata_variant_type::spell_id },
            { "new_level", cata_variant_type::int_ },
        }
    };
};

template<>
struct event_spec<event_type::removes_cbm> {
    static constexpr std::array<std::pair<const char *, cata_variant_type>, 2> fields = {{
            { "character", cata_variant_type::character_id },
            { "bionic", cata_variant_type::bionic_id },
        }
    };
};

template<>
struct event_spec<event_type::seals_hazardous_material_sarcophagus> : event_spec_empty {};

template<>
struct event_spec<event_type::telefrags_creature> {
    static constexpr std::array<std::pair<const char *, cata_variant_type>, 2> fields = {{
            { "character", cata_variant_type::character_id },
            { "victim_name", cata_variant_type::string },
        }
    };
};

template<>
struct event_spec<event_type::teleglow_teleports> : event_spec_character {};

template<>
struct event_spec<event_type::teleports_into_wall> {
    static constexpr std::array<std::pair<const char *, cata_variant_type>, 2> fields = {{
            { "character", cata_variant_type::character_id },
            { "obstacle_name", cata_variant_type::string },
        }
    };
};

template<>
struct event_spec<event_type::terminates_subspace_specimens> : event_spec_empty {};

template<>
struct event_spec<event_type::throws_up> : event_spec_character {};

template<>
struct event_spec<event_type::triggers_alarm> : event_spec_character {};

template<event_type Type, typename IndexSequence>
struct make_event_helper;

} // namespace event_detail

class event
{
    public:
        using data_type = std::map<std::string, cata_variant>;

        event( event_type type, time_point time, data_type &&data )
            : type_( type )
            , time_( time )
            , data_( std::move( data ) )
        {}

        // Call this to construct an event in a type-safe manner.  It will
        // verify that the types you pass match the expected types for the
        // event_type you pass as a template parameter.
        template<event_type Type, typename... Args>
        static event make( Args &&... args ) {
            using Spec = event_detail::event_spec<Type>;
            // Using is_empty mostly just to verify that the type is defined at
            // all, but it so happens that it ought to be empty too.
            static_assert( std::is_empty<Spec>::value,
                           "spec for this event type must be defined and empty" );
            static_assert( sizeof...( Args ) == Spec::fields.size(),
                           "wrong number of arguments for event type" );

            return event_detail::make_event_helper <
                   Type, std::make_index_sequence<sizeof...( Args )>
                   > ()( calendar::turn, std::forward<Args>( args )... );
        }

        using fields_type = std::unordered_map<std::string, cata_variant_type>;
        static fields_type get_fields( event_type );

        event_type type() const {
            return type_;
        }
        time_point time() const {
            return time_;
        }

        cata_variant get_variant( const std::string &key ) const {
            auto it = data_.find( key );
            if( it == data_.end() ) {
                debugmsg( "No such key %s in event of type %s", key,
                          io::enum_to_string( type_ ) );
                abort();
            }
            return it->second;
        }

        cata_variant get_variant_or_void( const std::string &key ) const {
            auto it = data_.find( key );
            if( it == data_.end() ) {
                return cata_variant();
            }
            return it->second;
        }

        template<cata_variant_type Type>
        auto get( const std::string &key ) const {
            return get_variant( key ).get<Type>();
        }

        template<typename T>
        auto get( const std::string &key ) const {
            return get_variant( key ).get<T>();
        }

        const data_type &data() const {
            return data_;
        }
    private:
        event_type type_;
        time_point time_;
        data_type data_;
};

namespace event_detail
{

template<event_type Type, size_t... I>
struct make_event_helper<Type, std::index_sequence<I...>> {
    using Spec = event_spec<Type>;

    template<typename... Args>
    event operator()( time_point time, Args &&... args ) {
        return event(
                   Type,
                   time,
        std::map<std::string, cata_variant> { {
                Spec::fields[I].first,
                cata_variant::make<Spec::fields[I].second>( args )
            } ...
        } );
    }
};

} // namespace event_detail

} // namespace cata

#endif // CATA_SRC_EVENT_H<|MERGE_RESOLUTION|>--- conflicted
+++ resolved
@@ -144,9 +144,6 @@
     };
 };
 
-<<<<<<< HEAD
-static_assert( static_cast<int>( event_type::num_event_types ) == 66,
-=======
 struct event_spec_character_item {
     static constexpr std::array<std::pair<const char *, cata_variant_type>, 2> fields = {{
             { "character", cata_variant_type::character_id },
@@ -155,8 +152,7 @@
     };
 };
 
-static_assert( static_cast<int>( event_type::num_event_types ) == 67,
->>>>>>> b4d8ca92
+static_assert( static_cast<int>( event_type::num_event_types ) == 69,
                "This static_assert is to remind you to add a specialization for your new "
                "event_type below" );
 

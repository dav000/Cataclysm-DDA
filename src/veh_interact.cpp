#include <string>
#include "veh_interact.h"
#include "vehicle.h"
#include "overmapbuffer.h"
#include "game.h"
#include "player.h"
#include "action.h"
#include "map.h"
#include "output.h"
#include "catacharset.h"
#include "crafting.h"
#include "options.h"
#include "debug.h"
#include "messages.h"
#include "translations.h"
#include "veh_type.h"
#include "ui.h"
#include "itype.h"
#include "cata_utility.h"
#include "vehicle_selector.h"
#include "fault.h"

#include <cmath>
#include <list>
#include <functional>
#include <iterator>
#include <algorithm>
#include <numeric>

#ifdef _MSC_VER
#include <math.h>
#define ISNAN _isnan
#else
#define ISNAN std::isnan
#endif

bool lcmatch(const std::string&, const std::string&);

static inline const char * status_color( bool status )
{
    static const char *good = "green";
    static const char *bad = "red";
    return status ? good : bad;
}

namespace {
const std::string repair_hotkeys("r1234567890");
const quality_id LIFT( "LIFT" );
const quality_id JACK( "JACK" );
const skill_id skill_mechanics( "mechanics" );
} // namespace

void act_vehicle_siphon(vehicle* veh);

player_activity veh_interact::run( vehicle &veh, int x, int y )
{
    veh_interact vehint( veh, x, y );
    g->refresh_all();

    const auto *pt = vehint.sel_vehicle_part;
    const auto *vp = vehint.sel_vpart_info;

    if( vehint.sel_cmd == 'q' || vehint.sel_cmd == ' ' || !vp ) {
        return player_activity();
    }

    // sel_cmd = Install Repair reFill remOve Siphon Drainwater Changetire reName
    // Note that even if letters are remapped in keybindings sel_cmd will still use the above.
    // Stored in activity.index and used in the complete_vehicle() callback to finish task.
    int time = 1000;
    switch( vehint.sel_cmd ) {
        case 'i':
            time = vp->install_time( g->u );
            break;
        case 'r':
            time = pt->is_broken() ? vp->install_time( g->u ) : ( vp->repair_time( g->u ) * pt->base.damage() );
            break;
        case 'o':
            time = vp->removal_time( g->u );
            break;
        case 'c':
            time = vp->removal_time( g->u ) + vp->install_time( g->u );
            break;
    }
    player_activity res( ACT_VEHICLE, time, (int) vehint.sel_cmd );

    // if we're working on an existing part, use that part as the reference point
    // otherwise (e.g. installing a new frame), just use part 0
    point q = veh.coord_translate( pt ? pt->mount : veh.parts[0].mount );
    res.values.push_back( veh.global_x() + q.x );    // values[0]
    res.values.push_back( veh.global_y() + q.y );    // values[1]
    res.values.push_back( vehint.ddx );   // values[2]
    res.values.push_back( vehint.ddy );   // values[3]
    res.values.push_back( -vehint.ddx );   // values[4]
    res.values.push_back( -vehint.ddy );   // values[5]
    res.values.push_back( veh.index_of_part( pt ) ); // values[6]
    res.str_values.push_back( vp->id.str() );
    res.targets.emplace_back( std::move( vehint.target ) );

    return res;
}

/**
 * Creates a blank veh_interact window.
 */
veh_interact::veh_interact( vehicle &veh, int x, int y )
    : ddx( x ), ddy( y ), veh( &veh ), main_context( "VEH_INTERACT" )
{
    // Only build the shapes map and the wheel list once
    for( auto vp : vpart_info::get_all() ) {
        vpart_shapes[ vp->name() + vp->item ].push_back( vp );
        if( vp->has_flag( "WHEEL" ) ) {
            wheel_types.push_back( vp );
        }
    }

    main_context.register_directions();
    main_context.register_action("QUIT");
    main_context.register_action("INSTALL");
    main_context.register_action("REPAIR");
    main_context.register_action("MEND");
    main_context.register_action("REFILL");
    main_context.register_action("REMOVE");
    main_context.register_action("RENAME");
    main_context.register_action("SIPHON");
    main_context.register_action("TIRE_CHANGE");
    main_context.register_action("RELABEL");
    main_context.register_action("PREV_TAB");
    main_context.register_action("NEXT_TAB");
    main_context.register_action("CONFIRM");
    main_context.register_action("HELP_KEYBINDINGS");
    main_context.register_action("FILTER");
    countDurability();
    cache_tool_availability();
    allocate_windows();
    do_main_loop();
    deallocate_windows();
}

void veh_interact::allocate_windows()
{
    // border window
    WINDOW *w_border = newwin( TERMY, TERMX, 0, 0 );
    draw_border(w_border);

    // grid window
    const int grid_w = TERMX - 2; // exterior borders take 2
    const int grid_h = TERMY - 2; // exterior borders take 2
    w_grid = newwin(grid_h, grid_w, 1, 1);

    int mode_h  = 1;
    int name_h  = 1;
    int stats_h = 6;

    page_size = grid_h - ( mode_h + stats_h + name_h ) - 2;

    int pane_y = 1 + mode_h + 1;

    int pane_w = ( grid_w / 3 ) - 1;

    int disp_w = grid_w - ( pane_w * 2 ) - 2;
    int disp_h = page_size * 0.45;
    int parts_h = page_size - disp_h;
    int parts_y = pane_y + disp_h;

    int name_y = pane_y + page_size + 1;
    int stats_y = name_y + name_h;

    int list_x = 1 + disp_w + 1;
    int msg_x  = list_x + pane_w + 1;

    // match grid lines
    mvwputch(w_border, mode_h + 1, 0, BORDER_COLOR, LINE_XXXO); // |-
    mvwputch(w_border, mode_h + 1, TERMX - 1, BORDER_COLOR, LINE_XOXX); // -|
    mvwputch(w_border, mode_h + 1 + page_size + 1, 0, BORDER_COLOR, LINE_XXXO); // |-
    mvwputch(w_border, mode_h + 1 + page_size + 1, TERMX - 1, BORDER_COLOR, LINE_XOXX); // -|

    // make the windows
    w_mode  = newwin( mode_h,    grid_w, 1,       1 );
    w_msg   = newwin( page_size, pane_w, pane_y,  msg_x  );
    w_disp  = newwin( disp_h,    disp_w, pane_y,  1 );
    w_parts = newwin( parts_h,   disp_w, parts_y, 1);
    w_list  = newwin( page_size, pane_w, pane_y,  list_x );
    w_stats = newwin( stats_h,   grid_w, stats_y, 1 );
    w_name  = newwin( name_h,    grid_w, name_y,  1 );

    w_details = NULL; // only pops up when in install menu

    wrefresh(w_border);
    delwin( w_border );
    display_grid();
    display_name();
    display_stats();
}

bool veh_interact::format_reqs( std::ostringstream& msg, const requirement_data &reqs,
                                const std::map<skill_id, int> &skills, int moves ) const {

    const auto inv = g->u.crafting_inventory();
    bool ok = reqs.can_make_with_inventory( inv );

    msg << _( "<color_white>Time required:</color>\n" );
    msg << "> " << calendar::print_duration( moves / 100 ) << "\n";

    msg << _( "<color_white>Skills required:</color>\n" );
    for( const auto& e : skills ) {
        bool hasSkill = g->u.get_skill_level( e.first ) >= e.second;
        if( !hasSkill ) {
            ok = false;
        }
        msg << string_format( "> <color_%1$s>%2$s %3$i</color>\n", status_color( hasSkill ),
                              _( e.first.obj().name().c_str() ), e.second );
    }
    if( skills.empty() ) {
        msg << string_format( "> <color_%1$s>%2$s</color>", status_color( true ), _( "NONE" ) ) << "\n";
    }

    auto comps = reqs.get_folded_components_list( getmaxx( w_msg ), c_white, inv );
    std::copy( comps.begin(), comps.end(), std::ostream_iterator<std::string>( msg, "\n" ) );

    auto tools = reqs.get_folded_tools_list( getmaxx( w_msg ), c_white, inv );
    std::copy( tools.begin(), tools.end(), std::ostream_iterator<std::string>( msg, "\n" ) );

    return ok;
}

void veh_interact::do_main_loop()
{
    display_grid();
    display_stats ();
    display_veh   ();
    move_cursor (0, 0); // display w_disp & w_parts
    bool finish = false;
    while (!finish) {
        overview();
        const std::string action = main_context.handle_input();
        int dx, dy;
        if (main_context.get_direction(dx, dy, action)) {
            move_cursor(dx, dy);
        } else if (action == "QUIT") {
            finish = true;
        } else if (action == "INSTALL") {
            do_install();
        } else if (action == "REPAIR") {
            do_repair();
        } else if (action == "MEND") {
            do_mend();
        } else if (action == "REFILL") {
            do_refill();
        } else if (action == "REMOVE") {
            do_remove();
        } else if (action == "RENAME") {
            do_rename();
        } else if (action == "SIPHON") {
            do_siphon();
            // Siphoning may have started a player activity. If so, we should close the
            // vehicle dialog and continue with the activity.
            finish = g->u.activity.type != ACT_NULL;
        } else if (action == "TIRE_CHANGE") {
            do_tirechange();
        } else if (action == "RELABEL") {
            do_relabel();
        } else if (action == "NEXT_TAB") {
            move_fuel_cursor(1);
        } else if (action == "PREV_TAB") {
            move_fuel_cursor(-1);
        }
        if (sel_cmd != ' ') {
            finish = true;
        }
        display_mode (' ');
    }
}

void veh_interact::deallocate_windows()
{
    werase(w_grid);
    werase(w_mode);
    werase(w_msg);
    werase(w_disp);
    werase(w_parts);
    werase(w_stats);
    werase(w_list);
    werase(w_name);
    delwin(w_grid);
    delwin(w_mode);
    delwin(w_msg);
    delwin(w_disp);
    delwin(w_parts);
    delwin(w_stats);
    delwin(w_list);
    delwin(w_name);
    erase();
}

void veh_interact::cache_tool_availability()
{
    crafting_inv = g->u.crafting_inventory();

    has_wrench = crafting_inv.has_quality( quality_id( "WRENCH" ) );

    has_wheel = crafting_inv.has_components( "wheel", 1 ) ||
                crafting_inv.has_components( "wheel_wide", 1 ) ||
                crafting_inv.has_components( "wheel_armor", 1 ) ||
                crafting_inv.has_components( "wheel_bicycle", 1 ) ||
                crafting_inv.has_components( "wheel_motorbike", 1 ) ||
                crafting_inv.has_components( "wheel_small", 1 );

    max_lift = std::max( { g->u.max_quality( LIFT ),
                           map_selector( g->u.pos(), PICKUP_RANGE ).max_quality( LIFT ),
                           vehicle_selector(g->u.pos(), 2, true, *veh ).max_quality( LIFT ) } );

    max_jack = std::max( { g->u.max_quality( JACK ),
                           map_selector( g->u.pos(), PICKUP_RANGE ).max_quality( JACK ),
                           vehicle_selector(g->u.pos(), 2, true, *veh ).max_quality( JACK ) } );

    // cap JACK requirements at 6000kg to support arbritrarily large vehicles
    double qual = ceil( double( std::min( veh->total_mass(), 6000 ) * 1000 ) / TOOL_LIFT_FACTOR );

    has_jack = g->u.has_quality( JACK, qual ) ||
               map_selector( g->u.pos(), PICKUP_RANGE ).has_quality( JACK, qual ) ||
               vehicle_selector( g->u.pos(), 2, true, *veh ).has_quality( JACK,  qual );
}

/**
 * Checks if the player is able to perform some command, and returns a nonzero
 * error code if they are unable to perform it. The return from this function
 * should be passed into the various do_whatever functions further down.
 * @param mode The command the player is trying to perform (ie 'r' for repair).
 * @return CAN_DO if the player has everything they need,
 *         INVALID_TARGET if the command can't target that square,
 *         LACK_TOOLS if the player lacks tools,
 *         NOT_FREE if something else obstructs the action,
 *         LACK_SKILL if the player's skill isn't high enough,
 *         LOW_MORALE if the player's morale is too low while trying to perform
 *             an action requiring a minimum morale,
 *         UNKNOWN_TASK if the requested operation is unrecognized.
 */
task_reason veh_interact::cant_do (char mode)
{
    bool enough_morale = true;
    bool valid_target = false;
    bool has_tools = false;
    bool part_free = true;
    bool has_skill = true;

    switch (mode) {
    case 'i': // install mode
        enough_morale = g->u.has_morale_to_craft();
        valid_target = !can_mount.empty() && 0 == veh->tags.count("convertible");
        //tool checks processed later
        has_tools = true;
        break;
    case 'r': // repair mode
        enough_morale = g->u.has_morale_to_craft();
        valid_target = !need_repair.empty() && cpart >= 0;
        has_tools = true; // checked later
        break;
    case 'm': // mend mode
        enough_morale = g->u.has_morale_to_craft();
        valid_target = cpart >= 0 && std::any_of( parts_here.begin(), parts_here.end(), [this]( int e ) {
            return g->u.has_trait( "DEBUG_HS" ) ?
                !veh->parts[ e ].faults_potential().empty() :
                !veh->parts[ e ].faults().empty();
        } );
        has_tools = true; // checked later
        break;

    case 'f':
        return CAN_DO; // always allow display of fuel menu

    case 'o': // remove mode
        enough_morale = g->u.has_morale_to_craft();
        valid_target = cpart >= 0 && 0 == veh->tags.count("convertible");
        part_free = parts_here.size() > 1 || (cpart >= 0 && veh->can_unmount(cpart));
        //tool and skill checks processed later
        has_tools = true;
        has_skill = true;
        break;
    case 's': // siphon mode
        valid_target = false;
        for( auto & e : veh->fuels_left() ) {
            if( item::find_type( e.first )->phase == LIQUID ) {
                valid_target = true;
                break;
            }
        }
        has_tools = crafting_inv.has_tools( "hose", 1 );
        break;
    case 'c': // change tire
        valid_target = wheel != NULL;
        ///\EFFECT_STR allows changing tires on heavier vehicles without a jack
        has_tools = has_wrench && has_wheel && ( g->u.can_lift( *veh ) || has_jack );
        break;
    case 'a': // relabel
        valid_target = cpart >= 0;
        has_tools = true;
        break;
    default:
        return UNKNOWN_TASK;
    }

    if( abs( veh->velocity ) > 100 || g->u.controlling_vehicle ) {
        return MOVING_VEHICLE;
    }
    if( !enough_morale ) {
        return LOW_MORALE;
    }
    if( !valid_target ) {
        return INVALID_TARGET;
    }
    if( !has_tools ) {
        return LACK_TOOLS;
    }
    if( !part_free ) {
        return NOT_FREE;
    }
    if( !has_skill ) {
        return LACK_SKILL;
    }
    return CAN_DO;
}

bool veh_interact::is_drive_conflict() {
    bool install_muscle_engine = (sel_vpart_info->fuel_type == "muscle");
    bool has_muscle_engine = veh->has_engine_type("muscle", false);
    bool can_install = !(has_muscle_engine && install_muscle_engine);

    if (!can_install) {
        werase (w_msg);
        fold_and_print(w_msg, 0, 1, getmaxx( w_msg ) - 2, c_ltred,
                       _("Only one muscle powered engine can be installed."));
        wrefresh (w_msg);
    }
    return !can_install;
}

bool veh_interact::can_install_part() {
    if( sel_vpart_info == NULL ) {
        werase (w_msg);
        wrefresh (w_msg);
        return false;
    }

    if( is_drive_conflict() ) {
        return false;
    }

    if( sel_vpart_info->has_flag( "FUNNEL" ) ) {
        if( std::none_of( parts_here.begin(), parts_here.end(), [&]( const int e ) {
            return veh->parts[e].is_tank();
        } ) ) {
            werase( w_msg );
            fold_and_print( w_msg, 0, 1, getmaxx( w_msg ) - 2, c_ltred,
                            _( "Funnels need to be installed over a tank." ) );
            wrefresh( w_msg );
            return false;
        }
    }

    bool is_engine = sel_vpart_info->has_flag("ENGINE");
    bool install_muscle_engine = (sel_vpart_info->fuel_type == "muscle");
    //count current engines, muscle engines don't require higher skill
    int engines = 0;
    int dif_eng = 0;
    if (is_engine && !install_muscle_engine) {
        for (size_t p = 0; p < veh->parts.size(); p++) {
            if (veh->part_flag (p, "ENGINE") &&
                veh->part_info(p).fuel_type != "muscle")
            {
                engines++;
                dif_eng = dif_eng / 2 + 8;
            }
        }
    }

    int dif_steering = 0;
    if (sel_vpart_info->has_flag("STEERABLE")) {
        std::set<int> axles;
        for (auto &p : veh->steering) {
            if (!veh->part_flag(p, "TRACKED")) {
                // tracked parts don't contribute to axle complexity
                axles.insert(veh->parts[p].mount.x);
            }
        }

        if (axles.size() > 0 && axles.count(-ddx) == 0) {
            // Installing more than one steerable axle is hard
            // (but adding a wheel to an existing axle isn't)
            dif_steering = axles.size() + 5;
        }
    }

    const auto reqs = sel_vpart_info->install_requirements();

    std::ostringstream msg;
    bool ok = format_reqs( msg, reqs, sel_vpart_info->install_skills, sel_vpart_info->install_time( g->u ) );

    msg << _( "<color_white>Additional requirements:</color>\n" );

    if( dif_eng > 0 ) {
        if( g->u.get_skill_level( skill_mechanics ) < dif_eng ) {
            ok = false;
        }
        msg << string_format( _( "> <color_%1$s>%2$s %3$i</color> for extra engines." ),
                              status_color( g->u.get_skill_level( skill_mechanics ) >= dif_eng ),
                              skill_mechanics.obj().name().c_str(), dif_eng ) << "\n";
    }

    if( dif_steering > 0 ) {
        if( g->u.get_skill_level( skill_mechanics ) < dif_steering ) {
            ok = false;
        }
        msg << string_format( _( "> <color_%1$s>%2$s %3$i</color> for extra steering axles." ),
                              status_color( g->u.get_skill_level( skill_mechanics ) >= dif_steering ),
                              skill_mechanics.obj().name().c_str(), dif_steering ) << "\n";
    }

    int lvl, str;
    quality_id qual;
    bool use_aid, use_str;
    item base( sel_vpart_info->item );
    if( base.is_wheel() ) {
        qual = JACK;
        lvl = std::ceil( double( std::min( veh->total_mass() * 1000, JACK_LIMIT ) ) / TOOL_LIFT_FACTOR );
        str = veh->lift_strength();
        use_aid = max_jack >= lvl;
        use_str = g->u.can_lift( *veh );
    } else {
        qual = LIFT;
        lvl = std::ceil( double( base.weight() ) / TOOL_LIFT_FACTOR );
        str = base.lift_strength();
        use_aid = max_lift >= lvl;
        use_str = g->u.can_lift( base );
    }

    if( !( use_aid || use_str ) ) {
        ok = false;
    }
    msg << string_format( _( "> <color_%1$s>1 tool with %2$s %3$i</color> <color_white>OR</color> <color_%4$s>strength %5$i</color>" ),
                          status_color( use_aid ), qual.obj().name.c_str(), lvl,
                          status_color( use_str ), str ) << "\n";

    werase( w_msg );
    fold_and_print( w_msg, 0, 1, getmaxx( w_msg ) - 2, c_ltgray, msg.str() );
    wrefresh( w_msg );
    return ok || g->u.has_trait( "DEBUG_HS" );
}

/**
 * Moves list of fuels up or down.
 * @param delta -1 if moving up,
 *              1 if moving down
 */
void veh_interact::move_fuel_cursor(int delta)
{
    int max_fuel_indicators = (int)veh->get_printable_fuel_types().size();
    int height = 5;
    fuel_index += delta;

    if(fuel_index < 0) {
        fuel_index = 0;
    } else if(fuel_index > max_fuel_indicators - height) {
        fuel_index = std::max(max_fuel_indicators - height, 0);
    }

    display_stats();
}

/**
 * Handles installing a new part.
 * @param reason INVALID_TARGET if the square can't have anything installed,
 *               LACK_TOOLS if the player is lacking tools,
 *               LOW_MORALE if the player's morale is too low.
 */
void veh_interact::do_install()
{
    const task_reason reason = cant_do('i');
    display_mode('i');
    werase (w_msg);
    int msg_width = getmaxx(w_msg);
    switch (reason) {
    case LOW_MORALE:
        mvwprintz(w_msg, 0, 1, c_ltred, _("Your morale is too low to construct..."));
        wrefresh (w_msg);
        return;
    case INVALID_TARGET:
        mvwprintz(w_msg, 0, 1, c_ltred, _("Cannot install any part here."));
        wrefresh (w_msg);
        return;
    case MOVING_VEHICLE:
        fold_and_print( w_msg, 0, 1, msg_width - 2, c_ltgray,
                        _( "You can't install parts while driving." ) );
        wrefresh (w_msg);
        return;
    default:
        break; // no reason, all is well
    }
    mvwprintz(w_mode, 0, 1, c_ltgray, _("Choose new part to install here:"));
    wrefresh (w_mode);

    std::array<std::string,8> tab_list = { { pgettext("Vehicle Parts|","All"),
                                             pgettext("Vehicle Parts|","Cargo"),
                                             pgettext("Vehicle Parts|","Light"),
                                             pgettext("Vehicle Parts|","Util"),
                                             pgettext("Vehicle Parts|","Hull"),
                                             pgettext("Vehicle Parts|","Internal"),
                                             pgettext("Vehicle Parts|","Other"),
                                             pgettext("Vehicle Parts|","Filter")} };

    std::array<std::string,8> tab_list_short = { { pgettext("Vehicle Parts|","A"),
                                                   pgettext("Vehicle Parts|","C"),
                                                   pgettext("Vehicle Parts|","L"),
                                                   pgettext("Vehicle Parts|","U"),
                                                   pgettext("Vehicle Parts|","H"),
                                                   pgettext("Vehicle Parts|","I"),
                                                   pgettext("Vehicle Parts|","O"),
                                                   pgettext("Vehicle Parts|","F")} };

    std::array <std::function<bool(const vpart_info*)>,8> tab_filters; // filter for each tab, last one
    tab_filters[0] = [&](const vpart_info *) { return true; }; // All
    tab_filters[1] = [&](const vpart_info *p) { auto &part = *p;
                                                   return part.has_flag(VPFLAG_CARGO) && // Cargo
                                                   !part.has_flag("TURRET"); };
    tab_filters[2] = [&](const vpart_info *p) { auto &part = *p;
                                                   return part.has_flag(VPFLAG_LIGHT) || // Light
                                                   part.has_flag(VPFLAG_CONE_LIGHT) ||
                                                   part.has_flag(VPFLAG_CIRCLE_LIGHT) ||
                                                   part.has_flag(VPFLAG_DOME_LIGHT) ||
                                                   part.has_flag(VPFLAG_AISLE_LIGHT) ||
                                                   part.has_flag(VPFLAG_ATOMIC_LIGHT); };
    tab_filters[3] = [&](const vpart_info *p) { auto &part = *p;
                                                   return part.has_flag("TRACK") || //Util
                                                   part.has_flag(VPFLAG_FRIDGE) ||
                                                   part.has_flag("KITCHEN") ||
                                                   part.has_flag("WELDRIG") ||
                                                   part.has_flag("CRAFTRIG") ||
                                                   part.has_flag("CHEMLAB") ||
                                                   part.has_flag("FORGE") ||
                                                   part.has_flag("HORN") ||
                                                   part.has_flag("BEEPER") ||
                                                   part.has_flag("WATCH") ||
                                                   part.has_flag("ALARMCLOCK") ||
                                                   part.has_flag(VPFLAG_RECHARGE) ||
                                                   part.has_flag("VISION") ||
                                                   part.has_flag("POWER_TRANSFER") ||
                                                   part.has_flag("FAUCET") ||
                                                   part.has_flag("STEREO") ||
                                                   part.has_flag("CHIMES") ||
                                                   part.has_flag("MUFFLER") ||
                                                   part.has_flag("REMOTE_CONTROLS") ||
                                                   part.has_flag("CURTAIN") ||
                                                   part.has_flag("SEATBELT") ||
                                                   part.has_flag("SECURITY") ||
                                                   part.has_flag("SEAT") ||
                                                   part.has_flag("BED") ||
                                                   part.has_flag("DOOR_MOTOR"); };
    tab_filters[4] = [&](const vpart_info *p) { auto &part = *p;
                                                   return(part.has_flag(VPFLAG_OBSTACLE) || // Hull
                                                   part.has_flag("ROOF") ||
                                                   part.has_flag(VPFLAG_ARMOR)) &&
                                                   !part.has_flag("WHEEL") &&
                                                   !tab_filters[3](p); };
    tab_filters[5] = [&](const vpart_info *p) { auto &part = *p;
                                                   return part.has_flag(VPFLAG_ENGINE) || // Internals
                                                   part.has_flag(VPFLAG_ALTERNATOR) ||
                                                   part.has_flag(VPFLAG_CONTROLS) ||
                                                   part.location == "fuel_source" ||
                                                   part.location == "on_battery_mount" ||
<<<<<<< HEAD
                                                   (part.location.empty() && part.has_flag("FUEL_TANK")); };

    tab_filters[tab_filters.size()-2] = [&](const vpart_info *part) { // Other: everything that's not in the other filters
        for (size_t i=1; i < tab_filters.size()-2; i++ ) {
=======
                                                   part.location.empty(); };
    tab_filters[tab_filters.size()-1] = [&](const vpart_info *part) { // Other: everything that's not in the other filters
        for (size_t i=1; i < tab_filters.size()-1; i++ ) {
>>>>>>> c09188b9
            if( tab_filters[i](part) ) return false;
        }
        return true; };
    tab_filters[7] = [&](const vpart_info *p){//The user specified filter
        return filter_function(p);
    };
    std::vector<const vpart_info*> tab_vparts = can_mount; // full list of mountable parts, to be filtered according to tab

    int pos = 0;
    size_t tab = 0;
    while (true) {
        display_list(pos, tab_vparts, 2);

        // draw tab menu
        int tab_x = 0;
        for( size_t i=0; i < tab_list.size(); i++ ){
            std::string tab_name = (tab == i) ? tab_list[i] : tab_list_short[i]; // full name for selected tab
            tab_x += (tab == i); // add a space before selected tab
            draw_subtab(w_list, tab_x, tab_name, tab == i, false);
            tab_x += ( 1 + utf8_width(tab_name) + (tab == i) ); // one space padding and add a space after selected tab
        }
        wrefresh(w_list);

        sel_vpart_info = (!tab_vparts.empty()) ? tab_vparts[pos] : NULL; // filtered list can be empty

        display_details( sel_vpart_info );

        bool can_install = can_install_part();

        const std::string action = main_context.handle_input();
        if (action == "FILTER" ){
            filter = string_input_popup( _("Set Filter"),
                                        50, filter, "", "", 100, false);
            tab = 7;//Move to the user filter tab.
            display_veh();
            display_contents();
        }
        if (action == "REPAIR" ){
            filter = "";
        }
        if (action == "INSTALL" || action == "CONFIRM"){
            if (can_install) {
                const auto &shapes = vpart_shapes[ sel_vpart_info->name() + sel_vpart_info->item ];
                int selected_shape = -1;
                if ( shapes.size() > 1 ) { // more than one shape available, display selection
                    std::vector<uimenu_entry> shape_ui_entries;
                    for ( size_t i = 0; i < shapes.size(); i++ ) {
                        uimenu_entry entry = uimenu_entry( i, true, UIMENU_INVALID,
                                                           shapes[i]->name() );
                        entry.extratxt.left = 1;
                        entry.extratxt.sym = special_symbol( shapes[i]->sym );
                        entry.extratxt.color = shapes[i]->color;
                        shape_ui_entries.push_back( entry );
                    }
                    selected_shape = uimenu( true, getbegx( w_list ), getmaxx( w_list ), getbegy( w_list ),
                                             _("Choose shape:"), shape_ui_entries ).ret;
                } else { // only one shape available, default to first one
                    selected_shape = 0;
                }
                 if( 0 <= selected_shape && (size_t) selected_shape < shapes.size() ) {
                    sel_vpart_info = shapes[selected_shape];
                    sel_cmd = 'i';
                    return;
                }
            }
        } else if (action == "QUIT") {
            sel_vpart_info = NULL;
            werase (w_list);
            wrefresh (w_list);
            werase (w_msg);
            wrefresh(w_msg);
            break;
        } else if (action == "PREV_TAB" || action == "NEXT_TAB"|| action == "FILTER" ) {
            tab_vparts.clear();
            pos = 0;

            if(action == "PREV_TAB") {
                tab = ( tab < 1 ) ? tab_list.size() - 1 : tab - 1;
            } else if (action == "NEXT_TAB"){
                tab = ( tab < tab_list.size() - 1 ) ? tab + 1 : 0;
            }

            copy_if(can_mount.begin(), can_mount.end(), back_inserter(tab_vparts), tab_filters[tab]);
        }
        else {
            move_in_list(pos, action, tab_vparts.size(), 2);
        }
    }

    //destroy w_details
    werase(w_details);
    delwin(w_details);
    w_details = NULL;

    //restore windows that had been covered by w_details
    display_stats();
    display_name();
}

bool veh_interact::move_in_list(int &pos, const std::string &action, const int size, const int header) const
{
    int lines_per_page = page_size - header;
    if (action == "PREV_TAB" || action == "LEFT") {
        pos -= lines_per_page;
    } else if (action == "NEXT_TAB" || action == "RIGHT") {
        pos += lines_per_page;
    } else if (action == "UP") {
        pos--;
    } else if (action == "DOWN") {
        pos++;
    } else {
        // Anything else -> no movement
        return false;
    }
    if (pos < 0) {
        pos = size - 1;
    } else if (pos >= size) {
        pos = 0;
    }
    return true;
}

/**
 * Handles repairing a vehicle part.
 * @param reason INVALID_TARGET if there's no damaged parts in the selected square,
 *               LACK_TOOLS if the player is lacking tools,
 *               LOW_MORALE if the player's morale is too low.
 */
void veh_interact::do_repair()
{
    const task_reason reason = cant_do('r');
    display_mode('r');
    werase (w_msg);
    int msg_width = getmaxx(w_msg);
    switch (reason) {
    case LOW_MORALE:
        mvwprintz(w_msg, 0, 1, c_ltred, _("Your morale is too low to repair..."));
        wrefresh (w_msg);
        return;
    case INVALID_TARGET:
        if(mostDamagedPart != -1) {
            int p = mostDamagedPart; // for convenience
            move_cursor( veh->parts[p].mount.y + ddy, -( veh->parts[p].mount.x + ddx ) );

        } else {
            mvwprintz(w_msg, 0, 1, c_ltred, _("There are no damaged parts on this vehicle."));
            wrefresh (w_msg);
        }
        return;
    case MOVING_VEHICLE:
        fold_and_print( w_msg, 0, 1, msg_width - 2, c_ltgray,
                        _( "You can't repair stuff while driving." ) );
        wrefresh (w_msg);
        return;
    default:
        break; // no reason, all is well
    }
    mvwprintz(w_mode, 0, 1, c_ltgray, _("Choose a part here to repair:"));
    wrefresh (w_mode);
    int pos = 0;
    while (true) {
        auto &pt = veh->parts[parts_here[need_repair[pos]]];
        auto &vp = pt.info();

        std::ostringstream msg;

        bool ok;
        if( pt.is_broken() ) {
            ok = format_reqs( msg, vp.install_requirements(), vp.install_skills, vp.install_time( g->u ) );
        } else {
            if( !vp.repair_requirements().is_empty() ) {
                int qty = pt.base.damage();
                ok = format_reqs( msg, vp.repair_requirements() * qty, vp.repair_skills, vp.repair_time( g->u ) * qty );
            } else {
                msg << "<color_ltred>" << _( "This part cannot be repaired" ) << "</color>";
                ok = false;
            }
        }

        werase (w_msg);
        fold_and_print( w_msg, 0, 1, getmaxx( w_msg ) - 2, c_ltgray, msg.str() );
        wrefresh (w_msg);

        werase (w_parts);
        veh->print_part_desc(w_parts, 0, getmaxy( w_parts ) - 1, getmaxx( w_parts ), cpart, need_repair[pos]);
        wrefresh (w_parts);

        const std::string action = main_context.handle_input();
        if( ( action == "REPAIR" || action == "CONFIRM" ) && ok ) {
            sel_vehicle_part = &pt;
            sel_vpart_info = &vp;
            sel_cmd = 'r';
            return;

        } else if (action == "QUIT") {
            werase (w_parts);
            veh->print_part_desc (w_parts, 0, getmaxy( w_parts ) - 1, getmaxx( w_parts ), cpart, -1);
            wrefresh (w_parts);
            werase (w_msg);
            wrefresh(w_msg);
            break;

        } else {
            move_in_list(pos, action, need_repair.size());
        }
    }
}

void veh_interact::do_mend()
{
    display_mode( 'm' );
    werase( w_msg );

    switch( cant_do( 'm' ) ) {
        case LOW_MORALE:
            mvwprintz( w_msg, 0, 1, c_ltred, _( "Your morale is too low to mend..." ) );
            wrefresh( w_msg );
            return;

        case INVALID_TARGET:
            mvwprintz( w_msg, 0, 1, c_ltred, _( "No faulty parts here." ) );
            wrefresh( w_msg );
            return;

        case MOVING_VEHICLE:
            mvwprintz( w_msg, 0, 1, c_ltgray, _( "You can't mend stuff while driving." ) );
            wrefresh( w_msg );
            return;

        default:
            break;
    }

    std::vector<int> opts;
    std::copy_if( parts_here.begin(), parts_here.end(), std::back_inserter( opts ), [this]( int e ) {
        if( g->u.has_trait( "DEBUG_HS" ) ) {
            return !veh->parts[ e ].faults_potential().empty();
        }
        return !veh->parts[ e ].faults().empty();
    } );

    mvwprintz( w_mode, 0, 1, c_ltgray, _( "Choose a part here to mend:" ) );
    wrefresh( w_mode );
    int pos = 0;
    while ( true ) {
        sel_vehicle_part = &veh->parts[ opts[ pos ] ];
        sel_vpart_info = &sel_vehicle_part->info();
        werase( w_parts );
        int idx = std::distance( parts_here.begin(), std::find( parts_here.begin(), parts_here.end(), opts[ pos ] ) );
        veh->print_part_desc( w_parts, 0, getmaxy( w_parts ) - 1, getmaxx( w_parts ), cpart, idx );
        wrefresh( w_parts );

        werase( w_list );
        int y = 0;
        for( const auto& e : sel_vehicle_part->faults() ) {
            y += fold_and_print( w_list, y, 1, getmaxx( w_list ) - 2, c_ltgray,
                                 _( "* <color_red>Faulty %1$s</color>" ), e.obj().name().c_str() );
            y += fold_and_print( w_list, y, 3, getmaxx( w_list ) - 4, c_ltgray, e.obj().description() );
            y++;
        }
        wrefresh( w_list );

        const std::string action = main_context.handle_input();
        if( ( action == "MEND" || action == "CONFIRM" ) ) {
            g->u.mend_item( veh->part_base( opts[ pos ] ) );
            sel_cmd = 'q';
            return;

        } else if( action == "QUIT" ) {
            werase( w_parts );
            veh->print_part_desc( w_parts, 0, getmaxy( w_parts ) - 1, getmaxx( w_parts ), cpart, -1 );
            wrefresh( w_parts );
            werase( w_msg );
            wrefresh( w_msg );
            werase( w_list );
            wrefresh( w_list );
            break;

        } else {
            move_in_list( pos, action, opts.size() );
        }
    }

}

void veh_interact::do_refill()
{
    display_mode( 'f' );
    werase( w_msg );
    wrefresh( w_msg );

    auto sel = []( const vehicle_part &pt ) { return pt.is_tank() || pt.is_reactor(); };

    auto act = [&]( const vehicle_part &pt ) {
        auto validate = [&]( const item &obj ) {
            if( pt.is_tank() ) { 
                // cannot refill using active liquids (those that rot) due to #18570
                if( obj.is_watertight_container() && !obj.contents.empty() && !obj.contents.front().active ) {
                    return pt.can_reload( obj.contents.front().typeId() );
                }
            } else if( pt.is_reactor() ) {
                return pt.can_reload( obj.typeId() );
            }
            return false;
        };

        target = g->inv_map_splice( validate, string_format( _( "Refill %s" ), pt.name().c_str() ), 1 );
        if( !target ) {
            return;
        }

        sel_vehicle_part = &pt;
        sel_vpart_info = &pt.info();
        sel_cmd = 'f';
        return;
    };

    overview( sel, act );
    display_mode(' ');
}

void veh_interact::overview( std::function<bool(const vehicle_part &pt)> enable,
                             std::function<void(const vehicle_part &pt)> action )
{
    struct part_option {
        std::string key;
        vehicle_part *part;

        /** Can @param action be run for this entry? */
        char hotkey;

        /** Writes any extra details for this entry */
        std::function<void( const vehicle_part &pt, WINDOW *w, int y )> details;
    };

    std::vector<part_option> opts;

    std::map<std::string, std::function<void(WINDOW *, int)>> headers;

    headers["TANK"] = []( WINDOW *w, int y ) {
        trim_and_print( w, y, 1, getmaxx( w ) - 2, c_ltgray, _( "Tanks" ) );
        right_print   ( w, y, 1, c_ltgray, _( "Contents     Qty" ) );
    };
    headers["BATTERY"] = []( WINDOW *w, int y ) {
        trim_and_print( w, y, 1, getmaxx( w ) - 2, c_ltgray, _( "Batteries" ) );
        right_print   ( w, y, 1, c_ltgray, _( "Capacity  Status" ) );
    };
    headers["REACTOR"] = []( WINDOW *w, int y ) {
        trim_and_print( w, y, 1, getmaxx( w ) - 2, c_ltgray, _( "Reactors" ) );
        right_print   ( w, y, 1, c_ltgray, _( "Contents     Qty" ) );
    };
    headers["TURRET"] = []( WINDOW *w, int y ) {
        trim_and_print( w, y, 1, getmaxx( w ) - 2, c_ltgray, _( "Turrets" ) );
        right_print   ( w, y, 1, c_ltgray, _( "Ammo     Qty" ) );
    };

    char hotkey = 'a';

    for( auto &pt : veh->parts ) {
        if( pt.is_tank() && !pt.is_broken() ) {
            // if tank contains something then display the contents in milliliters
            auto details = []( const vehicle_part &pt, WINDOW *w, int y ) {
                if( pt.ammo_current() != "null" ) {
                    auto stack = units::legacy_volume_factor / item::find_type( pt.ammo_current() )->stack_size;
                    right_print( w, y, 1, item::find_type( pt.ammo_current() )->color,
                                 "%s  %5.1fL", item::nname( pt.ammo_current() ).c_str(),
                                 round_up( to_liter( pt.ammo_remaining() * stack ), 1 ) );
                }
            };
            opts.push_back( part_option { "TANK", &pt, enable && enable( pt ) ? hotkey++ : '\0', details } );
        }
    }

    for( auto &pt : veh->parts ) {
        if( pt.is_battery() && !pt.is_broken() ) {
            // always display total battery capacity and percentage charge
            auto details = []( const vehicle_part &pt, WINDOW *w, int y ) {
                int pct = ( double( pt.ammo_remaining() ) / pt.ammo_capacity() ) * 100;
                right_print( w, y, 1, item::find_type( pt.ammo_current() )->color,
                             "%i    %3i%%", pt.ammo_capacity(), pct );
            };
           opts.push_back( part_option { "BATTERY", &pt, enable && enable( pt ) ? hotkey++ : '\0', details } );
        }
    }

    auto details_ammo = []( const vehicle_part &pt, WINDOW *w, int y ) {
        if( pt.ammo_remaining() ) {
            right_print( w, y, 1, item::find_type( pt.ammo_current() )->color,
                         "%s   %5i", item::nname( pt.ammo_current() ).c_str(), pt.ammo_remaining() );
        }
    };

    for( auto &pt : veh->parts ) {
        if( pt.is_reactor() && !pt.is_broken() ) {
            opts.push_back( part_option { "REACTOR", &pt, enable && enable( pt ) ? hotkey++ : '\0', details_ammo } );
        }
    }

    for( auto &pt : veh->parts ) {
        if( pt.is_turret() && !pt.is_broken() ) {
            opts.push_back( part_option { "TURRET", &pt, enable && enable( pt ) ? hotkey++ : '\0', details_ammo } );
        }
    }

    int pos = -1;
    if( enable && action ) {
        do {
            if( ++pos >= int( opts.size() ) ) {
                pos = -1;
                break; // nothing could be selected
            }
        } while( !opts[pos].hotkey );
    }

    while( true ) {
        werase( w_list );
        std::string last;
        int y = 0;
        for( int idx = 0; idx != int( opts.size() ); ++idx ) {
            const auto &pt = *opts[idx].part;

            // if this is a new section print a header row
            if( last != opts[idx].key ) {
                y += last.empty() ? 0 : 1;
                headers[opts[idx].key]( w_list, y );
                y += 2;
                last = opts[idx].key;
            }

            // print part name
            nc_color col = opts[idx].hotkey ? c_white : c_dkgray;
            trim_and_print( w_list, y, 1, getmaxx( w_list ) - 1,
                            idx == pos ? hilite( col ) : col,
                            "<color_dkgray>%c </color>%s",
                            opts[idx].hotkey ? opts[idx].hotkey : ' ', pt.name().c_str() );

            // print extra columns (if any)
            opts[idx].details( pt, w_list, y );
            y++;
        }
        wrefresh( w_list );

        if( !std::any_of( opts.begin(), opts.end(), []( const part_option &e ) { return e.hotkey; } ) ) {
            return; // nothing is selectable
        }

        move_cursor( opts[pos].part->mount.y + ddy, -( opts[pos].part->mount.x + ddx ) );

        const std::string input = main_context.handle_input();
        if( input == "CONFIRM" && opts[pos].hotkey ) {
            action( *opts[pos].part );
            break;

        } else if( input == "QUIT" ) {
            break;

        } else if( input == "UP" ) {
            do {
                if( --pos < 0 ) {
                    pos = opts.size() - 1;
                }
            } while( !opts[pos].hotkey );

        } else if( input == "DOWN" ) {
            do {
                if( ++pos >= int( opts.size() ) ) {
                    pos = 0;
                }
            } while( !opts[pos].hotkey );

        } else {
            // did we try and activate a hotkey option?
            char hotkey = main_context.get_raw_input().get_first_input();
            if( hotkey ) {
                auto iter = std::find_if( opts.begin(), opts.end(), [&hotkey]( const part_option &e ) {
                    return e.hotkey == hotkey;
                } );
                if( iter != opts.end() ) {
                    action( *iter->part );
                    break;
                }
            }
        }
    }

    werase( w_list );
    wrefresh( w_list );
}

bool veh_interact::can_remove_part( int idx ) {
    sel_vehicle_part = &veh->parts[idx];
    sel_vpart_info = &sel_vehicle_part->info();

    const auto reqs = sel_vpart_info->removal_requirements();

    std::ostringstream msg;
    bool ok = format_reqs( msg, reqs, sel_vpart_info->removal_skills, sel_vpart_info->removal_time( g->u ) );

    msg << _( "<color_white>Additional requirements:</color>\n" );

    int lvl, str;
    quality_id qual;
    bool use_aid, use_str;
    item base( sel_vpart_info->item );
    if( base.is_wheel() ) {
        qual = JACK;
        lvl = std::ceil( double( std::min( veh->total_mass() * 1000, JACK_LIMIT ) ) / TOOL_LIFT_FACTOR );
        str = veh->lift_strength();
        use_aid = max_jack >= lvl;
        use_str = g->u.can_lift( *veh );
    } else {
        qual = LIFT;
        lvl = ceil( double( base.weight() ) / TOOL_LIFT_FACTOR );
        str = base.lift_strength();
        use_aid = max_lift >= lvl;
        use_str = g->u.can_lift( base );
    }

    if( !( use_aid || use_str ) ) {
        ok = false;
    }
    msg << string_format( _( "> <color_%1$s>1 tool with %2$s %3$i</color> <color_white>OR</color> <color_%4$s>strength %5$i</color>" ),
                          status_color( use_aid ), qual.obj().name.c_str(), lvl,
                          status_color( use_str ), str ) << "\n";

    if( !veh->can_unmount( idx ) ) {
        msg << string_format( _( "> <color_%1$s>%2$s</color>" ), status_color( false ), "Remove attached parts first" ) << "\n";
        ok = false;
    }

    werase( w_msg );
    fold_and_print( w_msg, 0, 1, getmaxx( w_msg ) - 2, c_ltgray, msg.str() );
    wrefresh( w_msg );
    return ok || g->u.has_trait( "DEBUG_HS" );
}

/**
 * Handles removing a part from the vehicle.
 * @param reason INVALID_TARGET if there are no parts to remove,
 *               LACK_TOOLS if the player is lacking tools,
 *               NOT_FREE if there's something attached that needs to be removed first,
 *               LACK_SKILL if the player's mechanics skill isn't high enough,
 *               LOW_MORALE if the player's morale is too low.
 */
void veh_interact::do_remove()
{
    const task_reason reason = cant_do('o');
    display_mode('o');
    werase (w_msg);
    int msg_width = getmaxx(w_msg);
    switch (reason) {
    case LOW_MORALE:
        mvwprintz(w_msg, 0, 1, c_ltred, _("Your morale is too low to construct..."));
        wrefresh (w_msg);
        return;
    case INVALID_TARGET:
        mvwprintz(w_msg, 0, 1, c_ltred, _("No parts here."));
        wrefresh (w_msg);
        return;
    case NOT_FREE:
        mvwprintz(w_msg, 0, 1, c_ltred,
                  _("You cannot remove that part while something is attached to it."));
        wrefresh (w_msg);
        return;
    case MOVING_VEHICLE:
        fold_and_print( w_msg, 0, 1, msg_width - 2, c_ltgray,
                        _( "Better not remove something while driving." ) );
        wrefresh (w_msg);
        return;
    default:
        break; // no reason, all is well
    }
    mvwprintz(w_mode, 0, 1, c_ltgray, _("Choose a part here to remove:"));
    wrefresh (w_mode);

    int pos = 0;
    for( size_t i = 0; i < parts_here.size(); i++ ) {
        if( can_remove_part( parts_here[ i ] ) ) {
            pos = i;
            break;
        }
    }
    while (true) {
        //redraw list of parts
        werase (w_parts);
        veh->print_part_desc (w_parts, 0, getmaxy( w_parts ) - 1, getmaxx( w_parts ), cpart, pos);
        wrefresh (w_parts);
        bool can_remove = can_remove_part( parts_here[ pos ] );
        //read input
        const std::string action = main_context.handle_input();
        if (can_remove && (action == "REMOVE" || action == "CONFIRM")) {
            sel_cmd = 'o';
            break;
        } else if (action == "QUIT") {
            werase (w_parts);
            veh->print_part_desc (w_parts, 0, getmaxy( w_parts ) - 1, getmaxx( w_parts ), cpart, -1);
            wrefresh (w_parts);
            werase (w_msg);
            wrefresh(w_msg);
            break;
        } else {
            move_in_list(pos, action, parts_here.size());
        }
    }
}

/**
 * Handles siphoning gas.
 * @param reason INVALID_TARGET if the vehicle has no gas,
 *               NO_TOOLS if the player has no hose.
 */
void veh_interact::do_siphon()
{
    const task_reason reason = cant_do('s');
    display_mode('s');
    werase (w_msg);
    int msg_width = getmaxx(w_msg);
    switch (reason) {
    case INVALID_TARGET:
        mvwprintz(w_msg, 0, 1, c_ltred, _("The vehicle has no liquid fuel left to siphon."));
        wrefresh (w_msg);
        return;
    case LACK_TOOLS:
        fold_and_print(w_msg, 0, 1, msg_width - 2, c_ltgray,
                       _("You need a <color_red>hose</color> to siphon liquid fuel."));
        wrefresh (w_msg);
        return;
    case MOVING_VEHICLE:
        fold_and_print( w_msg, 0, 1, msg_width - 2, c_ltgray,
                        _( "You can't siphon from a moving vehicle." ) );
        wrefresh (w_msg);
        return;
    default:
        break; // no reason, all is well
    }
    act_vehicle_siphon( veh );
}

/**
 * Handles changing a tire.
 * @param reason INVALID_TARGET if there's no wheel in the selected square,
 *               LACK_TOOLS if the player is missing a tool.
 */
void veh_interact::do_tirechange()
{
    const task_reason reason = cant_do('c');
    display_mode('c');
    werase( w_msg );
    int msg_width = getmaxx(w_msg);

    switch( reason ) {
    case INVALID_TARGET:
        mvwprintz(w_msg, 0, 1, c_ltred, _("There is no wheel to change here."));
        wrefresh (w_msg);
        return;

    case LACK_TOOLS:
        ///\EFFECT_STR allows changing tires on heavier vehicles without a jack
        fold_and_print( w_msg, 0, 1, msg_width - 2, c_ltgray,
                        _( "To change a wheel you need a <color_%1$s>wrench</color> and either <color_%2$s>lifting equipment</color> or <color_%3$s>%4$d</color> strength." ),
                        status_color( has_wrench ), status_color( has_jack ), status_color( g->u.can_lift( *veh ) ), veh->lift_strength() );
        wrefresh (w_msg);
        return;

    case MOVING_VEHICLE:
        fold_and_print( w_msg, 0, 1, msg_width - 2, c_ltgray, _( "Who is driving while you work?" ) );
        wrefresh (w_msg);
        return;
    default:
        break; // no reason, all is well
    }
    mvwprintz(w_mode, 0, 1, c_ltgray, _("Choose wheel to use as replacement:"));
    wrefresh (w_mode);
    int pos = 0;
    while (true) {
        sel_vpart_info = wheel_types[pos];
        bool is_wheel = sel_vpart_info->has_flag("WHEEL");
        display_list (pos, wheel_types);
        bool has_comps = crafting_inv.has_components( sel_vpart_info->item, 1 );
        werase (w_msg);
        wrefresh (w_msg);

        const std::string action = main_context.handle_input();
        if( ( action == "TIRE_CHANGE" || action == "CONFIRM" ) &&
            is_wheel && has_comps && has_wrench && ( g->u.can_lift( *veh ) || has_jack ) ) {
            sel_cmd = 'c';
            return;

        } else if (action == "QUIT") {
            werase (w_list);
            wrefresh (w_list);
            werase (w_msg);
            break;

        } else {
            move_in_list(pos, action, wheel_types.size());
        }
    }
}

/**
 * Handles renaming a vehicle.
 * @param reason Unused.
 */
void veh_interact::do_rename()
{
    display_mode('e');
    std::string name = string_input_popup(_("Enter new vehicle name:"), 20);
    if(name.length() > 0) {
        (veh->name = name);
        if (veh->tracking_on) {
            overmap_buffer.remove_vehicle( veh );
            // Add the vehicle again, this time with the new name
            overmap_buffer.add_vehicle( veh );
        }
    }
    display_grid();
    display_name();
    display_stats();
    // refresh w_disp & w_part windows:
    move_cursor(0, 0);
}

/**
 * Relabels the currently selected square.
 */
void veh_interact::do_relabel()
{
    display_mode('a');
    const task_reason reason = cant_do('a');
    if (reason == INVALID_TARGET) {
        mvwprintz(w_msg, 0, 1, c_ltred, _("There are no parts here to label."));
        wrefresh (w_msg);
        return;
    }
    std::string text = string_input_popup(_("New label:"), 20, veh->get_label(-ddx, -ddy));
    veh->set_label(-ddx, -ddy, text); // empty input removes the label
    display_grid();
    display_name();
    display_stats();
    // refresh w_disp & w_part windows:
    move_cursor(0, 0);
}

/**
 * Returns the first part on the vehicle at the given position.
 * @param dx The x-coordinate, relative to the viewport's 0-point (?)
 * @param dy The y-coordinate, relative to the viewport's 0-point (?)
 * @return The first vehicle part at the specified coordinates.
 */
int veh_interact::part_at (int dx, int dy)
{
    int vdx = -ddx - dy;
    int vdy = dx - ddy;
    return veh->part_displayed_at(vdx, vdy);
}

/**
 * Checks to see if you can potentially install this part at current position.
 * Affects coloring in display_list() and is also used to
 * sort can_mount so potentially installable parts come first.
 */
bool veh_interact::can_potentially_install(const vpart_info &vpart)
{
    return g->u.has_trait( "DEBUG_HS" ) || vpart.install_requirements().can_make_with_inventory( crafting_inv );
}

/**
 * Moves the cursor on the vehicle editing window.
 * @param dx How far to move the cursor on the x-axis.
 * @param dy How far to move the cursor on the y-axis.
 */
void veh_interact::move_cursor (int dx, int dy)
{
    const int hw = getmaxx(w_disp) / 2;
    const int hh = getmaxy(w_disp) / 2;

    ddx += dy;
    ddy -= dx;

    display_veh();
    // Update the current active component index to the new position.
    cpart = part_at (0, 0);
    int vdx = -ddx;
    int vdy = -ddy;
    point q = veh->coord_translate (point(vdx, vdy));
    tripoint vehp = veh->global_pos3() + q;
    bool obstruct = g->m.impassable_ter_furn( vehp );
    vehicle *oveh = g->m.veh_at( vehp );
    if( oveh != nullptr && oveh != veh ) {
        obstruct = true;
    }
    nc_color col = cpart >= 0 ? veh->part_color (cpart) : c_black;
    long sym = cpart >= 0 ? veh->part_sym( cpart ) : ' ';
    mvwputch (w_disp, hh, hw, obstruct ? red_background(col) : hilite(col),
              special_symbol(sym));
    wrefresh (w_disp);
    werase (w_parts);
    veh->print_part_desc (w_parts, 0, getmaxy( w_parts ) - 1, getmaxx( w_parts ), cpart, -1);
    wrefresh (w_parts);

    can_mount.clear();
    if (!obstruct) {
        int divider_index = 0;
        for( auto vp : vpart_info::get_all() ) {
            if( veh->can_mount( vdx, vdy, vp->id ) ) {
                const vpart_info &vpi = *vp;
                if ( vpi.id != vpart_shapes[ vpi.name()+ vpi.item][0]->id )
                    continue; // only add first shape to install list
                if (can_potentially_install(vpi)) {
                    can_mount.insert( can_mount.begin() + divider_index++, &vpi );
                } else {
                    can_mount.push_back( &vpi );
                }
            }
        }
    }

    need_repair.clear();
    parts_here.clear();
    wheel = NULL;
    if (cpart >= 0) {
        parts_here = veh->parts_at_relative(veh->parts[cpart].mount.x, veh->parts[cpart].mount.y);
        for (size_t i = 0; i < parts_here.size(); i++) {
            auto &pt = veh->parts[parts_here[i]];

            if( pt.base.damage() > 0 ) {
                need_repair.push_back( i );
            }
            if( pt.info().has_flag( "WHEEL" ) ) {
                wheel = &pt;
            }
        }
    }

    werase (w_msg);
    wrefresh (w_msg);
    display_mode (' ');
}

<<<<<<< HEAD
void veh_interact::display_contents()
{
    werase( w_list );

    if( parts_here.empty() ) {
        wrefresh( w_list );
        return;
    }

    std::vector<vehicle_part *> opts;
    for( int idx : parts_here ) {
        auto &pt = veh->parts[ idx ];
        if( pt.is_turret() || pt.is_engine() || pt.is_battery() || pt.is_tank() ) {
            opts.push_back( &pt );
        }
    }
    std::stable_sort( opts.begin(), opts.end(), []( const vehicle_part *lhs, const vehicle_part *rhs ) {
        return lhs->is_tank() && !rhs->is_tank();
    } );
    std::stable_sort( opts.begin(), opts.end(), []( const vehicle_part *lhs, const vehicle_part *rhs ) {
        return lhs->is_battery() && !rhs->is_battery();
    } );
    std::stable_sort( opts.begin(), opts.end(), []( const vehicle_part *lhs, const vehicle_part *rhs ) {
        return lhs->is_engine() && !rhs->is_engine();
    } );
    std::stable_sort( opts.begin(), opts.end(), []( const vehicle_part *lhs, const vehicle_part *rhs ) {
        return lhs->is_turret() && !rhs->is_turret();
    } );

    int y = 0;
    for( const auto pt : opts ) {
        std::string hdr = pt->name();
        std::string msg;

        const auto turret = veh->turret_query( *pt );
        if( turret && turret.can_unload() ) {
            if( turret.base()->magazine_current() ) {
                if( turret.ammo_current() != "null" ) {
                    msg = string_format( _( "%s with %s (%i/%i)" ),
                                         turret.base()->magazine_current()->type_name().c_str(),
                                         item::nname( turret.ammo_current(), turret.ammo_remaining() ).c_str(),
                                         turret.ammo_remaining(), turret.ammo_capacity() );
                } else {
                    msg = string_format( _( "%s (%i/%i)" ),
                                         turret.base()->magazine_current()->type_name().c_str(),
                                         turret.ammo_remaining(), turret.ammo_capacity() );
                }

            } else if( turret.ammo_capacity() > 0 ) {
                hdr += string_format( " <color_grey>(%i/%i)</color>", turret.ammo_remaining(), turret.ammo_capacity() );
                if( turret.ammo_remaining() && turret.ammo_current() != "null" ) {
                    msg = item::nname( turret.ammo_current(), turret.ammo_remaining() );
                }
            }

        } else if( pt->is_battery() ) {
            hdr += string_format( " <color_grey>(%i/%i)</color>", pt->ammo_remaining(), pt->ammo_capacity() );

        } else if( pt->is_tank() ) {
            if( pt->ammo_remaining() > 0 ) {
                hdr += string_format( " <color_grey>with %s (%i/%i)</color>",
                                     item::nname( pt->ammo_current(), pt->ammo_remaining() ).c_str(),
                                     pt->ammo_remaining(), pt->ammo_capacity() );
            }
        }

        y += fold_and_print( w_list, y, 1, getmaxx( w_list ) - 2, c_white, hdr );
        y += fold_and_print( w_list, y, 3, getmaxx( w_list ) - 4, c_ltgray, msg );

        for( const auto &e : pt->faults() ) {
            y += fold_and_print( w_list, y, 3, getmaxx( w_list ) - 4, c_ltred, _( "faulty %s" ), e->name().c_str() );
        }

        y++;
    }

    wrefresh( w_list );
}

=======
>>>>>>> c09188b9
void veh_interact::display_grid()
{
    const int grid_w = getmaxx(w_grid);

    // Two lines dividing the three middle sections.
    for (int i = 1 + getmaxy( w_mode ); i < (1 + getmaxy( w_mode ) + page_size ); ++i) {
        mvwputch(w_grid, i, getmaxx( w_disp ), BORDER_COLOR, LINE_XOXO); // |
        mvwputch(w_grid, i, getmaxx( w_disp ) + 1 + getmaxx( w_list) , BORDER_COLOR, LINE_XOXO); // |
    }
    // Two lines dividing the vertical menu sections.
    for (int i = 0; i < grid_w; ++i) {
        mvwputch( w_grid, getmaxy( w_mode ), i, BORDER_COLOR, LINE_OXOX ); // -
        mvwputch( w_grid, getmaxy( w_mode ) + 1 + page_size, i, BORDER_COLOR, LINE_OXOX ); // -
    }
    // Fix up the line intersections.
    mvwputch(w_grid, getmaxy( w_mode ), getmaxx( w_disp ), BORDER_COLOR, LINE_OXXX);
    mvwputch(w_grid, getmaxy( w_mode ) + 1 + page_size, getmaxx( w_disp ), BORDER_COLOR, LINE_XXOX); // _|_
    mvwputch(w_grid, getmaxy( w_mode ), getmaxx( w_disp ) + 1 + getmaxx( w_list ), BORDER_COLOR, LINE_OXXX);
    mvwputch(w_grid, getmaxy( w_mode ) + 1 + page_size, getmaxx( w_disp ) + 1 + getmaxx( w_list ), BORDER_COLOR, LINE_XXOX); // _|_

    wrefresh(w_grid);
}

/**
 * Draws the viewport with the vehicle.
 */
void veh_interact::display_veh ()
{
    werase(w_disp);
    const int hw = getmaxx(w_disp) / 2;
    const int hh = getmaxy(w_disp) / 2;

    if (debug_mode) {
        // show CoM, pivot in debug mode

        const point &pivot = veh->pivot_point();
        const point &com = veh->local_center_of_mass();

        mvwprintz(w_disp, 0, 0, c_green, "CoM   %d,%d", com.x, com.y);
        mvwprintz(w_disp, 1, 0, c_red,   "Pivot %d,%d", pivot.x, pivot.y);

        int com_sx = com.y + ddy + hw;
        int com_sy = -(com.x + ddx) + hh;
        int pivot_sx = pivot.y + ddy + hw;
        int pivot_sy = -(pivot.x + ddx) + hh;

        for (int x = 0; x < getmaxx(w_disp); ++x) {
            if (x <= com_sx) {
                mvwputch (w_disp, com_sy, x, c_green, LINE_OXOX);
            }

            if (x >= pivot_sx) {
                mvwputch (w_disp, pivot_sy, x, c_red, LINE_OXOX);
            }
        }

        for (int y = 0; y < getmaxy(w_disp); ++y) {
            if (y <= com_sy) {
                mvwputch (w_disp, y, com_sx, c_green, LINE_XOXO);
            }

            if (y >= pivot_sy) {
                mvwputch (w_disp, y, pivot_sx, c_red, LINE_XOXO);
            }
        }
    }

    //Iterate over structural parts so we only hit each square once
    std::vector<int> structural_parts = veh->all_parts_at_location("structure");
    for( auto &structural_part : structural_parts ) {
        const int p = structural_part;
        long sym = veh->part_sym (p);
        nc_color col = veh->part_color (p);

        int x =   veh->parts[p].mount.y + ddy;
        int y = -(veh->parts[p].mount.x + ddx);

        if (x == 0 && y == 0) {
            col = hilite(col);
            cpart = p;
        }
        mvwputch (w_disp, hh + y, hw + x, col, special_symbol(sym));
    }
    wrefresh (w_disp);
}

static std::string wheel_state_description( const vehicle &veh )
{
    bool is_boat = !veh.all_parts_with_feature(VPFLAG_FLOATS).empty();
    bool is_land = !veh.all_parts_with_feature(VPFLAG_WHEEL).empty();

    bool suf_land = veh.sufficient_wheel_config( false );
    bool bal_land = veh.balanced_wheel_config( false );

    bool suf_boat = veh.sufficient_wheel_config( true );
    bool bal_boat = veh.balanced_wheel_config( true );
    float steer = veh.steering_effectiveness();

    std::string wheel_status;
    if( !suf_land && is_boat ) {
        wheel_status = _( "<color_ltred>disabled</color>" );
    } else if( !suf_land ) {
        wheel_status = _( "<color_ltred>lack</color>" );
    } else if( !bal_land ) {
        wheel_status = _( "<color_ltred>unbalanced</color>" );
    } else if( steer < 0 ) {
        wheel_status = _( "<color_ltred>no steering</color>" );
    } else if( steer < 0.033 ) {
        wheel_status = _( "<color_ltred>broken steering</color>" );
    } else if( steer < 0.5 ) {
        wheel_status = _( "<color_ltred>poor steering</color>" );
    } else {
        wheel_status = _( "<color_ltgreen>enough</color>" );
    }

    std::string boat_status;
    if( !suf_boat ) {
        boat_status = _( "<color_ltred>leaks</color>" );
    } else if( !bal_boat ) {
        boat_status = _( "<color_ltred>unbalanced</color>" );
    } else {
        boat_status = _( "<color_blue>swims</color>" );
    }

    if( is_boat && is_land ) {
        return string_format( _( "Wheels/boat: %s/%s" ), wheel_status.c_str(), boat_status.c_str() );
    }

    if( is_boat ) {
        return string_format( _( "Boat: %s" ), boat_status.c_str() );
    }

    return string_format( _( "Wheels: %s" ), wheel_status.c_str() );
}

/**
 * Displays the vehicle's stats at the bottom of the window.
 */
void veh_interact::display_stats()
{
    werase(w_stats);

    const int extraw = ((TERMX - FULL_SCREEN_WIDTH) / 4) * 2; // see exec()
    int x[18], y[18], w[18]; // 3 columns * 6 rows = 18 slots max

    std::vector<int> cargo_parts = veh->all_parts_with_feature("CARGO");
    units::volume total_cargo = 0;
    units::volume free_cargo = 0;
    for( const auto &p : cargo_parts ) {
        total_cargo += veh->max_volume(p);
        free_cargo += veh->free_volume(p);
    }

    const int second_column = 33 + (extraw / 4);
    const int third_column = 65 + (extraw / 2);
    for (int i = 0; i < 18; i++) {
        if (i < 6) { // First column
            x[i] = 1;
            y[i] = i;
            w[i] = second_column - 2;
        } else if (i < 13) { // Second column
            x[i] = second_column;
            y[i] = i - 6;
            w[i] = third_column - second_column - 1;
        } else { // Third column
            x[i] = third_column;
            y[i] = i - 13;
            w[i] = extraw - third_column - 2;
        }
    }

    fold_and_print( w_stats, y[0], x[0], w[0], c_ltgray,
                    _( "Safe/Top Speed: <color_ltgreen>%3d</color>/<color_ltred>%3d</color> %s" ),
                    int( convert_velocity( veh->safe_velocity( false ), VU_VEHICLE ) ),
                    int( convert_velocity( veh->max_velocity( false ), VU_VEHICLE ) ),
                    velocity_units( VU_VEHICLE ) );
    //TODO: extract accelerations units to its own function

    fold_and_print( w_stats, y[1], x[1], w[1], c_ltgray,
                    //~ /t means per turn
                    _( "Acceleration: <color_ltblue>%3d</color> %s/t" ),
                    int( convert_velocity( veh->acceleration( false ), VU_VEHICLE ) ),
                    velocity_units( VU_VEHICLE ) );
    fold_and_print( w_stats, y[2], x[2], w[2], c_ltgray,
                    _( "Mass: <color_ltblue>%5.0f</color> %s" ),
                    convert_weight( veh->total_mass() * 1000.0f ), weight_units() );
    fold_and_print( w_stats, y[3], x[3], w[3], c_ltgray,
                    _( "Cargo Volume: <color_ltgray>%d/%d</color>" ),
                    ( total_cargo - free_cargo ) / units::legacy_volume_factor, total_cargo / units::legacy_volume_factor);
    // Write the overall damage
    mvwprintz(w_stats, y[4], x[4], c_ltgray, _("Status:"));
    x[4] += utf8_width(_("Status:")) + 1;
    fold_and_print(w_stats, y[4], x[4], w[4], totalDurabilityColor, totalDurabilityText);

    fold_and_print( w_stats, y[5], x[5], w[5], c_ltgray, wheel_state_description( *veh ).c_str() );

    // Write the most damaged part
    if (mostDamagedPart != -1) {
        std::string partName;
        mvwprintz(w_stats, y[6], x[6], c_ltgray, _("Most damaged:"));
        const auto iw = utf8_width(_("Most damaged:")) + 1;
        x[6] += iw;
        w[6] -= iw;
        const auto &pt = veh->parts[mostDamagedPart];
        const auto hoff = fold_and_print( w_stats, y[6], x[6], w[6],
                                          pt.is_broken() ? c_dkgray : pt.base.damage_color(), pt.name() );
        // If fold_and_print did write on the next line(s), shift the following entries,
        // hoff == 1 is already implied and expected - one line is consumed at least.
        for( size_t i = 7; i < sizeof(y) / sizeof(y[0]); ++i) {
            y[i] += hoff - 1;
        }
    }

    bool is_boat = !veh->all_parts_with_feature(VPFLAG_FLOATS).empty();

    fold_and_print(w_stats, y[7], x[7], w[7], c_ltgray,
                   _("K aerodynamics: <color_ltblue>%3d</color>%%"),
                   int(veh->k_aerodynamics() * 100));
    fold_and_print(w_stats, y[8], x[8], w[8], c_ltgray,
                   _("K friction:     <color_ltblue>%3d</color>%%"),
                   int(veh->k_friction() * 100));
    fold_and_print(w_stats, y[9], x[9], w[9], c_ltgray,
                   _("K mass:         <color_ltblue>%3d</color>%%"),
                   int(veh->k_mass() * 100));
    fold_and_print( w_stats, y[10], x[10], w[10], c_ltgray,
                    _("Offroad:        <color_ltblue>%3d</color>%%"),
                    int( veh->k_traction( veh->wheel_area( is_boat ) * 0.5f ) * 100 ) );

    // Print fuel percentage & type name only if it fits in the window, 10 is width of "E...F 100%"
    veh->print_fuel_indicators (w_stats, y[13], x[13], fuel_index, true,
                               ( x[ 13 ] + 10 < getmaxx( w_stats ) ),
                               ( x[ 13 ] + 10 < getmaxx( w_stats ) ) );

    wrefresh(w_stats);
}

void veh_interact::display_name()
{
    werase(w_name);
    mvwprintz(w_name, 0, 1, c_ltgray, _("Name: "));
    mvwprintz(w_name, 0, 1 + utf8_width(_("Name: ")), c_ltgreen, veh->name.c_str());
    wrefresh(w_name);
}

/**
 * Prints the list of usable commands, and highlights the hotkeys used to activate them.
 * @param mode What command we are currently using. ' ' for no command.
 */
void veh_interact::display_mode(char mode)
{
    werase (w_mode);

    size_t esc_pos = display_esc(w_mode);

    if (mode == ' ') {
        const std::array<std::string, 9> actions = { {
            { _("<i>nstall") },
            { _("<r>epair") },
            { _("<m>end" ) },
            { _("re<f>ill") },
            { _("rem<o>ve") },
            { _("<s>iphon") },
            { _("<c>hange tire") },
            { _("r<e>name") },
            { _("l<a>bel") },
        } };

        const std::array<bool, std::tuple_size<decltype(actions)>::value> enabled = { {
            !cant_do('i'),
            !cant_do('r'),
            !cant_do('m'),
            !cant_do('f'),
            !cant_do('o'),
            !cant_do('s'),
            !cant_do('c'),
            true,          // 'rename' is always available
            !cant_do('a'),
        } };

        int pos[10];
        pos[0] = 1;
        for (size_t i = 0; i < actions.size(); i++) {
            pos[i + 1] = pos[i] + utf8_width(actions[i]) - 2;
        }
        int spacing = int((esc_pos - 1 - pos[actions.size()]) / actions.size());
        int shift = int((esc_pos - pos[actions.size()] - spacing * (actions.size() - 1)) / 2) - 1;
        for (size_t i = 0; i < actions.size(); i++) {
            shortcut_print(w_mode, 0, pos[i] + spacing * i + shift,
                           enabled[i] ? c_ltgray : c_dkgray, enabled[i] ? c_ltgreen : c_green,
                           actions[i]);
        }
    }
    wrefresh (w_mode);
}

size_t veh_interact::display_esc(WINDOW *win)
{
    std::string backstr = _("<ESC>-back");
    size_t pos = getmaxx(win) - utf8_width(backstr) + 2;    // right text align
    shortcut_print(win, 0, pos, c_ltgray, c_ltgreen, backstr);
    wrefresh(win);
    return pos;
}

/**
 * Draws the list of parts that can be mounted in the selected square. Used
 * when installing new parts or changing tires.
 * @param pos The current cursor position in the list.
 * @param list The list to display parts from.
 */
void veh_interact::display_list(size_t pos, std::vector<const vpart_info*> list, const int header)
{
    werase (w_list);
    int lines_per_page = page_size - header;
    size_t page = pos / lines_per_page;
    for (size_t i = page * lines_per_page; i < (page + 1) * lines_per_page && i < list.size(); i++) {
        const vpart_info &info = *list[i];
        int y = i - page * lines_per_page + header;
        mvwputch( w_list, y, 1, info.color, special_symbol( info.sym ) );
        nc_color col = can_potentially_install( info ) ? c_white : c_dkgray;
        trim_and_print( w_list, y, 3, getmaxx( w_list ) - 3, pos == i ? hilite( col ) : col,
                        info.name().c_str() );
    }
    wrefresh (w_list);
}

/**
 * Used when installing parts.
 * Opens up w_details containing info for part currently selected in w_list.
 */
void veh_interact::display_details( const vpart_info *part )
{

    if (w_details == NULL) { // create details window first if required

        // covers right part of w_name and w_stats in vertical/hybrid
        const int details_y = getbegy(w_name);
        const int details_x = getbegx(w_list);

        const int details_h = 7;
        const int details_w = getbegx(w_grid) + getmaxx(w_grid) - details_x;

        // clear rightmost blocks of w_stats to avoid overlap
        int stats_col_2 = 33;
        int stats_col_3 = 65 + ((TERMX - FULL_SCREEN_WIDTH) / 4);
        int clear_x = getmaxx( w_stats ) - details_w + 1 >= stats_col_3 ? stats_col_3 : stats_col_2;
        for( int i = 0; i < getmaxy( w_stats ); i++) {
            mvwhline(w_stats, i, clear_x, ' ', getmaxx( w_stats ) - clear_x);
        }

        wrefresh(w_stats);

        w_details = newwin(details_h, details_w, details_y, details_x);
    }
    else {
        werase(w_details);
   }

    wborder(w_details, LINE_XOXO, LINE_XOXO, LINE_OXOX, LINE_OXOX, LINE_OXXO, LINE_OOXX, LINE_XXOO, LINE_XOOX);

    if ( part == NULL ) {
        wrefresh(w_details);
        return;
    }
    int details_w = getmaxx(w_details);
    int column_width = details_w / 2; // displays data in two columns
    int col_1 = 2;
    int col_2 = col_1 + column_width;
    int line = 0;
    bool small_mode = column_width < 20 ? true : false;

    // line 0: part name
    fold_and_print( w_details, line, col_1, details_w, c_ltgreen, part->name() );

    // line 1: (column 1) durability   (column 2) damage mod
    fold_and_print(w_details, line+1, col_1, column_width, c_white,
                   "%s: <color_ltgray>%d</color>",
                   small_mode ? _("Dur") : _("Durability"),
                   part->durability);
    fold_and_print(w_details, line+1, col_2, column_width, c_white,
                   "%s: <color_ltgray>%d%%</color>",
                   small_mode ? _("Dmg") : _("Damage"),
                   part->dmg_mod);

    // line 2: (column 1) weight   (column 2) folded volume (if applicable)
    fold_and_print(w_details, line+2, col_1, column_width, c_white,
                   "%s: <color_ltgray>%.1f%s</color>",
                   small_mode ? _("Wgt") : _("Weight"),
                   convert_weight(item::find_type( part->item )->weight),
                   weight_units());
    if ( part->folded_volume != 0 ) {
        fold_and_print(w_details, line+2, col_2, column_width, c_white,
                       "%s: <color_ltgray>%d ml</color>",
                       small_mode ? _("FoldVol") : _("Folded Volume"),
                       units::to_milliliter( part->folded_volume ) );
    }

    // line 3: (column 1) size,bonus,wheel_width (as applicable)    (column 2) epower (if applicable)
    if ( part->size > 0 ) {
        std::string label;
        if ( part->has_flag(VPFLAG_CARGO) ) {
            label = small_mode ? _("Cap") : _("Capacity");
        } else if ( part->has_flag(VPFLAG_WHEEL) ){
            label = small_mode ? _("Size") : _("Wheel Size");
        } else if ( part->has_flag(VPFLAG_SEATBELT) || part->has_flag("MUFFLER") ) {
            label = small_mode ? _("Str") : _("Strength");
        } else if ( part->has_flag("HORN") ) {
            label = _("Noise");
        } else if ( part->has_flag(VPFLAG_EXTENDS_VISION) ) {
            label = _("Range");
        } else if ( part->has_flag(VPFLAG_LIGHT) || part->has_flag(VPFLAG_CONE_LIGHT) ||
                    part->has_flag(VPFLAG_CIRCLE_LIGHT) || part->has_flag(VPFLAG_DOME_LIGHT) ||
                    part->has_flag(VPFLAG_AISLE_LIGHT) || part->has_flag(VPFLAG_EVENTURN) ||
                    part->has_flag(VPFLAG_ODDTURN) || part->has_flag(VPFLAG_ATOMIC_LIGHT)) {
            label = _("Light");
        } else {
            label = small_mode ? _("Cap") : _("Capacity");
        }

        fold_and_print(w_details, line+3, col_1, column_width, c_white,
                       (label + ": <color_ltgray>%d</color>").c_str(),
                       part->size);
    }
    if ( part->epower != 0 ) {
        fold_and_print(w_details, line+3, col_2, column_width, c_white,
                       "%s: %c<color_ltgray>%d</color>",
                       small_mode ? _("Bat") : _("Battery"),
                       part->epower < 0 ? '-' : '+',
                       abs(part->epower));
    }

    // line 4 [horizontal]: fuel_type (if applicable)
    // line 4 [vertical/hybrid]: (column 1) fuel_type (if applicable)    (column 2) power (if applicable)
    // line 5 [horizontal]: power (if applicable)
    if ( part->fuel_type != "null" ) {
        fold_and_print( w_details, line+4, col_1, column_width,
                        c_white, _("Charge: <color_ltgray>%s</color>"),
                        item::nname( part->fuel_type ).c_str() );
    }
    if ( part->power != 0 ) {
        fold_and_print( w_details, line + 4, col_2, column_width, c_white, _( "Power: <color_ltgray>%d</color>" ), part->power );
    }

    // line 5 [vertical/hybrid] 6 [horizontal]: flags
    std::vector<std::string> flags = { { "OPAQUE", "OPENABLE", "BOARDABLE" } };
    std::vector<std::string> flag_labels = { { _("opaque"), _("openable"), _("boardable") } };
    std::string label;
    for ( size_t i = 0; i < flags.size(); i++ ) {
        if ( part->has_flag(flags[i]) ) {
            label += ( label.empty() ? "" : " " ) + flag_labels[i];
        }
    }
    fold_and_print(w_details, line + 5, col_1, details_w, c_yellow, label);

    wrefresh(w_details);
}

void veh_interact::countDurability()
{
    int qty = std::accumulate( veh->parts.begin(), veh->parts.end(), 0,
        []( int lhs, const vehicle_part &rhs ) {
            return lhs + std::max( rhs.base.damage(), 0 );
    } );

    int total = std::accumulate( veh->parts.begin(), veh->parts.end(), 0,
        []( int lhs, const vehicle_part &rhs ) {
            return lhs + rhs.base.max_damage();
    } );

    double pct = double( qty ) / double( total );

    if( pct < 0.05 ) {
        totalDurabilityText = _( "like new" );
        totalDurabilityColor = c_ltgreen;

    } else if( pct < 0.33 ) {
        totalDurabilityText = _( "dented" );
        totalDurabilityColor = c_yellow;

    } else if( pct < 0.66 ) {
        totalDurabilityText = _( "battered" );
        totalDurabilityColor = c_magenta;

    } else if( pct < 1.00 ) {
        totalDurabilityText = _( "wrecked" );
        totalDurabilityColor = c_red;

    } else {
        totalDurabilityText = _( "destroyed" );
        totalDurabilityColor = c_dkgray;
    }

    int hi = 0;
    for( size_t it = 0; it < veh->parts.size(); it++ ) {
        const auto &pt = veh->parts[it];
        if( pt.removed ) {
            continue;
        }
        int dmg = pt.base.damage();
        if( dmg > hi ) {
            hi = dmg;
            mostDamagedPart = it;
        }
    }
}

/**
 * Given a vpart id, gives the choice of inventory and nearby items to consume
 * for install/repair/etc. Doesn't use consume_items in crafting.cpp, as it got
 * into weird cases and doesn't consider properties like HP. The
 * item will be removed by this function.
 * @param vpid The id of the vpart type to look for.
 * @return The item that was consumed.
 */
item consume_vpart_item( const vpart_str_id &vpid )
{
    std::vector<bool> candidates;
    const itype_id itid = vpid.obj().item;

    if(g->u.has_trait("DEBUG_HS")) {
        return item(itid, calendar::turn);
    }

    inventory map_inv;
    map_inv.form_from_map( g->u.pos(), PICKUP_RANGE );

    if( g->u.has_amount( itid, 1 ) ) {
        candidates.push_back( true );
    }
    if( map_inv.has_components( itid, 1 ) ) {
        candidates.push_back( false );
    }

    // bug?
    if(candidates.empty()) {
        debugmsg("Part not found!");
        return item();
    }

    int selection;
    // no choice?
    if(candidates.size() == 1) {
        selection = 0;
    } else {
        // popup menu!?
        std::vector<std::string> options;
        for( const auto &candidate : candidates ) {
            const vpart_info &info = vpid.obj();
            if( candidate ) {
                // In inventory.
                options.emplace_back( info.name() );
            } else {
                // Nearby.
                options.emplace_back( info.name() + _(" (nearby)" ) );
            }
        }
        selection = menu_vec(false, _("Use which gizmo?"), options);
        selection -= 1;
    }
    std::list<item> item_used;
    //remove item from inventory. or map.
    if( candidates[selection] ) {
        item_used = g->u.use_amount( itid, 1 );
    } else {
        long quantity = 1;
        item_used = g->m.use_amount( g->u.pos(), PICKUP_RANGE, itid, quantity );
    }
    remove_ammo( item_used, g->u );

    return item_used.front();
}

void act_vehicle_siphon(vehicle* veh) {
    std::vector<itype_id> fuels;
    for( auto & e : veh->fuels_left() ) {
        const itype *type = item::find_type( e.first );
        if( type->phase != LIQUID ) {
            // This skips battery and plutonium cells
            continue;
        }
        fuels.push_back( e.first );
    }
    if( fuels.empty() ) {
        add_msg(m_info, _("The vehicle has no liquid fuel left to siphon."));
        return;
    }
    itype_id fuel;
    if( fuels.size() > 1 ) {
        uimenu smenu;
        smenu.text = _("Siphon what?");
        for( auto & fuel : fuels ) {
            smenu.addentry( item::nname( fuel ) );
        }
        smenu.addentry(_("Never mind"));
        smenu.query();
        if( static_cast<size_t>( smenu.ret ) >= fuels.size() ) {
            add_msg(m_info, _("Never mind."));
            return;
        }
        fuel = fuels[smenu.ret];
    } else {
        fuel = fuels.front();
    }

    g->u.siphon( *veh, fuel );
}

static int calc_xp_gain( const vpart_info &vp, const skill_id &sk ) {
    auto iter = vp.install_skills.find( sk );
    if( iter == vp.install_skills.end() ) {
        return 0;
    }

    // how many levels are we above the requirement?
    int lvl = std::max( g->u.get_skill_level( sk ) - iter->second, 1 );

    // scale xp gain per hour according to relative level
    // 0-1: 60 xp /h
    //   2: 15 xp /h
    //   3:  6 xp /h
    //   4:  4 xp /h
    //   5:  3 xp /h
    //   6:  2 xp /h
    //  7+:  1 xp /h
    return std::ceil( double( vp.install_moves ) / MOVES( MINUTES( pow( lvl, 2 ) ) ) );
}

/**
 * Called when the activity timer for installing parts, repairing, etc times
 * out and the action is complete.
 */
void veh_interact::complete_vehicle()
{
    if (g->u.activity.values.size() < 7) {
        debugmsg ("Invalid activity ACT_VEHICLE values:%d", g->u.activity.values.size());
        return;
    }
    vehicle *veh = g->m.veh_at( tripoint( g->u.activity.values[0], g->u.activity.values[1], g->u.posz() ) );
    if (!veh) {
        debugmsg ("Activity ACT_VEHICLE: vehicle not found");
        return;
    }

    int dx = g->u.activity.values[4];
    int dy = g->u.activity.values[5];
    int vehicle_part = g->u.activity.values[6];
    const vpart_str_id part_id( g->u.activity.str_values[0] );

    const vpart_info &vpinfo = part_id.obj();

    // cmd = Install Repair reFill remOve Siphon Changetire reName relAbel
    switch( (char) g->u.activity.index ) {

        case 'i': {
        auto inv = g->u.crafting_inventory();

        const auto reqs = vpinfo.install_requirements();
        if( !reqs.can_make_with_inventory( inv ) ) {
           add_msg( m_info, _( "You don't meet the requirements to install the %s." ), vpinfo.name().c_str() );
           break;
        }

        // consume items extracting a match for the parts base item
        item base;
        for( const auto& e : reqs.get_components() ) {
            for( auto& obj : g->u.consume_items( e ) ) {
                if( obj.typeId() == vpinfo.item ) {
                    base = obj;
                }
            }
        }
        if( base.is_null() ) {
            if( !g->u.has_trait( "DEBUG_HS" ) ) {
                add_msg( m_info, _( "Could not find base part in requirements for %s." ), vpinfo.name().c_str() );
                break;
            } else {
                base = item( vpinfo.item );
            }
        }

        for( const auto& e : reqs.get_tools() ) {
            g->u.consume_tools( e );
        }

        g->u.invalidate_crafting_inventory();

        int partnum = !base.is_null() ? veh->install_part( dx, dy, part_id, std::move( base ) ) : -1;
        if(partnum < 0) {
            debugmsg ("complete_vehicle install part fails dx=%d dy=%d id=%d", dx, dy, part_id.c_str());
            break;
        }

        if ( vpinfo.has_flag("CONE_LIGHT") ) {
            // Need map-relative coordinates to compare to output of look_around.
            // Need to call coord_translate() directly since it's a new part.
            point q = veh->coord_translate(point(dx, dy));

            // Stash offset and set it to the location of the part so look_around will start there.
            int px = g->u.view_offset.x;
            int py = g->u.view_offset.y;
            g->u.view_offset.x = veh->global_x() + q.x - g->u.posx();
            g->u.view_offset.y = veh->global_y() + q.y - g->u.posy();
            popup(_("Choose a facing direction for the new headlight."));
            tripoint headlight_target = g->look_around(); // Note: no way to cancel
            // Restore previous view offsets.
            g->u.view_offset.x = px;
            g->u.view_offset.y = py;

            int delta_x = headlight_target.x - (veh->global_x() + q.x);
            int delta_y = headlight_target.y - (veh->global_y() + q.y);

            const double PI = 3.14159265358979f;
            int dir = int(atan2(static_cast<float>(delta_y), static_cast<float>(delta_x)) * 180.0 / PI);
            dir -= veh->face.dir();
            while(dir < 0) {
                dir += 360;
            }
            while(dir > 360) {
                dir -= 360;
            }

            veh->parts[partnum].direction = dir;
        }

        add_msg( m_good, _("You install a %1$s into the %2$s." ), veh->parts[ partnum ].name().c_str(), veh->name.c_str() );

        for( const auto &sk : vpinfo.install_skills ) {
            g->u.practice( sk.first, calc_xp_gain( vpinfo, sk.first ) );
        }

        break;
    }

    case 'r': {
        auto &pt = veh->parts[ vehicle_part ];
        auto &vp = pt.info();

        const auto reqs = pt.is_broken() ? vp.install_requirements() : vp.repair_requirements() * pt.base.damage();

        if( !reqs.can_make_with_inventory( g->u.crafting_inventory() ) ) {
           add_msg( m_info, _( "You don't meet the requirements to repair the %s." ), pt.name().c_str() );
           break;
        }

        // consume items extracting any base item (which we will need if replacing broken part)
        item base( vp.item );
        for( const auto& e : reqs.get_components() ) {
            for( auto& obj : g->u.consume_items( e ) ) {
                if( obj.typeId() == vpinfo.item ) {
                    base = obj;
                }
            }
        }

        for( const auto& e : reqs.get_tools() ) {
            g->u.consume_tools( e );
        }

        g->u.invalidate_crafting_inventory();

        for( const auto &sk : pt.is_broken() ? vp.install_skills : vp.repair_skills ) {
            g->u.practice( sk.first, calc_xp_gain( vp, sk.first ) );
        }

        if( pt.is_broken() ) {
            veh->break_part_into_pieces( vehicle_part, g->u.posx(), g->u.posy() );
            veh->remove_part( vehicle_part );
            veh->install_part( dx, dy, part_id, std::move( base ) );

        } else {
            veh->set_hp( pt, pt.info().durability );
        }

        add_msg( m_good, _( "You repair the %1$s's %2$s." ), veh->name.c_str(), pt.name().c_str() );
        break;
    }

    case 'f': {
        if( g->u.activity.targets.empty() || !g->u.activity.targets.front() ) {
            debugmsg( "Activity ACT_VEHICLE: missing refill source" );
            break;
        }

        auto &src = g->u.activity.targets.front();

        auto &pt = veh->parts[ vehicle_part ];
        if( pt.is_tank() && src->is_watertight_container() && !src->contents.empty() ) {

            int qty = std::min( src->contents.front().charges, pt.ammo_capacity() - pt.ammo_remaining() );
            pt.ammo_set( src->contents.front().typeId(), pt.ammo_remaining() + qty );
            src->contents.front().charges -= qty;

            if( src->contents.front().charges == 0 ) {
                src->contents.erase( src->contents.begin() );
            }
            veh->invalidate_mass();

        } else if( pt.is_reactor() ) {
            auto qty = src->charges;
            pt.base.reload( g->u, std::move( src ), qty );

        } else {
            debugmsg( "vehicle part is not reloadable" );
            break;
        }

        add_msg( m_good, _( "You refill the %1$s's %2$s." ), veh->name.c_str(), pt.name().c_str() );
        if ( pt.ammo_remaining() == pt.ammo_capacity() ) {
            add_msg( m_good, _( "The %s is full." ), pt.name().c_str() );
        }

        veh->invalidate_mass();
        break;
    }

    case 'o': {
        auto inv = g->u.crafting_inventory();

        const auto reqs = vpinfo.removal_requirements();
        if( !reqs.can_make_with_inventory( inv ) ) {
           add_msg( m_info, _( "You don't meet the requirements to remove the %s." ), vpinfo.name().c_str() );
           break;
        }

        for( const auto& e : reqs.get_components() ) {
            g->u.consume_items( e );
        }
        for( const auto& e : reqs.get_tools() ) {
            g->u.consume_tools( e );
        }

        g->u.invalidate_crafting_inventory();

        // Dump contents of part at player's feet, if any.
        vehicle_stack contents = veh->get_items( vehicle_part );
        for( auto iter = contents.begin(); iter != contents.end(); ) {
            g->m.add_item_or_charges( g->u.posx(), g->u.posy(), *iter );
            iter = contents.erase( iter );
        }

        // Power cables must remove parts from the target vehicle, too.
        if (veh->part_flag(vehicle_part, "POWER_TRANSFER")) {
            veh->remove_remote_part(vehicle_part);
        }

        bool broken = veh->parts[ vehicle_part ].is_broken();
        if (!broken) {
            g->m.add_item_or_charges( g->u.pos(), veh->parts[vehicle_part].properties_to_item() );
            for( const auto &sk : vpinfo.install_skills ) {
                // removal is half as educational as installation
                g->u.practice( sk.first, calc_xp_gain( vpinfo, sk.first ) / 2 );
            }

        } else {
            veh->break_part_into_pieces(vehicle_part, g->u.posx(), g->u.posy());
        }
        if (veh->parts.size() < 2) {
            add_msg (_("You completely dismantle the %s."), veh->name.c_str());
            g->u.activity.type = ACT_NULL;
            g->m.destroy_vehicle (veh);
        } else {
            if (broken) {
                add_msg( _( "You remove the broken %1$s from the %2$s." ),
                         veh->parts[ vehicle_part ].name().c_str(), veh->name.c_str() );
            } else {
                add_msg( _( "You remove the %1$s from the %2$s." ),
                         veh->parts[ vehicle_part ].name().c_str(), veh->name.c_str() );
            }
            veh->remove_part (vehicle_part);
            veh->part_removal_cleanup();
        }
        break;
    }

    case 'c':
        std::vector<int> parts = veh->parts_at_relative( dx, dy );
        if( parts.size() ) {
            item removed_wheel;
            int replaced_wheel = veh->part_with_feature( parts[0], "WHEEL", false );
            if( replaced_wheel == -1 ) {
                debugmsg( "no wheel to remove when changing wheels." );
                return;
            }
            bool broken = veh->parts[ replaced_wheel ].is_broken();
            removed_wheel = veh->parts[replaced_wheel].properties_to_item();
            veh->remove_part( replaced_wheel );
            veh->part_removal_cleanup();
            int partnum = veh->install_part( dx, dy, part_id, consume_vpart_item( part_id ) );
            if( partnum < 0 ) {
                debugmsg ("complete_vehicle tire change fails dx=%d dy=%d id=%d", dx, dy, part_id.c_str());
            }
            // Place the removed wheel on the map last so consume_vpart_item() doesn't pick it.
            if ( !broken ) {
                g->m.add_item_or_charges( g->u.posx(), g->u.posy(), removed_wheel );
            }
            add_msg( _( "You replace one of the %1$s's tires with a %2$s." ),
                     veh->name.c_str(), veh->parts[ partnum ].name().c_str() );
        }
        break;
    }
    g->u.invalidate_crafting_inventory();
}
bool veh_interact::filter_function( const vpart_info *p ) const
{
    std::string sPattern = filter;
    size_t iPos;
    bool hasExclude = false;
    if( sPattern.find( "-" ) != std::string::npos ) {
        hasExclude = true;
    }
    do {
        iPos = sPattern.find( "," );
        bool exclude = false;
        std::string pat = ( iPos == std::string::npos ) ? sPattern : sPattern.substr( 0, iPos );
        if( pat.substr( 0, 1 ) == "-" ) {
            exclude = true;
            pat = pat.substr( 1, pat.size() - 1 );
        } else if( hasExclude ) {
            hasExclude = false;
        }
        std::string namepat = pat;
        std::transform( namepat.begin(), namepat.end(), namepat.begin(), tolower );

        if( lcmatch( p->name(), namepat ) ) {
            return !exclude;
        }
        if( pat.find( "{", 0 ) != std::string::npos ) {
            std::string adv_pat_type = pat.substr( 1, pat.find( ":" ) - 1 );
            std::string adv_pat_search = pat.substr( pat.find( ":" ) + 1,
                                         ( pat.find( "}" ) - pat.find( ":" ) ) - 1 );
            std::transform( adv_pat_search.begin(),
                            adv_pat_search.end(),
                            adv_pat_search.begin(),
                            adv_pat_type == "f" ? toupper : tolower );
            if( adv_pat_type == "f" ) { //Search flags
                if( p->has_flag( adv_pat_search ) ) {
                    return !exclude;
                }
            } else if( adv_pat_type == "pgt" || adv_pat_type == "plt" ) { //Filter by power production/usage
                int req = std::atoi( adv_pat_search.c_str() );
                if( ( adv_pat_type == "pgt" ) ? ( p->power >= req || p->epower >= req )
                    : ( p->power <= req || p->epower <= req ) ) {
                    return !exclude;
                }
            }
        }
        if( iPos != std::string::npos ) {
            sPattern = sPattern.substr( iPos + 1, sPattern.size() );
        }
    } while( iPos != std::string::npos );
    return hasExclude;
}<|MERGE_RESOLUTION|>--- conflicted
+++ resolved
@@ -667,16 +667,10 @@
                                                    part.has_flag(VPFLAG_CONTROLS) ||
                                                    part.location == "fuel_source" ||
                                                    part.location == "on_battery_mount" ||
-<<<<<<< HEAD
                                                    (part.location.empty() && part.has_flag("FUEL_TANK")); };
 
     tab_filters[tab_filters.size()-2] = [&](const vpart_info *part) { // Other: everything that's not in the other filters
         for (size_t i=1; i < tab_filters.size()-2; i++ ) {
-=======
-                                                   part.location.empty(); };
-    tab_filters[tab_filters.size()-1] = [&](const vpart_info *part) { // Other: everything that's not in the other filters
-        for (size_t i=1; i < tab_filters.size()-1; i++ ) {
->>>>>>> c09188b9
             if( tab_filters[i](part) ) return false;
         }
         return true; };
@@ -711,11 +705,13 @@
             filter = string_input_popup( _("Set Filter"),
                                         50, filter, "", "", 100, false);
             tab = 7;//Move to the user filter tab.
-            display_veh();
-            display_contents();
+            display_grid();
+            display_stats();
+            display_veh();//Fix the (currently) mangled windows
         }
         if (action == "REPAIR" ){
             filter = "";
+            tab = 0;
         }
         if (action == "INSTALL" || action == "CONFIRM"){
             if (can_install) {
@@ -749,7 +745,7 @@
             werase (w_msg);
             wrefresh(w_msg);
             break;
-        } else if (action == "PREV_TAB" || action == "NEXT_TAB"|| action == "FILTER" ) {
+        } else if (action == "PREV_TAB" || action == "NEXT_TAB"|| action == "FILTER" || action == "REPAIR" ) {
             tab_vparts.clear();
             pos = 0;
 
@@ -972,7 +968,7 @@
 
     auto act = [&]( const vehicle_part &pt ) {
         auto validate = [&]( const item &obj ) {
-            if( pt.is_tank() ) { 
+            if( pt.is_tank() ) {
                 // cannot refill using active liquids (those that rot) due to #18570
                 if( obj.is_watertight_container() && !obj.contents.empty() && !obj.contents.front().active ) {
                     return pt.can_reload( obj.contents.front().typeId() );
@@ -1517,88 +1513,88 @@
     display_mode (' ');
 }
 
-<<<<<<< HEAD
-void veh_interact::display_contents()
-{
-    werase( w_list );
-
-    if( parts_here.empty() ) {
-        wrefresh( w_list );
-        return;
-    }
-
-    std::vector<vehicle_part *> opts;
-    for( int idx : parts_here ) {
-        auto &pt = veh->parts[ idx ];
-        if( pt.is_turret() || pt.is_engine() || pt.is_battery() || pt.is_tank() ) {
-            opts.push_back( &pt );
-        }
-    }
-    std::stable_sort( opts.begin(), opts.end(), []( const vehicle_part *lhs, const vehicle_part *rhs ) {
-        return lhs->is_tank() && !rhs->is_tank();
-    } );
-    std::stable_sort( opts.begin(), opts.end(), []( const vehicle_part *lhs, const vehicle_part *rhs ) {
-        return lhs->is_battery() && !rhs->is_battery();
-    } );
-    std::stable_sort( opts.begin(), opts.end(), []( const vehicle_part *lhs, const vehicle_part *rhs ) {
-        return lhs->is_engine() && !rhs->is_engine();
-    } );
-    std::stable_sort( opts.begin(), opts.end(), []( const vehicle_part *lhs, const vehicle_part *rhs ) {
-        return lhs->is_turret() && !rhs->is_turret();
-    } );
-
-    int y = 0;
-    for( const auto pt : opts ) {
-        std::string hdr = pt->name();
-        std::string msg;
-
-        const auto turret = veh->turret_query( *pt );
-        if( turret && turret.can_unload() ) {
-            if( turret.base()->magazine_current() ) {
-                if( turret.ammo_current() != "null" ) {
-                    msg = string_format( _( "%s with %s (%i/%i)" ),
-                                         turret.base()->magazine_current()->type_name().c_str(),
-                                         item::nname( turret.ammo_current(), turret.ammo_remaining() ).c_str(),
-                                         turret.ammo_remaining(), turret.ammo_capacity() );
-                } else {
-                    msg = string_format( _( "%s (%i/%i)" ),
-                                         turret.base()->magazine_current()->type_name().c_str(),
-                                         turret.ammo_remaining(), turret.ammo_capacity() );
-                }
-
-            } else if( turret.ammo_capacity() > 0 ) {
-                hdr += string_format( " <color_grey>(%i/%i)</color>", turret.ammo_remaining(), turret.ammo_capacity() );
-                if( turret.ammo_remaining() && turret.ammo_current() != "null" ) {
-                    msg = item::nname( turret.ammo_current(), turret.ammo_remaining() );
-                }
-            }
-
-        } else if( pt->is_battery() ) {
-            hdr += string_format( " <color_grey>(%i/%i)</color>", pt->ammo_remaining(), pt->ammo_capacity() );
-
-        } else if( pt->is_tank() ) {
-            if( pt->ammo_remaining() > 0 ) {
-                hdr += string_format( " <color_grey>with %s (%i/%i)</color>",
-                                     item::nname( pt->ammo_current(), pt->ammo_remaining() ).c_str(),
-                                     pt->ammo_remaining(), pt->ammo_capacity() );
-            }
-        }
-
-        y += fold_and_print( w_list, y, 1, getmaxx( w_list ) - 2, c_white, hdr );
-        y += fold_and_print( w_list, y, 3, getmaxx( w_list ) - 4, c_ltgray, msg );
-
-        for( const auto &e : pt->faults() ) {
-            y += fold_and_print( w_list, y, 3, getmaxx( w_list ) - 4, c_ltred, _( "faulty %s" ), e->name().c_str() );
-        }
-
-        y++;
-    }
-
-    wrefresh( w_list );
-}
-
-=======
->>>>>>> c09188b9
+// <<<<<<< HEAD
+// void veh_interact::display_contents()
+// {
+//     werase( w_list );
+//
+//     if( parts_here.empty() ) {
+//         wrefresh( w_list );
+//         return;
+//     }
+//
+//     std::vector<vehicle_part *> opts;
+//     for( int idx : parts_here ) {
+//         auto &pt = veh->parts[ idx ];
+//         if( pt.is_turret() || pt.is_engine() || pt.is_battery() || pt.is_tank() ) {
+//             opts.push_back( &pt );
+//         }
+//     }
+//     std::stable_sort( opts.begin(), opts.end(), []( const vehicle_part *lhs, const vehicle_part *rhs ) {
+//         return lhs->is_tank() && !rhs->is_tank();
+//     } );
+//     std::stable_sort( opts.begin(), opts.end(), []( const vehicle_part *lhs, const vehicle_part *rhs ) {
+//         return lhs->is_battery() && !rhs->is_battery();
+//     } );
+//     std::stable_sort( opts.begin(), opts.end(), []( const vehicle_part *lhs, const vehicle_part *rhs ) {
+//         return lhs->is_engine() && !rhs->is_engine();
+//     } );
+//     std::stable_sort( opts.begin(), opts.end(), []( const vehicle_part *lhs, const vehicle_part *rhs ) {
+//         return lhs->is_turret() && !rhs->is_turret();
+//     } );
+//
+//     int y = 0;
+//     for( const auto pt : opts ) {
+//         std::string hdr = pt->name();
+//         std::string msg;
+//
+//         const auto turret = veh->turret_query( *pt );
+//         if( turret && turret.can_unload() ) {
+//             if( turret.base()->magazine_current() ) {
+//                 if( turret.ammo_current() != "null" ) {
+//                     msg = string_format( _( "%s with %s (%i/%i)" ),
+//                                          turret.base()->magazine_current()->type_name().c_str(),
+//                                          item::nname( turret.ammo_current(), turret.ammo_remaining() ).c_str(),
+//                                          turret.ammo_remaining(), turret.ammo_capacity() );
+//                 } else {
+//                     msg = string_format( _( "%s (%i/%i)" ),
+//                                          turret.base()->magazine_current()->type_name().c_str(),
+//                                          turret.ammo_remaining(), turret.ammo_capacity() );
+//                 }
+//
+//             } else if( turret.ammo_capacity() > 0 ) {
+//                 hdr += string_format( " <color_grey>(%i/%i)</color>", turret.ammo_remaining(), turret.ammo_capacity() );
+//                 if( turret.ammo_remaining() && turret.ammo_current() != "null" ) {
+//                     msg = item::nname( turret.ammo_current(), turret.ammo_remaining() );
+//                 }
+//             }
+//
+//         } else if( pt->is_battery() ) {
+//             hdr += string_format( " <color_grey>(%i/%i)</color>", pt->ammo_remaining(), pt->ammo_capacity() );
+//
+//         } else if( pt->is_tank() ) {
+//             if( pt->ammo_remaining() > 0 ) {
+//                 hdr += string_format( " <color_grey>with %s (%i/%i)</color>",
+//                                      item::nname( pt->ammo_current(), pt->ammo_remaining() ).c_str(),
+//                                      pt->ammo_remaining(), pt->ammo_capacity() );
+//             }
+//         }
+//
+//         y += fold_and_print( w_list, y, 1, getmaxx( w_list ) - 2, c_white, hdr );
+//         y += fold_and_print( w_list, y, 3, getmaxx( w_list ) - 4, c_ltgray, msg );
+//
+//         for( const auto &e : pt->faults() ) {
+//             y += fold_and_print( w_list, y, 3, getmaxx( w_list ) - 4, c_ltred, _( "faulty %s" ), e->name().c_str() );
+//         }
+//
+//         y++;
+//     }
+//
+//     wrefresh( w_list );
+// }
+//
+// =======
+// >>>>>>> c09188b9da486d1e0587a6865e3bd5c085546f39
 void veh_interact::display_grid()
 {
     const int grid_w = getmaxx(w_grid);

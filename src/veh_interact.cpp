#include <string>
#include "veh_interact.h"
#include "vehicle.h"
#include "overmapbuffer.h"
#include "game.h"
#include "player.h"
#include "action.h"
#include "map.h"
#include "output.h"
#include "catacharset.h"
#include "crafting.h"
#include "options.h"
#include "debug.h"
#include "messages.h"
#include "translations.h"
#include "veh_type.h"
#include "ui.h"
#include "itype.h"
#include "cata_utility.h"
#include "vehicle_selector.h"
#include "fault.h"

#include <cmath>
#include <list>
#include <functional>
#include <iterator>
#include <algorithm>
#include <numeric>
#include <cassert>

#ifdef _MSC_VER
#include <math.h>
#define ISNAN _isnan
#else
#define ISNAN std::isnan
#endif

static inline const char * status_color( bool status )
{
    static const char *good = "green";
    static const char *bad = "red";
    return status ? good : bad;
}

namespace {
const std::string repair_hotkeys("r1234567890");
const quality_id LIFT( "LIFT" );
const quality_id JACK( "JACK" );
const skill_id skill_mechanics( "mechanics" );
} // namespace

void act_vehicle_siphon(vehicle* veh);

player_activity veh_interact::serialize_activity()
{
    const auto *pt = sel_vehicle_part;
    const auto *vp = sel_vpart_info;

    if( sel_cmd == 'q' || sel_cmd == ' ' || !vp ) {
        return player_activity();
    }

    int time = 1000;
    switch( sel_cmd ) {
        case 'i':
            time = vp->install_time( g->u );
            break;
        case 'r':
            if( pt->is_broken() ) {
                time = vp->install_time( g->u );
            } else {
                assert( pt->base.max_damage() > 0 ); // why repairing part that cannot be damaged?
                time = vp->repair_time( g->u ) * double( pt->base.damage() ) / pt->base.max_damage();
            }
            break;
        case 'o':
            time = vp->removal_time( g->u );
            break;
        case 'c':
            time = vp->removal_time( g->u ) + vp->install_time( g->u );
            break;
    }
    player_activity res( ACT_VEHICLE, time, (int) sel_cmd );

    // if we're working on an existing part, use that part as the reference point
    // otherwise (e.g. installing a new frame), just use part 0
    point q = veh->coord_translate( pt ? pt->mount : veh->parts[0].mount );
    res.values.push_back( veh->global_x() + q.x );    // values[0]
    res.values.push_back( veh->global_y() + q.y );    // values[1]
    res.values.push_back( ddx );   // values[2]
    res.values.push_back( ddy );   // values[3]
    res.values.push_back( -ddx );   // values[4]
    res.values.push_back( -ddy );   // values[5]
    res.values.push_back( veh->index_of_part( pt ) ); // values[6]
    res.str_values.push_back( vp->id.str() );
    res.targets.emplace_back( std::move( target ) );

    return res;
}

player_activity veh_interact::run( vehicle &veh, int x, int y )
{
    veh_interact vehint( veh, x, y );
    vehint.do_main_loop();
    g->refresh_all();
    return vehint.serialize_activity();
}

item_location veh_interact::select_tank( const vehicle &veh, const item &liquid )
{
    item_location res;

    if( liquid.active ) {
        // cannot refill using active liquids (those that rot) due to #18570
        return res;
    }

    auto sel = [&]( const vehicle_part &pt ) {
        return pt.is_tank() && pt.can_reload( liquid.typeId() );
    };

    auto act = [&]( const vehicle_part &pt ) {
        res = const_cast<vehicle &>( veh ).part_base( veh.index_of_part( &pt ) );
    };

    int opts = std::count_if( veh.parts.cbegin(), veh.parts.cend(), sel );

    if( opts == 1 ) {
        act( *std::find_if( veh.parts.cbegin(), veh.parts.cend(), sel ) );

    } else if( opts != 0 ) {
        veh_interact vehint( const_cast<vehicle &>( veh ) );

        auto stack = units::legacy_volume_factor / liquid.type->stack_size;

        vehint.set_title( _( "Select target tank for <color_%s>%.1fL %s</color>" ),
                          get_all_colors().get_name( liquid.color() ).c_str(),
                          round_up( to_liter( liquid.charges * stack ), 1 ),
                          liquid.tname().c_str() );

        vehint.overview( sel, act );
        g->refresh_all();
    }

    return res;
}

/**
 * Creates a blank veh_interact window.
 */
veh_interact::veh_interact( vehicle &veh, int x, int y )
    : ddx( x ), ddy( y ), veh( &veh ), main_context( "VEH_INTERACT" )
{
    // Only build the shapes map and the wheel list once
    for( auto vp : vpart_info::get_all() ) {
        vpart_shapes[ vp->name() + vp->item ].push_back( vp );
        if( vp->has_flag( "WHEEL" ) ) {
            wheel_types.push_back( vp );
        }
    }

    main_context.register_directions();
    main_context.register_action("QUIT");
    main_context.register_action("INSTALL");
    main_context.register_action("REPAIR");
    main_context.register_action("MEND");
    main_context.register_action("REFILL");
    main_context.register_action("REMOVE");
    main_context.register_action("RENAME");
    main_context.register_action("SIPHON");
    main_context.register_action("TIRE_CHANGE");
    main_context.register_action("RELABEL");
    main_context.register_action("PREV_TAB");
    main_context.register_action("NEXT_TAB");
    main_context.register_action("CONFIRM");
    main_context.register_action("HELP_KEYBINDINGS");

    countDurability();
    cache_tool_availability();
    allocate_windows();
}

veh_interact::~veh_interact()
{
    deallocate_windows();
}

void veh_interact::allocate_windows()
{
    // border window
    WINDOW *w_border = newwin( TERMY, TERMX, 0, 0 );
    draw_border(w_border);

    // grid window
    const int grid_w = TERMX - 2; // exterior borders take 2
    const int grid_h = TERMY - 2; // exterior borders take 2
    w_grid = newwin(grid_h, grid_w, 1, 1);

    int mode_h  = 1;
    int name_h  = 1;
    int stats_h = 6;

    page_size = grid_h - ( mode_h + stats_h + name_h ) - 2;

    int pane_y = 1 + mode_h + 1;

    int pane_w = ( grid_w / 3 ) - 1;

    int disp_w = grid_w - ( pane_w * 2 ) - 2;
    int disp_h = page_size * 0.45;
    int parts_h = page_size - disp_h;
    int parts_y = pane_y + disp_h;

    int name_y = pane_y + page_size + 1;
    int stats_y = name_y + name_h;

    int list_x = 1 + disp_w + 1;
    int msg_x  = list_x + pane_w + 1;

    // match grid lines
    mvwputch(w_border, mode_h + 1, 0, BORDER_COLOR, LINE_XXXO); // |-
    mvwputch(w_border, mode_h + 1, TERMX - 1, BORDER_COLOR, LINE_XOXX); // -|
    mvwputch(w_border, mode_h + 1 + page_size + 1, 0, BORDER_COLOR, LINE_XXXO); // |-
    mvwputch(w_border, mode_h + 1 + page_size + 1, TERMX - 1, BORDER_COLOR, LINE_XOXX); // -|

    // make the windows
    w_mode  = newwin( mode_h,    grid_w, 1,       1 );
    w_msg   = newwin( page_size, pane_w, pane_y,  msg_x  );
    w_disp  = newwin( disp_h,    disp_w, pane_y,  1 );
    w_parts = newwin( parts_h,   disp_w, parts_y, 1);
    w_list  = newwin( page_size, pane_w, pane_y,  list_x );
    w_stats = newwin( stats_h,   grid_w, stats_y, 1 );
    w_name  = newwin( name_h,    grid_w, name_y,  1 );

    w_details = NULL; // only pops up when in install menu

    wrefresh(w_border);
    delwin( w_border );
    display_name();
    display_grid();
    display_stats();
    display_veh();
    move_cursor(0, 0); // display w_disp & w_parts
}

void veh_interact::set_title( std::string msg, ... ) const
{
    va_list args;
    va_start( args, msg );
    const auto str = vstring_format( msg, args );
    va_end( args );

    werase( w_mode );
    nc_color col = c_ltgray;
    print_colored_text( w_mode, 0, 1, col, col, str );
    wrefresh( w_mode );
}

bool veh_interact::format_reqs( std::ostringstream& msg, const requirement_data &reqs,
                                const std::map<skill_id, int> &skills, int moves ) const {

    const auto inv = g->u.crafting_inventory();
    bool ok = reqs.can_make_with_inventory( inv );

    msg << _( "<color_white>Time required:</color>\n" );
    msg << "> " << calendar::print_duration( moves / 100 ) << "\n";

    msg << _( "<color_white>Skills required:</color>\n" );
    for( const auto& e : skills ) {
        bool hasSkill = g->u.get_skill_level( e.first ) >= e.second;
        if( !hasSkill ) {
            ok = false;
        }
        msg << string_format( "> <color_%1$s>%2$s %3$i</color>\n", status_color( hasSkill ),
                              _( e.first.obj().name().c_str() ), e.second );
    }
    if( skills.empty() ) {
        msg << string_format( "> <color_%1$s>%2$s</color>", status_color( true ), _( "NONE" ) ) << "\n";
    }

    auto comps = reqs.get_folded_components_list( getmaxx( w_msg ), c_white, inv );
    std::copy( comps.begin(), comps.end(), std::ostream_iterator<std::string>( msg, "\n" ) );

    auto tools = reqs.get_folded_tools_list( getmaxx( w_msg ), c_white, inv );
    std::copy( tools.begin(), tools.end(), std::ostream_iterator<std::string>( msg, "\n" ) );

    return ok;
}

void veh_interact::do_main_loop()
{
    bool finish = false;
    while (!finish) {
        overview();
        display_mode();
        const std::string action = main_context.handle_input();
        int dx, dy;
        if (main_context.get_direction(dx, dy, action)) {
            move_cursor(dx, dy);
        } else if (action == "QUIT") {
            finish = true;
        } else if (action == "INSTALL") {
            do_install();
        } else if (action == "REPAIR") {
            do_repair();
        } else if (action == "MEND") {
            do_mend();
        } else if (action == "REFILL") {
            do_refill();
        } else if (action == "REMOVE") {
            do_remove();
        } else if (action == "RENAME") {
            do_rename();
        } else if (action == "SIPHON") {
            do_siphon();
            // Siphoning may have started a player activity. If so, we should close the
            // vehicle dialog and continue with the activity.
            finish = g->u.activity.type != ACT_NULL;
        } else if (action == "TIRE_CHANGE") {
            do_tirechange();
        } else if (action == "RELABEL") {
            do_relabel();
        } else if (action == "NEXT_TAB") {
            move_fuel_cursor(1);
        } else if (action == "PREV_TAB") {
            move_fuel_cursor(-1);
        }
        if (sel_cmd != ' ') {
            finish = true;
        }
    }
}

void veh_interact::deallocate_windows()
{
    delwin(w_grid);
    delwin(w_mode);
    delwin(w_msg);
    delwin(w_disp);
    delwin(w_parts);
    delwin(w_stats);
    delwin(w_list);
    delwin(w_name);
}

void veh_interact::cache_tool_availability()
{
    crafting_inv = g->u.crafting_inventory();

    has_wrench = crafting_inv.has_quality( quality_id( "WRENCH" ) );

    has_wheel = crafting_inv.has_components( "wheel", 1 ) ||
                crafting_inv.has_components( "wheel_wide", 1 ) ||
                crafting_inv.has_components( "wheel_armor", 1 ) ||
                crafting_inv.has_components( "wheel_bicycle", 1 ) ||
                crafting_inv.has_components( "wheel_motorbike", 1 ) ||
                crafting_inv.has_components( "wheel_small", 1 );

    max_lift = std::max( { g->u.max_quality( LIFT ),
                           map_selector( g->u.pos(), PICKUP_RANGE ).max_quality( LIFT ),
                           vehicle_selector(g->u.pos(), 2, true, *veh ).max_quality( LIFT ) } );

    max_jack = std::max( { g->u.max_quality( JACK ),
                           map_selector( g->u.pos(), PICKUP_RANGE ).max_quality( JACK ),
                           vehicle_selector(g->u.pos(), 2, true, *veh ).max_quality( JACK ) } );

    // cap JACK requirements at 6000kg to support arbritrarily large vehicles
    double qual = ceil( double( std::min( veh->total_mass(), 6000 ) * 1000 ) / TOOL_LIFT_FACTOR );

    has_jack = g->u.has_quality( JACK, qual ) ||
               map_selector( g->u.pos(), PICKUP_RANGE ).has_quality( JACK, qual ) ||
               vehicle_selector( g->u.pos(), 2, true, *veh ).has_quality( JACK,  qual );
}

/**
 * Checks if the player is able to perform some command, and returns a nonzero
 * error code if they are unable to perform it. The return from this function
 * should be passed into the various do_whatever functions further down.
 * @param mode The command the player is trying to perform (ie 'r' for repair).
 * @return CAN_DO if the player has everything they need,
 *         INVALID_TARGET if the command can't target that square,
 *         LACK_TOOLS if the player lacks tools,
 *         NOT_FREE if something else obstructs the action,
 *         LACK_SKILL if the player's skill isn't high enough,
 *         LOW_MORALE if the player's morale is too low while trying to perform
 *             an action requiring a minimum morale,
 *         UNKNOWN_TASK if the requested operation is unrecognized.
 */
task_reason veh_interact::cant_do (char mode)
{
    bool enough_morale = true;
    bool valid_target = false;
    bool has_tools = false;
    bool part_free = true;
    bool has_skill = true;

    switch (mode) {
    case 'i': // install mode
        enough_morale = g->u.has_morale_to_craft();
        valid_target = !can_mount.empty() && 0 == veh->tags.count("convertible");
        //tool checks processed later
        has_tools = true;
        break;
    case 'r': // repair mode
        enough_morale = g->u.has_morale_to_craft();
        valid_target = !need_repair.empty() && cpart >= 0;
        has_tools = true; // checked later
        break;

    case 'm': // mend mode
        enough_morale = g->u.has_morale_to_craft();
        valid_target = std::any_of( veh->parts.begin(), veh->parts.end(), []( const vehicle_part &pt ) {
            return !pt.faults().empty();
        } );
        has_tools = true; // checked later
        break;

    case 'f':
        return CAN_DO; // always allow display of fuel menu

    case 'o': // remove mode
        enough_morale = g->u.has_morale_to_craft();
        valid_target = cpart >= 0 && 0 == veh->tags.count("convertible");
        part_free = parts_here.size() > 1 || (cpart >= 0 && veh->can_unmount(cpart));
        //tool and skill checks processed later
        has_tools = true;
        has_skill = true;
        break;
    case 's': // siphon mode
        valid_target = false;
        for( auto & e : veh->fuels_left() ) {
            if( item::find_type( e.first )->phase == LIQUID ) {
                valid_target = true;
                break;
            }
        }
        has_tools = crafting_inv.has_tools( "hose", 1 );
        break;
    case 'c': // change tire
        valid_target = wheel != NULL;
        ///\EFFECT_STR allows changing tires on heavier vehicles without a jack
        has_tools = has_wrench && has_wheel && ( g->u.can_lift( *veh ) || has_jack );
        break;
    case 'a': // relabel
        valid_target = cpart >= 0;
        has_tools = true;
        break;
    default:
        return UNKNOWN_TASK;
    }

    if( abs( veh->velocity ) > 100 || g->u.controlling_vehicle ) {
        return MOVING_VEHICLE;
    }
    if( !enough_morale ) {
        return LOW_MORALE;
    }
    if( !valid_target ) {
        return INVALID_TARGET;
    }
    if( !has_tools ) {
        return LACK_TOOLS;
    }
    if( !part_free ) {
        return NOT_FREE;
    }
    if( !has_skill ) {
        return LACK_SKILL;
    }
    return CAN_DO;
}

bool veh_interact::is_drive_conflict() {
    bool install_muscle_engine = (sel_vpart_info->fuel_type == "muscle");
    bool has_muscle_engine = veh->has_engine_type("muscle", false);
    bool can_install = !(has_muscle_engine && install_muscle_engine);

    if (!can_install) {
        werase (w_msg);
        fold_and_print(w_msg, 0, 1, getmaxx( w_msg ) - 2, c_ltred,
                       _("Only one muscle powered engine can be installed."));
        wrefresh (w_msg);
    }
    return !can_install;
}

bool veh_interact::can_install_part() {
    if( sel_vpart_info == NULL ) {
        werase (w_msg);
        wrefresh (w_msg);
        return false;
    }

    if( is_drive_conflict() ) {
        return false;
    }

    if( sel_vpart_info->has_flag( "FUNNEL" ) ) {
        if( std::none_of( parts_here.begin(), parts_here.end(), [&]( const int e ) {
            return veh->parts[e].is_tank();
        } ) ) {
            werase( w_msg );
            fold_and_print( w_msg, 0, 1, getmaxx( w_msg ) - 2, c_ltred,
                            _( "Funnels need to be installed over a tank." ) );
            wrefresh( w_msg );
            return false;
        }
    }

    bool is_engine = sel_vpart_info->has_flag("ENGINE");
    bool install_muscle_engine = (sel_vpart_info->fuel_type == "muscle");
    //count current engines, muscle engines don't require higher skill
    int engines = 0;
    int dif_eng = 0;
    if (is_engine && !install_muscle_engine) {
        for (size_t p = 0; p < veh->parts.size(); p++) {
            if (veh->part_flag (p, "ENGINE") &&
                veh->part_info(p).fuel_type != "muscle")
            {
                engines++;
                dif_eng = dif_eng / 2 + 8;
            }
        }
    }

    int dif_steering = 0;
    if (sel_vpart_info->has_flag("STEERABLE")) {
        std::set<int> axles;
        for (auto &p : veh->steering) {
            if (!veh->part_flag(p, "TRACKED")) {
                // tracked parts don't contribute to axle complexity
                axles.insert(veh->parts[p].mount.x);
            }
        }

        if (axles.size() > 0 && axles.count(-ddx) == 0) {
            // Installing more than one steerable axle is hard
            // (but adding a wheel to an existing axle isn't)
            dif_steering = axles.size() + 5;
        }
    }

    const auto reqs = sel_vpart_info->install_requirements();

    std::ostringstream msg;
    bool ok = format_reqs( msg, reqs, sel_vpart_info->install_skills, sel_vpart_info->install_time( g->u ) );

    msg << _( "<color_white>Additional requirements:</color>\n" );

    if( dif_eng > 0 ) {
        if( g->u.get_skill_level( skill_mechanics ) < dif_eng ) {
            ok = false;
        }
        msg << string_format( _( "> <color_%1$s>%2$s %3$i</color> for extra engines." ),
                              status_color( g->u.get_skill_level( skill_mechanics ) >= dif_eng ),
                              skill_mechanics.obj().name().c_str(), dif_eng ) << "\n";
    }

    if( dif_steering > 0 ) {
        if( g->u.get_skill_level( skill_mechanics ) < dif_steering ) {
            ok = false;
        }
        msg << string_format( _( "> <color_%1$s>%2$s %3$i</color> for extra steering axles." ),
                              status_color( g->u.get_skill_level( skill_mechanics ) >= dif_steering ),
                              skill_mechanics.obj().name().c_str(), dif_steering ) << "\n";
    }

    int lvl, str;
    quality_id qual;
    bool use_aid, use_str;
    item base( sel_vpart_info->item );
    if( base.is_wheel() ) {
        qual = JACK;
        lvl = std::ceil( double( std::min( veh->total_mass() * 1000, JACK_LIMIT ) ) / TOOL_LIFT_FACTOR );
        str = veh->lift_strength();
        use_aid = max_jack >= lvl;
        use_str = g->u.can_lift( *veh );
    } else {
        qual = LIFT;
        lvl = std::ceil( double( base.weight() ) / TOOL_LIFT_FACTOR );
        str = base.lift_strength();
        use_aid = max_lift >= lvl;
        use_str = g->u.can_lift( base );
    }

    if( !( use_aid || use_str ) ) {
        ok = false;
    }
    msg << string_format( _( "> <color_%1$s>1 tool with %2$s %3$i</color> <color_white>OR</color> <color_%4$s>strength %5$i</color>" ),
                          status_color( use_aid ), qual.obj().name.c_str(), lvl,
                          status_color( use_str ), str ) << "\n";

    werase( w_msg );
    fold_and_print( w_msg, 0, 1, getmaxx( w_msg ) - 2, c_ltgray, msg.str() );
    wrefresh( w_msg );
    return ok || g->u.has_trait( "DEBUG_HS" );
}

/**
 * Moves list of fuels up or down.
 * @param delta -1 if moving up,
 *              1 if moving down
 */
void veh_interact::move_fuel_cursor(int delta)
{
    int max_fuel_indicators = (int)veh->get_printable_fuel_types().size();
    int height = 5;
    fuel_index += delta;

    if(fuel_index < 0) {
        fuel_index = 0;
    } else if(fuel_index > max_fuel_indicators - height) {
        fuel_index = std::max(max_fuel_indicators - height, 0);
    }

    display_stats();
}

/**
 * Handles installing a new part.
 * @param reason INVALID_TARGET if the square can't have anything installed,
 *               LACK_TOOLS if the player is lacking tools,
 *               LOW_MORALE if the player's morale is too low.
 */
void veh_interact::do_install()
{
    const task_reason reason = cant_do('i');
    werase (w_msg);
    int msg_width = getmaxx(w_msg);
    switch (reason) {
    case LOW_MORALE:
        mvwprintz(w_msg, 0, 1, c_ltred, _("Your morale is too low to construct..."));
        wrefresh (w_msg);
        return;
    case INVALID_TARGET:
        mvwprintz(w_msg, 0, 1, c_ltred, _("Cannot install any part here."));
        wrefresh (w_msg);
        return;
    case MOVING_VEHICLE:
        fold_and_print( w_msg, 0, 1, msg_width - 2, c_ltgray,
                        _( "You can't install parts while driving." ) );
        wrefresh (w_msg);
        return;
    default:
        break; // no reason, all is well
    }

    set_title( _( "Choose new part to install here:" ) );

    std::array<std::string,7> tab_list = { { pgettext("Vehicle Parts|","All"),
                                             pgettext("Vehicle Parts|","Cargo"),
                                             pgettext("Vehicle Parts|","Light"),
                                             pgettext("Vehicle Parts|","Util"),
                                             pgettext("Vehicle Parts|","Hull"),
                                             pgettext("Vehicle Parts|","Internal"),
                                             pgettext("Vehicle Parts|","Other") } };

    std::array<std::string,7> tab_list_short = { { pgettext("Vehicle Parts|","A"),
                                                   pgettext("Vehicle Parts|","C"),
                                                   pgettext("Vehicle Parts|","L"),
                                                   pgettext("Vehicle Parts|","U"),
                                                   pgettext("Vehicle Parts|","H"),
                                                   pgettext("Vehicle Parts|","I"),
                                                   pgettext("Vehicle Parts|","O") } };

    std::array <std::function<bool(const vpart_info*)>,7> tab_filters; // filter for each tab, last one
    tab_filters[0] = [&](const vpart_info *) { return true; }; // All
    tab_filters[1] = [&](const vpart_info *p) { auto &part = *p;
                                                   return part.has_flag(VPFLAG_CARGO) && // Cargo
                                                   !part.has_flag("TURRET"); };
    tab_filters[2] = [&](const vpart_info *p) { auto &part = *p;
                                                   return part.has_flag(VPFLAG_LIGHT) || // Light
                                                   part.has_flag(VPFLAG_CONE_LIGHT) ||
                                                   part.has_flag(VPFLAG_CIRCLE_LIGHT) ||
                                                   part.has_flag(VPFLAG_DOME_LIGHT) ||
                                                   part.has_flag(VPFLAG_AISLE_LIGHT) ||
                                                   part.has_flag(VPFLAG_ATOMIC_LIGHT); };
    tab_filters[3] = [&](const vpart_info *p) { auto &part = *p;
                                                   return part.has_flag("TRACK") || //Util
                                                   part.has_flag(VPFLAG_FRIDGE) ||
                                                   part.has_flag("KITCHEN") ||
                                                   part.has_flag("WELDRIG") ||
                                                   part.has_flag("CRAFTRIG") ||
                                                   part.has_flag("CHEMLAB") ||
                                                   part.has_flag("FORGE") ||
                                                   part.has_flag("HORN") ||
                                                   part.has_flag("BEEPER") ||
                                                   part.has_flag("WATCH") ||
                                                   part.has_flag("ALARMCLOCK") ||
                                                   part.has_flag(VPFLAG_RECHARGE) ||
                                                   part.has_flag("VISION") ||
                                                   part.has_flag("POWER_TRANSFER") ||
                                                   part.has_flag("FAUCET") ||
                                                   part.has_flag("STEREO") ||
                                                   part.has_flag("CHIMES") ||
                                                   part.has_flag("MUFFLER") ||
                                                   part.has_flag("REMOTE_CONTROLS") ||
                                                   part.has_flag("CURTAIN") ||
                                                   part.has_flag("SEATBELT") ||
                                                   part.has_flag("SECURITY") ||
                                                   part.has_flag("SEAT") ||
                                                   part.has_flag("BED") ||
                                                   part.has_flag("DOOR_MOTOR"); };
    tab_filters[4] = [&](const vpart_info *p) { auto &part = *p;
                                                   return(part.has_flag(VPFLAG_OBSTACLE) || // Hull
                                                   part.has_flag("ROOF") ||
                                                   part.has_flag(VPFLAG_ARMOR)) &&
                                                   !part.has_flag("WHEEL") &&
                                                   !tab_filters[3](p); };
    tab_filters[5] = [&](const vpart_info *p) { auto &part = *p;
                                                   return part.has_flag(VPFLAG_ENGINE) || // Internals
                                                   part.has_flag(VPFLAG_ALTERNATOR) ||
                                                   part.has_flag(VPFLAG_CONTROLS) ||
                                                   part.location == "fuel_source" ||
                                                   part.location == "on_battery_mount" ||
                                                   part.location.empty(); };
    tab_filters[tab_filters.size()-1] = [&](const vpart_info *part) { // Other: everything that's not in the other filters
        for (size_t i=1; i < tab_filters.size()-1; i++ ) {
            if( tab_filters[i](part) ) return false;
        }
        return true; };

    std::vector<const vpart_info*> tab_vparts = can_mount; // full list of mountable parts, to be filtered according to tab

    int pos = 0;
    size_t tab = 0;
    while (true) {
        display_list(pos, tab_vparts, 2);

        // draw tab menu
        int tab_x = 0;
        for( size_t i=0; i < tab_list.size(); i++ ){
            std::string tab_name = (tab == i) ? tab_list[i] : tab_list_short[i]; // full name for selected tab
            tab_x += (tab == i); // add a space before selected tab
            draw_subtab(w_list, tab_x, tab_name, tab == i, false);
            tab_x += ( 1 + utf8_width(tab_name) + (tab == i) ); // one space padding and add a space after selected tab
        }
        wrefresh(w_list);

        sel_vpart_info = (!tab_vparts.empty()) ? tab_vparts[pos] : NULL; // filtered list can be empty

        display_details( sel_vpart_info );

        bool can_install = can_install_part();

        const std::string action = main_context.handle_input();
        if (action == "INSTALL" || action == "CONFIRM"){
            if (can_install) {
                const auto &shapes = vpart_shapes[ sel_vpart_info->name() + sel_vpart_info->item ];
                int selected_shape = -1;
                if ( shapes.size() > 1 ) { // more than one shape available, display selection
                    std::vector<uimenu_entry> shape_ui_entries;
                    for ( size_t i = 0; i < shapes.size(); i++ ) {
                        uimenu_entry entry = uimenu_entry( i, true, UIMENU_INVALID,
                                                           shapes[i]->name() );
                        entry.extratxt.left = 1;
                        entry.extratxt.sym = special_symbol( shapes[i]->sym );
                        entry.extratxt.color = shapes[i]->color;
                        shape_ui_entries.push_back( entry );
                    }
                    selected_shape = uimenu( true, getbegx( w_list ), getmaxx( w_list ), getbegy( w_list ),
                                             _("Choose shape:"), shape_ui_entries ).ret;
                } else { // only one shape available, default to first one
                    selected_shape = 0;
                }
                 if( 0 <= selected_shape && (size_t) selected_shape < shapes.size() ) {
                    sel_vpart_info = shapes[selected_shape];
                    sel_cmd = 'i';
                    return;
                }
            }
        } else if (action == "QUIT") {
            sel_vpart_info = NULL;
            werase (w_list);
            wrefresh (w_list);
            werase (w_msg);
            wrefresh(w_msg);
            break;
        } else if (action == "PREV_TAB" || action == "NEXT_TAB") {
            tab_vparts.clear();
            pos = 0;

            if(action == "PREV_TAB") {
                tab = ( tab < 1 ) ? tab_list.size() - 1 : tab - 1;
            } else {
                tab = ( tab < tab_list.size() - 1 ) ? tab + 1 : 0;
            }

            copy_if(can_mount.begin(), can_mount.end(), back_inserter(tab_vparts), tab_filters[tab]);
        }
        else {
            move_in_list(pos, action, tab_vparts.size(), 2);
        }
    }

    //destroy w_details
    werase(w_details);
    delwin(w_details);
    w_details = NULL;

    //restore windows that had been covered by w_details
    display_stats();
    display_name();
}

bool veh_interact::move_in_list(int &pos, const std::string &action, const int size, const int header) const
{
    int lines_per_page = page_size - header;
    if (action == "PREV_TAB" || action == "LEFT") {
        pos -= lines_per_page;
    } else if (action == "NEXT_TAB" || action == "RIGHT") {
        pos += lines_per_page;
    } else if (action == "UP") {
        pos--;
    } else if (action == "DOWN") {
        pos++;
    } else {
        // Anything else -> no movement
        return false;
    }
    if (pos < 0) {
        pos = size - 1;
    } else if (pos >= size) {
        pos = 0;
    }
    return true;
}

/**
 * Handles repairing a vehicle part.
 * @param reason INVALID_TARGET if there's no damaged parts in the selected square,
 *               LACK_TOOLS if the player is lacking tools,
 *               LOW_MORALE if the player's morale is too low.
 */
void veh_interact::do_repair()
{
    const task_reason reason = cant_do('r');
    werase (w_msg);
    int msg_width = getmaxx(w_msg);
    switch (reason) {
    case LOW_MORALE:
        mvwprintz(w_msg, 0, 1, c_ltred, _("Your morale is too low to repair..."));
        wrefresh (w_msg);
        return;
    case INVALID_TARGET:
        if(mostDamagedPart != -1) {
            int p = mostDamagedPart; // for convenience
            move_cursor( veh->parts[p].mount.y + ddy, -( veh->parts[p].mount.x + ddx ) );

        } else {
            mvwprintz(w_msg, 0, 1, c_ltred, _("There are no damaged parts on this vehicle."));
            wrefresh (w_msg);
        }
        return;
    case MOVING_VEHICLE:
        fold_and_print( w_msg, 0, 1, msg_width - 2, c_ltgray,
                        _( "You can't repair stuff while driving." ) );
        wrefresh (w_msg);
        return;
    default:
        break; // no reason, all is well
    }

    set_title( _( "Choose a part here to repair:" ) );

    int pos = 0;
    while (true) {
        auto &pt = veh->parts[parts_here[need_repair[pos]]];
        auto &vp = pt.info();

        std::ostringstream msg;

        bool ok;
        if( pt.is_broken() ) {
            ok = format_reqs( msg, vp.install_requirements(), vp.install_skills, vp.install_time( g->u ) );
        } else {
            if( !vp.repair_requirements().is_empty() ) {
                int qty = pt.base.damage();
                ok = format_reqs( msg, vp.repair_requirements() * qty, vp.repair_skills, vp.repair_time( g->u ) * qty );
            } else {
                msg << "<color_ltred>" << _( "This part cannot be repaired" ) << "</color>";
                ok = false;
            }
        }

        werase (w_msg);
        fold_and_print( w_msg, 0, 1, getmaxx( w_msg ) - 2, c_ltgray, msg.str() );
        wrefresh (w_msg);

        werase (w_parts);
        veh->print_part_desc(w_parts, 0, getmaxy( w_parts ) - 1, getmaxx( w_parts ), cpart, need_repair[pos]);
        wrefresh (w_parts);

        const std::string action = main_context.handle_input();
        if( ( action == "REPAIR" || action == "CONFIRM" ) && ok ) {
            sel_vehicle_part = &pt;
            sel_vpart_info = &vp;
            sel_cmd = 'r';
            return;

        } else if (action == "QUIT") {
            werase (w_parts);
            veh->print_part_desc (w_parts, 0, getmaxy( w_parts ) - 1, getmaxx( w_parts ), cpart, -1);
            wrefresh (w_parts);
            werase (w_msg);
            wrefresh(w_msg);
            break;

        } else {
            move_in_list(pos, action, need_repair.size());
        }
    }
}

void veh_interact::do_mend()
{
    werase( w_msg );

    switch( cant_do( 'm' ) ) {
        case LOW_MORALE:
            mvwprintz( w_msg, 0, 1, c_ltred, _( "Your morale is too low to mend..." ) );
            wrefresh( w_msg );
            return;

        case INVALID_TARGET:
            mvwprintz( w_msg, 0, 1, c_ltred, _( "No faulty parts require mending." ) );
            wrefresh( w_msg );
            return;

        case MOVING_VEHICLE:
            mvwprintz( w_msg, 0, 1, c_ltgray, _( "You can't mend stuff while driving." ) );
            wrefresh( w_msg );
            return;

        default:
            wrefresh( w_msg );
            break;
    }

<<<<<<< HEAD
    auto sel = []( const vehicle_part &pt ) { return !pt.faults().empty(); };
=======
    std::vector<int> opts;
    std::copy_if( parts_here.begin(), parts_here.end(), std::back_inserter( opts ), [this]( int e ) {
        if( g->u.has_trait( "DEBUG_HS" ) ) {
            return !veh->parts[ e ].faults_potential().empty();
        }
        return !veh->parts[ e ].faults().empty();
    } );

    set_title( _( "Choose a part here to mend:" ) );

    int pos = 0;
    while ( true ) {
        sel_vehicle_part = &veh->parts[ opts[ pos ] ];
        sel_vpart_info = &sel_vehicle_part->info();
        werase( w_parts );
        int idx = std::distance( parts_here.begin(), std::find( parts_here.begin(), parts_here.end(), opts[ pos ] ) );
        veh->print_part_desc( w_parts, 0, getmaxy( w_parts ) - 1, getmaxx( w_parts ), cpart, idx );
        wrefresh( w_parts );

        werase( w_list );
        int y = 0;
        for( const auto& e : sel_vehicle_part->faults() ) {
            y += fold_and_print( w_list, y, 1, getmaxx( w_list ) - 2, c_ltgray,
                                 _( "* <color_red>Faulty %1$s</color>" ), e.obj().name().c_str() );
            y += fold_and_print( w_list, y, 3, getmaxx( w_list ) - 4, c_ltgray, e.obj().description() );
            y++;
        }
        wrefresh( w_list );
>>>>>>> 477ed86f

    auto act = [&]( const vehicle_part &pt ) {
        g->u.mend_item( veh->part_base( veh->index_of_part( &pt ) ) );
        sel_cmd = 'q';
        return;
    };

    overview( sel, act );
    display_mode(' ');
}

void veh_interact::do_refill()
{
    set_title( _( "Select part to refill:" ) );
    werase( w_msg );
    wrefresh( w_msg );

    auto sel = []( const vehicle_part &pt ) { return pt.is_tank() || pt.is_reactor(); };

    auto act = [&]( const vehicle_part &pt ) {
        auto validate = [&]( const item &obj ) {
            if( pt.is_tank() ) { 
                // cannot refill using active liquids (those that rot) due to #18570
                if( obj.is_watertight_container() && !obj.contents.empty() && !obj.contents.front().active ) {
                    return pt.can_reload( obj.contents.front().typeId() );
                }
            } else if( pt.is_reactor() ) {
                return pt.can_reload( obj.typeId() );
            }
            return false;
        };

        target = g->inv_map_splice( validate, string_format( _( "Refill %s" ), pt.name().c_str() ), 1 );
        if( !target ) {
            return;
        }

        sel_vehicle_part = &pt;
        sel_vpart_info = &pt.info();
        sel_cmd = 'f';
        return;
    };

    overview( sel, act );
}

void veh_interact::overview( std::function<bool(const vehicle_part &pt)> enable,
                             std::function<void(const vehicle_part &pt)> action )
{
    struct part_option {
        part_option( const std::string &key, vehicle_part *part, char hotkey,
                     std::function<void( const vehicle_part &pt, WINDOW *w, int y )> details ) :
            key( key ), part( part ), hotkey( hotkey ), details( details ) {}

        part_option( const std::string &key, vehicle_part *part, char hotkey,
                     std::function<void( const vehicle_part &pt, WINDOW *w, int y )> details,
                     std::function<void( const vehicle_part &pt )> message ) :
            key( key ), part( part ), hotkey( hotkey ), details( details ), message( message ) {}

        std::string key;
        vehicle_part *part;

        /** Can @param action be run for this entry? */
        char hotkey;

        /** Writes any extra details for this entry */
        std::function<void( const vehicle_part &pt, WINDOW *w, int y )> details;

        /** Writes to message window when part is selected */
        std::function<void( const vehicle_part &pt )> message;
    };

    std::vector<part_option> opts;

    std::map<std::string, std::function<void(WINDOW *, int)>> headers;

    headers["ENGINE"] = []( WINDOW *w, int y ) {
        trim_and_print( w, y, 1, getmaxx( w ) - 2, c_ltgray, _( "Engines" ) );
        right_print   ( w, y, 1, c_ltgray, _( "Fuel     Use" ) );
    };
    headers["TANK"] = []( WINDOW *w, int y ) {
        trim_and_print( w, y, 1, getmaxx( w ) - 2, c_ltgray, _( "Tanks" ) );
        right_print   ( w, y, 1, c_ltgray, _( "Contents     Qty" ) );
    };
    headers["BATTERY"] = []( WINDOW *w, int y ) {
        trim_and_print( w, y, 1, getmaxx( w ) - 2, c_ltgray, _( "Batteries" ) );
        right_print   ( w, y, 1, c_ltgray, _( "Capacity  Status" ) );
    };
    headers["REACTOR"] = []( WINDOW *w, int y ) {
        trim_and_print( w, y, 1, getmaxx( w ) - 2, c_ltgray, _( "Reactors" ) );
        right_print   ( w, y, 1, c_ltgray, _( "Contents     Qty" ) );
    };
    headers["TURRET"] = []( WINDOW *w, int y ) {
        trim_and_print( w, y, 1, getmaxx( w ) - 2, c_ltgray, _( "Turrets" ) );
        right_print   ( w, y, 1, c_ltgray, _( "Ammo     Qty" ) );
    };

    char hotkey = 'a';

    for( auto &pt : veh->parts ) {
        if( pt.is_engine() && !pt.is_broken() ) {
            // if tank contains something then display the contents in milliliters
            auto details = []( const vehicle_part &pt, WINDOW *w, int y ) {
                right_print( w, y, 1, item::find_type( pt.ammo_current() )->color,
                             "%s     <color_ltgray>%3s</color>",
                             pt.ammo_current() != "null" ? item::nname( pt.ammo_current() ).c_str() : "",
                             pt.enabled ? _( "Yes" ) : _( "No" ) );
            };

            // display engine fauls (if any)
            auto msg = [&]( const vehicle_part &pt ) {
                werase( w_msg );
                int y = 0;
                for( const auto& e : pt.faults() ) {
                    y += fold_and_print( w_msg, y, 1, getmaxx( w_msg ) - 2, c_red,
                                         _( "Faulty %1$s" ), e.obj().name().c_str() );
                    y += fold_and_print( w_msg, y, 3, getmaxx( w_msg ) - 4, c_ltgray, e.obj().description() );
                    y++;
                }
                wrefresh( w_msg );
            };
            opts.emplace_back( "ENGINE", &pt, enable && enable( pt ) ? hotkey++ : '\0', details, msg );
        }
    }

    for( auto &pt : veh->parts ) {
        if( pt.is_tank() && !pt.is_broken() ) {
            auto details = []( const vehicle_part &pt, WINDOW *w, int y ) {
                if( pt.ammo_current() != "null" ) {
                    auto stack = units::legacy_volume_factor / item::find_type( pt.ammo_current() )->stack_size;
                    right_print( w, y, 1, item::find_type( pt.ammo_current() )->color,
                                 "%s  %5.1fL", item::nname( pt.ammo_current() ).c_str(),
                                 round_up( to_liter( pt.ammo_remaining() * stack ), 1 ) );
                }
            };
            opts.emplace_back( "TANK", &pt, enable && enable( pt ) ? hotkey++ : '\0', details );
        }
    }

    for( auto &pt : veh->parts ) {
        if( pt.is_battery() && !pt.is_broken() ) {
            // always display total battery capacity and percentage charge
            auto details = []( const vehicle_part &pt, WINDOW *w, int y ) {
                int pct = ( double( pt.ammo_remaining() ) / pt.ammo_capacity() ) * 100;
                right_print( w, y, 1, item::find_type( pt.ammo_current() )->color,
                             "%i    %3i%%", pt.ammo_capacity(), pct );
            };
           opts.emplace_back( "BATTERY", &pt, enable && enable( pt ) ? hotkey++ : '\0', details );
        }
    }

    auto details_ammo = []( const vehicle_part &pt, WINDOW *w, int y ) {
        if( pt.ammo_remaining() ) {
            right_print( w, y, 1, item::find_type( pt.ammo_current() )->color,
                         "%s   %5i", item::nname( pt.ammo_current() ).c_str(), pt.ammo_remaining() );
        }
    };

    for( auto &pt : veh->parts ) {
        if( pt.is_reactor() && !pt.is_broken() ) {
            opts.emplace_back( "REACTOR", &pt, enable && enable( pt ) ? hotkey++ : '\0', details_ammo );
        }
    }

    for( auto &pt : veh->parts ) {
        if( pt.is_turret() && !pt.is_broken() ) {
            opts.emplace_back( "TURRET", &pt, enable && enable( pt ) ? hotkey++ : '\0', details_ammo );
        }
    }

    int pos = -1;
    if( enable && action ) {
        do {
            if( ++pos >= int( opts.size() ) ) {
                pos = -1;
                break; // nothing could be selected
            }
        } while( !opts[pos].hotkey );
    }

    while( true ) {
        werase( w_list );
        std::string last;
        int y = 0;
        for( int idx = 0; idx != int( opts.size() ); ++idx ) {
            const auto &pt = *opts[idx].part;

            // if this is a new section print a header row
            if( last != opts[idx].key ) {
                y += last.empty() ? 0 : 1;
                headers[opts[idx].key]( w_list, y );
                y += 2;
                last = opts[idx].key;
            }

            // print part name
            nc_color col = opts[idx].hotkey ? c_white : c_dkgray;
            trim_and_print( w_list, y, 1, getmaxx( w_list ) - 1,
                            idx == pos ? hilite( col ) : col,
                            "<color_dkgray>%c </color>%s",
                            opts[idx].hotkey ? opts[idx].hotkey : ' ', pt.name().c_str() );

            // print extra columns (if any)
            opts[idx].details( pt, w_list, y );
            y++;
        }
        wrefresh( w_list );

        if( !std::any_of( opts.begin(), opts.end(), []( const part_option &e ) { return e.hotkey; } ) ) {
            return; // nothing is selectable
        }

        move_cursor( opts[pos].part->mount.y + ddy, -( opts[pos].part->mount.x + ddx ) );

        if( opts[pos].message ) {
            opts[pos].message( *opts[pos].part );
        }

        const std::string input = main_context.handle_input();
        if( input == "CONFIRM" && opts[pos].hotkey ) {
            action( *opts[pos].part );
            break;

        } else if( input == "QUIT" ) {
            break;

        } else if( input == "UP" ) {
            do {
                if( --pos < 0 ) {
                    pos = opts.size() - 1;
                }
            } while( !opts[pos].hotkey );

        } else if( input == "DOWN" ) {
            do {
                if( ++pos >= int( opts.size() ) ) {
                    pos = 0;
                }
            } while( !opts[pos].hotkey );

        } else {
            // did we try and activate a hotkey option?
            char hotkey = main_context.get_raw_input().get_first_input();
            if( hotkey ) {
                auto iter = std::find_if( opts.begin(), opts.end(), [&hotkey]( const part_option &e ) {
                    return e.hotkey == hotkey;
                } );
                if( iter != opts.end() ) {
                    action( *iter->part );
                    break;
                }
            }
        }
    }

    werase( w_list );
    wrefresh( w_list );
}

bool veh_interact::can_remove_part( int idx ) {
    sel_vehicle_part = &veh->parts[idx];
    sel_vpart_info = &sel_vehicle_part->info();

    const auto reqs = sel_vpart_info->removal_requirements();

    std::ostringstream msg;
    bool ok = format_reqs( msg, reqs, sel_vpart_info->removal_skills, sel_vpart_info->removal_time( g->u ) );

    msg << _( "<color_white>Additional requirements:</color>\n" );

    int lvl, str;
    quality_id qual;
    bool use_aid, use_str;
    item base( sel_vpart_info->item );
    if( base.is_wheel() ) {
        qual = JACK;
        lvl = std::ceil( double( std::min( veh->total_mass() * 1000, JACK_LIMIT ) ) / TOOL_LIFT_FACTOR );
        str = veh->lift_strength();
        use_aid = max_jack >= lvl;
        use_str = g->u.can_lift( *veh );
    } else {
        qual = LIFT;
        lvl = ceil( double( base.weight() ) / TOOL_LIFT_FACTOR );
        str = base.lift_strength();
        use_aid = max_lift >= lvl;
        use_str = g->u.can_lift( base );
    }

    if( !( use_aid || use_str ) ) {
        ok = false;
    }
    msg << string_format( _( "> <color_%1$s>1 tool with %2$s %3$i</color> <color_white>OR</color> <color_%4$s>strength %5$i</color>" ),
                          status_color( use_aid ), qual.obj().name.c_str(), lvl,
                          status_color( use_str ), str ) << "\n";

    if( !veh->can_unmount( idx ) ) {
        msg << string_format( _( "> <color_%1$s>%2$s</color>" ), status_color( false ), "Remove attached parts first" ) << "\n";
        ok = false;
    }

    werase( w_msg );
    fold_and_print( w_msg, 0, 1, getmaxx( w_msg ) - 2, c_ltgray, msg.str() );
    wrefresh( w_msg );
    return ok || g->u.has_trait( "DEBUG_HS" );
}

/**
 * Handles removing a part from the vehicle.
 * @param reason INVALID_TARGET if there are no parts to remove,
 *               LACK_TOOLS if the player is lacking tools,
 *               NOT_FREE if there's something attached that needs to be removed first,
 *               LACK_SKILL if the player's mechanics skill isn't high enough,
 *               LOW_MORALE if the player's morale is too low.
 */
void veh_interact::do_remove()
{
    const task_reason reason = cant_do('o');

    werase (w_msg);
    int msg_width = getmaxx(w_msg);
    switch (reason) {
    case LOW_MORALE:
        mvwprintz(w_msg, 0, 1, c_ltred, _("Your morale is too low to construct..."));
        wrefresh (w_msg);
        return;
    case INVALID_TARGET:
        mvwprintz(w_msg, 0, 1, c_ltred, _("No parts here."));
        wrefresh (w_msg);
        return;
    case NOT_FREE:
        mvwprintz(w_msg, 0, 1, c_ltred,
                  _("You cannot remove that part while something is attached to it."));
        wrefresh (w_msg);
        return;
    case MOVING_VEHICLE:
        fold_and_print( w_msg, 0, 1, msg_width - 2, c_ltgray,
                        _( "Better not remove something while driving." ) );
        wrefresh (w_msg);
        return;
    default:
        break; // no reason, all is well
    }

    set_title( _( "Choose a part here to remove:" ) );

    int pos = 0;
    for( size_t i = 0; i < parts_here.size(); i++ ) {
        if( can_remove_part( parts_here[ i ] ) ) {
            pos = i;
            break;
        }
    }
    while (true) {
        //redraw list of parts
        werase (w_parts);
        veh->print_part_desc (w_parts, 0, getmaxy( w_parts ) - 1, getmaxx( w_parts ), cpart, pos);
        wrefresh (w_parts);
        bool can_remove = can_remove_part( parts_here[ pos ] );
        //read input
        const std::string action = main_context.handle_input();
        if (can_remove && (action == "REMOVE" || action == "CONFIRM")) {
            sel_cmd = 'o';
            break;
        } else if (action == "QUIT") {
            werase (w_parts);
            veh->print_part_desc (w_parts, 0, getmaxy( w_parts ) - 1, getmaxx( w_parts ), cpart, -1);
            wrefresh (w_parts);
            werase (w_msg);
            wrefresh(w_msg);
            break;
        } else {
            move_in_list(pos, action, parts_here.size());
        }
    }
}

/**
 * Handles siphoning gas.
 * @param reason INVALID_TARGET if the vehicle has no gas,
 *               NO_TOOLS if the player has no hose.
 */
void veh_interact::do_siphon()
{
    const task_reason reason = cant_do('s');
    werase (w_msg);
    int msg_width = getmaxx(w_msg);
    switch (reason) {
    case INVALID_TARGET:
        mvwprintz(w_msg, 0, 1, c_ltred, _("The vehicle has no liquid fuel left to siphon."));
        wrefresh (w_msg);
        return;
    case LACK_TOOLS:
        fold_and_print(w_msg, 0, 1, msg_width - 2, c_ltgray,
                       _("You need a <color_red>hose</color> to siphon liquid fuel."));
        wrefresh (w_msg);
        return;
    case MOVING_VEHICLE:
        fold_and_print( w_msg, 0, 1, msg_width - 2, c_ltgray,
                        _( "You can't siphon from a moving vehicle." ) );
        wrefresh (w_msg);
        return;
    default:
        break; // no reason, all is well
    }
    act_vehicle_siphon( veh );
}

/**
 * Handles changing a tire.
 * @param reason INVALID_TARGET if there's no wheel in the selected square,
 *               LACK_TOOLS if the player is missing a tool.
 */
void veh_interact::do_tirechange()
{
    const task_reason reason = cant_do('c');
    werase( w_msg );
    int msg_width = getmaxx(w_msg);

    switch( reason ) {
    case INVALID_TARGET:
        mvwprintz(w_msg, 0, 1, c_ltred, _("There is no wheel to change here."));
        wrefresh (w_msg);
        return;

    case LACK_TOOLS:
        ///\EFFECT_STR allows changing tires on heavier vehicles without a jack
        fold_and_print( w_msg, 0, 1, msg_width - 2, c_ltgray,
                        _( "To change a wheel you need a <color_%1$s>wrench</color> and either <color_%2$s>lifting equipment</color> or <color_%3$s>%4$d</color> strength." ),
                        status_color( has_wrench ), status_color( has_jack ), status_color( g->u.can_lift( *veh ) ), veh->lift_strength() );
        wrefresh (w_msg);
        return;

    case MOVING_VEHICLE:
        fold_and_print( w_msg, 0, 1, msg_width - 2, c_ltgray, _( "Who is driving while you work?" ) );
        wrefresh (w_msg);
        return;
    default:
        break; // no reason, all is well
    }

    set_title( _( "Choose wheel to use as replacement:" ) );

    int pos = 0;
    while (true) {
        sel_vpart_info = wheel_types[pos];
        bool is_wheel = sel_vpart_info->has_flag("WHEEL");
        display_list (pos, wheel_types);
        bool has_comps = crafting_inv.has_components( sel_vpart_info->item, 1 );
        werase (w_msg);
        wrefresh (w_msg);

        const std::string action = main_context.handle_input();
        if( ( action == "TIRE_CHANGE" || action == "CONFIRM" ) &&
            is_wheel && has_comps && has_wrench && ( g->u.can_lift( *veh ) || has_jack ) ) {
            sel_cmd = 'c';
            return;

        } else if (action == "QUIT") {
            werase (w_list);
            wrefresh (w_list);
            werase (w_msg);
            break;

        } else {
            move_in_list(pos, action, wheel_types.size());
        }
    }
}

/**
 * Handles renaming a vehicle.
 * @param reason Unused.
 */
void veh_interact::do_rename()
{
    std::string name = string_input_popup(_("Enter new vehicle name:"), 20);
    if(name.length() > 0) {
        (veh->name = name);
        if (veh->tracking_on) {
            overmap_buffer.remove_vehicle( veh );
            // Add the vehicle again, this time with the new name
            overmap_buffer.add_vehicle( veh );
        }
    }
    display_grid();
    display_name();
    display_stats();
    // refresh w_disp & w_part windows:
    move_cursor(0, 0);
}

/**
 * Relabels the currently selected square.
 */
void veh_interact::do_relabel()
{
    const task_reason reason = cant_do('a');
    if (reason == INVALID_TARGET) {
        mvwprintz(w_msg, 0, 1, c_ltred, _("There are no parts here to label."));
        wrefresh (w_msg);
        return;
    }
    std::string text = string_input_popup(_("New label:"), 20, veh->get_label(-ddx, -ddy));
    veh->set_label(-ddx, -ddy, text); // empty input removes the label
    display_grid();
    display_name();
    display_stats();
    // refresh w_disp & w_part windows:
    move_cursor(0, 0);
}

/**
 * Returns the first part on the vehicle at the given position.
 * @param dx The x-coordinate, relative to the viewport's 0-point (?)
 * @param dy The y-coordinate, relative to the viewport's 0-point (?)
 * @return The first vehicle part at the specified coordinates.
 */
int veh_interact::part_at (int dx, int dy)
{
    int vdx = -ddx - dy;
    int vdy = dx - ddy;
    return veh->part_displayed_at(vdx, vdy);
}

/**
 * Checks to see if you can potentially install this part at current position.
 * Affects coloring in display_list() and is also used to
 * sort can_mount so potentially installable parts come first.
 */
bool veh_interact::can_potentially_install(const vpart_info &vpart)
{
    return g->u.has_trait( "DEBUG_HS" ) || vpart.install_requirements().can_make_with_inventory( crafting_inv );
}

/**
 * Moves the cursor on the vehicle editing window.
 * @param dx How far to move the cursor on the x-axis.
 * @param dy How far to move the cursor on the y-axis.
 */
void veh_interact::move_cursor (int dx, int dy)
{
    const int hw = getmaxx(w_disp) / 2;
    const int hh = getmaxy(w_disp) / 2;

    ddx += dy;
    ddy -= dx;

    display_veh();
    // Update the current active component index to the new position.
    cpart = part_at (0, 0);
    int vdx = -ddx;
    int vdy = -ddy;
    point q = veh->coord_translate (point(vdx, vdy));
    tripoint vehp = veh->global_pos3() + q;
    bool obstruct = g->m.impassable_ter_furn( vehp );
    vehicle *oveh = g->m.veh_at( vehp );
    if( oveh != nullptr && oveh != veh ) {
        obstruct = true;
    }
    nc_color col = cpart >= 0 ? veh->part_color (cpart) : c_black;
    long sym = cpart >= 0 ? veh->part_sym( cpart ) : ' ';
    mvwputch (w_disp, hh, hw, obstruct ? red_background(col) : hilite(col),
              special_symbol(sym));
    wrefresh (w_disp);
    werase (w_parts);
    veh->print_part_desc (w_parts, 0, getmaxy( w_parts ) - 1, getmaxx( w_parts ), cpart, -1);
    wrefresh (w_parts);

    can_mount.clear();
    if (!obstruct) {
        int divider_index = 0;
        for( auto vp : vpart_info::get_all() ) {
            if( veh->can_mount( vdx, vdy, vp->id ) ) {
                const vpart_info &vpi = *vp;
                if ( vpi.id != vpart_shapes[ vpi.name()+ vpi.item][0]->id )
                    continue; // only add first shape to install list
                if (can_potentially_install(vpi)) {
                    can_mount.insert( can_mount.begin() + divider_index++, &vpi );
                } else {
                    can_mount.push_back( &vpi );
                }
            }
        }
    }

    need_repair.clear();
    parts_here.clear();
    wheel = NULL;
    if (cpart >= 0) {
        parts_here = veh->parts_at_relative(veh->parts[cpart].mount.x, veh->parts[cpart].mount.y);
        for (size_t i = 0; i < parts_here.size(); i++) {
            auto &pt = veh->parts[parts_here[i]];

            if( pt.base.damage() > 0 ) {
                need_repair.push_back( i );
            }
            if( pt.info().has_flag( "WHEEL" ) ) {
                wheel = &pt;
            }
        }
    }

    werase (w_msg);
    wrefresh (w_msg);
}

void veh_interact::display_grid()
{
    const int grid_w = getmaxx(w_grid);

    // Two lines dividing the three middle sections.
    for (int i = 1 + getmaxy( w_mode ); i < (1 + getmaxy( w_mode ) + page_size ); ++i) {
        mvwputch(w_grid, i, getmaxx( w_disp ), BORDER_COLOR, LINE_XOXO); // |
        mvwputch(w_grid, i, getmaxx( w_disp ) + 1 + getmaxx( w_list) , BORDER_COLOR, LINE_XOXO); // |
    }
    // Two lines dividing the vertical menu sections.
    for (int i = 0; i < grid_w; ++i) {
        mvwputch( w_grid, getmaxy( w_mode ), i, BORDER_COLOR, LINE_OXOX ); // -
        mvwputch( w_grid, getmaxy( w_mode ) + 1 + page_size, i, BORDER_COLOR, LINE_OXOX ); // -
    }
    // Fix up the line intersections.
    mvwputch(w_grid, getmaxy( w_mode ), getmaxx( w_disp ), BORDER_COLOR, LINE_OXXX);
    mvwputch(w_grid, getmaxy( w_mode ) + 1 + page_size, getmaxx( w_disp ), BORDER_COLOR, LINE_XXOX); // _|_
    mvwputch(w_grid, getmaxy( w_mode ), getmaxx( w_disp ) + 1 + getmaxx( w_list ), BORDER_COLOR, LINE_OXXX);
    mvwputch(w_grid, getmaxy( w_mode ) + 1 + page_size, getmaxx( w_disp ) + 1 + getmaxx( w_list ), BORDER_COLOR, LINE_XXOX); // _|_

    wrefresh(w_grid);
}

/**
 * Draws the viewport with the vehicle.
 */
void veh_interact::display_veh ()
{
    werase(w_disp);
    const int hw = getmaxx(w_disp) / 2;
    const int hh = getmaxy(w_disp) / 2;

    if (debug_mode) {
        // show CoM, pivot in debug mode

        const point &pivot = veh->pivot_point();
        const point &com = veh->local_center_of_mass();

        mvwprintz(w_disp, 0, 0, c_green, "CoM   %d,%d", com.x, com.y);
        mvwprintz(w_disp, 1, 0, c_red,   "Pivot %d,%d", pivot.x, pivot.y);

        int com_sx = com.y + ddy + hw;
        int com_sy = -(com.x + ddx) + hh;
        int pivot_sx = pivot.y + ddy + hw;
        int pivot_sy = -(pivot.x + ddx) + hh;

        for (int x = 0; x < getmaxx(w_disp); ++x) {
            if (x <= com_sx) {
                mvwputch (w_disp, com_sy, x, c_green, LINE_OXOX);
            }

            if (x >= pivot_sx) {
                mvwputch (w_disp, pivot_sy, x, c_red, LINE_OXOX);
            }
        }

        for (int y = 0; y < getmaxy(w_disp); ++y) {
            if (y <= com_sy) {
                mvwputch (w_disp, y, com_sx, c_green, LINE_XOXO);
            }

            if (y >= pivot_sy) {
                mvwputch (w_disp, y, pivot_sx, c_red, LINE_XOXO);
            }
        }
    }

    //Iterate over structural parts so we only hit each square once
    std::vector<int> structural_parts = veh->all_parts_at_location("structure");
    for( auto &structural_part : structural_parts ) {
        const int p = structural_part;
        long sym = veh->part_sym (p);
        nc_color col = veh->part_color (p);

        int x =   veh->parts[p].mount.y + ddy;
        int y = -(veh->parts[p].mount.x + ddx);

        if (x == 0 && y == 0) {
            col = hilite(col);
            cpart = p;
        }
        mvwputch (w_disp, hh + y, hw + x, col, special_symbol(sym));
    }
    wrefresh (w_disp);
}

static std::string wheel_state_description( const vehicle &veh )
{
    bool is_boat = !veh.all_parts_with_feature(VPFLAG_FLOATS).empty();
    bool is_land = !veh.all_parts_with_feature(VPFLAG_WHEEL).empty();

    bool suf_land = veh.sufficient_wheel_config( false );
    bool bal_land = veh.balanced_wheel_config( false );

    bool suf_boat = veh.sufficient_wheel_config( true );
    bool bal_boat = veh.balanced_wheel_config( true );
    float steer = veh.steering_effectiveness();

    std::string wheel_status;
    if( !suf_land && is_boat ) {
        wheel_status = _( "<color_ltred>disabled</color>" );
    } else if( !suf_land ) {
        wheel_status = _( "<color_ltred>lack</color>" );
    } else if( !bal_land ) {
        wheel_status = _( "<color_ltred>unbalanced</color>" );
    } else if( steer < 0 ) {
        wheel_status = _( "<color_ltred>no steering</color>" );
    } else if( steer < 0.033 ) {
        wheel_status = _( "<color_ltred>broken steering</color>" );
    } else if( steer < 0.5 ) {
        wheel_status = _( "<color_ltred>poor steering</color>" );
    } else {
        wheel_status = _( "<color_ltgreen>enough</color>" );
    }

    std::string boat_status;
    if( !suf_boat ) {
        boat_status = _( "<color_ltred>leaks</color>" );
    } else if( !bal_boat ) {
        boat_status = _( "<color_ltred>unbalanced</color>" );
    } else {
        boat_status = _( "<color_blue>swims</color>" );
    }

    if( is_boat && is_land ) {
        return string_format( _( "Wheels/boat: %s/%s" ), wheel_status.c_str(), boat_status.c_str() );
    }

    if( is_boat ) {
        return string_format( _( "Boat: %s" ), boat_status.c_str() );
    }

    return string_format( _( "Wheels: %s" ), wheel_status.c_str() );
}

/**
 * Displays the vehicle's stats at the bottom of the window.
 */
void veh_interact::display_stats()
{
    werase(w_stats);

    const int extraw = ((TERMX - FULL_SCREEN_WIDTH) / 4) * 2; // see exec()
    int x[18], y[18], w[18]; // 3 columns * 6 rows = 18 slots max

    std::vector<int> cargo_parts = veh->all_parts_with_feature("CARGO");
    units::volume total_cargo = 0;
    units::volume free_cargo = 0;
    for( const auto &p : cargo_parts ) {
        total_cargo += veh->max_volume(p);
        free_cargo += veh->free_volume(p);
    }

    const int second_column = 33 + (extraw / 4);
    const int third_column = 65 + (extraw / 2);
    for (int i = 0; i < 18; i++) {
        if (i < 6) { // First column
            x[i] = 1;
            y[i] = i;
            w[i] = second_column - 2;
        } else if (i < 13) { // Second column
            x[i] = second_column;
            y[i] = i - 6;
            w[i] = third_column - second_column - 1;
        } else { // Third column
            x[i] = third_column;
            y[i] = i - 13;
            w[i] = extraw - third_column - 2;
        }
    }

    fold_and_print( w_stats, y[0], x[0], w[0], c_ltgray,
                    _( "Safe/Top Speed: <color_ltgreen>%3d</color>/<color_ltred>%3d</color> %s" ),
                    int( convert_velocity( veh->safe_velocity( false ), VU_VEHICLE ) ),
                    int( convert_velocity( veh->max_velocity( false ), VU_VEHICLE ) ),
                    velocity_units( VU_VEHICLE ) );
    //TODO: extract accelerations units to its own function

    fold_and_print( w_stats, y[1], x[1], w[1], c_ltgray,
                    //~ /t means per turn
                    _( "Acceleration: <color_ltblue>%3d</color> %s/t" ),
                    int( convert_velocity( veh->acceleration( false ), VU_VEHICLE ) ),
                    velocity_units( VU_VEHICLE ) );
    fold_and_print( w_stats, y[2], x[2], w[2], c_ltgray,
                    _( "Mass: <color_ltblue>%5.0f</color> %s" ),
                    convert_weight( veh->total_mass() * 1000.0f ), weight_units() );
    fold_and_print( w_stats, y[3], x[3], w[3], c_ltgray,
                    _( "Cargo Volume: <color_ltgray>%d/%d</color>" ),
                    ( total_cargo - free_cargo ) / units::legacy_volume_factor, total_cargo / units::legacy_volume_factor);
    // Write the overall damage
    mvwprintz(w_stats, y[4], x[4], c_ltgray, _("Status:"));
    x[4] += utf8_width(_("Status:")) + 1;
    fold_and_print(w_stats, y[4], x[4], w[4], totalDurabilityColor, totalDurabilityText);

    fold_and_print( w_stats, y[5], x[5], w[5], c_ltgray, wheel_state_description( *veh ).c_str() );

    // Write the most damaged part
    if (mostDamagedPart != -1) {
        std::string partName;
        mvwprintz(w_stats, y[6], x[6], c_ltgray, _("Most damaged:"));
        const auto iw = utf8_width(_("Most damaged:")) + 1;
        x[6] += iw;
        w[6] -= iw;
        const auto &pt = veh->parts[mostDamagedPart];
        const auto hoff = fold_and_print( w_stats, y[6], x[6], w[6],
                                          pt.is_broken() ? c_dkgray : pt.base.damage_color(), pt.name() );
        // If fold_and_print did write on the next line(s), shift the following entries,
        // hoff == 1 is already implied and expected - one line is consumed at least.
        for( size_t i = 7; i < sizeof(y) / sizeof(y[0]); ++i) {
            y[i] += hoff - 1;
        }
    }

    bool is_boat = !veh->all_parts_with_feature(VPFLAG_FLOATS).empty();

    fold_and_print(w_stats, y[7], x[7], w[7], c_ltgray,
                   _("K aerodynamics: <color_ltblue>%3d</color>%%"),
                   int(veh->k_aerodynamics() * 100));
    fold_and_print(w_stats, y[8], x[8], w[8], c_ltgray,
                   _("K friction:     <color_ltblue>%3d</color>%%"),
                   int(veh->k_friction() * 100));
    fold_and_print(w_stats, y[9], x[9], w[9], c_ltgray,
                   _("K mass:         <color_ltblue>%3d</color>%%"),
                   int(veh->k_mass() * 100));
    fold_and_print( w_stats, y[10], x[10], w[10], c_ltgray,
                    _("Offroad:        <color_ltblue>%3d</color>%%"),
                    int( veh->k_traction( veh->wheel_area( is_boat ) * 0.5f ) * 100 ) );

    // Print fuel percentage & type name only if it fits in the window, 10 is width of "E...F 100%"
    veh->print_fuel_indicators (w_stats, y[13], x[13], fuel_index, true,
                               ( x[ 13 ] + 10 < getmaxx( w_stats ) ),
                               ( x[ 13 ] + 10 < getmaxx( w_stats ) ) );

    wrefresh(w_stats);
}

void veh_interact::display_name()
{
    werase(w_name);
    mvwprintz(w_name, 0, 1, c_ltgray, _("Name: "));
    mvwprintz(w_name, 0, 1 + utf8_width(_("Name: ")), c_ltgreen, veh->name.c_str());
    wrefresh(w_name);
}

/**
 * Prints the list of usable commands, and highlights the hotkeys used to activate them.
 * @param mode What command we are currently using. ' ' for no command.
 */
void veh_interact::display_mode()
{
    werase (w_mode);

    size_t esc_pos = display_esc(w_mode);

    // broken indendation preserved to avoid breaking git history for large number of lines
        const std::array<std::string, 9> actions = { {
            { _("<i>nstall") },
            { _("<r>epair") },
            { _("<m>end" ) },
            { _("re<f>ill") },
            { _("rem<o>ve") },
            { _("<s>iphon") },
            { _("<c>hange tire") },
            { _("r<e>name") },
            { _("l<a>bel") },
        } };

        const std::array<bool, std::tuple_size<decltype(actions)>::value> enabled = { {
            !cant_do('i'),
            !cant_do('r'),
            !cant_do('m'),
            !cant_do('f'),
            !cant_do('o'),
            !cant_do('s'),
            !cant_do('c'),
            true,          // 'rename' is always available
            !cant_do('a'),
        } };

        int pos[10];
        pos[0] = 1;
        for (size_t i = 0; i < actions.size(); i++) {
            pos[i + 1] = pos[i] + utf8_width(actions[i]) - 2;
        }
        int spacing = int((esc_pos - 1 - pos[actions.size()]) / actions.size());
        int shift = int((esc_pos - pos[actions.size()] - spacing * (actions.size() - 1)) / 2) - 1;
        for (size_t i = 0; i < actions.size(); i++) {
            shortcut_print(w_mode, 0, pos[i] + spacing * i + shift,
                           enabled[i] ? c_ltgray : c_dkgray, enabled[i] ? c_ltgreen : c_green,
                           actions[i]);
        }

    wrefresh (w_mode);
}

size_t veh_interact::display_esc(WINDOW *win)
{
    std::string backstr = _("<ESC>-back");
    size_t pos = getmaxx(win) - utf8_width(backstr) + 2;    // right text align
    shortcut_print(win, 0, pos, c_ltgray, c_ltgreen, backstr);
    wrefresh(win);
    return pos;
}

/**
 * Draws the list of parts that can be mounted in the selected square. Used
 * when installing new parts or changing tires.
 * @param pos The current cursor position in the list.
 * @param list The list to display parts from.
 */
void veh_interact::display_list(size_t pos, std::vector<const vpart_info*> list, const int header)
{
    werase (w_list);
    int lines_per_page = page_size - header;
    size_t page = pos / lines_per_page;
    for (size_t i = page * lines_per_page; i < (page + 1) * lines_per_page && i < list.size(); i++) {
        const vpart_info &info = *list[i];
        int y = i - page * lines_per_page + header;
        mvwputch( w_list, y, 1, info.color, special_symbol( info.sym ) );
        nc_color col = can_potentially_install( info ) ? c_white : c_dkgray;
        trim_and_print( w_list, y, 3, getmaxx( w_list ) - 3, pos == i ? hilite( col ) : col,
                        info.name().c_str() );
    }
    wrefresh (w_list);
}

/**
 * Used when installing parts.
 * Opens up w_details containing info for part currently selected in w_list.
 */
void veh_interact::display_details( const vpart_info *part )
{

    if (w_details == NULL) { // create details window first if required

        // covers right part of w_name and w_stats in vertical/hybrid
        const int details_y = getbegy(w_name);
        const int details_x = getbegx(w_list);

        const int details_h = 7;
        const int details_w = getbegx(w_grid) + getmaxx(w_grid) - details_x;

        // clear rightmost blocks of w_stats to avoid overlap
        int stats_col_2 = 33;
        int stats_col_3 = 65 + ((TERMX - FULL_SCREEN_WIDTH) / 4);
        int clear_x = getmaxx( w_stats ) - details_w + 1 >= stats_col_3 ? stats_col_3 : stats_col_2;
        for( int i = 0; i < getmaxy( w_stats ); i++) {
            mvwhline(w_stats, i, clear_x, ' ', getmaxx( w_stats ) - clear_x);
        }

        wrefresh(w_stats);

        w_details = newwin(details_h, details_w, details_y, details_x);
    }
    else {
        werase(w_details);
   }

    wborder(w_details, LINE_XOXO, LINE_XOXO, LINE_OXOX, LINE_OXOX, LINE_OXXO, LINE_OOXX, LINE_XXOO, LINE_XOOX);

    if ( part == NULL ) {
        wrefresh(w_details);
        return;
    }
    int details_w = getmaxx(w_details);
    int column_width = details_w / 2; // displays data in two columns
    int col_1 = 2;
    int col_2 = col_1 + column_width;
    int line = 0;
    bool small_mode = column_width < 20 ? true : false;

    // line 0: part name
    fold_and_print( w_details, line, col_1, details_w, c_ltgreen, part->name() );

    // line 1: (column 1) durability   (column 2) damage mod
    fold_and_print(w_details, line+1, col_1, column_width, c_white,
                   "%s: <color_ltgray>%d</color>",
                   small_mode ? _("Dur") : _("Durability"),
                   part->durability);
    fold_and_print(w_details, line+1, col_2, column_width, c_white,
                   "%s: <color_ltgray>%d%%</color>",
                   small_mode ? _("Dmg") : _("Damage"),
                   part->dmg_mod);

    // line 2: (column 1) weight   (column 2) folded volume (if applicable)
    fold_and_print(w_details, line+2, col_1, column_width, c_white,
                   "%s: <color_ltgray>%.1f%s</color>",
                   small_mode ? _("Wgt") : _("Weight"),
                   convert_weight(item::find_type( part->item )->weight),
                   weight_units());
    if ( part->folded_volume != 0 ) {
        fold_and_print(w_details, line+2, col_2, column_width, c_white,
                       "%s: <color_ltgray>%d ml</color>",
                       small_mode ? _("FoldVol") : _("Folded Volume"),
                       units::to_milliliter( part->folded_volume ) );
    }

    // line 3: (column 1) size,bonus,wheel_width (as applicable)    (column 2) epower (if applicable)
    if ( part->size > 0 ) {
        std::string label;
        if ( part->has_flag(VPFLAG_CARGO) ) {
            label = small_mode ? _("Cap") : _("Capacity");
        } else if ( part->has_flag(VPFLAG_WHEEL) ){
            label = small_mode ? _("Size") : _("Wheel Size");
        } else if ( part->has_flag(VPFLAG_SEATBELT) || part->has_flag("MUFFLER") ) {
            label = small_mode ? _("Str") : _("Strength");
        } else if ( part->has_flag("HORN") ) {
            label = _("Noise");
        } else if ( part->has_flag(VPFLAG_EXTENDS_VISION) ) {
            label = _("Range");
        } else if ( part->has_flag(VPFLAG_LIGHT) || part->has_flag(VPFLAG_CONE_LIGHT) ||
                    part->has_flag(VPFLAG_CIRCLE_LIGHT) || part->has_flag(VPFLAG_DOME_LIGHT) ||
                    part->has_flag(VPFLAG_AISLE_LIGHT) || part->has_flag(VPFLAG_EVENTURN) ||
                    part->has_flag(VPFLAG_ODDTURN) || part->has_flag(VPFLAG_ATOMIC_LIGHT)) {
            label = _("Light");
        } else {
            label = small_mode ? _("Cap") : _("Capacity");
        }

        fold_and_print(w_details, line+3, col_1, column_width, c_white,
                       (label + ": <color_ltgray>%d</color>").c_str(),
                       part->size);
    }
    if ( part->epower != 0 ) {
        fold_and_print(w_details, line+3, col_2, column_width, c_white,
                       "%s: %c<color_ltgray>%d</color>",
                       small_mode ? _("Bat") : _("Battery"),
                       part->epower < 0 ? '-' : '+',
                       abs(part->epower));
    }

    // line 4 [horizontal]: fuel_type (if applicable)
    // line 4 [vertical/hybrid]: (column 1) fuel_type (if applicable)    (column 2) power (if applicable)
    // line 5 [horizontal]: power (if applicable)
    if ( part->fuel_type != "null" ) {
        fold_and_print( w_details, line+4, col_1, column_width,
                        c_white, _("Charge: <color_ltgray>%s</color>"),
                        item::nname( part->fuel_type ).c_str() );
    }
    if ( part->power != 0 ) {
        fold_and_print( w_details, line + 4, col_2, column_width, c_white, _( "Power: <color_ltgray>%d</color>" ), part->power );
    }

    // line 5 [vertical/hybrid] 6 [horizontal]: flags
    std::vector<std::string> flags = { { "OPAQUE", "OPENABLE", "BOARDABLE" } };
    std::vector<std::string> flag_labels = { { _("opaque"), _("openable"), _("boardable") } };
    std::string label;
    for ( size_t i = 0; i < flags.size(); i++ ) {
        if ( part->has_flag(flags[i]) ) {
            label += ( label.empty() ? "" : " " ) + flag_labels[i];
        }
    }
    fold_and_print(w_details, line + 5, col_1, details_w, c_yellow, label);

    wrefresh(w_details);
}

void veh_interact::countDurability()
{
    int qty = std::accumulate( veh->parts.begin(), veh->parts.end(), 0,
        []( int lhs, const vehicle_part &rhs ) {
            return lhs + std::max( rhs.base.damage(), 0 );
    } );

    int total = std::accumulate( veh->parts.begin(), veh->parts.end(), 0,
        []( int lhs, const vehicle_part &rhs ) {
            return lhs + rhs.base.max_damage();
    } );

    double pct = double( qty ) / double( total );

    if( pct < 0.05 ) {
        totalDurabilityText = _( "like new" );
        totalDurabilityColor = c_ltgreen;

    } else if( pct < 0.33 ) {
        totalDurabilityText = _( "dented" );
        totalDurabilityColor = c_yellow;

    } else if( pct < 0.66 ) {
        totalDurabilityText = _( "battered" );
        totalDurabilityColor = c_magenta;

    } else if( pct < 1.00 ) {
        totalDurabilityText = _( "wrecked" );
        totalDurabilityColor = c_red;

    } else {
        totalDurabilityText = _( "destroyed" );
        totalDurabilityColor = c_dkgray;
    }

    int hi = 0;
    for( size_t it = 0; it < veh->parts.size(); it++ ) {
        const auto &pt = veh->parts[it];
        if( pt.removed ) {
            continue;
        }
        int dmg = pt.base.damage();
        if( dmg > hi ) {
            hi = dmg;
            mostDamagedPart = it;
        }
    }
}

/**
 * Given a vpart id, gives the choice of inventory and nearby items to consume
 * for install/repair/etc. Doesn't use consume_items in crafting.cpp, as it got
 * into weird cases and doesn't consider properties like HP. The
 * item will be removed by this function.
 * @param vpid The id of the vpart type to look for.
 * @return The item that was consumed.
 */
item consume_vpart_item( const vpart_str_id &vpid )
{
    std::vector<bool> candidates;
    const itype_id itid = vpid.obj().item;

    if(g->u.has_trait("DEBUG_HS")) {
        return item(itid, calendar::turn);
    }

    inventory map_inv;
    map_inv.form_from_map( g->u.pos(), PICKUP_RANGE );

    if( g->u.has_amount( itid, 1 ) ) {
        candidates.push_back( true );
    }
    if( map_inv.has_components( itid, 1 ) ) {
        candidates.push_back( false );
    }

    // bug?
    if(candidates.empty()) {
        debugmsg("Part not found!");
        return item();
    }

    int selection;
    // no choice?
    if(candidates.size() == 1) {
        selection = 0;
    } else {
        // popup menu!?
        std::vector<std::string> options;
        for( const auto &candidate : candidates ) {
            const vpart_info &info = vpid.obj();
            if( candidate ) {
                // In inventory.
                options.emplace_back( info.name() );
            } else {
                // Nearby.
                options.emplace_back( info.name() + _(" (nearby)" ) );
            }
        }
        selection = menu_vec(false, _("Use which gizmo?"), options);
        selection -= 1;
    }
    std::list<item> item_used;
    //remove item from inventory. or map.
    if( candidates[selection] ) {
        item_used = g->u.use_amount( itid, 1 );
    } else {
        long quantity = 1;
        item_used = g->m.use_amount( g->u.pos(), PICKUP_RANGE, itid, quantity );
    }
    remove_ammo( item_used, g->u );

    return item_used.front();
}

void act_vehicle_siphon(vehicle* veh) {
    std::vector<itype_id> fuels;
    for( auto & e : veh->fuels_left() ) {
        const itype *type = item::find_type( e.first );
        if( type->phase != LIQUID ) {
            // This skips battery and plutonium cells
            continue;
        }
        fuels.push_back( e.first );
    }
    if( fuels.empty() ) {
        add_msg(m_info, _("The vehicle has no liquid fuel left to siphon."));
        return;
    }
    itype_id fuel;
    if( fuels.size() > 1 ) {
        uimenu smenu;
        smenu.text = _("Siphon what?");
        for( auto & fuel : fuels ) {
            smenu.addentry( item::nname( fuel ) );
        }
        smenu.addentry(_("Never mind"));
        smenu.query();
        if( static_cast<size_t>( smenu.ret ) >= fuels.size() ) {
            add_msg(m_info, _("Never mind."));
            return;
        }
        fuel = fuels[smenu.ret];
    } else {
        fuel = fuels.front();
    }

    g->u.siphon( *veh, fuel );
}

static int calc_xp_gain( const vpart_info &vp, const skill_id &sk ) {
    auto iter = vp.install_skills.find( sk );
    if( iter == vp.install_skills.end() ) {
        return 0;
    }

    // how many levels are we above the requirement?
    int lvl = std::max( g->u.get_skill_level( sk ) - iter->second, 1 );

    // scale xp gain per hour according to relative level
    // 0-1: 60 xp /h
    //   2: 15 xp /h
    //   3:  6 xp /h
    //   4:  4 xp /h
    //   5:  3 xp /h
    //   6:  2 xp /h
    //  7+:  1 xp /h
    return std::ceil( double( vp.install_moves ) / MOVES( MINUTES( pow( lvl, 2 ) ) ) );
}

/**
 * Called when the activity timer for installing parts, repairing, etc times
 * out and the action is complete.
 */
void veh_interact::complete_vehicle()
{
    if (g->u.activity.values.size() < 7) {
        debugmsg ("Invalid activity ACT_VEHICLE values:%d", g->u.activity.values.size());
        return;
    }
    vehicle *veh = g->m.veh_at( tripoint( g->u.activity.values[0], g->u.activity.values[1], g->u.posz() ) );
    if (!veh) {
        debugmsg ("Activity ACT_VEHICLE: vehicle not found");
        return;
    }

    int dx = g->u.activity.values[4];
    int dy = g->u.activity.values[5];
    int vehicle_part = g->u.activity.values[6];
    const vpart_str_id part_id( g->u.activity.str_values[0] );

    const vpart_info &vpinfo = part_id.obj();

    // cmd = Install Repair reFill remOve Siphon Changetire reName relAbel
    switch( (char) g->u.activity.index ) {

        case 'i': {
        auto inv = g->u.crafting_inventory();

        const auto reqs = vpinfo.install_requirements();
        if( !reqs.can_make_with_inventory( inv ) ) {
           add_msg( m_info, _( "You don't meet the requirements to install the %s." ), vpinfo.name().c_str() );
           break;
        }

        // consume items extracting a match for the parts base item
        item base;
        for( const auto& e : reqs.get_components() ) {
            for( auto& obj : g->u.consume_items( e ) ) {
                if( obj.typeId() == vpinfo.item ) {
                    base = obj;
                }
            }
        }
        if( base.is_null() ) {
            if( !g->u.has_trait( "DEBUG_HS" ) ) {
                add_msg( m_info, _( "Could not find base part in requirements for %s." ), vpinfo.name().c_str() );
                break;
            } else {
                base = item( vpinfo.item );
            }
        }

        for( const auto& e : reqs.get_tools() ) {
            g->u.consume_tools( e );
        }

        g->u.invalidate_crafting_inventory();

        int partnum = !base.is_null() ? veh->install_part( dx, dy, part_id, std::move( base ) ) : -1;
        if(partnum < 0) {
            debugmsg ("complete_vehicle install part fails dx=%d dy=%d id=%d", dx, dy, part_id.c_str());
            break;
        }

        if ( vpinfo.has_flag("CONE_LIGHT") ) {
            // Need map-relative coordinates to compare to output of look_around.
            // Need to call coord_translate() directly since it's a new part.
            point q = veh->coord_translate(point(dx, dy));

            // Stash offset and set it to the location of the part so look_around will start there.
            int px = g->u.view_offset.x;
            int py = g->u.view_offset.y;
            g->u.view_offset.x = veh->global_x() + q.x - g->u.posx();
            g->u.view_offset.y = veh->global_y() + q.y - g->u.posy();
            popup(_("Choose a facing direction for the new headlight."));
            tripoint headlight_target = g->look_around(); // Note: no way to cancel
            // Restore previous view offsets.
            g->u.view_offset.x = px;
            g->u.view_offset.y = py;

            int delta_x = headlight_target.x - (veh->global_x() + q.x);
            int delta_y = headlight_target.y - (veh->global_y() + q.y);

            const double PI = 3.14159265358979f;
            int dir = int(atan2(static_cast<float>(delta_y), static_cast<float>(delta_x)) * 180.0 / PI);
            dir -= veh->face.dir();
            while(dir < 0) {
                dir += 360;
            }
            while(dir > 360) {
                dir -= 360;
            }

            veh->parts[partnum].direction = dir;
        }

        add_msg( m_good, _("You install a %1$s into the %2$s." ), veh->parts[ partnum ].name().c_str(), veh->name.c_str() );

        for( const auto &sk : vpinfo.install_skills ) {
            g->u.practice( sk.first, calc_xp_gain( vpinfo, sk.first ) );
        }

        break;
    }

    case 'r': {
        auto &pt = veh->parts[ vehicle_part ];
        auto &vp = pt.info();

        const auto reqs = pt.is_broken() ? vp.install_requirements() : vp.repair_requirements() * pt.base.damage();

        if( !reqs.can_make_with_inventory( g->u.crafting_inventory() ) ) {
           add_msg( m_info, _( "You don't meet the requirements to repair the %s." ), pt.name().c_str() );
           break;
        }

        // consume items extracting any base item (which we will need if replacing broken part)
        item base( vp.item );
        for( const auto& e : reqs.get_components() ) {
            for( auto& obj : g->u.consume_items( e ) ) {
                if( obj.typeId() == vpinfo.item ) {
                    base = obj;
                }
            }
        }

        for( const auto& e : reqs.get_tools() ) {
            g->u.consume_tools( e );
        }

        g->u.invalidate_crafting_inventory();

        for( const auto &sk : pt.is_broken() ? vp.install_skills : vp.repair_skills ) {
            g->u.practice( sk.first, calc_xp_gain( vp, sk.first ) );
        }

        if( pt.is_broken() ) {
            veh->break_part_into_pieces( vehicle_part, g->u.posx(), g->u.posy() );
            veh->remove_part( vehicle_part );
            veh->install_part( dx, dy, part_id, std::move( base ) );

        } else {
            veh->set_hp( pt, pt.info().durability );
        }

        add_msg( m_good, _( "You repair the %1$s's %2$s." ), veh->name.c_str(), pt.name().c_str() );
        break;
    }

    case 'f': {
        if( g->u.activity.targets.empty() || !g->u.activity.targets.front() ) {
            debugmsg( "Activity ACT_VEHICLE: missing refill source" );
            break;
        }

        auto &src = g->u.activity.targets.front();

        auto &pt = veh->parts[ vehicle_part ];
        if( pt.is_tank() && src->is_watertight_container() && !src->contents.empty() ) {

            pt.base.fill_with( src->contents.front() );

            if ( pt.ammo_remaining() != pt.ammo_capacity() ) {
                //~ 1$s vehicle name, 2$s tank name
                add_msg( m_good, _( "You refill the %1$s's %2$s." ),
                         veh->name.c_str(), pt.name().c_str() );
            } else {
                //~ 1$s vehicle name, 2$s tank name
                add_msg( m_good, _( "You completely refill the %1$s's %2$s." ),
                         veh->name.c_str(), pt.name().c_str() );
            }

            if( src->contents.front().charges == 0 ) {
                src->contents.erase( src->contents.begin() );
            } else {
                add_msg( m_good, _( "There's some left over!" ) );
            }

        } else if( pt.is_reactor() ) {
            auto qty = src->charges;
            pt.base.reload( g->u, std::move( src ), qty );

            //~ 1$s vehicle name, 2$s reactor name
            add_msg( m_good, _( "You refuel the %1$s's %2$s." ),
                     veh->name.c_str(), pt.name().c_str() );

        } else {
            debugmsg( "vehicle part is not reloadable" );
            break;
        }

        veh->invalidate_mass();
        break;
    }

    case 'o': {
        auto inv = g->u.crafting_inventory();

        const auto reqs = vpinfo.removal_requirements();
        if( !reqs.can_make_with_inventory( inv ) ) {
           add_msg( m_info, _( "You don't meet the requirements to remove the %s." ), vpinfo.name().c_str() );
           break;
        }

        for( const auto& e : reqs.get_components() ) {
            g->u.consume_items( e );
        }
        for( const auto& e : reqs.get_tools() ) {
            g->u.consume_tools( e );
        }

        g->u.invalidate_crafting_inventory();

        // Dump contents of part at player's feet, if any.
        vehicle_stack contents = veh->get_items( vehicle_part );
        for( auto iter = contents.begin(); iter != contents.end(); ) {
            g->m.add_item_or_charges( g->u.posx(), g->u.posy(), *iter );
            iter = contents.erase( iter );
        }

        // Power cables must remove parts from the target vehicle, too.
        if (veh->part_flag(vehicle_part, "POWER_TRANSFER")) {
            veh->remove_remote_part(vehicle_part);
        }

        bool broken = veh->parts[ vehicle_part ].is_broken();
        if (!broken) {
            g->m.add_item_or_charges( g->u.pos(), veh->parts[vehicle_part].properties_to_item() );
            for( const auto &sk : vpinfo.install_skills ) {
                // removal is half as educational as installation
                g->u.practice( sk.first, calc_xp_gain( vpinfo, sk.first ) / 2 );
            }

        } else {
            veh->break_part_into_pieces(vehicle_part, g->u.posx(), g->u.posy());
        }
        if (veh->parts.size() < 2) {
            add_msg (_("You completely dismantle the %s."), veh->name.c_str());
            g->u.activity.type = ACT_NULL;
            g->m.destroy_vehicle (veh);
        } else {
            if (broken) {
                add_msg( _( "You remove the broken %1$s from the %2$s." ),
                         veh->parts[ vehicle_part ].name().c_str(), veh->name.c_str() );
            } else {
                add_msg( _( "You remove the %1$s from the %2$s." ),
                         veh->parts[ vehicle_part ].name().c_str(), veh->name.c_str() );
            }
            veh->remove_part (vehicle_part);
            veh->part_removal_cleanup();
        }
        break;
    }

    case 'c':
        std::vector<int> parts = veh->parts_at_relative( dx, dy );
        if( parts.size() ) {
            item removed_wheel;
            int replaced_wheel = veh->part_with_feature( parts[0], "WHEEL", false );
            if( replaced_wheel == -1 ) {
                debugmsg( "no wheel to remove when changing wheels." );
                return;
            }
            bool broken = veh->parts[ replaced_wheel ].is_broken();
            removed_wheel = veh->parts[replaced_wheel].properties_to_item();
            veh->remove_part( replaced_wheel );
            veh->part_removal_cleanup();
            int partnum = veh->install_part( dx, dy, part_id, consume_vpart_item( part_id ) );
            if( partnum < 0 ) {
                debugmsg ("complete_vehicle tire change fails dx=%d dy=%d id=%d", dx, dy, part_id.c_str());
            }
            // Place the removed wheel on the map last so consume_vpart_item() doesn't pick it.
            if ( !broken ) {
                g->m.add_item_or_charges( g->u.posx(), g->u.posy(), removed_wheel );
            }
            add_msg( _( "You replace one of the %1$s's tires with a %2$s." ),
                     veh->name.c_str(), veh->parts[ partnum ].name().c_str() );
        }
        break;
    }
    g->u.invalidate_crafting_inventory();
}<|MERGE_RESOLUTION|>--- conflicted
+++ resolved
@@ -937,38 +937,9 @@
             break;
     }
 
-<<<<<<< HEAD
+    set_title( _( "Choose a part here to mend:" ) );
+
     auto sel = []( const vehicle_part &pt ) { return !pt.faults().empty(); };
-=======
-    std::vector<int> opts;
-    std::copy_if( parts_here.begin(), parts_here.end(), std::back_inserter( opts ), [this]( int e ) {
-        if( g->u.has_trait( "DEBUG_HS" ) ) {
-            return !veh->parts[ e ].faults_potential().empty();
-        }
-        return !veh->parts[ e ].faults().empty();
-    } );
-
-    set_title( _( "Choose a part here to mend:" ) );
-
-    int pos = 0;
-    while ( true ) {
-        sel_vehicle_part = &veh->parts[ opts[ pos ] ];
-        sel_vpart_info = &sel_vehicle_part->info();
-        werase( w_parts );
-        int idx = std::distance( parts_here.begin(), std::find( parts_here.begin(), parts_here.end(), opts[ pos ] ) );
-        veh->print_part_desc( w_parts, 0, getmaxy( w_parts ) - 1, getmaxx( w_parts ), cpart, idx );
-        wrefresh( w_parts );
-
-        werase( w_list );
-        int y = 0;
-        for( const auto& e : sel_vehicle_part->faults() ) {
-            y += fold_and_print( w_list, y, 1, getmaxx( w_list ) - 2, c_ltgray,
-                                 _( "* <color_red>Faulty %1$s</color>" ), e.obj().name().c_str() );
-            y += fold_and_print( w_list, y, 3, getmaxx( w_list ) - 4, c_ltgray, e.obj().description() );
-            y++;
-        }
-        wrefresh( w_list );
->>>>>>> 477ed86f
 
     auto act = [&]( const vehicle_part &pt ) {
         g->u.mend_item( veh->part_base( veh->index_of_part( &pt ) ) );

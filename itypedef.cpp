#include "itype.h"
#include "game.h"
#include "setvector.h"
#include <fstream>

// Armor colors
#define C_SHOES  c_blue
#define C_PANTS  c_brown
#define C_BODY   c_yellow
#define C_TORSO  c_ltred
#define C_ARMS   c_blue
#define C_GLOVES c_ltblue
#define C_MOUTH  c_white
#define C_EYES   c_cyan
#define C_HAT    c_dkgray
#define C_STORE  c_green
#define C_DECOR  c_ltgreen

// Special function for setting melee techniques
#define TECH(id, t) itypes[id]->techniques = t

std::vector<std::string> unreal_itype_ids;
std::vector<std::string> martial_arts_itype_ids;
std::vector<std::string> artifact_itype_ids;
std::vector<std::string> standard_itype_ids;
std::vector<std::string> pseudo_itype_ids;

// GENERAL GUIDELINES
// When adding a new item, you MUST REMEMBER to insert it in the itype_id enum
//  at the top of itype.h!
//  Additionally, you should check mapitemsdef.cpp and insert the new item in
//  any appropriate lists.
void game::init_itypes ()
{
// First, the null object.  NOT REALLY AN OBJECT AT ALL.  More of a concept.
 itypes["null"]=
  new itype("null", 0, 0, "none", "", '#', c_white, MNULL, MNULL, PNULL, 0, 0, 0, 0, 0, 0);
// Corpse - a special item
 itypes["corpse"]=
  new itype("corpse", 0, 0, "corpse", "A dead body.", '%', c_white, MNULL, MNULL, PNULL, 0, 0,
            0, 0, 1, 0);
// Fire - only appears in crafting recipes
 itypes["fire"]=
  new itype("fire", 0, 0, "nearby fire",
            "Some fire - if you are reading this it's a bug! (itypdef:fire)",
            '$', c_red, MNULL, MNULL, PNULL, 0, 0, 0, 0, 0, 0);
// Integrated toolset - ditto
 itypes["toolset"]=
  new itype("toolset", 0, 0, "integrated toolset",
            "A fake item. If you are reading this it's a bug! (itypdef:toolset)",
            '$', c_red, MNULL, MNULL, PNULL, 0, 0, 0, 0, 0, 0);
// For smoking crack or meth
 itypes["apparatus"]=
  new itype("apparatus", 0, 0, "something to smoke that from, and a lighter",
            "A fake item. If you are reading this it's a bug! (itypdef:apparatus)",
            '$', c_red, MNULL, MNULL, PNULL, 0, 0, 0, 0, 0, 0);

// Drinks
// Stim should be -8 to 8.
// quench MAY be less than zero--salt water and liquor make you thirstier.
// Thirst goes up by 1 every 5 minutes; so a quench of 12 lasts for 1 hour

// Any foods with a nutrition of lower than 5 will never prompt a 'You are full, force yourself to eat that?' message

#define DRINK(id, name,rarity,price,color,container,quench,nutr,spoils,stim,\
healthy,addict,charges,fun,use_func,addict_func,des, item_flags) \
	itypes[id] = new it_comest(id,rarity,price,name,des,'~',\
color,MNULL,LIQUID,2,1,0,0,0,item_flags,quench,nutr,spoils,stim,healthy,addict,charges,\
fun,container,"null",use_func,addict_func,"DRINK");

//     NAME		RAR PRC	COLOR     CONTAINER
DRINK("water","water",		90, 50,	c_ltcyan, "bottle_plastic",
//	QUE NUT SPO STM HTH ADD CHG FUN use_func	addiction type
	40,  0,  0,  0,  0,  0,  1,  0,&iuse::none,	ADD_NULL, "\
Water, the stuff of life, the best thirst-quencher available.", 0);

//     NAME		RAR PRC	COLOR     CONTAINER
DRINK("water_clean","clean water",	90, 50,	c_ltcyan, "bottle_plastic",
//	QUE NUT SPO STM HTH ADD CHG FUN use_func	addiction type
	50,  0,  0,  0,  0,  0,  1,  0,&iuse::none,	ADD_NULL, "\
Fresh, clean water. Truly the best thing to quench your thirst.", 0);

DRINK("sewage","sewage sample",	 5,  5, c_ltgreen, "bottle_plastic",
	 5,  0,  0,  0,-10,  0,  1,-20,&iuse::sewage,	ADD_NULL, "\
A sample of sewage from a treatment plant. Gross.", 0);

DRINK("salt_water","salt water",	20,  5,	c_ltcyan, "bottle_plastic",
	-30, 0,  0,  0,  1,  0,  1, -1,&iuse::none,	ADD_NULL, "\
Water with salt added. Not good for drinking.", 0);

DRINK("oj","orange juice",	50, 38,	c_yellow, "bottle_plastic",
	35,  4,120,  0,  2,  0,  1,  3,&iuse::none,	ADD_NULL, "\
Freshly-squeezed from real oranges! Tasty and nutritious.", 0);

DRINK("apple_cider","apple cider",	50, 38, c_brown,  "bottle_plastic",
	35,  4,144,  0,  3,  0,  1,  2,&iuse::none,	ADD_NULL, "\
Pressed from fresh apples. Tasty and nutritious.", 0);

DRINK("energy_drink","energy drink",	55, 45,	c_magenta,"can_drink",
	15,  1,  0,  8, -2,  2,  1,  5,&iuse::caff,	ADD_CAFFEINE, "\
Popular among those who need to stay up late working.", 0);

//     NAME		RAR PRC	COLOR     CONTAINER
DRINK("cola", "cola",		70, 35,	c_brown,  "can_drink",
//	QUE NUT SPO STM HTH ADD CHG FUN use_func	addiction type
	18,  3,  0,  6, -1,  2,  1,  5,&iuse::caff,	ADD_CAFFEINE, "\
Things go better with cola. Sugar water with caffeine added.", 0);

DRINK("rootbeer","root beer",	65, 30,	c_brown,  "can_drink",
	18,  3,  0,  1, -1,  0,  1,  3,&iuse::none,	ADD_NULL, "\
Like cola, but without caffeine. Still not that healthy.", 0);

DRINK("milk","milk",		50, 35,	c_white,  "bottle_glass",
	25,  8,  8,  0,  1,  0,  1,  0,&iuse::none,	ADD_NULL, "\
Baby cow food, appropriated for adult humans. Spoils rapidly.", 0);

DRINK("V8","V8",		15, 35,	c_red,    "can_drink",
	 6, 28,240,  0,  1,  0,  1,  0,&iuse::none,	ADD_NULL, "\
Contains up to 8 vegetables! Nutritious and tasty.", 0);

//     NAME		RAR PRC	COLOR     CONTAINER
DRINK("broth","broth",		15, 35, c_yellow, "can_food",
//	QUE NUT SPO STM HTH ADD CHG FUN use_func	addiction type
	10, 15,160,  0,  0,  0,  1,  1,&iuse::none,	ADD_NULL, "\
Vegetable stock. Tasty and fairly nutritious.", mfb(IF_EATEN_HOT));

DRINK("soup_veggy","vegetable soup",		15, 60, c_red,    "can_food",
	10, 60,120,  0,  2,  0,  1,  2,&iuse::none,	ADD_NULL, "\
A nutritious and delicious hearty vegetable soup.", mfb(IF_EATEN_HOT));

DRINK("soup_meat","meat soup",		15, 60, c_red,    "can_food",
	10, 60,120,  0,  2,  0,  1,  2,&iuse::none,	ADD_NULL, "\
A nutritious and delicious hearty meat soup.", mfb(IF_EATEN_HOT));
itypes["soup_meat"]->m1 = FLESH;

DRINK("soup_human","sap soup",		15, 60, c_red,    "can_food",
	10, 60,120,  0,  2,  0,  1,  2,&iuse::none,	ADD_NULL, "\
A soup made from someone who is a far better meal than person.", mfb(IF_EATEN_HOT));
itypes["soup_human"]->m1 = HFLESH;

DRINK("whiskey","whiskey",	16, 85,	c_brown,  "bottle_glass",
	-12, 4,  0,-12, -2,  5, 7, 15,&iuse::alcohol,	ADD_ALCOHOL, "\
Made from, by, and for real Southern colonels!", 0);

//     NAME		RAR PRC	COLOR     CONTAINER
DRINK("vodka","vodka",		20, 78,	c_ltcyan, "bottle_glass",
//	QUE NUT SPO STM HTH ADD CHG FUN use_func	addiction type
	-10, 2,  0,-12, -2,  5, 7, 15,&iuse::alcohol,	ADD_ALCOHOL, "\
In Soviet Russia, vodka drinks you!", 0);

DRINK("gin","gin",		20, 78,	c_ltcyan, "bottle_glass",
	-10, 2,  0,-12, -2,  5, 7, 15,&iuse::alcohol,	ADD_ALCOHOL, "\
Smells faintly of elderberries, but mostly booze.", 0);

DRINK("rum","rum",		14, 85,	c_ltcyan, "bottle_glass",
	-12, 2,  0,-10, -2,  5, 7, 15,&iuse::alcohol,	ADD_ALCOHOL, "\
Drinking this might make you feel like a pirate. Or not.", 0);

DRINK("tequila","tequila",	12, 88,	c_brown,  "bottle_glass",
	-12, 2,  0,-12, -2,  6, 7, 18,&iuse::alcohol,	ADD_ALCOHOL, "\
Don't eat the worm! Wait, there's no worm in this bottle.", 0);

DRINK("triple_sec","triple sec",	12, 55,	c_brown,  "bottle_glass",
	-8, 2,  0,-10, -2,  4, 7, 10,&iuse::alcohol,	ADD_ALCOHOL, "\
An orange flavored liquor used in many mixed drinks.", 0);

DRINK("long_island","long island iced tea",	8, 100,	c_brown,  "bottle_glass",
	-10, 2,  0,-10, -2,  5, 6, 20,&iuse::alcohol,	ADD_ALCOHOL, "\
A blend of incredibly strong-flavored liquors that somehow tastes\n\
like none of them.", 0);

DRINK("drink_screwdriver","Screwdriver", 8, 100, c_yellow, "bottle_glass",
   25, 6, 0, -12, 1, 4, 1, 20, &iuse::alcohol, ADD_ALCOHOL, "\
The surreptitious drunkard mechanic's drink of choice.", 0);

DRINK("drink_wild_apple","Wild Apple", 8, 100, c_brown, "bottle_glass",
   25, 6, 0, -12, 1, 4, 1, 20, &iuse::alcohol, ADD_ALCOHOL, "\
Like apple cider, only with vodka.", 0);

DRINK("beer","beer",           60, 35, c_brown,  "can_drink",
         16, 4,  0, -4, -1,  2,  1, 10, &iuse::alcohol_weak,   ADD_ALCOHOL, "\
Best served cold, in a glass, and with a lime - but you're not that lucky.", 0);

DRINK("bleach","bleach",		20, 18,	c_white,  "jug_plastic",
	-96, 0,  0,  0, -8,  0,  1,-30,&iuse::blech,	ADD_NULL, "\
Don't drink it. Mixing it with ammonia produces toxic gas.", 0);

//     NAME		RAR PRC	COLOR     CONTAINER
DRINK("ammonia","ammonia",	24, 30,	c_yellow, "jug_plastic",
//	QUE NUT SPO STM HTH ADD CHG FUN use_func	addiction type
	-96, 0,  0,  0, -2,  0,  1,-30,&iuse::blech,	ADD_NULL, "\
Don't drink it. Mixing it with bleach produces toxic gas.", 0);

DRINK("mutagen","mutagen",	 8,1000,c_magenta,"flask_glass",
	  0, 0,  0,  0, -2,  0,  1,  0,&iuse::mutagen_3,ADD_NULL, "\
A rare substance of uncertain origins. Causes you to mutate.", 0);

DRINK("purifier","purifier",	12, 6000,c_pink,  "flask_glass",
	  0, 0,  0,  0,  1,  0,  1,  0,&iuse::purifier,	ADD_NULL, "\
A rare stem-cell treatment that causes mutations and other genetic defects\n\
to fade away.", 0);

DRINK("tea","tea",		1, 50,	c_green, "bottle_plastic",
//	QUE NUT SPO STM HTH ADD CHG FUN use_func	addiction type
	40,  3,  0,  0,  0,  0,  1, 6,&iuse::none,	ADD_NULL, "\
Tea, the beverage of gentlemen everywhere.", mfb(IF_EATEN_HOT));

DRINK("coffee","coffee",		1, 50,	c_brown, "bottle_plastic",
	40,  3,  0,  12,  0,  0,  1, 6,&iuse::caff,	ADD_CAFFEINE, "\
Coffee. The morning ritual of the pre-apocalypse world.", mfb(IF_EATEN_HOT));

//     NAME		RAR PRC	COLOR     CONTAINER
DRINK("blood","blood",		 20,  0, c_red, "flask_glass",
//	QUE NUT SPO STM HTH ADD CHG FUN use_func	addiction type
	  5,  5,  0,  0, -8,  0,  1,-50,&iuse::none,	ADD_NULL, "\
Blood, possibly that of a human. Disgusting!", 0);

#define FOOD(id, name, rarity,price,color,mat1,container,volume,weight,quench,\
nutr,spoils,stim,healthy,addict,charges,fun,use_func,addict_func,des, item_flags) \
itypes[id]=new it_comest(id,rarity,price,name,des,'%',\
color,mat1,SOLID,volume,weight,0,0,0,item_flags, quench,nutr,spoils,stim,healthy,addict,charges,\
fun,container,"null",use_func,addict_func,"FOOD");
// FOOD

FOOD("bone", "bone",            50, 50, c_white,    FLESH, "null",
    1,  1,  0, 4,  0,   0, -1,  0, 1, 0,    &iuse::none, ADD_NULL, "\
A bone from some creature or other, could be eaten or used to make some\n\
stuff, like needles.",0);

FOOD("plant_sac", "fluid sac",            50, 50, c_white,    FLESH, "null",
    1,  1,  0, 4,  0,   0, -1,  0, 1, 0,    &iuse::none, ADD_NULL, "\
A fluid bladder from a plant based lifeform, not very nutritious, but\n\
fine to eat anyway.",0);

//   NAME		RAR PRC	COLOR		MAT1	CONTAINER
FOOD("meat", "chunk of meat",	50, 50,	c_red,		FLESH,  "null",
// VOL WGT QUE NUT SPO STM HTH ADD CHG FUN	 use_func    addiction type
    1,  2,  0, 20, 24,  0, -1,  0,  1,-10,	&iuse::none, ADD_NULL, "\
Freshly butchered meat. You could eat it raw, but cooking it is better.", 0);


FOOD("veggy", "plant marrow",	30, 60,	c_green,	VEGGY,	"null",
    1,  2,  0, 20, 80,  0,  1,  0,  1,  0,	&iuse::none, ADD_NULL, "\
A nutrient rich chunk of plant matter, could be eaten raw or cooked.", 0);

//   NAME		RAR PRC	COLOR		MAT1	CONTAINER
FOOD("human_flesh", "human flesh",	50, 50,	c_red,		HFLESH,  "null",
// VOL WGT QUE NUT SPO STM HTH ADD CHG FUN	 use_func    addiction type
    1,  2,  0, 20, 24,  0, -1,  0,  1, 0,	&iuse::none, ADD_NULL, "\
Freshly butchered from a human body.", 0);

FOOD("veggy_wild", "wild vegetables",	30, 60,	c_green,	VEGGY,	"null",
    1,  2,  0, 20, 80,  0,  1,  0,  1,  -10,	&iuse::none, ADD_NULL, "\
An assortment of edible-looking wild plants.  Most are quite bitter-tasting.", 0);

FOOD("meat_tainted", "tainted meat",	60,  4,	c_red,		FLESH,	"null",
    1,  2,  0, 20,  4,  0,  0,  0,  1,-10,	&iuse::poison, ADD_NULL, "\
Meat that's obviously unhealthy. You could eat it, but it will poison you.", 0);

FOOD("veggy_tainted", "tainted veggy",	35,  5,	c_green,	VEGGY,	"null",
    1,  2,  0, 20, 10,  0,  1,  0,  1,  0,	&iuse::poison, ADD_NULL, "\
Vegetable that looks poisonous. You could eat it, but it will poison you.", 0);

FOOD("meat_cooked", "cooked meat",	 0, 75, c_red,		FLESH,	"null",
    1,  2,  0, 50, 24,  0,  0,  0,  1,  8,	&iuse::none,	ADD_NULL, "\
Freshly cooked meat. Very nutritious.", mfb(IF_EATEN_HOT));

FOOD("human_cooked", "cooked creep",	 0, 75, c_red,		HFLESH,	"null",
    1,  2,  0, 50, 24,  0,  0,  0,  1,  8,	&iuse::none,	ADD_NULL, "\
A freshly cooked slice of some unpleasant person. Tastes great.", mfb(IF_EATEN_HOT));

FOOD("veggy_cooked", "cooked plant marrow",	 0, 70, c_green,	VEGGY,	"null",
    1,  2,  0, 40, 50,  0,  1,  0,  1,  0,	&iuse::none,	ADD_NULL, "\
A freshly cooked chunk of plant matter, tasty and nutritious.", mfb(IF_EATEN_HOT));

FOOD("veggy_wild_cooked", "cooked wild vegetables",	0, 70,	c_green,	VEGGY,	"null",
    1,  2,  0, 40, 50,  0,  1,  0,  1,  0,	&iuse::none, ADD_NULL, "\
Cooked wild edible plants.  An interesting mix of flavours.", mfb(IF_EATEN_HOT));

//   NAME		RAR PRC	COLOR		MAT1	CONTAINER
FOOD("apple", "apple",		70, 16,	c_red,		VEGGY,  "null",
// VOL WGT QUE NUT SPO STM HTH ADD CHG FUN	 use_func    addiction type
    1,  1,  3, 16,160,  0,  4,  0,  1,  3,	&iuse::none, ADD_NULL, "\
An apple a day keeps the doctor away.", 0);

FOOD("orange", "orange",		65, 18,	c_yellow,	VEGGY,	"null",
    1,  1,  8, 14, 96,  0,  0,  0,  1,  3,	&iuse::none, ADD_NULL, "\
Sweet citrus fruit. Also comes in juice form.", 0);

FOOD("lemon", "lemon",		50, 12, c_yellow,	VEGGY,	"null",
    1,  1,  5,  5,180,  0,  0,  0,  1, -4,	&iuse::none, ADD_NULL, "\
Very sour citrus. Can be eaten if you really want.", 0);

FOOD("chips", "potato chips",	65, 12,	c_magenta,	VEGGY,	"bag_plastic",
    2,  1, -2,  8,  0,  0,  0,  0,  3,  6,	&iuse::none, ADD_NULL, "\
Betcha can't eat just one.", 0);

FOOD("chips2", "potato chips",	65, 12,	c_magenta,	VEGGY,	"bag_plastic",
    2,  1, -2,  8,  0,  0,  0,  0,  3,  3,	&iuse::none, ADD_NULL, "\
A bag of cheap, own-brand chips.", 0);

FOOD("chips3", "potato chips",	65, 12,	c_magenta,	VEGGY,	"bag_plastic",
    2,  1, -2,  8,  0,  0,  0,  0,  3,  12,	&iuse::none, ADD_NULL, "\
Oh man, you love these chips! Score!", 0);

FOOD("pretzels", "pretzels",	55, 13,	c_brown,	VEGGY,	"bag_plastic",
    2,  1, -2,  9,  0,  0,  0,  0,  3,  2,	&iuse::none, ADD_NULL, "\
A salty treat of a snack.", 0);


FOOD("chocolate", "chocolate bar",	50, 20,	c_brown,	VEGGY,	"wrapper",
    1,  1,  0,  8,  0,  1,  0,  0,  1,  8,	&iuse::none, ADD_NULL, "\
Chocolate isn't very healthy, but it does make a delicious treat.", 0);

FOOD("jerky", "beef jerky",	55, 24,	c_red,		FLESH,  "bag_plastic",
    1,  1, -3, 12,  0,  0, -1,  0,  3,  4,	&iuse::none, ADD_NULL, "\
Salty dried meat that never goes bad, but will make you thirsty.", 0);

FOOD("jerky_human", "jerk jerky", 55, 24, c_red, HFLESH, "null",
    1,  1, -3, 12,  0,  0, -1,  0,  3,  4, &iuse::none, ADD_NULL, "\
Salty dried human flesh that never goes bad, but will make you thirsty.", 0);

//   NAME		RAR PRC	COLOR		MAT1	CONTAINER
FOOD("sandwich_t", "meat sandwich", 30, 60,	c_ltgray,	FLESH,	"wrapper",
// VOL WGT QUE NUT SPO STM HTH ADD CHG FUN	 use_func    addiction type
    1,  2,  0, 50, 36,  0,  0,  0,  1,  5,	&iuse::none, ADD_NULL, "\
Bread and turkey, that's it.", mfb(IF_EATEN_HOT));

FOOD("candy", "candy",		80, 14,	c_magenta,	VEGGY,	"bag_plastic",
    0, 0,  -1,  2,  0,  1, -2,  0,  3,  4,	&iuse::none, ADD_NULL, "\
A big bag of peanut butter cups... your favorite!", 0);

FOOD("mushroom", "mushroom",         4, 14,	c_brown,	VEGGY,	"null",
    1,  0,  0, 14,  0,  0,  1,  0,  1,  0,	&iuse::none, ADD_NULL, "\
Mushrooms are tasty, but be careful. Some can poison you, while others are\n\
hallucinogenic.", mfb(IF_EATEN_HOT));

FOOD("mushroom_poison", "mushroom",	 3, 14,	c_brown,	VEGGY,	"null",
    1,  0,  0, 10,  0,  0,  0,  0,  1,  0,	&iuse::poison, ADD_NULL, "\
Mushrooms are tasty, but be careful. Some can poison you, while others are\n\
hallucinogenic.", mfb(IF_EATEN_HOT));

FOOD("mushroom_magic", "mushroom",	 1, 14,	c_brown,	VEGGY,	"null",
    1,  0,  0, 10,  0, -4,  0,  0,  1,  6,	&iuse::hallu, ADD_NULL, "\
Mushrooms are tasty, but be careful. Some can poison you, while others are\n\
hallucinogenic.", mfb(IF_EATEN_HOT));

FOOD("blueberries", "blueberries",	 3, 20,	c_blue,		VEGGY,	"null",
    1,  1,  2, 16, 60,  0,  0,  0,  1,  0,	&iuse::none, ADD_NULL, "\
They're blue, but that doesn't mean they're sad.", 0);

FOOD("strawberries", "strawberries",	 2, 10,	c_red,		VEGGY,	"null",
    1,  1,  3, 18, 60,  0,  0,  0,  1,  0,	&iuse::none, ADD_NULL, "\
Tasty juicy berry, often found growing wild in fields.", 0);

//   NAME		RAR PRC	COLOR		MAT1	CONTAINER
FOOD("tomato", "tomato",		 9, 25,	c_red,		VEGGY,  "null",
// VOL WGT QUE NUT SPO STM HTH ADD CHG FUN	 use_func    addiction type
    1,  1,  3, 18, 90,  0,  0,  0,  1,  0,	&iuse::none, ADD_NULL, "\
Juicy red tomato. It gained popularity in Italy after being brought back\n\
from the New World.", 0);

FOOD("broccoli", "broccoli",	 9, 40,	c_green,	VEGGY,	"null",
    2,  2,  0, 30,160,  0,  1,  0,  1,  0,	&iuse::none, ADD_NULL, "\
It's a bit tough, but quite delicious.", mfb(IF_EATEN_HOT));

FOOD("zucchini", "zucchini",	 7, 30,	c_ltgreen,	VEGGY,	"null",
    2,  1,  0, 20,120,  0,  1,  0,  1,  0,	&iuse::none, ADD_NULL, "\
A tasty summer squash.", mfb(IF_EATEN_HOT));

FOOD("corn", "corn",	 7, 30,	c_ltgreen,	VEGGY,	"null",
    2,  1,  0, 20,120,  0,  1,  0,  1,  0,	&iuse::none, ADD_NULL, "\
Delicious golden kernels.", mfb(IF_EATEN_HOT));

FOOD("frozen_dinner", "frozen dinner",	50, 80,	c_magenta,	FLESH,	"box_small",
    5,  4, -2, 60, 60,  0, -2,  0,  1, -3,	&iuse::none, ADD_NULL, "\
Now with ONE POUND of meat and ONE POUND of carbs! Not as appetizing or\n\
nutritious as it would be if heated up.", 0);

FOOD("cooked_dinner", "cooked TV dinner", 0,  0, c_magenta,	FLESH,  "null",
    5,  4, -2, 72, 12,  0, -2,  0,  1,  5,	&iuse::none,	ADD_NULL, "\
Now with ONE POUND of meat and ONE POUND of carbs! Nice and heated up. It's\n\
tastier and more filling, but will also spoil quickly.", mfb(IF_EATEN_HOT));

FOOD("spaghetti_raw", "raw spaghetti",	40, 12,	c_yellow,	VEGGY,	"box_small",
    6,  2,  0,  6,  0,  0,  0,  0,  1, -8,	&iuse::none, ADD_NULL, "\
It could be eaten raw if you're desperate, but is much better cooked.", 0);

FOOD("spaghetti_cooked", "cooked spaghetti", 0, 28,	c_yellow,	VEGGY,	"box_small",
   10,  3,  0, 60, 20,  0,  0,  0,  1,  0,	&iuse::none, ADD_NULL, "\
Fresh wet noodles. Fairly bland, but fills you up.", mfb(IF_EATEN_HOT));

//   NAME		RAR PRC	COLOR		MAT1	CONTAINER
FOOD("macaroni_raw", "raw macaroni",	40, 15,	c_yellow,	VEGGY,	"box_small",
// VOL WGT QUE NUT SPO STM HTH ADD CHG FUN	 use_func    addiction type
    3,  1,  0,  3,  0,  0,  0,  0,  1, -8,	&iuse::none, ADD_NULL, "\
It could be eaten raw if you're desperate, but is much better cooked.", 0);

FOOD("macaroni_cooked", "mac & cheese",	 0, 38,	c_yellow,	VEGGY,	"box_small",
    4,  2,  0, 60, 10,  0, -1,  0,  1,  3,	&iuse::none, ADD_NULL, "\
When the cheese starts flowing, Kraft gets your noodle going.", mfb(IF_EATEN_HOT));

FOOD("ravioli", "ravioli",		25, 75,	c_cyan,		FLESH,	"can_food",
    1,  2,  0, 48,  0,  0,  0,  0,  1,  0,	&iuse::none, ADD_NULL, "\
Meat encased in little dough satchels. Tastes fine raw.", mfb(IF_EATEN_HOT));

FOOD("sauce_red", "red sauce",	20, 24,	c_red,		VEGGY,	"can_food",
    2,  3,  0, 20,  0,  0,  0,  0,  1,  1,	&iuse::none, ADD_NULL, "\
Tomato sauce, yum yum.", mfb(IF_EATEN_HOT));

FOOD("sauce_pesto", "pesto",		15, 20,	c_ltgreen,	VEGGY,	"can_food",
    2,  3,  0, 18,  0,  0,  1,  0,  1,  4,	&iuse::none, ADD_NULL, "\
Olive oil, basil, garlic, pine nuts. Simple and delicious.", 0);

//   NAME		RAR PRC	COLOR		MAT1	CONTAINER
FOOD("can_beans", "beans",		40, 55,	c_cyan,		VEGGY,	"can_food",
// VOL WGT QUE NUT SPO STM HTH ADD CHG FUN	 use_func    addiction type
    1,  2,  0, 40,  0,  0,  0,  0,  1,  0,	&iuse::none, ADD_NULL, "\
Canned beans. A staple for hobos.", mfb(IF_EATEN_HOT));

FOOD("can_corn", "corn",		35, 40,	c_cyan,		VEGGY,	"can_food",
    1,  2,  5, 30,  0,  0,  0,  0,  1, -2,	&iuse::none, ADD_NULL, "\
Canned corn in water. Eat up!", mfb(IF_EATEN_HOT));

FOOD("can_spam", "SPAM",		30, 50,	c_cyan,		FLESH,	"can_food",
    1,  2, -3, 48,  0,  0,  0,  0,  1, -8,	&iuse::none, ADD_NULL, "\
Yuck, not very tasty, but it is quite filling.", mfb(IF_EATEN_HOT));

FOOD("can_pineapple", "pineapple",	30, 50,	c_cyan,		VEGGY,	"can_food",
    1,  2,  5, 26,  0,  0,  1,  0,  1,  7,	&iuse::none, ADD_NULL, "\
Canned pineapple rings in water. Quite tasty.", 0);

FOOD("can_coconut", "coconut milk",	10, 45,	c_cyan,		VEGGY,	"can_food",
    1,  2,  5, 30,  0,  0,  0,  0,  1,  0,	&iuse::none, ADD_NULL, "\
A dense, sweet creamy sauce, often used in curries.", 0);

FOOD("can_sardine", "sardines",	14, 25,	c_cyan,		FLESH,	"can_food",
    1,  1, -8, 14,  0,  0,  0,  0,  1,  0,	&iuse::none, ADD_NULL, "\
Salty little fish. They'll make you thirsty.", mfb(IF_EATEN_HOT));

//   NAME		RAR PRC	COLOR		MAT1	CONTAINER
FOOD("can_tuna", "tuna fish",	35, 35,	c_cyan,		FLESH,	"can_food",
// VOL WGT QUE NUT SPO STM HTH ADD CHG FUN	 use_func    addiction type
    1,  2,  0, 24,  0,  0,  0,  0,  1,  0,	&iuse::none, ADD_NULL, "\
Now with 95 percent less dolphins!", 0);

FOOD("can_catfood", "cat food",	20,  8,	c_cyan,		FLESH,	"can_food",
    1,  2,  0, 10,  0,  0, -1,  0,  1,-24,	&iuse::none, ADD_NULL, "\
Blech, so gross. Save it for when you're about to die of starvation.", 0);

FOOD("honeycomb", "honey comb",	10, 35,	c_yellow,	VEGGY,	"null",
    1,  1,  0, 20,  0,  0, -2,  0,  1,  9,	&iuse::honeycomb, ADD_NULL, "\
A large chunk of wax, filled with honey. Very tasty.", 0);

FOOD("wax", "wax",     	10, 35,	c_yellow,	VEGGY,	"null",
    1,  1,  0, 4,  0,  0, -2,  0,  1,  -5,	&iuse::none, ADD_NULL, "\
A large chunk of beeswax.\n\
Not very tasty or nourishing, but ok in an emergency.", 0);

FOOD("royal_jelly", "royal jelly",	 8,200,	c_magenta,	VEGGY,	"null",
    1,  1,  0, 10,  0,  0,  3,  0,  1,  7,	&iuse::royal_jelly, ADD_NULL, "\
A large chunk of wax, filled with dense, dark honey.  Useful for curing all\n\
sorts of afflictions.", 0);

FOOD("fetus", "misshapen fetus",	 1,150,	c_magenta,	HFLESH,	"null",
    4,  4,  0,  8,  0,  0, -8,  0,  1,-60,	&iuse::mutagen, ADD_NULL, "\
A deformed human fetus, eating this would be very nasty, and cause\n\
your DNA to mutate.", 0);

//   NAME		RAR PRC	COLOR		MAT1	CONTAINER
FOOD("arm", "mutated arm",		 4,250,	c_brown,	HFLESH,	"null",
// VOL WGT QUE NUT SPO STM HTH ADD CHG FUN	 use_func       addiction type
    8, 14,  0, 12,  0,  0, -8,  0,  1, -20,	&iuse::mutagen, ADD_NULL, "\
A misshapen human arm, eating this would be pretty disgusting\n\
and cause your DNA to mutate.", 0);

FOOD("leg", "mutated leg",		 4,250,	c_brown,	HFLESH,	"null",
   12, 24,  0, 16,  0,  0, -8,  0,  1, -20,	&iuse::mutagen, ADD_NULL, "\
A malformed human leg, this would be gross to eat, and cause\n\
mutations.", 0);

FOOD("ant_egg", "ant egg",		 5, 80,	c_white,	FLESH,	"null",
    4,  2, 10, 100, 0,  0, -1,  0,  1, -10,	&iuse::none,	ADD_NULL, "\
A large ant egg, the size of a softball. Extremely nutritious, but gross.", 0);

FOOD("marloss_berry", "marloss berry",	 2,600, c_pink,		VEGGY,	"null",
    1,  1, 20, 40,  0,  0,-10,  0,  1, 30,	&iuse::marloss,	ADD_NULL, "\
This looks like a blueberry the size of your fist, but pinkish in color. It\n\
has a strong but delicious aroma, but is clearly either mutated or of alien\n\
origin.", 0);

//   NAME		RAR PRC	COLOR		MAT1	CONTAINER
FOOD("flour", "flour",		20, 25, c_white,	POWDER, "box_small",
// VOL WGT QUE NUT SPO STM HTH ADD CHG FUN	 use_func       addiction type
    2,  4,  0,  1,  0,  0,  0,  0,  8, -5,	&iuse::none,	ADD_NULL, "\
This white flour is useful for baking.", 0);

FOOD("sugar", "sugar",		20, 25, c_white,	POWDER, "box_small",
    2,  3,  0,  3,  0,  4, -3,  0,  8,  1,	&iuse::none,	ADD_NULL, "\
Sweet, sweet sugar. Bad for your teeth and surprisingly not very tasty\n\
on its own.", 0);

FOOD("salt", "salt",		20, 18, c_white,	POWDER, "box_small",
    2,  2,-10,  0,  0,  0,  0,  0,  8, -8,	&iuse::none,	ADD_NULL, "\
Yuck, you surely wouldn't want to eat this. It's good for preserving meat\n\
and cooking with, though.", 0);

FOOD("seasoning_italian", "Italian seasoning",		25, 40, c_brown,	POWDER, "null",
    0,  0,  0,  0,  0,  0,  0,  0,  100, 0,	&iuse::none,	ADD_NULL, "\
A fragrant mix of dried oregano, basil, thyme and other spices.", 0);

FOOD("potato_raw", "raw potato",	10, 10, c_brown,	VEGGY,  "null",
    1,  1,  0,  8,240,  0, -2,  0,  1, -3,	&iuse::none,	ADD_NULL, "\
Mildly toxic and not very tasty raw. When cooked, it is delicious.", 0);

//   NAME		RAR PRC	COLOR		MAT1	CONTAINER
FOOD("potato_baked", "baked potato",	 0, 30, c_brown,	VEGGY,  "null",
// VOL WGT QUE NUT SPO STM HTH ADD CHG FUN	 use_func       addiction type
    1,  1,  0, 20, 48,  0,  1,  0,  1,  3,	&iuse::none,	ADD_NULL, "\
A delicious baked potato. Got any sour cream?", mfb(IF_EATEN_HOT));

FOOD("bread", "bread",		14, 50, c_brown,	VEGGY,  "bag_plastic",
    4,  1,  0, 20,240,  0,  1,  0,  4,  1,	&iuse::none,	ADD_NULL, "\
Healthy and filling.", mfb(IF_EATEN_HOT));

FOOD("pie", "fruit pie",	20, 80, c_yellow,	VEGGY,  "box_small",
    6,  3,  5, 16, 72,  2,  1,  0,  6,  3,	&iuse::none,	ADD_NULL, "\
A delicious baked pie with a sweet fruit filling.", mfb(IF_EATEN_HOT));

//   NAME		RAR PRC	COLOR		MAT1	CONTAINER
FOOD("pizza_veggy", "vegetable pizza",		 8, 80, c_ltred,	VEGGY,	"box_small",
// VOL WGT QUE NUT SPO STM HTH ADD CHG FUN	 use_func       addiction type
    8,  4,  0, 40, 48,  0,  0,  0,  4,  10,	&iuse::none,	ADD_NULL, "\
A vegetarian pizza, with delicious tomato sauce and a fluffy crust.  Its\n\
smell brings back great memories.", mfb(IF_EATEN_HOT));

//   NAME		RAR PRC	COLOR		MAT1	CONTAINER
FOOD("pizza_meat", "meat pizza",		 8, 80, c_ltred,	FLESH,	"box_small",
// VOL WGT QUE NUT SPO STM HTH ADD CHG FUN	 use_func       addiction type
    8,  4,  0, 50, 48,  0,  0,  0,  4,  10,	&iuse::none,	ADD_NULL, "\
A meat pizza, for all the carnivores out there.  Chock full of minced\n\
meat and heavily seasoned.", mfb(IF_EATEN_HOT));

FOOD("mre_beef", "MRE - beef",		50,100, c_green,	FLESH,	"null",
    2,  1,  0, 50,  0,  0,  1,  0,  1, -4,	&iuse::none,	ADD_NULL, "\
Meal Ready to Eat. A military ration. Though not very tasty, it is very\n\
filling and will not spoil.", mfb(IF_EATEN_HOT));

FOOD("mre_veggy", "MRE - vegetable",		50,100, c_green,	VEGGY,	"null",
    2,  1,  0, 40,  0,  0,  1,  0,  1, -4,	&iuse::none,	ADD_NULL, "\
Meal Ready to Eat.  A military ration.  Though not very tasty, it is very\n\
filling and will not spoil.", mfb(IF_EATEN_HOT));

FOOD("tea_raw", "tea leaves",	10, 13,	c_green,	VEGGY,	"bag_plastic",
    2,  1, 0,  2,  0,  0,  0,  0,  5, -1,	&iuse::none, ADD_NULL, "\
Dried leaves of a tropical plant. You cam boil them into tea, or you\n\
can just eat them raw. They aren't too filling though.", 0);

FOOD("coffee_raw", "coffee powder",	15, 13,	c_brown,	VEGGY,	"bag_plastic",
    2,  1, 0,  0,  0,  8,  0,  0,  4, -5,	&iuse::caff, ADD_CAFFEINE, "\
Ground coffee beans. You can boil it into a mediocre stimulant,\n\
or swallow it raw for a lesser stimulative boost.", 0);

FOOD("jihelucake", "cake",            0, 0, c_white, VEGGY, "null",
// VOL WGT QUE NUT SPO STM HTH ADD CHG FUN	 use_func       addiction type
    2,  1,   0, 25, 0,  0,  0,  0,  1,  20, &iuse::none, ADD_NULL, "\
Delicious sponge cake with buttercream icing, it says happy birthday on it.", 0);

FOOD("meat_canned", "canned meat",	 0, 25, c_red,		FLESH,	"jar_glass",
    1,  2,  0, 50, 40,  0,  0,  0,  1,  2,	&iuse::none,	ADD_NULL, "\
Low-sodium preserved meat.  It was boiled and canned.\n\
Contains all of the nutrition, but little of the savor of cooked meat.\n",0 );

FOOD("veggy_canned", "canned veggy",	 0, 150, c_green,		VEGGY,	"jar_glass",
    1,  2,  0, 40, 60,  0,  1,  0,  1,  0,	&iuse::none,	ADD_NULL, "\
This mushy pile of vegetable matter was boiled and canned in an earlier life.\n\
Better eat it before it oozes through your fingers.", 0);

FOOD("apple_canned", "canned apple slices",	 0, 32, c_red,		VEGGY,	"jar_glass",
    1,  1,  3, 16, 180,  0,  2,  0,  1,  1,	&iuse::none,	ADD_NULL, "\
Sealed glass jar containing preserved apples.  Bland, mushy and losing color.", 0);

FOOD("human_canned", "canned cad",	 0, 25, c_red,		HFLESH,	"jar_glass",
    1,  2,  0, 50, 40,  0,  0,  0,  1,  2,	&iuse::none,	ADD_NULL, "\
Low-sodium preserved human meat.  It was boiled and canned.\n\
Contains all of the nutrition, but little of the savor of cooked meat.\n",0 );

FOOD("meat_vac", "salted meat slices",	 0, 50, c_red,		FLESH,	"bag_plastic",
    1,  2,  -5, 25, 48,  0,  0,  0,  2,  2,	&iuse::none,	ADD_NULL, "\
Meat slices cured in brine and vacuum-packed.  Salty but tasty in a pinch.\n", 0);

FOOD("veggy_vac", "salted veggy chunks",	 0, 50, c_green,		VEGGY,	"bag_plastic",
    1,  2,  -5, 20, 72,  0,  1,  0,  2,  0,	&iuse::none,	ADD_NULL, "\
Vegetable chunks pickled in a salt bath.  Goes well with burgers, if only\n\
you can find one.", 0);

FOOD("apple_vac", "apple slices",	 0, 50, c_red,		VEGGY,	"bag_plastic",
    1,  2,  3, 16, 180,  0,  2,  0,  4,  3,	&iuse::none,	ADD_NULL, "\
Apple slices soaked in a sugar syrup, to preserve freshness and appearance", 0);

FOOD("spaghetti_bolognese", "spaghetti bolognese",	 0, 100, c_red,		FLESH,	"null",
    2,  2,  0, 50, 48,  0,  0,  0,  2,  15,	&iuse::none,	ADD_NULL, "\
Spaghetti covered with a thick meat sauce.  Yum!\n", mfb(IF_EATEN_HOT));

FOOD("spaghetti_pesto", "spaghetti al pesto",	 0, 100, c_red,		VEGGY,	"null",
    2,  2,  0, 40, 48,  0,  0,  0,  2,  15,	&iuse::none,	ADD_NULL, "\
Spaghetti, with a generous helping of pesto on top.  Yum!\n", mfb(IF_EATEN_HOT));

// MEDS
#define MED(id, name,rarity,price,color,tool,mat,stim,healthy,addict,\
charges,fun,use_func,addict_func,des) \
itypes[id]=new it_comest(id,rarity,price,name,des,'!',\
color,mat,SOLID,1,1,0,0,0,0,0,0,0,stim,healthy,addict,charges,\
fun,"null",tool,use_func,addict_func,"MED");

//  NAME		RAR PRC	COLOR		TOOL
MED("bandages", "bandages",		50, 60,	c_white,	"null",
//	MATERIAL STM HTH ADD CHG FUN use_func		addiction type
	COTTON,   0,  0,  0,  3,  0,&iuse::bandage,	ADD_NULL, "\
Simple cloth bandages. Used for healing small amounts of damage.");

MED("1st_aid", "first aid",	35,350,	c_red,		"null",
	PLASTIC,  0,  0,  0,  2,  0,&iuse::firstaid,	ADD_NULL, "\
A full medical kit, with bandages, anti-biotics, and rapid healing agents.\n\
Used for healing large amounts of damage.");

MED("vitamins", "vitamins",		75, 45,	c_cyan,		"null",
	PLASTIC,  0,  3,  0, 20,  0,&iuse::none,	ADD_NULL, "\
Take frequently to improve your immune system.");

MED("aspirin", "aspirin",		85, 30,	c_cyan,		"null",
	PLASTIC,  0, -1,  0, 20,  0,&iuse::pkill_1,	ADD_NULL, "\
Low-grade painkiller. Best taken in pairs.");

MED("caffeine", "caffeine pills",	25, 60,	c_cyan,		"null",
	PLASTIC,  8,  0,  3, 10,  0,&iuse::caff,	ADD_CAFFEINE, "\
No-doz pills. Useful for staying up all night.");

//  NAME		RAR PRC	COLOR		TOOL
MED("pills_sleep", "sleeping pills",	15, 50,	c_cyan,		"null",
//	MATERIAL STM HTH ADD CHG FUN use_func		addiction type
	PLASTIC, -8,  0, 40, 10,  0,&iuse::sleep,	ADD_SLEEP, "\
Prescription sleep aids. Will make you very tired.");

MED("iodine", "iodine tablets",	 5,140, c_yellow,	"null",
	PLASTIC,  0, -1,  0, 10,  0,&iuse::iodine,	ADD_NULL, "\
Iodine tablets are used for recovering from irradiation. They are not\n\
spectacularly effective, but are better than nothing.");

MED("dayquil", "Dayquil",		70, 75,	c_yellow,	"null",
	PLASTIC,  0,  1,  0, 10,  0,&iuse::flumed,	ADD_NULL, "\
Daytime flu medication. Will halt all flu symptoms for a while.");

MED("nyquil", "Nyquil",		70, 85,	c_blue,		"null",
	PLASTIC, -7,  1, 20, 10,  0,&iuse::flusleep,	ADD_SLEEP, "\
Nighttime flu medication. Will halt all flu symptoms for a while, plus make\n\
you sleepy.");

MED("inhaler", "inhaler",		14,200,	c_ltblue,	"null",
	PLASTIC,  1,  0,  0, 20,  0,&iuse::inhaler,	ADD_NULL, "\
Vital medicine for those with asthma. Those without asthma can use it for a\n\
minor stimulant boost.");

//  NAME		RAR PRC	COLOR		TOOL
MED("codeine", "codeine",		15,400,	c_cyan,		"null",
//	MATERIAL STM HTH ADD CHG FUN use_func		addiction type
	PLASTIC, -2,  0, 10, 10, 10,&iuse::pkill_2,	ADD_PKILLER, "\
A weak opiate, prescribed for light to moderate pain.");

MED("oxycodone", "oxycodone",	 7,900,	c_cyan,		"null",
	PLASTIC, -4, -1, 16, 10, 18,&iuse::pkill_3,	ADD_PKILLER, "\
A strong opiate, prescribed for moderate to intense pain.");

MED("tramadol", "tramadol",		11,300,	c_cyan,		"null",
	PLASTIC,  0,  0,  6, 10,  6,&iuse::pkill_l,	ADD_PKILLER, "\
A long-lasting opiate, prescribed for moderate pain. Its painkiller effects\n\
last for several hours, but are not as strong as oxycodone.");

MED("xanax", "Xanax",		10,600,	c_cyan,		"null",
	PLASTIC, -4,  0,  0, 10, 20,&iuse::xanax,	ADD_NULL, "\
Anti-anxiety medication. It will reduce your stimulant level steadily, and\n\
will temporarily cancel the effects of anxiety, like the Hoarder trait.");

//  NAME		RAR PRC	COLOR		TOOL
MED("adderall", "Adderall",		10,450,	c_cyan,		"null",
//	MATERIAL STM HTH ADD CHG FUN use_func		addiction type
	PLASTIC, 24,  0, 10, 10, 10,&iuse::none,	ADD_SPEED, "\
A strong stimulant prescribed for ADD. It will greatly increase your\n\
stimulant level, but is quite addictive.");

MED("thorazine", "Thorazine",	 7,500,	c_cyan,		"null",
	PLASTIC,  0,  0,  0, 10,  0,&iuse::thorazine,	ADD_NULL, "\
Anti-psychotic medication. Used to control the symptoms of schizophrenia and\n\
similar ailments. Also popular as a way to come down from a bad trip.");

MED("prozac", "Prozac",		10,650,	c_cyan,		"null",
	PLASTIC, -4,  0,  0, 15,  0,&iuse::prozac,	ADD_NULL, "\
A strong anti-depressant. Useful if your morale level is very low.");

MED("cig", "cigarettes",	90,120,	c_dkgray,	"null",
	VEGGY,    1, -1, 40, 10,  5,&iuse::cig,		ADD_CIG, "\
These will boost your dexterity, intelligence, and perception for a short\n\
time. They are quite addictive.");

//  NAME		RAR PRC	COLOR
MED("weed", "marijuana",	20,250,	c_green,	"null",
//	MATERIAL STM HTH ADD CHG FUN use_func		addiction type
	VEGGY,   -8,  0,  0,  5, 18,&iuse::weed,	ADD_NULL, "\
Really useful only for relaxing. Will reduce your attributes and reflexes.");

MED("coke", "cocaine",		 8,420,	c_white,	"null",
	POWDER,  20, -2, 30,  8, 25,&iuse::coke,	ADD_COKE, "\
A strong, illegal stimulant. Highly addictive.");

MED("meth", "methamphetamine",	 2,800, c_ltcyan,	"null",
	POWDER,  10, -4, 50,  6, 30,&iuse::meth,	ADD_SPEED, "\
A very strong illegal stimulant. Extremely addictive and bad for you, but\n\
also extremely effective in boosting your alertness.");

//  NAME		RAR PRC	COLOR
MED("heroin", "heroin",		 1,1000,c_brown,	"syringe",
//	MATERIAL STM HTH ADD CHG FUN use_func		addiction type
	POWDER, -10, -3, 60,  4, 45,&iuse::pkill_4,	ADD_PKILLER, "\
A very strong illegal opiate. Unless you have an opiate tolerance, avoid\n\
heroin, as it will be too strong for you.");

MED("cigar", "cigars",		 5,120,	c_dkgray,	"null",
	VEGGY,    1, -1, 40, 10, 15,&iuse::cig,		ADD_CIG, "\
A gentleman's vice. Cigars are what separates a gentleman from a savage.");

MED("antibiotics", "antibiotics",	25,900, c_pink,		"null",
	PLASTIC,   0, -2,  0, 15,  0,&iuse::antibiotic,	ADD_NULL, "\
Medication designed to stop the spread of, and kill, bacterial infections.");

MED("poppy_sleep", "Poppy Sleep",	25,900, c_pink,		"null",
	PLASTIC,   0, -2,  0, 5,  0,&iuse::sleep,	ADD_NULL, "\
Sleeping pills made by refining mutated poppy seeds.");

MED("poppy_pain", "Poppy Painkillers",25,900, c_pink,		"null",
	PLASTIC,   0, -2,  0, 10,  0,&iuse::pkill_2,	ADD_NULL, "\
Painkillers made by refining mutated poppy seeds..");

MED("crack", "crack",		 8,420,	c_white,	"apparatus",
	POWDER,  40, -2, 80,  4, 50,&iuse::crack,	ADD_CRACK, "\
Refined cocaine, incredibly addictive.");

/*MED("grack", "Grack Cocaine",      8,420, c_white,        "apparatus",
        POWDER,  200, -2, 80,  4, 50,&iuse::grack,       ADD_CRACK, "\
Grack Cocaine, the strongest substance known to the multiverse\n\
this potent substance is refined from the sweat of the legendary\n\
gracken");
*/

// MELEE WEAPONS
// Only use secondary material if it will have a major impact.
// dam is a somewhat rigid bonus--anything above 30, tops, is ridiculous
// cut is even MORE rigid, and should be kept lower still
// to_hit (affects chances of hitting) should be kept small, -5 to +5
// Note that do-nothing objects (e.g. superglue) belong here too!
#define MELEE(id, name,rarity,price,sym,color,mat1,mat2,volume,wgt,dam,cut,to_hit,\
              flags, des)\
itypes[id]=new itype(id,rarity,price,name,des,sym,\
color,mat1,mat2,SOLID,volume,wgt,dam,cut,to_hit,flags);

<<<<<<< HEAD
//    NAME		RAR PRC SYM  COLOR	MAT1	MAT2
MELEE("wrapper", "paper wrapper",	50,  1, ',', c_ltgray,	PAPER,	MNULL,
//	VOL WGT DAM CUT HIT FLAGS
	 1,  0, -8,  0, -2, 0, "\
Just a piece of butcher's paper. Good for starting fires.");

//    NAME		RAR PRC SYM  COLOR	MAT1	MAT2
MELEE("withered", "withered plant",	70,  1, 't', c_ltgray,	PAPER,	MNULL,
//	VOL WGT DAM CUT HIT FLAGS
	 1,  0, -8,  0, -2, 0, "\
A dead plant. Good for starting fires.");

MELEE("fur", "fur pelt",	 0, 10, ',', c_brown,	FUR,	LEATHER,
	 1,  1, -8,  0,  0, 0, "\
A small bolt of fur from an animal. Can be made into warm clothing.");

MELEE("leather", "leather patch",	 0, 20, ',', c_red,	LEATHER, FLESH,
	 2,  1, -2,  0, -1, 0, "\
A smallish patch of leather, could be used to make tough clothing.");

//    NAME		RAR PRC SYM  COLOR	MAT1	MAT2
MELEE("superglue", "superglue",	30, 18, ',', c_white,	PLASTIC,MNULL,
//	VOL WGT DAM CUT HIT FLAGS
	 1,  0, -2,  0, -2, 0, "\
A tube of strong glue. Used in many crafting recipes.");

MELEE("id_science", "science ID card", 2,600, ',', c_pink,	PLASTIC,MNULL,
	 0,  0, -8,  1, -3, 0, "\
This ID card once belonged to a scientist of some sort. It has a magnetic\n\
stripe on the back; perhaps it can be used on a control panel.");

MELEE("id_military", "military ID card",3,1200,',', c_pink,	PLASTIC,MNULL,
	 0,  0, -8,  1, -3, 0, "\
This ID card once belonged to a military officer with high-level clearance.\n\
It has a magnetic stripe on the back; perhaps it can be used on a control\n\
panel.");

MELEE("electrohack", "electrohack",	 3,400, ',', c_green,	PLASTIC,STEEL,
	 2,  2,  5,  0,  1, 0, "\
This device has many ports attached, allowing to to connect to almost any\n\
control panel or other electronic machine (but not computers). With a little\n\
skill, it can be used to crack passwords and more.");

MELEE("string_6", "string - 6 in",	 2,  5, ',', c_ltgray,	COTTON,	MNULL,
	 0,  0,-20,  0,  1, 0, "\
A small piece of cotton string.");

MELEE("string_36", "string - 3 ft",	40, 30, ',', c_ltgray,	COTTON,	MNULL,
	 1,  0, -5,  0,  1, 0, "\
A long piece of cotton string. Use scissors on it to cut it into smaller\n\
pieces.");
=======
MELEE("syringe", "syringe",	 8, 25, ',', c_ltcyan,	PLASTIC,MNULL,
	 1,  0, -4,  6, -2, mfb(IF_SPEAR), "\
A medical syringe. Used for administering heroin and other drugs.");
>>>>>>> 0030442c

//    NAME		RAR PRC SYM COLOR	MAT1	MAT2
MELEE("rope_6", "rope - 6 ft",	 4, 45, ',', c_yellow,	WOOD,	MNULL,
//	VOL WGT DAM CUT HIT FLAGS
	 2,  4,  1,  0,  1, mfb(IF_WRAP), "\
A short piece of nylon rope. Too small to be of much use.");

MELEE("chain", "steel chain",	20, 80, '/', c_cyan,	STEEL,	MNULL,
	 4,  8, 12,  0,  2, mfb(IF_WRAP), "\
A heavy steel chain. Useful as a weapon, or for crafting. It has a chance\n\
to wrap around your target, allowing for a bonus unarmed attack.");
TECH("chain", mfb(TEC_GRAB) );

MELEE("hose", "rubber hose",	15, 80, ',', c_green,	PLASTIC,MNULL,
	 3,  2,  4,  0,  3, mfb(IF_WRAP), "\
A flexible rubber hose. Useful for crafting.");

MELEE("broom", "broom",		30, 24, '/', c_blue,	PLASTIC,MNULL,
	10,  8,  6,  0,  1, 0, "\
A long-handled broom. Makes a terrible weapon unless you're chasing cats.");
TECH("broom", mfb(TEC_WBLOCK_1) );

MELEE("hammer_sledge", "sledge hammer",	 6, 120,'/', c_brown,	WOOD,	IRON,
	18, 38, 40,  0,  0, 0, "\
A large, heavy hammer. Makes a good melee weapon for the very strong, but is\n\
nearly useless in the hands of the weak.");
TECH("hammer_sledge", mfb(TEC_BRUTAL)|mfb(TEC_WIDE) );

MELEE("nailboard", "nail board",	 5,  80,'/', c_ltred,	WOOD,	MNULL,
	 6,  6, 16,  6,  1, mfb(IF_STAB), "\
A long piece of wood with several nails through one end; essentially a simple\n\
mace. Makes a great melee weapon.");
TECH("nailboard", mfb(TEC_WBLOCK_1) );

MELEE("nailbat", "nail bat",	60, 160,'/', c_ltred,	WOOD,	MNULL,
	12, 10, 28,  6,  3, mfb(IF_STAB), "\
A baseball bat with several nails driven through it, an excellent melee weapon.");
TECH("nailbat", mfb(TEC_WBLOCK_1) );

MELEE("2x4", "two by four", 	60,  80,'/', c_ltred,	WOOD,	MNULL,
	 6,  6, 14,  0,  1, 0, "\
A plank of wood. Makes a decent melee weapon, and can be used to board up\n\
doors and windows if you have a hammer and nails.");
TECH("2x4", mfb(TEC_WBLOCK_1) );

MELEE("muffler", "muffler",	30,  30,'/', c_ltgray,	IRON,	MNULL,
	20, 20, 19,  0, -3, 0, "\
A muffler from a car. Very unwieldy as a weapon. Useful in a few crafting\n\
recipes.");
TECH("muffler", mfb(TEC_WBLOCK_2) );

MELEE("pipe", "pipe",		20,  75,'/', c_dkgray,	STEEL,	MNULL,
	 4, 10, 13,  0,  3, 0, "\
A steel pipe, makes a good melee weapon. Useful in a few crafting recipes.");
TECH("pipe", mfb(TEC_WBLOCK_1) );

MELEE("bat", "baseball bat",	60, 160,'/', c_ltred,	WOOD,	MNULL,
	12, 10, 28,  0,  3, 0, "\
A sturdy wood bat. Makes a great melee weapon.");
TECH("bat", mfb(TEC_WBLOCK_1) );

MELEE("bat_metal", "aluminium bat",	60, 160,'/', c_ltred,	STEEL,	MNULL,
	10, 6, 24,  0,  3, 0, "\
An aluminium baseball bat, smaller and lighter than a wooden bat\n\
and a little less damaging as a result.");
TECH("bat_metal", mfb(TEC_WBLOCK_1) );

MELEE("pointy_stick", "pointy stick",	 5,  40,'/', c_ltred,	WOOD,	MNULL,
	 5,  3,  4, 10,  1, mfb(IF_SPEAR), "\
A simple wood pole with one end sharpened.");
TECH("pointy_stick", mfb(TEC_WBLOCK_1) | mfb(TEC_RAPID) );

MELEE("spear_wood", "wood spear",	 5,  40,'/', c_ltred,	WOOD,	MNULL,
	 5,  3,  4, 18,  1, mfb(IF_SPEAR), "\
A stout pole with an improvised grip and a fire-hardened point.");
TECH("spear_wood", mfb(TEC_WBLOCK_1) | mfb(TEC_RAPID) );

MELEE("baton", "expandable baton",8, 175,'/', c_blue,	STEEL,	MNULL,
	 1,  4, 12,  0,  2, 0, "\
A telescoping baton that collapses for easy storage. Makes an excellent\n\
melee weapon.");
TECH("baton", mfb(TEC_WBLOCK_1) );

MELEE("bee_sting", "bee sting",	 5,  70,',', c_dkgray,	FLESH,	MNULL,
	 1,  0,  0, 18, -1, mfb(IF_SPEAR), "\
A six-inch stinger from a giant bee. Makes a good melee weapon.");
TECH("bee_sting", mfb(TEC_PRECISE) );

MELEE("wasp_sting", "wasp sting",	 5,  90,',', c_dkgray,	FLESH,	MNULL,
	 1,  0,  0, 22, -1, mfb(IF_SPEAR), "\
A six-inch stinger from a giant wasp. Makes a good melee weapon.");
TECH("wasp_sting", mfb(TEC_PRECISE) );

//    NAME		RAR PRC SYM COLOR	MAT1	MAT2
MELEE("cane", "walking cane",   10, 160,'/', c_ltred,	WOOD,	MNULL,
//	VOL WGT DAM CUT HIT FLAGS
	  8,  7, 10,  0,  2, 0, "\
Handicapped or not, you always walk in style. Consisting of a metal\n\
headpiece and a wooden body, this makes a great bashing weapon in a pinch.");
TECH("cane", mfb(TEC_WBLOCK_1) );

MELEE("mace", "mace",		20,1000,'/',c_dkgray,	IRON,	WOOD,
	10, 18, 36,  0,  1, 0, "\
A medieval weapon consisting of a wood handle with a heavy iron end. It\n\
is heavy and slow, but its crushing damage is devastating.");
TECH("mace", mfb(TEC_SWEEP) );

MELEE("morningstar", "morningstar",	10,1200,'/',c_dkgray, 	IRON,	WOOD,
	11, 20, 32,  4,  1, mfb(IF_SPEAR), "\
A medieval weapon consisting of a wood handle with a heavy, spiked iron\n\
ball on the end. It deals devastating crushing damage, with a small\n\
amount of piercing to boot.");
TECH("morningstar", mfb(TEC_SWEEP) );

//    NAME		RAR PRC SYM COLOR	MAT1	MAT2
MELEE("pool_cue", "pool cue",	 4, 80,'/', c_red,	WOOD,	MNULL,
//	VOL WGT DAM CUT HIT FLAGS
	14,  5, 12,  0,  3, 0, "\
A hard-wood stick designed for hitting colorful balls around a felt\n\
table. Truly, the coolest of sports.");
TECH("pool_cue", mfb(TEC_WBLOCK_1) );

MELEE("spike", "spike",           0, 0,';',  c_cyan,     STEEL,  MNULL,
	 2,  2,  2, 10, -2, mfb(IF_STAB),"\
A large and slightly misshapen spike, could do some damage\n\
mounted on a vehicle.");

MELEE("javelin", "wooden javelin",	 5,  40,'/', c_ltred,	WOOD,	MNULL,
//	VOL WGT DAM CUT HIT FLAGS
	 5,  3,  6,  22,  2, mfb(IF_SPEAR), "\
A wooden spear, honed to a sharper point and fire hardened\n\
for toughness. The grip area has also be carved and covered\n\
for better grip.");
TECH("javelin", mfb(TEC_WBLOCK_1) | mfb(TEC_RAPID) );

//      NAME           RAR PRC SYM COLOR        MAT1    MAT2
MELEE("frame", "steel frame",  20, 55, ']', c_cyan,  STEEL,   MNULL,
//  VOL WGT DAM CUT HIT FLAGS
    60, 240, 20, 0, -5,  0, "\
A large frame made of steel. Useful for crafting.");
TECH("frame", mfb(TEC_DEF_DISARM) );

#define VAR_VEH_PART(id, name,rarity,price,sym,color,mat1,mat2,volume,wgt,dam,cut,to_hit,\
              flags, bigmin, bigmax, bigaspect, des)\
itypes[id]=new it_var_veh_part(id,rarity,price,name,des,sym,\
color,mat1,mat2,volume,wgt,dam,cut,to_hit,flags, bigmin, bigmax, bigaspect)

//"wheel", "wheel_wide", "wheel_bicycle", "wheel_motorbike", "wheel_small",
//           NAME     RAR PRC  SYM COLOR        MAT1    MAT2
VAR_VEH_PART("wheel", "wheel", 10, 100, ']', c_dkgray,  STEEL,   PLASTIC,
//  VOL WGT DAM CUT HIT FLAGS BIGNESS_MIN BIGNESS_MAX  BIGNESS_ASPECT
    40,  140, 12,  0,  -1, 0,       13,         20,  BIGNESS_WHEEL_DIAMETER,  "\
A car wheel");
//           NAME         RAR PRC  SYM COLOR        MAT1    MAT2
VAR_VEH_PART("wheel_wide", "wide wheel", 4, 340, ']', c_dkgray,  STEEL,   PLASTIC,
//  VOL WGT  DAM CUT HIT FLAGS BIGNESS_MIN BIGNESS_MAX   ASPECT
    70,  260, 17,  0,  -1, 0,       17,         36,  BIGNESS_WHEEL_DIAMETER,  "\
A wide wheel. \\o/ This wide.");
//           NAME            RAR  PRC  SYM COLOR        MAT1    MAT2
VAR_VEH_PART("wheel_bicycle", "bicycle wheel", 18, 40,  ']', c_dkgray,  STEEL,   PLASTIC,
//  VOL WGT  DAM CUT HIT FLAGS BIGNESS_MIN BIGNESS_MAX    ASPECT
    28,  45,  8,  0,  -1, 0,       9,         18,  BIGNESS_WHEEL_DIAMETER,  "\
A bicycle wheel");
//           NAME              RAR  PRC   SYM COLOR        MAT1    MAT2
VAR_VEH_PART("wheel_motorbike", "motorbike wheel", 13, 140,  ']', c_dkgray,  STEEL,   PLASTIC,
//  VOL WGT  DAM CUT HIT FLAGS BIGNESS_MIN BIGNESS_MAX    ASPECT
    33,  85,  10,  0,  -1, 0,       9,         14,  BIGNESS_WHEEL_DIAMETER,  "\
A motorbike wheel");
//           NAME              RAR  PRC   SYM COLOR        MAT1    MAT2
VAR_VEH_PART("wheel_small", "small wheel",    5, 140,  ']', c_dkgray,  STEEL,   PLASTIC,
//  VOL WGT  DAM CUT HIT FLAGS BIGNESS_MIN BIGNESS_MAX    ASPECT
    9,  42,  10,  0,  -1, 0,       6,         14,   BIGNESS_WHEEL_DIAMETER,  "\
A pretty small wheel. Probably from one of those segway things.\
It is not very menacing.");

//      NAME           RAR PRC SYM COLOR        MAT1    MAT2
MELEE("seat", "seat",  8, 250, '0', c_red,  PLASTIC,   MNULL,
//  VOL WGT DAM CUT HIT FLAGS
    30,  80,  4,  0,  -4, 0, "\
A soft car seat covered with leather.");

//      NAME           RAR PRC SYM COLOR        MAT1    MAT2
MELEE("vehicle_controls", "vehicle controls",  3, 400, '$', c_ltcyan,  PLASTIC,   STEEL,
//  VOL WGT DAM CUT HIT FLAGS
    12,  30,  2,  0,  -4, 0, "\
A set of various vehicle controls. Useful for crafting.");

//                                 NAME           RAR PRC SYM COLOR        MAT1    MAT2
VAR_VEH_PART("1cyl_combustion", "1-cylinder engine",  3, 100, ':', c_ltcyan,  IRON,   MNULL,
//  VOL WGT DAM CUT HIT FLAGS 0BIGNESS_MIN BIGNESS_MAX   ASPECT
    6,  70,  4,  0,  -1, 0,       28,         75,   BIGNESS_ENGINE_DISPLACEMENT, "\
A single-cylinder 4-stroke combustion engine.");

//                              NAME           RAR PRC SYM COLOR        MAT1    MAT2
VAR_VEH_PART("v2_combustion", "V-twin engine",  2, 100, ':', c_ltcyan,  IRON,   MNULL,
//  VOL WGT DAM CUT HIT FLAGS BIGNESS_MIN BIGNESS_MAX ASPECT
    6,  70,  4,  0,  -1, 0,       65,        260, BIGNESS_ENGINE_DISPLACEMENT, "\
A 2-cylinder 4-stroke combustion engine.");

//                                NAME           RAR PRC SYM COLOR        MAT1    MAT2
VAR_VEH_PART("i4_combustion", "Inline-4 engine",  6, 150, ':', c_ltcyan,  IRON,   MNULL,
//  VOL WGT DAM CUT HIT FLAGS BIGNESS_MIN BIGNESS_MAX ASPECT
    6,  160,  8,  0,  -2, 0,       220,       350, BIGNESS_ENGINE_DISPLACEMENT, "\
A small, yet powerful 4-cylinder combustion engine.");

//                          NAME           RAR PRC SYM COLOR        MAT1    MAT2
VAR_VEH_PART("v6_combustion", "V6 engine",  3, 180, ':', c_ltcyan,  IRON,   MNULL,
//  VOL WGT DAM CUT HIT FLAGS BIGNESS_MIN BIGNESS_MAX ASPECT
    14,  400,  12,  0,  -3, 0,    250,        520, BIGNESS_ENGINE_DISPLACEMENT, "\
A powerful 6-cylinder combustion engine.");

//                          NAME           RAR PRC SYM COLOR        MAT1    MAT2
VAR_VEH_PART("v8_combustion", "V8 engine",  2, 250, ':', c_ltcyan,  IRON,   MNULL,
//  VOL WGT DAM CUT HIT FLAGS BIGNESS_MIN BIGNESS_MAX ASPECT
    25,  600,  15,  0,  -5, 0,    380,     700, BIGNESS_ENGINE_DISPLACEMENT, "\
A large and very powerful 8-cylinder combustion engine.");

//      NAME           RAR PRC SYM COLOR        MAT1    MAT2
MELEE("motor", "electric motor",  2,120, ',', c_ltcyan,  IRON,   MNULL,
//  VOL WGT DAM CUT HIT FLAGS
    6,  80,  4,  0,  0, 0, "\
A powerful electric motor. Useful for crafting.");

//      NAME           RAR PRC SYM COLOR        MAT1    MAT2
MELEE("motor_large", "large electric motor",  1,220, ':', c_ltcyan,  IRON,   MNULL,
//  VOL WGT DAM CUT HIT FLAGS
    15,  650,  9,  0,  -3, 0, "\
A large and very powerful electric motor. Useful for crafting.");

//      NAME           RAR PRC SYM COLOR        MAT1    MAT2
MELEE("plasma_engine", "plasma engine",  1, 900, ':', c_ltcyan,  STEEL,   MNULL,
//  VOL WGT DAM CUT HIT FLAGS
    12,  350,  7,  0,  -2, 0, "\
High technology engine, working on hydrgen fuel.");

//      NAME           RAR PRC SYM COLOR        MAT1    MAT2
MELEE("foot_crank", "foot crank",  10, 90, ':', c_ltgray,  IRON,   MNULL,
//  VOL WGT DAM CUT HIT FLAGS
    2,  10,  10,  0,  -1, 0, "\
The pedal and gear assembly from a bicycle.");

//      NAME           RAR PRC SYM COLOR        MAT1    MAT2
MELEE("metal_tank", "metal tank",  10, 40, '}', c_ltcyan,  STEEL,   MNULL,
//  VOL WGT DAM CUT HIT FLAGS
    18,  25,  3,  0,  -2, 0, "\
A metal tank for holding liquids. Useful for crafting.");

//      NAME           RAR PRC SYM COLOR        MAT1    MAT2
MELEE("storage_battery", "storage battery",  6, 80, ':', c_ltcyan,  IRON,   MNULL,
//  VOL WGT DAM CUT HIT FLAGS
    8,  220,  6,  0,  -2, 0, "\
A large storage battery. Useful for crafting.");

//      NAME           RAR PRC SYM COLOR        MAT1    MAT2
MELEE("minireactor", "minireactor",  1, 900, ':', c_ltcyan,  STEEL,   MNULL,
//  VOL WGT DAM CUT HIT FLAGS
    6,  250,  11,  0,  -4, 0, "\
A small portable plutonium reactor. Handle with great care!");

//      NAME          RAR PRC SYM COLOR        MAT1    MAT2
MELEE("solar_panel", "solar panel",  3, 900, ']', c_yellow,  GLASS,   MNULL,
//  VOL WGT DAM CUT HIT FLAGS
    12,  4,  1,  0,  -4, 0, "\
Electronic device that can convert solar radiation into electric\n\
power. Useful for crafting.");

MELEE("solar_cell", "solar cell", 5, 50, ';', c_yellow, GLASS, MNULL,
      1, 0,  1,  0,  -4, 0, "\
A small electronic device that can convert solar radiation into\n\
electric power. Useful for crafting.");

MELEE("sheet_metal", "sheet metal",  30, 60, ']', c_ltcyan,  STEEL,   MNULL,
//  VOL WGT DAM CUT HIT FLAGS
    4,  20,  5,  0,  -2, 0, "\
A thin sheet of metal.");

//      NAME           RAR PRC SYM COLOR        MAT1    MAT2
MELEE("steel_plate", "steel plating",  30, 120, ']', c_ltcyan,  STEEL,   MNULL,
//  VOL WGT DAM CUT HIT FLAGS
    12,  600,  6,  0,  -1, 0, "\
A piece of armor plating made of steel.");

//      NAME           RAR PRC SYM COLOR        MAT1    MAT2
MELEE("alloy_plate", "superalloy plating",  10, 185, ']', c_ltcyan,  STEEL,   MNULL,
//  VOL WGT DAM CUT HIT FLAGS
    12,  350,  6,  0,  -1, 0, "\
A piece of armor plating made of sturdy superalloy.");

//      NAME           RAR PRC SYM COLOR        MAT1    MAT2
MELEE("spiked_plate", "spiked plating",  15, 185, ']', c_ltcyan,  STEEL,   MNULL,
//  VOL WGT DAM CUT HIT FLAGS
    14,  600,  6,  3,  -1, 0, "\
A piece of armor plating made of steel. It is covered by menacing\n\
spikes.");

//      NAME           RAR PRC SYM COLOR        MAT1    MAT2
MELEE("hard_plate", "hard plating",  30, 160, ']', c_ltcyan,  STEEL,   MNULL,
//  VOL WGT DAM CUT HIT FLAGS
    12,  1800,  6,  0,  -1, 0, "\
A piece of very thick armor plating made of steel.");

MELEE("kitchen_unit", "RV kitchen unit", 20, 400, '&', c_ltcyan, STEEL, MNULL,
    80, 900, 0, 0, -2, 0, "\
A vehicle mountable electric range and sink unit with integrated\n\
tool storage for cooking utensils.");

// ARMOR
#define ARMOR(id, name, rarity,price,color,mat1,mat2,volume,wgt,dam,to_hit,\
encumber,dmg_resist,cut_resist,env,warmth,storage,covers,des,item_flags)\
itypes[id]=new it_armor(id, rarity,price,name,des,'[',\
color,mat1,mat2,volume,wgt,dam,0,to_hit,item_flags,covers,encumber,dmg_resist,cut_resist,\
env,warmth,storage)

//     NAME		RAR PRC	COLOR		MAT1		MAT2
ARMOR("socks", "socks",	70, 100,C_SHOES,	COTTON,	MNULL,
// VOL WGT DAM HIT ENC RES CUT ENV WRM STO	COVERS
    1,  1, -5,  0,  0,  0,  0,  0,  10,  0,	mfb(bp_feet), "\
Socks. Put 'em on your feet.", 0);

ARMOR("socks_wool", "wool socks",		30, 120,C_SHOES,	WOOL,	MNULL,
    2,  1, -5,  0,  0,  0,  0,  0,  20,  0,	mfb(bp_feet), "\
Warm socks made of wool.", 0);

ARMOR("sneakers", "sneakers",	80, 100,C_SHOES,	LEATHER,	MNULL,
    5,  4, -2,  0,  0,  0,  2,  0,  20,  0,	mfb(bp_feet), "\
Guaranteed to make you run faster and jump higher!", mfb(IF_VARSIZE));

ARMOR("boots", "boots",		70, 120,C_SHOES,	LEATHER,	MNULL,
    7,  6,  1, -1,  1,  1,  4,  2,  50,  0,	mfb(bp_feet), "\
Tough leather boots. Very durable.", mfb(IF_VARSIZE));

ARMOR("boots_fur", "fur boots",		70, 120,C_SHOES,	LEATHER,	FUR,
    7,  6,  1, -1,  1,  1,  4,  2,  70,  0,	mfb(bp_feet), "\
Boots lined with fur for warmth.", mfb(IF_VARSIZE));

ARMOR("boots_steel", "steeltoed boots",50, 135,C_SHOES,	LEATHER,	STEEL,
    7,  9,  4, -1,  1,  4,  4,  3,  50,  0,	mfb(bp_feet), "\
Leather boots with a steel toe. Extremely durable.", mfb(IF_VARSIZE));

ARMOR("boots_winter", "winter boots",	60, 140,C_SHOES,	WOOL,	PLASTIC,
    8,  7,  0, -1,  2,  0,  2,  1,  90,  0,	mfb(bp_feet), "\
Cumbersome boots designed for warmth.", mfb(IF_VARSIZE));

ARMOR("mocassins", "mocassins",	 5,  80,C_SHOES,	FUR,	LEATHER,
    2,  1, -3,  0,  0,  0,  1,  0,  40,  0,	mfb(bp_feet), "\
Simple shoes made from animal pelts.", 0);

//     NAME		RAR PRC	COLOR		MAT1		MAT2
ARMOR("flip_flops", "flip-flops",	35,  25,C_SHOES,	PLASTIC,	MNULL,
// VOL WGT DAM HIT ENC RES CUT ENV WRM STO	COVERS
    1,  1, -4, -2,  3,  0,  0,  0,  0,  0,	mfb(bp_feet), "\
Simple sandals. Very difficult to run in.", mfb(IF_VARSIZE));

ARMOR("dress_shoes", "dress shoes",	50,  45,C_SHOES,	LEATHER,	MNULL,
    5,  3,  1,  1,  1,  0,  3,  0,  10,  0,	mfb(bp_feet), "\
Fancy patent leather shoes. Not designed for running in.", mfb(IF_VARSIZE));

ARMOR("heels", "heels",		50,  50,C_SHOES,	LEATHER,	MNULL,
    4,  2,  6, -2,  4,  0,  0,  0,  0,  0,	mfb(bp_feet), "\
A pair of high heels. Difficult to even walk in.", mfb(IF_VARSIZE));

ARMOR("boots_chitin", "chitinous boots",50, 135,C_SHOES,	LEATHER,	STEEL,
    7,  9,  4, -1,  1,  4,  4,  3,  50,  0,	mfb(bp_feet), "\
Boots made from the exoskeletons of insects. Light and durable.", 0);

ARMOR("shorts", "shorts",		70, 180,C_PANTS,	COTTON,		MNULL,
    4,  2, -4,  1,  0,  0,  1,  0,  0,  4,	mfb(bp_legs), "\
A pair of khaki shorts.", mfb(IF_VARSIZE));

ARMOR("shorts_cargo", "cargo shorts",		50, 180,C_PANTS,	COTTON,		MNULL,
    4,  2, -4,  1,  0,  0,  1,  0,  0,  8,	mfb(bp_legs), "\
A pair of shorts lined with pockets, offering decent storage.", mfb(IF_VARSIZE));

ARMOR("jeans", "jeans",		90, 180,C_PANTS,	COTTON,		MNULL,
    5,  4, -4,  1,  1,  0,  1,  0,  10,  2,	mfb(bp_legs), "\
A pair of blue jeans with two deep pockets.", mfb(IF_VARSIZE));

//     NAME		RAR PRC	COLOR		MAT1		MAT2
ARMOR("pants", "pants",		75, 185,C_PANTS,	COTTON,		MNULL,
// VOL WGT DAM HIT ENC RES CUT ENV WRM STO	COVERS
    5,  5, -4,  1,  1,  0,  1,  0,  20,  4,	mfb(bp_legs), "\
A pair of khaki pants. Slightly warmer than jeans.", mfb(IF_VARSIZE));

ARMOR("pants_leather", "leather pants",	60, 210,C_PANTS,	LEATHER,	MNULL,
    6,  8, -2,  1,  2,  1,  7,  0,  50,  2,	mfb(bp_legs), "\
A pair of black leather pants. Very tough, but cumbersome and without much\n\
storage.", mfb(IF_VARSIZE));

ARMOR("pants_cargo", "cargo pants",	70, 280,C_PANTS,	COTTON,		MNULL,
    6,  6, -3,  0,  1,  0,  2,  0,  20, 12,	mfb(bp_legs), "\
A pair of pants lined with pockets, offering lots of storage.", mfb(IF_VARSIZE));

ARMOR("pants_army", "army pants",	30, 315,C_PANTS,	COTTON,		MNULL,
    6,  7, -2,  0,  1,  0,  3,  0,  40, 14,	mfb(bp_legs), "\
A tough pair of pants lined with pockets. Favored by the military.", mfb(IF_VARSIZE));

ARMOR("pants_ski", "ski pants",	60, 300,C_PANTS,	COTTON,		MNULL,
    10,  6, -3,  0,  2,  2,  0,  3,  80, 4,	mfb(bp_legs), "\
A pair of pants meant for alpine skiing.", mfb(IF_VARSIZE));

ARMOR("pants_fur", "fur pants",	60, 300,C_PANTS,	COTTON,		FUR,
    10,  6, -3,  1,  2,  2,  0,  3,  80, 4,	mfb(bp_legs), "\
A hefty pair of fur-lined pants.", mfb(IF_VARSIZE));

ARMOR("long_underpants", "long underwear",	40, 200,C_PANTS,	COTTON,		MNULL,
    4,  2, -3,  0,  0,  0,  0,  0,  30,  0,	mfb(bp_legs), "\
A pair of long underwear that help to maintain body temperature.", mfb(IF_VARSIZE));

ARMOR("skirt", "skirt",		75, 120,C_PANTS,	COTTON,		MNULL,
    2,  2, -5,  0, -1,  0,  0,  0,  0,  1,	mfb(bp_legs), "\
A short, breezy cotton skirt. Easy to move in, but only has a single small\n\
pocket.", mfb(IF_VARSIZE));

//     NAME		RAR PRC	COLOR		MAT1		MAT2
ARMOR("jumpsuit", "jumpsuit",	20, 200,C_BODY,		COTTON,		PLASTIC,
// VOL WGT DAM HIT ENC RES CUT ENV WRM STO	COVERS
    6,  6, -3, -3,  0,  0,  1,  0,  10, 8,	mfb(bp_legs)|mfb(bp_torso), "\
A thin, short-sleeved jumpsuit; similar to those\n\
worn by prisoners. Provides decent storage and is\n\
not very encumbering.", mfb(IF_VARSIZE));

ARMOR("wolfsuit", "wolf suit", 4, 200, C_BODY,  COTTON,     MNULL,
    18,  19, -3, -3, 1,  3,  7,  2,  50,  4,
    mfb(bp_legs)|mfb(bp_torso)|mfb(bp_arms)|mfb(bp_hands)|mfb(bp_head)|mfb(bp_feet)|mfb(bp_mouth)|mfb(bp_eyes), "\
A full body fursuit in the form of an anthropomorphic wolf. It is quite encumbering\n\
and has little storage but is very warm.", 0);

ARMOR("dress", "dress",		70, 180,C_BODY,		COTTON,		MNULL,
    8,  6, -5, -5,  3,  0,  1,  0,  20,  0,	mfb(bp_legs)|mfb(bp_torso), "\
A long cotton dress. Difficult to move in and lacks any storage space.", mfb(IF_VARSIZE));

ARMOR("armor_chitin", "chitinous armor", 1,1200,C_BODY,		FLESH,		MNULL,
   70, 10,  2, -5,  2,  8, 14,  0,  10,  0,	mfb(bp_legs)|mfb(bp_torso), "\
Leg and body armor made from the exoskeletons of insects. Light and durable.", 0);

ARMOR("suit", "suit",		60, 180,C_BODY,		COTTON,		MNULL,
   10,  7, -5, -5,  1,  0,  1,  0,  25,  10,	mfb(bp_legs)|mfb(bp_torso)|mfb(bp_arms), "\
A full-body cotton suit. Makes the apocalypse a truly gentlemanly\n\
experience.", mfb(IF_VARSIZE));

ARMOR("hazmat_suit", "hazmat suit",	10,1000,C_BODY,		PLASTIC,	MNULL,
   20, 8, -5,  -8,  4,  0,  0, 10,  20, 12,	mfb(bp_legs)|mfb(bp_torso)|mfb(bp_arms), "\
A hazardous materials suit. Though quite bulky and cumbersome, wearing it\n\
will provide excellent protection against ambient radiation.", mfb(IF_VARSIZE));

ARMOR("armor_plate", "plate mail",	 2, 700,C_BODY,		IRON,		MNULL,
   70,140,  8, -5,  5, 16, 20,  0,  20,  0,	mfb(bp_torso)|mfb(bp_legs)|mfb(bp_arms), "\
An extremely heavy ornamental suit of armor.", mfb(IF_VARSIZE));

//     NAME		RAR PRC	COLOR		MAT1		MAT2
ARMOR("tshirt", "t shirt",	80,  80,C_TORSO,	COTTON,		MNULL,
// VOL WGT DAM HIT ENC RES CUT ENV WRM STO	COVERS
    3,  2, -5,  0,  1,  0,  0,  0,  10,  0,	mfb(bp_torso), "\
A short-sleeved cotton shirt.", mfb(IF_VARSIZE));

ARMOR("polo_shirt", "polo shirt",	65,  95,C_TORSO,	COTTON,		MNULL,
    3,  2, -5,  0,  1,  0,  1,  0,  20,  0,	mfb(bp_torso), "\
A short-sleeved cotton shirt, slightly thicker than a t-shirt.", mfb(IF_VARSIZE));

ARMOR("dress_shirt", "dress shirt",	60, 115,C_TORSO,	COTTON,		MNULL,
    3,  3, -5,  0,  1,  0,  1,  0,  10,  1,	mfb(bp_torso)|mfb(bp_arms), "\
A white button-down shirt with long sleeves. Looks professional!", mfb(IF_VARSIZE));

ARMOR("tank_top", "tank top",	50,  75,C_TORSO,	COTTON,		MNULL,
    1,  1, -5,  0,  0,  0,  0,  0,  0,  0,	mfb(bp_torso), "\
A sleeveless cotton shirt. Very easy to move in.", mfb(IF_VARSIZE));

ARMOR("sweatshirt", "sweatshirt",	75, 110,C_TORSO,	COTTON,		MNULL,
    9,  5, -5,  0,  1,  1,  2,  0,  30,  0,	mfb(bp_torso)|mfb(bp_arms), "\
A thick cotton shirt. Provides warmth and a bit of padding.", mfb(IF_VARSIZE));

//     NAME		RAR PRC	COLOR		MAT1		MAT2
ARMOR("sweater", "sweater",	75, 105,C_TORSO,	WOOL,		MNULL,
// VOL WGT DAM HIT ENC RES CUT ENV WRM STO	COVERS
    8,  5, -5,  0,  1,  1,  0,  0,  40,  0,	mfb(bp_torso)|mfb(bp_arms), "\
A wool shirt. Provides warmth.", mfb(IF_VARSIZE));

ARMOR("hoodie", "hoodie",		65, 130,C_TORSO,	COTTON,		MNULL,
   10,  5, -5,  0,  1,  1,  1,  0,  30,  9,	mfb(bp_torso)|mfb(bp_arms), "\
A sweatshirt with a hood and a \"kangaroo pocket\" in front for storage.", mfb(IF_VARSIZE));

ARMOR("under_armor", "under armor", 20, 200,C_TORSO,	COTTON,		MNULL,
   2,  2, -5,  0, 0,  0,  0,  0,  20,  0,	mfb(bp_torso), "\
Sports wear that clings to your chest to maintain body temperature.", mfb(IF_VARSIZE));

ARMOR("jacket_light", "light jacket",	50, 105,C_TORSO,	COTTON,		MNULL,
    6,  4, -5,  0,  1,  0,  2,  0,  20,  4,	mfb(bp_torso)|mfb(bp_arms), "\
A thin cotton jacket. Good for brisk weather.", mfb(IF_VARSIZE));

ARMOR("jacket_jean", "jean jacket",	35, 120,C_TORSO,	COTTON,		MNULL,
    7,  5, -3,  0,  1,  0,  4,  0,  20,  3,	mfb(bp_torso)|mfb(bp_arms), "\
A jacket made from denim. Provides decent protection from cuts.", mfb(IF_VARSIZE));

//     NAME		RAR PRC	COLOR		MAT1		MAT2
ARMOR("blazer", "blazer",		35, 120,C_TORSO,	WOOL,		MNULL,
// VOL WGT DAM HIT ENC RES CUT ENV WRM STO	COVERS
   10,  6, -4,  0,  2,  0,  3,  0,  30,  2,	mfb(bp_torso)|mfb(bp_arms), "\
A professional-looking wool blazer. Quite cumbersome.", mfb(IF_VARSIZE));

ARMOR("jacket_leather", "leather jacket",	30, 150,C_TORSO,	LEATHER,	MNULL,
   14, 14, -2,  1,  2,  1,  9,  1,  40,  4,	mfb(bp_torso)|mfb(bp_arms), "\
A jacket made from thick leather. Cumbersome, but offers excellent\n\
protection from cuts.", mfb(IF_VARSIZE));

ARMOR("kevlar", "kevlar vest",	30, 800,C_TORSO,	KEVLAR,		MNULL,
   24, 24,  6, -3,  2,  4, 22,  0,  20,  4,	mfb(bp_torso), "\
A heavy bulletproof vest. The best protection from cuts and bullets.", mfb(IF_VARSIZE));

ARMOR("coat_rain", "rain coat",	50, 100,C_TORSO,	COTTON,	PLASTIC,
    9,  8, -4,  0,  2,  0,  3,  1,  20,  7,	mfb(bp_torso)|mfb(bp_arms), "\
A plastic coat with two very large pockets. Provides protection from rain.", mfb(IF_VARSIZE));

ARMOR("poncho", "wool poncho",	15, 120,C_TORSO,	WOOL,		MNULL,
    7,  3, -5, -1,  0,  1,  2,  1,  35,  0,	mfb(bp_torso), "\
A simple wool garment worn over the torso. Provides a bit of protection.", mfb(IF_VARSIZE));

//     NAME		RARE	COLOR		MAT1		MAT2
ARMOR("trenchcoat", "trenchcoat",	25, 225,C_TORSO,	COTTON,		MNULL,
// VOL WGT DAM HIT ENC RES CUT ENV WRM STO	COVERS
   10,  6, -5, -1,  1,  0,  1,  1,  20, 24,	mfb(bp_torso)|mfb(bp_arms), "\
A thin cotton trenchcoat, lined with pockets. Great for storage.", mfb(IF_VARSIZE));

//     NAME		RARE	COLOR		MAT1		MAT2
ARMOR("trenchcoat_leather", "leather trenchcoat",	25, 225,C_TORSO,	LEATHER,		MNULL,
// VOL WGT DAM HIT ENC RES CUT ENV WRM STO	COVERS
   16,  10, -5, -1,  2,  1,  9,  1,  50, 24,	mfb(bp_torso)|mfb(bp_arms), "\
A thick leather trenchcoat, lined with pockets. Great for storage.", mfb(IF_VARSIZE));

ARMOR("trenchcoat_fur", "fur trenchcoat",	25, 225,C_TORSO,	FUR,		MNULL,
// VOL WGT DAM HIT ENC RES CUT ENV WRM STO	COVERS
   16,  10, -5, -1,  2,  1,  9,  1,  50, 24,	mfb(bp_torso)|mfb(bp_arms), "\
A thick fur trenchcoat, lined with pockets. Great for storage.", mfb(IF_VARSIZE));

ARMOR("coat_winter", "winter coat",	50, 160,C_TORSO,	COTTON,		MNULL,
   12,  6, -5, -2,  3,  3,  1,  1,  70, 12,	mfb(bp_torso)|mfb(bp_arms), "\
A padded coat with deep pockets. Very warm.", mfb(IF_VARSIZE));

ARMOR("coat_fur", "fur coat",	 5, 550,C_TORSO,	FUR,		LEATHER,
   18, 12, -5, -5,  2,  4,  2,  2, 80,  4,	mfb(bp_torso)|mfb(bp_arms), "\
A fur coat with a couple small pockets. Extremely warm.", mfb(IF_VARSIZE));

ARMOR("peacoat", "peacoat",	30, 180,C_TORSO,	COTTON,		MNULL,
   16, 10, -4, -3,  2,  1,  2,  0,  70, 10,	mfb(bp_torso)|mfb(bp_arms), "\
A heavy cotton coat. Cumbersome, but warm and with deep pockets.", mfb(IF_VARSIZE));

ARMOR("vest", "utility vest",	15, 200,C_TORSO,	COTTON,		MNULL,
    4,  3, -3,  0,  0,  0,  1,  0,  5, 14,	mfb(bp_torso), "\
A light vest covered in pockets and straps for storage.", 0);

ARMOR("beltrig", "belt rig",	10, 200,C_TORSO,	COTTON,		MNULL,
    4,  4, -3,  0,  0,  0,  1,  0,  5, 18,	mfb(bp_torso), "\
A light vest covered in webbing, pockets and straps.\n\
This variety is favoured by the military.", 0);

ARMOR("coat_lab", "lab coat",	20, 155,C_TORSO,	COTTON,		MNULL,
   11,  7, -3, -2,  1,  1,  2,  0,  10, 14,	mfb(bp_torso)|mfb(bp_arms), "\
A long white coat with several large pockets.", 0);

// arm guards
//     NAME		RAR PRC	COLOR		MAT1		MAT2
ARMOR("armguard_soft", "soft arm sleeves",	40,  65,C_ARMS,	COTTON,		MNULL,
// VOL WGT DAM HIT ENC RES CUT ENV WRM STO	COVERS
    0,  0, -5,  1,  0,  1,  1,  1,  30,  0,	mfb(bp_arms), "\
A pair of soft neoprene arm sleeves, often used in contact sports.", 0);

ARMOR("armguard_hard", "hard arm guards",	20,  130,C_ARMS,	COTTON,		PLASTIC,
    1,  0, -5,  1,  1,  2,  2,  1,  20,  0,	mfb(bp_arms), "\
A pair of neoprene arm sleeves covered with molded plastic sheaths.", 0);

ARMOR("armguard_chitin", "chitin arm guards",	10,  200,C_ARMS,	FLESH,		MNULL,
    2,  0, -5,  1,  1,  3,  3,  2,  10,  0,	mfb(bp_arms), "\
A pair of arm guards made from the exoskeletons of insects. Light and durable.", 0);

ARMOR("armguard_metal", "metal arm guards",	10,  400,C_ARMS,	IRON,		MNULL,
    1,  1, -5,  1,  1,  4,  4,  1,  0,  0,	mfb(bp_arms), "\
A pair of arm guards hammered out from metal. Very stylish.", 0);

//     NAME		RAR PRC	COLOR		MAT1		MAT2
ARMOR("gloves_liner", "glove liners",	25,  100,C_GLOVES,	COTTON,		MNULL,
// VOL WGT DAM HIT ENC RES CUT ENV WRM STO	COVERS
    0,  0, -5,  1,  0,  0,  0,  0,  10,  0,	mfb(bp_hands), "\
A pair of thin cotton gloves. Often used as a liner beneath other gloves.", mfb(IF_VARSIZE));

ARMOR("gloves_light", "light gloves",	35,  65,C_GLOVES,	COTTON,		MNULL,
    1,  0, -5,  1,  1,  0,  0,  0,  30,  0,	mfb(bp_hands), "\
A pair of cotton gloves.", 0);

ARMOR("mittens", "mittens",	30,  40,C_GLOVES,	WOOL,		MNULL,
    2,  0, -5,  1,  8,  0,  1,  0,  90,  0,	mfb(bp_hands), "\
A pair of warm mittens. They are extremely cumbersome.", 0);

ARMOR("gloves_fur", "fur gloves",	30,  40,C_GLOVES,	FUR,		MNULL,
    2,  0, -5,  1,  3,  0,  1,  0,  70,  0,	mfb(bp_hands), "\
A pair of warm fur gloves. They are somewhat cumbersome.", 0);

ARMOR("gloves_wool", "wool gloves",	33,  50,C_GLOVES,	WOOL,		MNULL,
    1,  0, -5,  1,  3,  0,  1,  0,  60,  0,	mfb(bp_hands), "\
A thick pair of wool gloves. Cumbersome but warm.", 0);

ARMOR("gloves_winter", "winter gloves",	40,  65,C_GLOVES,	COTTON,		MNULL,
    2,  0, -5,  1,  5,  1,  1,  0,  70,  0,	mfb(bp_hands), "\
A pair of padded gloves. Cumbersome but warm.", 0);

ARMOR("gloves_leather", "leather gloves",	45,  85,C_GLOVES,	LEATHER,	MNULL,
    1,  1, -3,  2,  1,  0,  3,  0,  40,  0,	mfb(bp_hands), "\
A thin pair of leather gloves. Good for doing manual labor.", 0);

//     NAME		RAR PRC	COLOR		MAT1		MAT2
ARMOR("gloves_fingerless", "fingerless gloves",20,90,C_GLOVES,	LEATHER,	MNULL,
// VOL WGT DAM HIT ENC RES CUT ENV WRM STO	COVERS
    1,  0, -3,  2,  0,  0,  2,  0,  5,  0,	mfb(bp_hands), "\
A pair of leather gloves with no fingers, allowing greater manual dexterity.", 0);

ARMOR("gloves_rubber", "rubber gloves",	20,  30,C_GLOVES,	PLASTIC,	MNULL,
    1,  1, -3,  2,  3,  0,  1,  2,  5,  0,	mfb(bp_hands), "\
A pair of rubber gloves, often used while cleaning with caustic materials.", 0);

ARMOR("gloves_medical", "medical gloves",	70,  10,C_GLOVES,	PLASTIC,	MNULL,
    0,  0, -5,  1,  0,  0,  0,  1,  0,  0,	mfb(bp_hands), "\
A pair of thin latex gloves, designed to limit the spread of disease.", 0);

ARMOR("fire_gauntlets", "fire gauntlets",	 5,  95,C_GLOVES,	LEATHER,	MNULL,
    3,  5, -2,  2,  6,  1,  2,  5,  40,  0,	mfb(bp_hands), "\
A heavy pair of leather gloves, used by firefighters for heat protection.", 0);

ARMOR("gauntlets_chitin", "chitinous gauntlets", 1, 380,C_GLOVES,		FLESH,		MNULL,
// VOL WGT DAM HIT ENC RES CUT ENV WRM STO	COVERS
   4,   1,  2, -2,  1,  5, 7,   4,  20,  0,	mfb(bp_hands), "\
Gauntlets made from the exoskeletons of insects. Very light and durable.", 0);

//     NAME		RAR PRC	COLOR		MAT1		MAT2
ARMOR("mask_dust", "dust mask",	65,  20,C_MOUTH,	COTTON,		IRON,
// VOL WGT DAM HIT ENC RES CUT ENV WRM STO	COVERS
    0,  0, -5, -3,  1,  0,  0,  2,  10,  0,	mfb(bp_mouth), "\
A simple piece of cotton that straps over the mouth. Provides a small amount\n\
of protection from air-borne illness and dust.", 0);

ARMOR("bandana", "bandana",	35,  28,C_MOUTH,	COTTON, 	MNULL,
    1,  0, -4, -1,  0,  0,  0,  1,  30,  0,	mfb(bp_mouth), "\
A cotton bandana, worn over the mouth for warmth and minor protection from\n\
dust and other contaminants.", 0);

ARMOR("scarf", "scarf",		45,  40,C_MOUTH,	WOOL,   	MNULL,
    2,  3, -5, -3,  1,  1,  0,  2,  60,  0,	mfb(bp_mouth), "\
A long wool scarf, worn over the mouth for warmth.", 0);

ARMOR("scarf_fur", "scarf",		45,  40,C_MOUTH,	FUR,   	MNULL,
    2,  3, -5, -3,  1,  1,  0,  2,  60,  0,	mfb(bp_mouth), "\
A long wool scarf, worn over the mouth for warmth.", 0);

ARMOR("mask_filter", "filter mask",	30,  80,C_MOUTH,	PLASTIC,	MNULL,
    3,  6,  1,  1,  2,  1,  1,  7,  20,  0,	mfb(bp_mouth), "\
A mask that straps over your mouth and nose and filters air. Protects from\n\
smoke, dust, and other contaminants quite well.", 0);

ARMOR("mask_gas", "gas mask",	10, 240,C_MOUTH,	PLASTIC,	MNULL,
    6,  8,  0, -3,  4,  1,  2, 16,  40,  0,	mfb(bp_mouth)|mfb(bp_eyes), "\
A full gas mask that covers the face and eyes. Provides excellent protection\n\
from smoke, teargas, and other contaminants.", 0);

// Eyewear - Encumberment is its effect on your eyesight.
// Environment is the defense to your eyes from noxious fumes etc.


//     NAME		RAR PRC	COLOR		MAT1		MAT2
ARMOR("glasses_eye", "eyeglasses",	90, 150,C_EYES,		GLASS,		PLASTIC,
// VOL WGT DAM HIT ENC RES CUT ENV WRM STO	COVERS
    1,  0, -3, -2,  0,  0,  1,  1,  0,  0,	mfb(bp_eyes), "\
A pair of glasses for the near-sighted. Useless for anyone else.", 0);

ARMOR("glasses_reading", "reading glasses",90,  80,C_EYES,		GLASS,		PLASTIC,
    1,  0, -3, -2,  0,  0,  1,  1,  0,  0,	mfb(bp_eyes), "\
A pair of glasses for the far-sighted. Useless for anyone else.", 0);

ARMOR("glasses_safety", "safety glasses", 40, 100,C_EYES,		PLASTIC,	MNULL,
    1,  0, -5, -2,  0,  2,  4,  1,  0,  0,	mfb(bp_eyes), "\
A pair of plastic glasses, used in workshops, sports, chemistry labs, and\n\
many other places. Provides great protection from damage.", 0);

ARMOR("goggles_swim", "swim goggles",	50, 110,C_EYES,		PLASTIC,	MNULL,
    1,  0, -5, -2,  2,  1,  2,  4,  10,  0,	mfb(bp_eyes), "\
A small pair of goggles. Distorts vision above water, but allows you to see\n\
much further under water.", 0);

ARMOR("goggles_ski", "ski goggles",	30, 175,C_EYES,		PLASTIC,	MNULL,
    2,  1, -4, -2,  1,  1,  2,  6,  60,  0,	mfb(bp_eyes), "\
A large pair of goggles that completely seal off your eyes. Excellent\n\
protection from environmental dangers.", 0);

//     NAME		RAR PRC	COLOR		MAT1		MAT2
ARMOR("goggles_welding", "welding goggles", 70, 240,C_EYES,		GLASS,  	STEEL,
// VOL WGT DAM HIT ENC RES CUT ENV WRM STO	COVERS
    2,  4, -1, -3,  6,  2,  5,  6,  10,  0,	mfb(bp_eyes), "\
A dark pair of goggles. They make seeing very difficult, but protect you\n\
from bright flashes.", 0);

ARMOR("goggles_nv", "light amp goggles",1,920,C_EYES,		STEEL,		GLASS,
    3,  6,  1, -2,  2,  2,  3,  6,  20,  0,	mfb(bp_eyes), "\
A pair of goggles that amplify ambient light, allowing you to see in the\n\
dark.  You must be carrying a powered-on unified power supply, or UPS, to use\n\
them.", 0);

ARMOR("glasses_monocle", "monocle",	 2, 200,C_EYES,		GLASS,		PLASTIC,
// VOL WGT DAM HIT ENC RES CUT ENV WRM STO	COVERS
    1,  0, -3, -2,  0,  0,  1,  1,  0,  0,	mfb(bp_eyes), "\
An essential article of the gentleman's apparel. Also negates near-sight.", 0);

//     NAME		RAR PRC	COLOR		MAT1		MAT2
ARMOR("sunglasses", "sunglasses",	90, 150,C_EYES,		GLASS,		PLASTIC,
// VOL WGT DAM HIT ENC RES CUT ENV WRM STO	COVERS
    1,  0, -3, -2,  0,  0,  1,  1,  0,  0,	mfb(bp_eyes), "\
A pair of sunglasses, good for keeping the glare out of your eyes.", 0);

// Headwear encumberment should ONLY be 0 if it's ok to wear with another
// Headwear environmental protection (ENV) drops through to eyes

//     NAME		RAR PRC	COLOR		MAT1		MAT2
ARMOR("hat_ball", "baseball cap",	30,  35,C_HAT,		COTTON,		MNULL,
// VOL WGT DAM HIT ENC RES CUT ENV WRM STO	COVERS
    2,  1, -5,  0,  0,  0,  0,  2,  10,  0,	mfb(bp_head), "\
A Red Sox cap. It provides a little bit of warmth.", 0);

ARMOR("hat_boonie", "boonie hat",	10,  55,C_HAT,		COTTON,	MNULL,
    2,  1, -5,  0,  0,  0,  1,  2,  20,  0,	mfb(bp_head), "\
Also called a \"bucket hat.\" Often used in the military.", 0);

ARMOR("hat_cotton", "cotton hat",	45,  40,C_HAT,		COTTON,		MNULL,
    2,  1, -5,  0,  0,  0,  0,  0,  30,  0,	mfb(bp_head), "\
A snug-fitting cotton hat. Quite warm.", 0);

ARMOR("hat_knit", "knit hat",	25,  50,C_HAT,		WOOL,		MNULL,
    2,  1, -5,  0,  0,  1,  0,  0,  40,  0,	mfb(bp_head), "\
A snug-fitting wool hat. Very warm.", 0);

ARMOR("hat_hunting", "hunting cap",	20,  80,C_HAT,		WOOL,		MNULL,
    3,  2, -5,  0,  0,  0,  1,  2,  60,  0,	mfb(bp_head), "\
A red plaid hunting cap with ear flaps. Notably warm.", 0);

ARMOR("hat_fur", "fur hat",	15, 120,C_HAT,		FUR,		LEATHER,
    4,  2, -5,  0,  1,  2,  2,  0,  80,  0,	mfb(bp_head), "\
A hat made from the pelts of animals. Extremely warm.", 0);

ARMOR("balclava", "balaclava",	15, 100,C_HAT,		COTTON,		MNULL,
    4,  2, -5,  0,  0,  0,  0,  0,  30,  0,	mfb(bp_head)|mfb(bp_mouth), "\
A warm covering that protects the head and face from cold.", 0);

//     NAME		RAR PRC	COLOR		MAT1		MAT2
ARMOR("hat_hard", "hard hat",	50, 125,C_HAT,		PLASTIC,	MNULL,
// VOL WGT DAM HIT ENC RES CUT ENV WRM STO	COVERS
    8,  4,  6,  0,  1,  4,  5,  0,  10,  0,	mfb(bp_head), "\
A hard plastic hat worn in constructions sites. Excellent protection from\n\
cuts and percussion.", 0);
TECH("hat_hard", mfb(TEC_WBLOCK_1) );

ARMOR("helmet_bike", "bike helmet",	35, 140,C_HAT,		PLASTIC,	MNULL,
   12,  2,  4,  0,  1,  8,  2,  0,  20,  0,	mfb(bp_head), "\
A thick foam helmet. Designed to protect against concussion.", 0);
TECH("hat_hard", mfb(TEC_WBLOCK_1) );

ARMOR("helmet_skid", "skid lid",	30, 190,C_HAT,		PLASTIC,	IRON,
   10,  5,  8,  0,  2,  6, 16,  0,  10,  0,	mfb(bp_head), "\
A small metal helmet that covers the head and protects against cuts and\n\
percussion.", 0);
TECH("helmet_skid", mfb(TEC_WBLOCK_1) );

ARMOR("helmet_ball", "baseball helmet",45, 195,C_HAT,		PLASTIC,	IRON,
   14,  6,  7, -1,  2, 10, 10,  1,  15,  0,	mfb(bp_head), "\
A hard plastic helmet that covers the head and ears. Designed to protect\n\
against a baseball to the head.", 0);
TECH("helmet_ball", mfb(TEC_WBLOCK_1) );

ARMOR("helmet_army", "army helmet",	40, 480,C_HAT,		PLASTIC,	IRON,
   16,  8, 10, -1,  2, 12, 28,  0,  25,  0,	mfb(bp_head), "\
A heavy helmet that provides excellent protection from all sorts of damage.", 0);
TECH("helmet_army", mfb(TEC_WBLOCK_1) );

//     NAME		RAR PRC	COLOR		MAT1		MAT2
ARMOR("helmet_riot", "riot helmet",	25, 420,C_HAT,		PLASTIC,	IRON,
// VOL WGT DAM HIT ENC RES CUT ENV WRM STO	COVERS
   20,  7,  8, -1,  2,  6, 28,  2,  20,  0,	mfb(bp_head)|mfb(bp_eyes)|
						mfb(bp_mouth), "\
A helmet with a plastic shield that covers your entire face.", 0);
TECH("helmet_riot", mfb(TEC_WBLOCK_1) );

ARMOR("helmet_motor", "motorcycle helmet",40,325,C_HAT,		PLASTIC,	IRON,
   24,  8,  7, -1,  3,  8, 20,  1,  30,  0,	mfb(bp_head)|mfb(bp_mouth), "\
A helmet with covers for your head and chin, leaving space in-between for you\n\
to wear goggles.", 0);
TECH("helmet_motor", mfb(TEC_WBLOCK_1) );

ARMOR("helmet_chitin", "chitinous helmet", 1, 380,C_HAT,		FLESH,		MNULL,
   22,  1,  2, -2,  1, 10, 14,  4,  20,  0,	mfb(bp_head)|mfb(bp_eyes)|
						mfb(bp_mouth), "\
A helmet made from the exoskeletons of insects. Covers the entire head; very\n\
light and durable.", 0);

//     NAME		RAR PRC	COLOR		MAT1		MAT2
ARMOR("helmet_plate", "great helm",	  1,400,C_HAT,		IRON,		MNULL,
// VOL WGT DAM HIT ENC RES CUT ENV WRM STO	COVERS
    20, 15, 10,  0,  4, 10, 15,  1,  10,  0,	mfb(bp_head)|mfb(bp_eyes)|
						mfb(bp_mouth), "\
A medieval helmet that provides excellent protection to the entire head, at\n\
the cost of great encumbrance.", 0);
TECH("helmet_plate", mfb(TEC_WBLOCK_1) );

ARMOR("tophat", "top hat",	10,  55,C_HAT,		COTTON,	MNULL,
    2,  1, -5,  0,  0,  0,  1,  1,  10,  0,	mfb(bp_head), "\
The only hat for a gentleman. Look exquisite while laughing in the face\n\
of danger!", 0);

ARMOR("backpack", "backpack",	38, 210,C_STORE,	COTTON,	PLASTIC,
   10,  2, -4,  0,  1,  0,  0,  0,  0, 40,	mfb(bp_torso), "\
A small backpack, good storage for a little encumbrance.", 0);

ARMOR("rucksack", "military rucksack",	20, 210,C_STORE,	PLASTIC,	MNULL,
   14,  3, -4,  0,  2,  0,  0,  0,  0, 80,	mfb(bp_torso), "\
A huge military rucksack, provides a lot of storage.", 0);

//     NAME		RAR PRC	COLOR		MAT1		MAT2
ARMOR("purse", "purse",		40,  75,C_STORE,	LEATHER,	MNULL,
// VOL WGT DAM HIT ENC RES CUT ENV WRM STO	COVERS
   10,  3,  2,  2,  1,  0,  0,  0,  0, 20,	mfb(bp_torso), "\
A bit cumbersome to wear, but provides some storage", 0);

ARMOR("mbag", "messenger bag",	20, 110,C_STORE,	COTTON,	PLASTIC,
// VOL WGT DAM HIT ENC RES CUT ENV WRM STO	COVERS
    8,  2,  1,  1,  0,  0,  0,  0,  0, 20,	mfb(bp_torso), "\
Light and easy to wear, but doesn't offer much storage.", 0);

ARMOR("fanny", "fanny pack", 	10, 100,C_STORE,	COTTON,	PLASTIC,
    3,  1,  1,  2,  0,  0,  0,  0,  0,  6,	0, "\
Provides a bit of extra storage without encumbering you at all.", 0);

ARMOR("holster", "holster",	 8,  90,C_STORE,	LEATHER,	MNULL,
    2,  2,  2, -1,  0,  0,  0,  0,  0,  3,	0, "\
Provides a bit of extra storage without encumbering you at all.", 0);

//     NAME		RAR PRC	COLOR		MAT1		MAT2
ARMOR("bootstrap", "bootstrap",	 3,  80,C_STORE, 	LEATHER,	MNULL,
// VOL WGT DAM HIT ENC RES CUT ENV WRM STO	COVERS
    1,  1, -1, -1,  0,  0,  0,  0,  1,  2,	mfb(bp_legs), "\
A small holster worn on the ankle.", 0);

ARMOR("ragpouch", "pouch",	20, 110,C_STORE,	COTTON,	MNULL,
// VOL WGT DAM HIT ENC RES CUT ENV WRM STO	COVERS
    5,  2,  1,  1,  1,  0,  0,  0,  0, 12,	mfb(bp_torso), "\
A makeshift bag, cobbled together from rags. Really gets in the way, but\n\
provides a decent amount of storage.", 0);

ARMOR("leather_pouch", "leather pouch",	20, 110,C_STORE,	LEATHER,	MNULL,
// VOL WGT DAM HIT ENC RES CUT ENV WRM STO	COVERS
    5,  2,  1,  1,  0,  0,  0,  0,  0, 12,	mfb(bp_torso), "\
A bag stitched together from leather scraps. Doesn't hold an awful lot\n\
but is easy to wear.", 0);

ARMOR("ring", "gold ring",	12, 600,C_DECOR,	SILVER,		MNULL,
    0,  0,  0,  0,  0,  0,  0,  0,  0,  0,	0,	"\
A flashy gold ring. You can wear it if you like, but it won't provide\n\
any effects.", 0);

ARMOR("necklace", "silver necklace",14, 500,C_DECOR,	SILVER,		MNULL,
    0,  0,  0,  0,  0,  0,  0,  0,  0,  0,	0,	"\
A nice silver necklace. You can wear it if you like, but it won't provide\n\
any effects.", 0);

// Over the body clothing

//     NAME		RARE	COLOR		MAT1		MAT2
ARMOR("blanket", "blanket",	20, 225,C_TORSO,	COTTON,		MNULL,
// VOL WGT DAM HIT ENC RES CUT ENV WRM STO	COVERS
   10,  3, -5, -1,  5,  0,  1,  1,  60, 0,
   mfb(bp_torso)|mfb(bp_arms)|mfb(bp_hands)|mfb(bp_legs)|mfb(bp_feet), "\
Hiding under here will not protect you from the monsters.", mfb(IF_VARSIZE));

ARMOR("fur_blanket", "fur blanket",	20, 225,C_TORSO,	COTTON,		FUR,
// VOL WGT DAM HIT ENC RES CUT ENV WRM STO	COVERS
   10,  10, -5, -1,  5,  0,  1,  1,  80, 0,
   mfb(bp_torso)|mfb(bp_arms)|mfb(bp_hands)|mfb(bp_legs)|mfb(bp_feet), "\
A heavy fur blanket that covers most of your body.", mfb(IF_VARSIZE));

ARMOR("emer_blanket", "emergency blanket",	20, 225,C_TORSO,	WOOL,		MNULL,
// VOL WGT DAM HIT ENC RES CUT ENV WRM STO	COVERS
   4,  2, -5, -1,  5,  0,  1,  1,  50, 0,
   mfb(bp_torso)|mfb(bp_arms)|mfb(bp_legs), "\
A compact wool blanket that covers your most important body parts.", mfb(IF_VARSIZE));

ARMOR("sleeping_bag", "sleeping bag",	10, 225,C_TORSO,	COTTON,		MNULL,
// VOL WGT DAM HIT ENC RES CUT ENV WRM STO	COVERS
   10,  5, -5, -1,  5,  0,  1,  1,  80, 0,
   mfb(bp_torso)|mfb(bp_head)|mfb(bp_mouth)|mfb(bp_arms)|mfb(bp_hands)|mfb(bp_legs)|mfb(bp_feet), "\
A large sleeping bag that covers you head to toe.", mfb(IF_VARSIZE));

ARMOR("sleeping_bag_fur", "fur sleeping bag",	10, 225,C_TORSO,	COTTON,		FUR,
// VOL WGT DAM HIT ENC RES CUT ENV WRM STO	COVERS
   10,  5, -5, -1,  5,  0,  1,  1,  100, 0,
   mfb(bp_torso)|mfb(bp_head)|mfb(bp_mouth)|mfb(bp_arms)|mfb(bp_hands)|mfb(bp_legs)|mfb(bp_feet), "\
A large sleeping bag lined with fur. Who needs a tent?", mfb(IF_VARSIZE));

ARMOR("house_coat", "house coat",	25, 225,C_TORSO,	COTTON,		MNULL,
// VOL WGT DAM HIT ENC RES CUT ENV WRM STO	COVERS
   10,  6, -5, -1,  1,  0,  1,  1,  40, 6,
   mfb(bp_torso)|mfb(bp_arms)|mfb(bp_legs), "\
Makes you wish you had running water to take a shower.", mfb(IF_VARSIZE));

ARMOR("snuggie", "snuggie",	5, 225,C_TORSO,	COTTON,		MNULL,
// VOL WGT DAM HIT ENC RES CUT ENV WRM STO	COVERS
   10,  6, -5, -1,  2,  0,  1,  1,  50, 0,
   mfb(bp_torso)|mfb(bp_arms)|mfb(bp_legs), "\
Perfect for reading all those books you stole.", mfb(IF_VARSIZE));

ARMOR("cloak", "cloak",	5, 225,C_TORSO,	COTTON,		MNULL,
// VOL WGT DAM HIT ENC RES CUT ENV WRM STO	COVERS
   10,  15, -5, -1,  1,  2,  6,  3,  40, 0,
   mfb(bp_torso)|mfb(bp_head)|mfb(bp_arms)|mfb(bp_legs), "\
A heavy cloak that is thrown over your body.", mfb(IF_VARSIZE));

ARMOR("cloak_fur", "cloak",	5, 225,C_TORSO,	COTTON,		MNULL,
// VOL WGT DAM HIT ENC RES CUT ENV WRM STO	COVERS
   10,  15, -5, -1,  1,  2,  6,  3,  70, 0,
   mfb(bp_torso)|mfb(bp_head)|mfb(bp_arms)|mfb(bp_legs), "\
A heavy fur cloak that is thrown over your body.", mfb(IF_VARSIZE));

ARMOR("cloak_leather", "cloak",	5, 225,C_TORSO,	COTTON,		MNULL,
// VOL WGT DAM HIT ENC RES CUT ENV WRM STO	COVERS
   10,  25, -5, -1,  1,  2,  12,  3,  40, 0,
   mfb(bp_torso)|mfb(bp_head)|mfb(bp_arms)|mfb(bp_legs), "\
A heavy leather cloak that is thrown over your body. Provides decent protection", mfb(IF_VARSIZE));

ARMOR("jedi_cloak", "jedi cloak",	1, 225,C_TORSO,	COTTON,		MNULL,
// VOL WGT DAM HIT ENC RES CUT ENV WRM STO	COVERS
   10,  14, -5, -1,  0,  5,  10,  5,  50, 0,
   mfb(bp_torso)|mfb(bp_head)|mfb(bp_arms)|mfb(bp_hands)|mfb(bp_legs), "\
Stylish cloak.", mfb(IF_VARSIZE));

#define POWER_ARMOR(id, name,rarity,price,color,mat1,mat2,volume,wgt,dam,to_hit,\
encumber,dmg_resist,cut_resist,env,warmth,storage,covers,des)\
itypes[id] = new it_armor(id,rarity,price,name,des,'[',\
  color,mat1,mat2,volume,wgt,dam,0,to_hit,0,covers,encumber,dmg_resist,cut_resist,\
  env,warmth,storage,true)

POWER_ARMOR("power_armor_basic", "basic power armor", 5, 1000, C_BODY, STEEL, MNULL,
// VOL WGT DAM HIT ENC RES CUT ENV WRM STO	COVERS
   40, 60, 1, 1, 5, 32, 50, 10, 90, 0, mfb(bp_torso)|mfb(bp_arms)|mfb(bp_hands)|mfb(bp_legs)|mfb(bp_feet), "\
A heavy suit of basic power armor, offering very good protection against attacks, but hard to move in.");

POWER_ARMOR("power_armor_helmet_basic", "basic power armor helmet", 6, 500, C_HAT, STEEL, MNULL,
   10, 18, 1, 1, 5, 32, 50, 10, 90, 0, mfb(bp_head)|mfb(bp_eyes)|mfb(bp_mouth), "\
A basic helmet, designed for use with power armor. Offers excellent protection from both attacks and environmental hazards.");

POWER_ARMOR("power_armor_frame", "power armor hauling frame", 4, 1000, C_STORE, STEEL, MNULL,
    8, 12, 1, 1, 4, 0, 0, 0, 0, 120, 0, "\
A heavy duty hauling frame designed to interface with power armor.");

// AMMUNITION
// Material should be the wrapper--even though shot is made of iron, because
//   it can survive a dip in water and be okay, its material here is PLASTIC.
// dmg is damage done, in an average hit.  Note that the average human has
//   80 health.  Headshots do 8x damage; vital hits do 2x-4x; glances do 0x-1x.
// Weight and price is per 100 rounds.
// AP is a reduction in the armor of the target.
// Accuracy is in quarter-degrees, and measures the maximum this ammo will
//   contribute to the angle of difference.  HIGH ACC IS BAD.
// Recoil is cumulative between shots.  4 recoil = 1 accuracy.
// IMPORTANT: If adding a new AT_*** ammotype, add it to the ammo_name function
//   at the end of this file.
#define AMMO(id, name,rarity,price,ammo_type,color,mat,volume,wgt,dmg,AP,range,\
accuracy,recoil,count,des,effects) \
itypes[id]=new it_ammo(id,rarity,price,name,des,'=',\
color,mat,SOLID,volume,wgt,1,0,0,effects,ammo_type,dmg,AP,accuracy,recoil,range,count);

//  NAME		RAR PRC TYPE		COLOR		MAT
AMMO("battery", "batteries",	50, 120,AT_BATT,	c_magenta,	IRON,
//	VOL WGT DMG  AP RNG ACC REC COUNT
	 1,  1,  0,  0,  0,  0,  0, 100, "\
A set of universal batteries. Used to charge almost any electronic device.",
0);

AMMO("thread", "thread",          40, 50, AT_THREAD,      c_magenta,      COTTON,
         1,  1,  0,  0,  0,  0,  0, 50, "\
A small quantity of thread that could be used to refill a sewing kit.",
0);

//  NAME		RAR PRC TYPE		COLOR		MAT
AMMO("sinew", "sinew",	50, 120,AT_THREAD,	c_red,	   FLESH,
//	VOL WGT DMG  AP RNG ACC REC COUNT
	 1,  1,  0,  0,  0,  0,  0,  10, "\
A tough sinew cut from a corpse, useable as thread.",
0);

//  NAME		RAR PRC TYPE		COLOR		MAT
AMMO("plant_fibre", "plant fibre",	50, 120,AT_THREAD,	c_green,	   VEGGY,
//	VOL WGT DMG  AP RNG ACC REC COUNT
	 1,  1,  1,  0,  0,  0,  0,  10, "\
Tough thin fibres, taken from a plant. Can be used as thread.",
0);
AMMO("duct_tape", "duct tape",       60, 20, AT_NULL,    c_ltgray,       PLASTIC,
         2,  2,  0,  0,  0,  0,  0, 200, "\
A roll of incredibly strong tape. Its uses are innumerable.",
0);

AMMO("cable", "copper wire",       60, 20, AT_NULL,    c_ltgray,       PLASTIC,
         2,  2,  0,  0,  0,  0,  0, 200, "\
Plastic jacketed copper cable of the type used in small electronics.",
0);

AMMO("plut_cell", "plutonium cell",	10,1500,AT_PLUT,	c_ltgreen,	STEEL,
	 1,  1,  0,  0,  0,  0,  0, 5, "\
A nuclear-powered battery. Used to charge advanced and rare electronics.",
0);

AMMO("nail",    "nails",   35, 60, AT_NAIL,    c_cyan, IRON,
         1,  8,  4,  3,  3, 40,  4, 100, "\
A box of nails, mainly useful with a hammer.",
0);

//  NAME		RAR PRC TYPE		COLOR		MAT
AMMO("pebble",  "pebbles",   1,  1,  AT_PEBBLE,   c_ltgray,   STONE,
//	VOL WGT DMG  AP RNG ACC REC COUNT
	 1,  1,  2,  0, 30, 20,  0, 10, "\
A handful of pebbles, useful as ammunition for slings.",
0);

//  NAME		RAR PRC TYPE		COLOR		MAT
AMMO("bearing",  "bearings",   1,  1,  AT_PEBBLE,   c_ltgray,   STONE,
//	VOL WGT DMG  AP RNG ACC REC COUNT
	 1,  2,  6,  1, 30, 20,  0, 50, "\
A box of ball bearings, useful as ammunition for slings.",
0);

AMMO("bb",  "BB",   8,  50, AT_BB,  c_pink, STEEL,
	 1,  6,  2,  0, 12, 20,  0, 200, "\
A box of small steel balls. They deal virtually no damage.",
0);

//  NAME		RAR PRC TYPE		COLOR		MAT
AMMO("arrow_wood", "wood arrow",       7,100,AT_ARROW,        c_green,        WOOD,
//	VOL WGT DMG  AP RNG ACC REC COUNT
         2, 60,  8,  1, 10, 18,  0,  10, "\
A sharpened arrow carved from wood. It's light-weight, does little damage,\n\
and is so-so on accuracy. Stands a good chance of remaining intact once\n\
fired.",
0);

AMMO("arrow_cf", "carbon fiber arrow",5,300,AT_ARROW,       c_green,        PLASTIC,
         2, 30, 12,  2, 15, 14,  0,   8, "\
High-tech carbon fiber shafts and 100 grain broadheads. Very light weight,\n\
fast, and notoriously fragile.",
0);

AMMO("bolt_wood", "wood crossbow bolt",8,100,AT_BOLT,	c_green,	WOOD,
	 1, 40, 10,  1, 10, 16,  0,  15, "\
A sharpened bolt carved from wood. It's lighter than a steel bolt, but does\n\
less damage and is less accurate. Stands a good chance of remaining intact\n\
once fired.",
0);

//  NAME		RAR PRC TYPE		COLOR		MAT
AMMO("bolt_steel", "steel crossbow bolt",7,400,AT_BOLT,	c_green,	STEEL,
//	VOL WGT DMG  AP RNG ACC REC COUNT
	 1, 90, 20,  3, 14, 12,  0,  10, "\
A sharp bolt made from steel. Deadly in skilled hands. Stands an excellent\n\
chance of remaining intact once fired.",
0);

AMMO("shot_bird", "birdshot",	 8, 500,AT_SHOT,	c_red,		PLASTIC,
	 2, 25, 18,  0,  5,  2, 18,  25, "\
Weak shotgun ammunition. Designed for hunting birds and other small game, its\n\
applications in combat are very limited.",
mfb(AMMO_COOKOFF));

AMMO("shot_00", "00 shot",		 8, 800,AT_SHOT,	c_red,		PLASTIC,
	 2, 28, 50,  0,  6,  1, 26,  25, "\
A shell filled with iron pellets. Extremely damaging, plus the spread makes\n\
it very accurate at short range. Favored by SWAT forces.",
mfb(AMMO_COOKOFF));

//  NAME		RAR PRC TYPE		COLOR		MAT
AMMO("shot_slug", "shotgun slug",	 6, 900,AT_SHOT,	c_red,		PLASTIC,
//	VOL WGT DMG  AP RNG ACC REC COUNT
	 2, 34, 50,  8, 12, 10, 28,  25, "\
A heavy metal slug used with shotguns to give them the range capabilities of\n\
a rifle. Extremely damaging but rather innaccurate. Works best in a shotgun\n\
with a rifled barrel.",
mfb(AMMO_COOKOFF));

AMMO("shot_he", "explosive slug",   0,1200,AT_SHOT,	c_red,		PLASTIC,
	 2, 30, 10,  0, 12, 12, 20,   5, "\
A shotgun slug loaded with concussive explosives. While the slug itself will\n\
not do much damage to its target, it will explode on contact.",
mfb(AMMO_EXPLOSIVE));

//  NAME		RAR PRC TYPE		COLOR		MAT
AMMO("22_lr", ".22 LR",		 9, 250,AT_22,		c_ltblue,	STEEL,
//	VOL WGT DMG  AP RNG ACC REC COUNT
	 2,  2, 11,  0, 13, 14,  6, 100, "\
One of the smallest calibers available, the .22 Long Rifle cartridge has\n\
maintained popularity for nearly two centuries. Its minimal recoil, low cost\n\
and low noise are offset by its paltry damage.",
mfb(AMMO_COOKOFF));

AMMO("22_cb", ".22 CB",		 8, 180,AT_22,		c_ltblue,	STEEL,
	 2,  2,  5,  0, 10, 16,  4, 100, "\
Conical Ball .22 is a variety of .22 ammunition with a very small propellant\n\
charge, generally with no gunpowder, resulting in a subsonic round. It is\n\
nearly silent, but is so weak as to be nearly useless.",
mfb(AMMO_COOKOFF));

AMMO("22_ratshot", ".22 rat-shot",	 2, 230,AT_22,		c_ltblue,	STEEL,
	 2,  2,  4,  0,  3,  2,  4, 100, "\
Rat-shot is extremely weak ammunition, designed for killing rats, snakes, or\n\
other small vermin while being unable to damage walls. It has an extremely\n\
short range and is unable to injure all but the smallest creatures.",
mfb(AMMO_COOKOFF));

//  NAME		RAR PRC TYPE		COLOR		MAT
AMMO("9mm", "9mm",		 8, 300,AT_9MM,		c_ltblue,	STEEL,
//	VOL WGT DMG  AP RNG ACC REC COUNT
	 2,  7, 18,  2, 14, 16, 13,  50, "\
9 millimeter parabellum is generally regarded as the most popular handgun\n\
cartridge, used by the majority of US police forces. It is also a very\n\
popular round in sub-machine guns.",
mfb(AMMO_COOKOFF));

AMMO("9mmP", "9mm +P",		 8, 380,AT_9MM,		c_ltblue,	STEEL,
	 1,  7, 20,  4, 14, 15, 14,  25, "\
Attempts to improve the ballistics of 9mm ammunition lead to high-pressure\n\
rounds. Increased velocity resullts in superior accuracy and damage.",
mfb(AMMO_COOKOFF));

//  NAME		RAR PRC TYPE		COLOR		MAT
AMMO("9mmP2", "9mm +P+",		 8, 440,AT_9MM,		c_ltblue,	STEEL,
//	VOL WGT DMG  AP RNG ACC REC COUNT
	 1,  7, 22, 12, 16, 14, 15,  10, "\
A step beyond the high-pressure 9mm +P round, the +P+ has an even higher\n\
internal pressure that offers a degree of armor-penetrating ability.",
mfb(AMMO_COOKOFF));

//  NAME		RAR PRC TYPE		COLOR		MAT
AMMO("762_25", "7.62mm Type P",8, 300, AT_762x25,	c_ltblue,	STEEL,
//	VOL WGT DMG  AP RNG ACC REC COUNT
	 2,  7, 15,  4,  12, 14, 10,  200, "\
This small caliber pistol round offers quite good armor penetration at the\n\
cost of slightly less damage. It is rarely used outside of the Chinese army.",
mfb(AMMO_COOKOFF));

AMMO("38_special", ".38 Special",	 7, 400,AT_38,		c_ltblue,	STEEL,
	 2, 10, 20,  0, 14, 16, 12,  50, "\
The .38 Smith & Wesson Special enjoyed popularity among US police forces\n\
throughout the 20th century. It is most commonly used in revolvers.",
mfb(AMMO_COOKOFF));

AMMO("38_super", ".38 Super",	 7, 450,AT_38,		c_ltblue,	STEEL,
	 1,  9, 25,  4, 16, 14, 14,  25, "\
The .38 Super is a high-pressure load of the .38 Special caliber. It is a\n\
popular choice in pistol competions for its high accuracy, while its stopping\n\
power keeps it popular for self-defense.",
mfb(AMMO_COOKOFF));

AMMO("10mm", "10mm Auto",	 4, 420,AT_40,		c_blue,		STEEL,
	 2,  9, 26, 10, 14, 18, 20,  50, "\
Originally used by the FBI, the organization eventually abandoned the round\n\
due to its high recoil. Although respected for its versatility and power, it\n\
has largely been supplanted by the downgraded .40 S&W.",
mfb(AMMO_COOKOFF));

//  NAME		RAR PRC TYPE		COLOR		MAT
AMMO("40sw", ".40 S&W",		 7, 450,AT_40,		c_blue,		STEEL,
//	VOL WGT DMG  AP RNG ACC REC COUNT
	 2,  9, 22,  2, 14, 15, 16,  50, "\
The .40 Smith & Wesson round was developed as an alternative to 10mm Auto for\n\
the FBI after they complained of high recoil. It is as accurate as 9mm, but\n\
has greater stopping power, leading to widespread use in law enforcement.",
mfb(AMMO_COOKOFF));

AMMO("44magnum", ".44 Magnum",	 7, 580,AT_44,		c_blue,		STEEL,
	 2, 15, 36,  2, 16, 16, 22,  50, "\
Described (in 1971) by Dirty Harry as \"the most powerful handgun in the\n\
world,\" the .44 Magnum gained widespead popularity due to its depictions in\n\
the media. In reality, its intense recoil makes it unsuitable in most cases.",
mfb(AMMO_COOKOFF));

AMMO("45_acp", ".45 ACP",		 7, 470,AT_45,		c_blue,		STEEL,
	 2, 10, 32,  2, 16, 18, 18,  50, "\
The .45 round was one of the most popular and powerful handgun rounds through\n\
the 20th century. It features very good accuracy and stopping power, but\n\
suffers from moderate recoil and poor armor penetration.",
mfb(AMMO_COOKOFF));

AMMO("45_jhp", ".45 FMJ",		 4, 480,AT_45,		c_blue,		STEEL,
	 1, 13, 26, 20, 16, 18, 18,  25, "\
Full Metal Jacket .45 rounds are designed to overcome the poor armor\n\
penetration of the standard ACP round. However, they are less likely to\n\
expand upon impact, resulting in reduced damage overall.",
mfb(AMMO_COOKOFF));

//  NAME		RAR PRC TYPE		COLOR		MAT
AMMO("45_super", ".45 Super",	 5, 520,AT_45,		c_blue,		STEEL,
//	VOL WGT DMG  AP RNG ACC REC COUNT
	 1, 11, 34,  8, 18, 16, 20,  10, "\
The .45 Super round is an updated variant of .45 ACP. It is overloaded,\n\
resulting in a great increase in muzzle velocity. This translates to higher\n\
accuracy and range, a minor armor piercing capability, and greater recoil.",
mfb(AMMO_COOKOFF));

AMMO("57mm", "5.7x28mm",	 3, 500,AT_57,		c_dkgray,	STEEL,
	 3,  2, 14, 30, 14, 12,  6, 100, "\
The 5.7x28mm round is a proprietary round developed by FN Hestal for use in\n\
their P90 SMG. While it is a very small round, comparable in power to .22,\n\
it features incredible armor-piercing capabilities and very low recoil.",
mfb(AMMO_COOKOFF));

AMMO("46mm", "4.6x30mm",	 2, 520,AT_46,		c_dkgray,	STEEL,
	 3,  1, 13, 35, 14, 12,  6, 100, "\
Designed by Heckler & Koch to compete with the 5.7x28mm round, 4.6x30mm is,\n\
like the 5.7, designed to minimize weight and recoil while increasing\n\
penetration of body armor. Its low recoil makes it ideal for automatic fire.",
mfb(AMMO_COOKOFF));

//  NAME		RAR PRC TYPE		COLOR		MAT
AMMO("762_m43", "7.62x39mm M43",	 6, 500,AT_762,		c_dkgray,	STEEL,
//	VOL WGT DMG  AP RNG ACC REC COUNT
	 3,  7, 25,  8, 30, 19, 24,  80, "\
Designed during World War II by the Soviet Union, the popularity of the AK-47\n\
and the SKS contributed to the widespread adaption of the 7.62x39mm rifle\n\
round. However, due to its lack of yaw, this round deals less damage than most."
,
mfb(AMMO_COOKOFF));

AMMO("762_m87", "7.62x39mm M67",	 7, 650,AT_762,		c_dkgray,	STEEL,
	 3,  8, 28, 10, 30, 17, 25,  80, "\
The M67 variant of the popular 7.62x39mm rifle round was designed to improve\n\
yaw. This causes the round to tumble inside a target, causing significantly\n\
more damage. It is still outdone by shattering rounds.",
mfb(AMMO_COOKOFF));

AMMO("223", ".223 Remington",	 8, 620,AT_223,		c_dkgray,	STEEL,
	 2,  2, 36,  2, 36, 13, 30,  40, "\
The .223 rifle round is a civilian variant of the 5.56 NATO round. It is\n\
designed to tumble or fragment inside a target, dealing devastating damage.\n\
The lower pressure of the .223 compared to the 5.56 results in lower accuracy."
,
mfb(AMMO_COOKOFF));

//  NAME		RAR PRC TYPE		COLOR		MAT
AMMO("556", "5.56 NATO",	 6, 650,AT_223,		c_dkgray,	STEEL,
//	VOL WGT DMG  AP RNG ACC REC COUNT
	 2,  4, 40,  8, 38, 10, 32,  40, "\
This rifle round has enjoyed widespread use in NATO countries, thanks to its\n\
very light weight and high damage. It is designed to shatter inside a\n\
target, inflicting massive damage.",
mfb(AMMO_COOKOFF));

AMMO("556_incendiary", "5.56 incendiary",	 2, 840,AT_223,		c_dkgray,	STEEL,
	 2,  4, 28, 18, 36, 11, 32, 30, "\
A variant of the widely-used 5.56 NATO round, incendiary rounds are designed\n\
to burn hotly upon impact, piercing armor and igniting flammable substances.",
mfb(AMMO_INCENDIARY));

AMMO("270", ".270 Winchester",	 8, 600,AT_3006,	c_dkgray,	STEEL,
	 1,  7, 42,  4, 80,  6, 34,  20, "\
Based off the military .30-03 round, the .270 rifle round is compatible with\n\
most guns that fire .30-06 rounds. However, it is designed for hunting, and\n\
is less powerful than the military rounds, with nearly no armor penetration.",
mfb(AMMO_COOKOFF));

//  NAME		RAR PRC TYPE		COLOR		MAT
AMMO("3006", ".30-06 AP",	 4, 650,AT_3006,	c_dkgray,	STEEL,
//	VOL WGT DMG  AP RNG ACC REC COUNT
	 1, 12, 50, 30, 90,  7, 36,  10, "\
The .30-06 is a very powerful rifle round designed for long-range use. Its\n\
stupendous accuracy and armor piercing capabilities make it one of the most\n\
deadly rounds available, offset only by its drastic recoil and noise.",
mfb(AMMO_COOKOFF));

AMMO("3006_incendiary", ".30-06 incendiary", 1, 780,AT_3006,	c_dkgray,	STEEL,
	  1, 12, 35, 50, 90,  8, 35,  5, "\
A variant of the powerful .30-06 sniper round, incendiary rounds are designed\n\
to burn hotly upon impact, piercing armor and igniting flammable substances.",
mfb(AMMO_INCENDIARY));

AMMO("308", ".308 Winchester",	 7, 620,AT_308,		c_dkgray,	STEEL,
	 1,  9, 36,  2, 65,  7, 33,  20, "\
The .308 Winchester is a rifle round, the commercial equivalent of the\n\
military 7.62x51mm round. Its high accuracy and phenominal damage have made\n\
it the most poplar hunting round in the world.",
mfb(AMMO_COOKOFF));

AMMO("762_51", "7.62x51mm",	 6, 680,AT_308,		c_dkgray,	STEEL,
	 1,  9, 44,  8, 75,  6, 34,  20, "\
The 7.62x51mm largely replaced the .30-06 round as the standard military\n\
rifle round. It is lighter, but offers similar velocities, resulting in\n\
greater accuracy and reduced recoil.",
mfb(AMMO_COOKOFF));

//  NAME		   RAR PRC TYPE		COLOR		MAT
AMMO("762_51_incendiary", "7.62x51mm incendiary",6, 740,AT_308,	c_dkgray,	STEEL,
//	VOL WGT DMG  AP RNG ACC REC COUNT
	  1,  9, 30, 25, 75,  6, 32,  10, "\
A variant of the powerful 7.62x51mm round, incendiary rounds are designed\n\
to burn hotly upon impact, piercing armor and igniting flammable substances.",
mfb(AMMO_INCENDIARY));

AMMO("laser_pack", "fusion pack",	 2, 800,AT_FUSION,	c_ltgreen,	PLASTIC,
	 1,  2, 12, 15, 30,  4,  0,  20, "\
In the middle of the 21st Century, military powers began to look towards\n\
energy based weapons. The result was the standard fusion pack, capable of\n\
delivering bolts of superheated gas at near light speed with no recoil.",
mfb(AMMO_INCENDIARY));

AMMO("40mm_concussive", "40mm concussive",     10,400,AT_40MM,	c_ltred,	STEEL,
	  1,200,  5,  0, 40,  8, 15,  4, "\
A 40mm grenade with a concussive explosion.",
mfb(AMMO_EXPLOSIVE));

//  NAME		   RAR PRC TYPE		COLOR		MAT
AMMO("40mm_frag", "40mm frag",           8, 450,AT_40MM,	c_ltred,	STEEL,
//	VOL WGT DMG  AP RNG ACC REC COUNT
	  1,220,  5,  0, 40,  8, 15,  4, "\
A 40mm grenade with a small explosion and a high number of damaging fragments.",
mfb(AMMO_FRAG));

AMMO("40mm_incendiary", "40mm incendiary",     6, 500,AT_40MM,	c_ltred,	STEEL,
	  1,200,  5,  0, 40,  8, 15,  4, "\
A 40mm grenade with a small napalm load, designed to create a burst of flame.",
mfb(AMMO_NAPALM));

AMMO("40mm_teargas", "40mm teargas",        5, 450,AT_40MM,	c_ltred,	STEEL,
	  1,210,  5,  0, 40,  8, 15,  4, "\
A 40mm grenade with a teargas load. It will burst in a cloud of highly\n\
incapacitating gas.",
mfb(AMMO_TEARGAS));

AMMO("40mm_smoke", "40mm smoke cover",    4, 350,AT_40MM,	c_ltred,	STEEL,
	  1,210,  5,  0, 40,  8, 15,  6, "\
A 40mm grenade with a smoke load. It will burst in a cloud of harmless gas,\n\
and will also leave a streak of smoke cover in its wake.",
mfb(AMMO_SMOKE)|mfb(AMMO_TRAIL));

//  NAME		   RAR PRC TYPE		COLOR		MAT
AMMO("40mm_flashbang", "40mm flashbang",      8, 400,AT_40MM,	c_ltred,	STEEL,
//	VOL WGT DMG  AP RNG ACC REC COUNT
	  1,210,  5,  0, 40,  8, 15,  6, "\
A 40mm grenade with a flashbang load. It will detonate with a blast of light\n\
and sound, designed to blind, deafen, and disorient anyone nearby.",
mfb(AMMO_FLASHBANG));

AMMO("66mm_HEAT", "66mm HEAT",0, 0, AT_66MM,        c_red,  STEEL,
//	VOL WGT DMG  AP  RNG ACC REC COUNT
     1,  1,  5,  20,  80,  8, 15, 1, "\
A 60mm High Explosive Anti Tank round. They can blow through up to two feet of concrete.",
mfb(AMMO_EXPLOSIVE_BIG)|mfb(AMMO_TRAIL));

AMMO("12mm", "H&K 12mm",	 2, 500,AT_12MM,		c_red,	STEEL,
	 1,  10, 25, 12, 70,  9, 7,  20, "\
The Heckler & Koch 12mm projectiles are used in H&K railguns. It's made of a\n\
ferromagnetic metal, probably cobalt.",
mfb(AMMO_COOKOFF));

AMMO("plasma", "hydrogen",	 8, 800,AT_PLASMA,	c_green,	STEEL,
	 10,  25, 35, 14,12,  4,  0,  25, "\
A canister of hydrogen. With proper equipment, it could be heated to plasma.",
mfb(AMMO_INCENDIARY));

// The following ammo type is charger rounds and subject to change wildly
//  NAME		   RAR PRC TYPE		COLOR		MAT
AMMO("charge_shot", "charge",	     0,  0,AT_NULL,	c_red,		MNULL,
//	VOL WGT DMG  AP RNG ACC REC COUNT
	  0,  0,  5,  0, 30,  8,  0, 1, "\
A weak plasma charge.",
0);

AMMO("shot_hull", "shotgun hull",		 10, 80,AT_NULL,	c_red,		PLASTIC,
	 0, 0, 0,  0,  0, 0,  0, 200, "\
An empty hull from a shotgun round.",
0);

AMMO("9mm_casing", "9mm casing",		 10, 30,AT_NULL,		c_ltblue,	STEEL,
//	VOL WGT DMG  AP RNG ACC REC COUNT
	 0,  0,  0,  0, 0,  0,  0,  100, "\
An empty casing from a 9mm round.",
0);

AMMO("22_casing", ".22 casing",	 10, 40,AT_NULL,		c_ltblue,	STEEL,
	 0, 0, 0,  0, 0, 0, 0, 200, "\
An empty casing from a .22 round.",
0);

AMMO("38_casing", ".38 casing",	 10, 40,AT_NULL,		c_ltblue,	STEEL,
	 0, 0, 0,  0, 0, 0, 0, 200, "\
An empty casing from a .38 round.",
0);

AMMO("40_casing", ".40 casing",		 10, 45,AT_NULL,		c_blue,		STEEL,
//	VOL WGT DMG  AP RNG ACC REC COUNT
	 0, 0, 0,  0, 0, 0, 0, 200, "\
An empty casing from a .40 round.",
0);

AMMO("44_casing", ".44 casing",	 10, 58,AT_NULL,		c_blue,		STEEL,
	 0, 0, 0,  0, 0, 0, 0, 200, "\
An empty casing from a .44 round.",
0);

AMMO("45_casing", ".45 casing",		 10, 47,AT_NULL,		c_blue,		STEEL,
	 0, 0, 0,  0, 0, 0, 0, 200, "\
An empty casing from a .45 round.",
0);

AMMO("57mm_casing", "5.7x28mm casing",	 10, 50,AT_NULL,		c_dkgray,	STEEL,
	 0, 0, 0, 0, 0,  0, 0, 200, "\
An empty casing from a 5.7x28mm round.",
0);

AMMO("46mm_casing", "4.6x30mm casing",	 10, 52,AT_NULL,		c_dkgray,	STEEL,
	 0, 0, 0, 0, 0,  0, 0, 200, "\
An empty casing from a 4.6x30mm round.",
0);

AMMO("762_casing", "7.62x39mm casing",	 10, 50,AT_NULL,		c_dkgray,	STEEL,
//	VOL WGT DMG  AP RNG ACC REC COUNT
	 0, 0, 0, 0, 0, 0, 0, 200, "\
An empty casing from a 7.62x39mm round.",
0);

AMMO("223_casing", ".223 casing",	 10, 72,AT_NULL,		c_dkgray,	STEEL,
	 0,  0, 0,  0, 0, 0, 0, 200, "\
An empty casing from a .223 round.",
0);

AMMO("3006_casing", ".30-06 casing",	 10, 90,AT_NULL,	c_dkgray,	STEEL,
	 0,  0, 0, 0, 0, 0, 0, 200, "\
An empty casing from a .30-06 round.",
0);

AMMO("308_casing", ".308 casing",	 10, 92,AT_NULL,		c_dkgray,	STEEL,
	 0,  0, 0,  0,  0, 0, 0, 200, "\
An empty casing from a .308 round.",
0);

AMMO("40mm_casing", "40mm canister",	 10, 92,AT_NULL,		c_dkgray,	STEEL,
	 0,  0, 0,  0,  0, 0, 0, 20, "\
A large canister from a spent 40mm grenade.",
0);

AMMO("gunpowder", "gunpowder",	 10, 30,AT_NULL,		c_dkgray,	POWDER,
	 0,  0, 0,  0,  0, 0, 0, 200, "\
Firearm quality gunpowder.",
mfb(AMMO_COOKOFF));

AMMO("shotgun_primer", "shotgun primer",	 10, 30,AT_NULL,		c_dkgray,	STEEL,
	 0,  0, 0, 0,  0, 0, 0, 200, "\
Primer from a shotgun round.",
mfb(AMMO_COOKOFF));

AMMO("smpistol_primer", "small pistol primer",	 15, 40,AT_NULL,		c_dkgray,	STEEL,
	 0,  0, 0, 0,  0, 0, 0, 200, "\
Primer from a small caliber  round.",
mfb(AMMO_COOKOFF));

AMMO("lgpistol_primer", "large pistol primer",	 15, 60,AT_NULL,		c_dkgray,	STEEL,
	 0,  0, 0,  0,  0, 0, 0, 200, "\
Primer from a large caliber pistol round.",
mfb(AMMO_COOKOFF));

AMMO("smrifle_primer", "small rifle primer",	 10, 60,AT_NULL,		c_dkgray,	STEEL,
	 0,  0,  0, 0,  0, 0, 0, 200, "\
Primer from a small caliber rifle round.",
mfb(AMMO_COOKOFF));

AMMO("lgrifle_primer", "large rifle primer",	 10, 80,AT_NULL,		c_dkgray,	STEEL,
	 0,  0,  0, 0,  0, 0, 0, 200, "\
Primer from a large caliber rifle round.",
mfb(AMMO_COOKOFF));

AMMO("lead", "lead",	 10, 50,AT_NULL,		c_dkgray,	STEEL,
	 0,  0,  0, 0,  0, 0, 0, 200, "\
Assorted bullet materials, useful in constructing a variety of ammunition.",
0);

AMMO("incendiary", "incendiary",	 0, 100,AT_NULL,		c_dkgray,	STEEL,
	 0,  0,  0, 0,  0, 0, 0, 200, "\
Material from an incendiary round, useful in constructing incendiary\n\
ammunition.",
mfb(AMMO_COOKOFF));


// FUEL
// Fuel is just a special type of ammo; liquid
#define FUEL(id, name,rarity,price,ammo_type,color,dmg,AP,range,accuracy,recoil,\
             count,des,effects) \
itypes[id]=new it_ammo(id,rarity,price,name,des,'~',\
color,MNULL,LIQUID,1,1,0,0,0,effects,ammo_type,dmg,AP,accuracy,recoil,range,count)
FUEL("gasoline","gasoline",	0,  50,   AT_GAS,	c_ltred,
//	DMG  AP RNG ACC REC COUNT
	 5,  5,  4,  0,  0,  200, "\
Gasoline is a highly flammable liquid. When under pressure, it has the\n\
potential for violent explosion.",
mfb(AMMO_FLAME)|mfb(AMMO_STREAM));

// GUNS
// ammo_type matches one of the ammo_types above.
// dmg is ADDED to the damage of the corresponding ammo.  +/-, should be small.
// aim affects chances of hitting; low for handguns, hi for rifles, etc, small.
// Durability is rated 1-10; 10 near perfect, 1 it breaks every few shots
// Burst is the # of rounds fired, 0 if no burst ability.
// clip is how many shots we get before reloading.

#define GUN(id,name,rarity,price,color,mat1,mat2,skill,ammo,volume,wgt,melee_dam,\
to_hit,dmg,accuracy,recoil,durability,burst,clip,reload_time,des,flags) \
itypes[id]=new it_gun(id,rarity,price,name,des,'(',\
color,mat1,mat2,volume,wgt,melee_dam,0,to_hit,flags,skill,ammo,dmg,accuracy,\
recoil,durability,burst,clip,reload_time)

// GUN MODS
// Accuracy is inverted from guns; high values are a bonus, low values a penalty
// The clip modification is a percentage of the original clip size.
// The final variable is a bitfield of acceptible ammo types.  Using 0 means
//   that any ammo type is acceptable (so long as the mod works on the class of
//   gun)
#define GUNMOD(id, name, rare, value, color, mat1, mat2, volume, weight, meleedam,\
               meleecut, meleehit, acc, damage, loudness, clip, recoil, burst,\
               newtype, pistol, shotgun, smg, rifle, a_a_t, des, flags)\
  itypes[id]=new it_gunmod(id, rare, value, name, des, ':',\
                            color, mat1, mat2, volume, weight, meleedam,\
                            meleecut, meleehit, flags, acc, damage, loudness,\
                            clip, recoil, burst, newtype, a_a_t, pistol,\
                            shotgun, smg, rifle)


// BOOKS
// Try to keep colors consistant among types of books.
// TYPE is the skill type required to read, or trained via reading; see skill.h
// LEV is the skill level you can be brought to by this book; if your skill is
//  already at LEV or higher, you may enjoy the book but won't learn anything.
// REQ is the skill level required to read this book, at all. If you lack the
//  required skill level, you'll waste 10 (?) turns then quit.
// FUN is the fun had by reading;
// INT is an intelligence requirement.
// TIME is the time, in minutes (10 turns), taken to gain the fun/skill bonus.
#define BOOK(id, name,rarity,price,color,mat1,mat2,volume,wgt,melee_dam,to_hit,\
type,level,req,fun,intel,time,des) \
itypes[id]=new it_book(id,rarity,price,name,des,'?',\
color,mat1,mat2,volume,wgt,melee_dam,0,to_hit,0,type,level,req,fun,intel,time)
//	NAME			RAR PRC	COLOR		MAT1	MAT2

// CONTAINERS
// These are containers you hold in your hand--ones you wear are _armor_!
// These only have two attributes; contains, which is the volume it holds, and
//  the flags. There are only three flags, con_rigid, con_wtight and con_seals.
// con_rigid is used if the item's total volume is constant.
//  Otherwise, its volume is calculated as VOL + volume of the contents
// con_wtight is used if you can store liquids in this container
// con_seals is used if it seals--this has many implications
//  * Won't spill
//  * Can be used as an icebox
//  * Others??
#define CONT(id, name,rarity,price,color,mat1,mat2,volume,wgt,melee_dam,to_hit,\
contains,flags,des) \
itypes[id]=new it_container(id,rarity,price,name,des,\
')',color,mat1,mat2,volume,wgt,melee_dam,0,to_hit,0,contains,flags)
// NAME		RAR PRC	COLOR		MAT1	MAT2

/* TOOLS
 * MAX is the maximum number of charges help.
 * DEF is the default number of charges--items will be generated with this
 *  many charges.
 * USE is how many charges are used up when 'a'pplying the object.
 * SEC is how many turns will pass before a charge is drained if the item is
 *  active; generally only used in the "<whatever> (on)" forms
 * FUEL is the type of charge the tool uses; set to AT_NULL if the item is
 *  unable to be recharged.
 * REVERT is the item type that the tool will revert to once its charges are
 *  drained
 * FUNCTION is a function called when the tool is 'a'pplied, or called once per
 *  turn if the tool is active.  The same function can be used for both.  See
 *  iuse.h and iuse.cpp for functions.
 */
#define TOOL(id, name,rarity,price,sym,color,mat1,mat2,volume,wgt,melee_dam,\
melee_cut,to_hit,max_charge,def_charge,charge_per_use,charge_per_sec,fuel,\
revert,func,flags,des) \
itypes[id]=new it_tool(id,rarity,price,name,des,sym,\
color,mat1,mat2,SOLID,volume,wgt,melee_dam,melee_cut,to_hit,flags,max_charge,\
def_charge,charge_per_use,charge_per_sec,fuel,revert,func)

//  NAME		RAR PRC COLOR		MAT1	MAT2
GUN("nailgun", "nail gun",		12, 100,c_ltblue,	IRON,	MNULL,
//	SKILL		AMMO	VOL WGT MDG HIT DMG ACC REC DUR BST CLIP RELOAD
    "pistol",	AT_NAIL, 4, 22, 12,  1,  0, 20,  0,  8,  5, 100, 450, "\
A tool used to drive nails into wood or other material. It could also be\n\
used as a ad-hoc weapon, or to practice your handgun skill up to level 1.",
mfb(IF_MODE_BURST));

GUN("bbgun", "BB gun",		10, 100,c_ltblue,	IRON,	WOOD,
	"rifle",	AT_BB,	 8, 16,  9,  2,  0,  6, -5,  7,  0, 20, 500, "\
Popular among children. It's fairly accurate, but BBs deal nearly no damage.\n\
It could be used to practice your rifle skill up to level 1.",
0);

//  NAME		RAR PRC COLOR		MAT1	MAT2
GUN("sling", "sling", 5, 50, c_red, LEATHER, MNULL,
//	SKILL		AMMO	VOL WGT MDG HIT DMG ACC REC DUR BST CLIP RELOAD
    "throw", AT_PEBBLE, 1, 1, 0, 0, 2, 15, 0, 6, 0, 1, 100, "\
A leather sling, it is easy to use and accurate, but pebbles do little damage.\n\
Pebbles are used as ammunition.",
mfb(IF_RELOAD_AND_SHOOT));

//  NAME		RAR PRC COLOR		MAT1	MAT2
GUN("slingshot", "slingshot", 5, 50, c_yellow, WOOD, MNULL,
//	SKILL		AMMO	VOL WGT MDG HIT DMG ACC REC DUR BST CLIP RELOAD
    "archery", AT_PEBBLE, 1, 1, 0, 2, 2, 15, 0, 6, 0, 1, 100, "\
A wooden slingshot, it is easy to use and accurate, but pebbles do little damage.\n\
Pebbles are used as ammunition.",
mfb(IF_RELOAD_AND_SHOOT));

GUN("crossbow", "crossbow",		 2,1000,c_green,	IRON,	WOOD,
	"archery",	AT_BOLT, 6,  9, 11,  1,  0, 18,  0,  6,  0,  1, 800, "\
A slow-loading hand weapon that launches bolts. Stronger people can reload\n\
it much faster. Bolts fired from this weapon have a good chance of remaining\n\
intact for re-use.",
mfb(IF_STR_RELOAD));

//  NAME		RAR PRC COLOR		MAT1	MAT2
GUN("compbow", "compound bow",      2,1400,c_yellow,       STEEL,  PLASTIC,
//	SKILL		AMMO	VOL WGT MDG HIT DMG ACC REC DUR BST CLIP RELOAD
        "archery",     AT_ARROW,12, 8,  8,  1,  0, 20,  0,  6,  0,  1, 100, "\
A bow with wheels that fires high velocity arrows. Weaker people can use\n\
compound bows more easily. Arrows fired from this weapon have a good chance\n\
of remaining intact for re-use. It requires 8 strength to fire",
mfb(IF_STR8_DRAW)|mfb(IF_RELOAD_AND_SHOOT));

GUN("longbow", "longbow",           5, 800,c_yellow,       WOOD,   MNULL,
        "archery",     AT_ARROW,8, 4, 10,  0,  0, 12,  0,  6,  0,  1,  80, "\
A six-foot wooden bow that fires feathered arrows. This takes a fair amount\n\
of strength to draw. Arrows fired from this weapon have a good chance of\n\
remaining intact for re-use. It requires 10 strength to fire",
mfb(IF_STR10_DRAW)|mfb(IF_RELOAD_AND_SHOOT));

GUN("rifle_22", "pipe rifle: .22",	0,  800,c_ltblue,	IRON,	WOOD,
"rifle",	AT_22,	 9, 13, 10,  2, -2, 15,  2,  6,  0,  1, 250, "\
A home-made rifle. It is simply a pipe attached to a stock, with a hammer to\n\
strike the single round it holds.",
0);

//  NAME		RAR PRC COLOR		MAT1	MAT2
GUN("rifle_9mm", "pipe rifle: 9mm",	0,  900,c_ltblue,	IRON,	WOOD,
//	SKILL		AMMO	VOL WGT MDG HIT DMG ACC REC DUR BST CLIP RELOAD
	"rifle",	AT_9MM,	10, 16, 10,  2, -2, 15,  2,  6,  0,  1, 250, "\
A home-made rifle. It is simply a pipe attached to a stock, with a hammer to\n\
strike the single round it holds.",
0);

GUN("smg_9mm", "pipe SMG: 9mm",	0, 1050,c_ltblue,	IRON,	WOOD,
	"smg",		AT_9MM,  5,  8,  6, -1,  0, 30,  6,  5,  4, 10, 400, "\
A home-made machine pistol. It features a rudimentary blowback system, which\n\
allows for small bursts.",
mfb(IF_MODE_BURST));

GUN("smg_45", "pipe SMG: .45",	0, 1150,c_ltblue,	IRON,	WOOD,
	"smg",		AT_45,	 6,  9,  7, -1,  0, 30,  6,  5,  3,  8, 400, "\
A home-made machine pistol. It features a rudimentary blowback system, which\n\
allows for small bursts.",
mfb(IF_MODE_BURST));

GUN("sig_mosquito", "SIG Mosquito",	 5,1200,c_dkgray,	STEEL,	PLASTIC,
	"pistol",	AT_22,	 1,  6,  9,  1,  1, 28,  4,  8,  0, 10, 350, "\
A popular, very small .22 pistol. \"Ergonomically designed to give the best\n\
shooting experience.\" --SIG Sauer official website",
0);

//  NAME		RAR PRC COLOR	MAT1	MAT2
GUN("sw_22", "S&W 22A",		 5,1250,c_dkgray,	STEEL,	PLASTIC,
//	SKILL		AMMO	VOL WGT MDG HIT DMG ACC REC DUR BST CLIP
	"pistol",	AT_22,	 1, 10,  9,  1,  1, 25,  5,  7,  0, 10, 300, "\
A popular .22 pistol. \"Ideal for competitive target shooting or recreational\n\
shooting.\" --Smith & Wesson official website",
0);

GUN("glock_19", "Glock 19",		 7,1400,c_dkgray,	STEEL,	PLASTIC,
	"pistol",	AT_9MM,	 2,  5,  8,  1,  0, 24,  6,  6,  0, 15, 300, "\
Possibly the most popular pistol in existance. The Glock 19 is often derided\n\
for its plastic contruction, but it is easy to shoot.",
0);

GUN("usp_9mm", "USP 9mm",		 6,1450,c_dkgray,	STEEL,	PLASTIC,
	"pistol",	AT_9MM,	 2,  6,  8,  1, -1, 25,  5,  9,  0, 15, 350, "\
A popular 9mm pistol, widely used among law enforcement. Extensively tested\n\
for durability, it has been found to stay accurate even after subjected to\n\
extreme abuse.",
0);

//  NAME		RAR PRC COLOR	MAT1	MAT2
GUN("sw_619", "S&W 619",		 4,1450,c_dkgray,	STEEL,	PLASTIC,
//	SKILL		AMMO	VOL WGT MDG HIT DMG ACC REC DUR BST CLIP
	"pistol",	AT_38,	 2,  9,  9,  1,  2, 23,  4,  8,  0,  7, 75, "\
A seven-round .38 revolver sold by Smith & Wesson. It features a fixed rear\n\
sight and a reinforced frame.",
mfb(IF_RELOAD_ONE));

GUN("taurus_38", "Taurus Pro .38",	 4,1500,c_dkgray,	STEEL,	PLASTIC,
	"pistol",	AT_38,	 2,  6,  8,  1,  1, 22,  6,  7,  0, 10, 350, "\
A popular .38 pistol. Designed with numerous safety features and built from\n\
high-quality, durable materials.",
0);

GUN("sig_40", "SIG Pro .40",	 4,1500,c_dkgray,	STEEL,	PLASTIC,
	"pistol",	AT_40,	 2,  6,  8,  1,  1, 22,  8,  7,  0, 12, 350, "\
Originally marketed as a lightweight and compact alternative to older SIG\n\
handguns, the Pro .40 is popular among European police forces.",
0);

GUN("sw_610", "S&W 610",		 2,1460,c_dkgray,	STEEL,	WOOD,
	"pistol",	AT_40,	 2, 10, 10,  1,  2, 23,  6,  8,  0,  6, 60, "\
The Smith and Wesson 610 is a classic six-shooter revolver chambered for 10mm\n\
rounds, or for S&W's own .40 round.",
mfb(IF_RELOAD_ONE));

//  NAME		RAR PRC COLOR	MAT1	MAT2
GUN("ruger_redhawk", "Ruger Redhawk",	 3,1560,c_dkgray,	STEEL,	WOOD,
//	SKILL		AMMO	VOL WGT MDG HIT DMG ACC REC DUR BST CLIP
	"pistol",	AT_44,	 2, 12, 10,  1,  2, 21,  6,  8,  0,  6, 80, "\
One of the most powerful handguns in the world when it was released in 1979,\n\
the Redhawk offers very sturdy contruction, with an appearance that is\n\
reminiscent of \"Wild West\" revolvers.",
mfb(IF_RELOAD_ONE));

GUN("deagle_44", "Desert Eagle .44",	 2,1750,c_dkgray,	STEEL,	PLASTIC,
	"pistol",	AT_44,	 4, 17, 14,  1,  4, 35,  3,  7,  0, 10, 400, "\
One of the most recognizable handguns due to its popularity in movies, the\n\
\"Deagle\" is better known for its menacing appearance than its performace.\n\
It's highly innaccurate, but its heavy weight reduces recoil.",
0);

GUN("usp_45", "USP .45",		 6,1600,c_dkgray,	STEEL,	PLASTIC,
	"pistol",	AT_45,	 2,  7,  9,  1,  1, 25,  8,  9,  0, 12, 350, "\
A popular .45 pistol, widely used among law enforcement. Extensively tested\n\
for durability, it has been found to stay accurate even after subjected to\n\
extreme abuse.",
0);

GUN("m1911", "M1911",		 5,1680,c_ltgray,	STEEL,	PLASTIC,
	"pistol",	AT_45,	 3, 10, 12,  1,  6, 25,  9,  7,  0,  7, 300, "\
The M1911 was the standard-issue sidearm from the US Military for most of the\n\
20th Century. It remains one of the most popular .45 pistols today.",
0);

//  NAME		RAR PRC COLOR	MAT1	MAT2
GUN("fn57", "FN Five-Seven",	 2,1550,c_ltgray,	STEEL,	PLASTIC,
//	SKILL		AMMO	VOL WGT MDG HIT DMG ACC REC DUR BST CLIP
	"pistol",	AT_57,	 2,  5,  6,  0,  2, 13,  6,  8,  0, 20, 300, "\
Designed to work with FN's proprietary 5.7x28mm round, the Five-Seven is a\n\
lightweight pistol with a very high capacity, best used against armored\n\
opponents.",
0);

GUN("hk_ucp", "H&K UCP",		 2,1500,c_ltgray,	STEEL,	PLASTIC,
	"pistol",	AT_46,	 2,  5,  6,  0,  2, 12,  6,  8,  0, 20, 300, "\
Designed to work with H&K's proprietary 4.6x30mm round, the UCP is a small\n\
pistol with a very high capacity, best used against armored opponents.",
0);

GUN("tokarev", "Tokarev TT-30",		 7,1400,c_dkgray,	STEEL,	PLASTIC,
//	SKILL		AMMO	    VOL WGT MDG HIT DMG ACC REC DUR BST CLIP
	"pistol",	AT_762x25,	 2,  12,  10,1,  0, 23,  4,  6,  0, 8, 300, "\
The Norinco manufactured Tokarev TT-30 is the standard sidearm of the\n\
Chinese military, it does not see extensive use outside of China.",
0);

GUN("shotgun_sawn", "sawn-off shotgun",	 1, 700,c_red,	IRON,	WOOD,
//	SKILL		AMMO	VOL WGT MDG HIT DMG ACC REC DUR BST CLIP
	"shotgun",	AT_SHOT, 6, 10, 14, 2,  4,  40, 15, 4,   0,   2, 100, "\
The barrels of shotguns are often sawed in half to make it more maneuverable\n\
and concealable. This has the added effect of reducing accuracy greatly.",
mfb(IF_RELOAD_ONE));

GUN("saiga_sawn", "sawn-off Saiga 12",	 1, 700,c_red,	IRON,	WOOD,
//	SKILL		AMMO	VOL WGT MDG HIT DMG ACC REC DUR BST CLIP
	"shotgun",	AT_SHOT, 6, 10, 14,  2,  4, 40, 15,  4,  0,  10, 100, "\
The Saiga-12 shotgun is designed on the same Kalishnikov pattern as the AK47\n\
rifle. It reloads with a magazine, rather than one shell at a time like most\n\
shotguns. This one has had the barrel cut short, vastly reducing accuracy\n\
but making it more portable",
mfb(IF_MODE_BURST));

//  NAME		RAR PRC COLOR	MAT1	MAT2
GUN("shotgun_s", "single barrel shotgun",1,600,c_red,IRON,	WOOD,
//	SKILL		AMMO	VOL WGT MDG HIT DMG ACC REC DUR BST CLIP
	"shotgun",	AT_SHOT,12, 20, 14,  3,  0,  6,  5,  6,  0,  1, 100, "\
An old shotgun, possibly antique. It is little more than a barrel, a wood\n\
stock, and a hammer to strike the cartridge. Its simple design keeps it both\n\
light and accurate.",
0);

GUN("shotgun_d", "double barrel shotgun",2,1050,c_red,IRON,	WOOD,
	"shotgun",	AT_SHOT,12, 26, 15,  3,  0,  7,  4,  7,  2,  2, 100, "\
An old shotgun, possibly antique. It is little more than a pair of barrels,\n\
a wood stock, and a hammer to strike the cartridges.",
mfb(IF_RELOAD_ONE)|mfb(IF_MODE_BURST));

GUN("remington_870", "Remington 870",	 9,2200,c_red,	STEEL,	PLASTIC,
	"shotgun",	AT_SHOT,16, 30, 17,  3,  5, 10,  0,  8,  3,  6, 100, "\
One of the most popular shotguns on the market, the Remington 870 is used by\n\
hunters and law enforcement agencies alike thanks to its high accuracy and\n\
muzzle velocity.",
mfb(IF_RELOAD_ONE)|mfb(IF_MODE_BURST));

GUN("mossberg_500", "Mossberg 500",	 5,2250,c_red,	STEEL,	PLASTIC,
	"shotgun",	AT_SHOT,15, 30, 17,  3,  0, 13, -2,  9,  3,  8, 80, "\
The Mossberg 500 is a popular series of pump-action shotguns, often acquired\n\
for military use. It is noted for its high durability and low recoil.",
mfb(IF_RELOAD_ONE)|mfb(IF_MODE_BURST));

//  NAME		RAR PRC COLOR	MAT1	MAT2
GUN("saiga_12", "Saiga-12",		 3,2300,c_red,	STEEL,	PLASTIC,
//	SKILL		AMMO	VOL WGT MDG HIT DMG ACC REC DUR BST CLIP
	"shotgun",	AT_SHOT,15, 36, 17,  3,  0, 17,  2,  7,  4, 10, 500, "\
The Saiga-12 shotgun is designed on the same Kalishnikov pattern as the AK47\n\
rifle. It reloads with a magazine, rather than one shell at a time like most\n\
shotguns.",
mfb(IF_MODE_BURST));

GUN("american_180", "American-180",	 2,1600,c_cyan, STEEL,	MNULL,
	"smg",		AT_22,  12, 23, 11,  0,  2, 20,  0,  6, 30,165, 500, "\
The American-180 is a submachine gun developed in the 1960's that fires .22\n\
LR, unusual for an SMG. Though the round is low-powered, the high rate of\n\
fire and large magazine makes the 180 a formidable weapon.",
mfb(IF_MODE_BURST));

GUN("uzi", "Uzi 9mm",		 8,2080,c_cyan,	STEEL,	MNULL,
	"smg",		AT_9MM,	 6, 29, 10,  1,  0, 25, -2,  7, 12, 32, 450, "\
The Uzi 9mm has enjoyed immense popularity, selling more units than any other\n\
submachine gun. It is widely used as a personal defense weapon, or as a\n\
primary weapon by elite frontline forces.",
mfb(IF_MODE_BURST));

//  NAME		RAR PRC COLOR	MAT1	MAT2
GUN("tec9", "TEC-9",		10,1750,c_cyan,	STEEL,	MNULL,
//	SKILL		AMMO	VOL WGT MDG HIT DMG ACC REC DUR BST CLIP
	"smg",		AT_9MM,	 5, 12,  9,  1,  3, 24,  0,  6,  8, 32, 400, "\
The TEC-9 is a machine pistol made of cheap polymers and machine stamped\n\
parts. Its rise in popularity among criminals is largely due to its\n\
intimidating looks and low price.",
mfb(IF_MODE_BURST));

GUN("calico", "Calico M960",	 6,2400,c_cyan,	STEEL,	MNULL,
	"smg",		AT_9MM,	 7, 19,  9,  1, -3, 28, -4,  6, 20, 50, 500, "\
The Calico M960 is an automatic carbine with a unique circular magazine that\n\
allows for high capacities and reduced recoil.",
mfb(IF_MODE_BURST));

//  NAME		RAR PRC COLOR	MAT1	MAT2
GUN("hk_mp5", "H&K MP5",		12,2800,c_cyan,	STEEL,	PLASTIC,
//	SKILL		AMMO	VOL WGT MDG HIT DMG ACC REC DUR BST CLIP
	"smg",		AT_9MM,	12, 26, 10,  2,  1, 18, -3,  8,  8, 30, 400, "\
The Heckler & Koch MP5 is one of the most widely-used submachine guns in the\n\
world, and has been adopted by special police forces and militaries alike.\n\
Its high degree of accuracy and low recoil are universally praised.",
mfb(IF_MODE_BURST));

GUN("mac_10", "MAC-10",		14,1800,c_cyan,	STEEL,	MNULL,
	"smg",		AT_45,	 4, 25,  8,  1, -4, 28,  0,  7, 30, 30, 450, "\
The MAC-10 is a popular machine pistol originally designed for military use.\n\
For many years they were the most inexpensive automatic weapon in the US, and\n\
enjoyed great popularity among criminals less concerned with quality firearms."
,
mfb(IF_MODE_BURST));

GUN("hk_ump45", "H&K UMP45",	12,3000,c_cyan,	STEEL,	PLASTIC,
	"smg",		AT_45,	13, 20, 11,  1,  0, 13, -3,  8,  4, 25, 450, "\
Developed as a successor to the MP5 submachine gun, the UMP45 retains the\n\
earlier model's supreme accuracy and low recoil, but in the higher .45 caliber."
,
mfb(IF_MODE_BURST));

//  NAME		RAR PRC COLOR	MAT1	MAT2
GUN("TDI", "TDI Vector",	 4,4200,c_cyan,	STEEL,	PLASTIC,
//	SKILL		AMMO	VOL WGT MDG HIT DMG ACC REC DUR BST CLIP
	"smg",		AT_45,	13, 20,  9,  0, -2, 15,-14,  7,  8, 30, 450, "\
The TDI Vector is a submachine gun with a unique, in-line design that makes\n\
recoil very managable, even in the powerful .45 caliber.",
mfb(IF_MODE_BURST));

GUN("fn_p90", "FN P90",		 7,4000,c_cyan,	STEEL,	PLASTIC,
	"smg",		AT_57,	14, 22, 10,  1,  0, 22, -8,  8, 20, 50, 500, "\
The first in a new genre of guns, termed \"personal defense weapons.\"  FN\n\
designed the P90 to use their proprietary 5.7x28mm ammunition.  It is made\n\
for firing bursts manageably.",
mfb(IF_MODE_BURST));

GUN("hk_mp7", "H&K MP7",		 5,3400,c_cyan,	STEEL,	PLASTIC,
	"smg",		AT_46,	 7, 17,	 7,  1,  0, 21,-10,  8, 20, 20, 450, "\
Designed by Heckler & Koch as a competitor to the FN P90, as well as a\n\
successor to the extremely popular H&K MP5. Using H&K's proprietary 4.6x30mm\n\
ammunition, it is designed for burst fire.",
mfb(IF_MODE_BURST));

//  NAME		RAR PRC COLOR	MAT1	MAT2
GUN("ppsh", "PPSh-41",	12,2800,c_cyan,	STEEL,	WOOD,
//	SKILL		AMMO	VOL WGT MDG HIT DMG ACC REC DUR BST CLIP
	"smg",		AT_762x25,12, 26, 10,  2,  1, 16, -1,  8,  8, 35, 400, "\
The Soviet made PPSh-41, chambered in 7.62 Tokarev provides a relatively\n\
large ammunition capacity, coupled with low recoil and decent accuracy.",
mfb(IF_MODE_BURST));
//  NAME		RAR PRC COLOR	MAT1	MAT2
GUN("marlin_9a", "Marlin 39A",	14,1600,c_brown,IRON,	WOOD,
//	SKILL		AMMO	VOL WGT MDG HIT DMG ACC REC DUR BST CLIP RELOAD
	"rifle",	AT_22,	 11, 26, 12,  3,  3, 10, -5,  8,  0, 19,  90, "\
The oldest and longest-produced shoulder firearm in the world. Though it\n\
fires the weak .22 round, it is highly accurate and damaging, and has\n\
essentially no recoil.",
mfb(IF_RELOAD_ONE));

GUN("ruger_1022", "Ruger 10/22",	12,1650,c_brown,IRON,	WOOD,
	"rifle",	AT_22,	11, 23, 12,  3,  0,  8, -5,  8,  0, 10, 500, "\
A popular and highly accurate .22 rifle. At the time of its introduction in\n\
1964, it was one of the first modern .22 rifles designed for quality, and not\n\
as a gun for children.",
0);

GUN("browning_blr", "Browning BLR",	 8,3500,c_brown,IRON,	WOOD,
	"rifle",	AT_3006,12, 28, 12,  3, -3,  6, -4,  7,  0,  4, 100, "\
A very popular rifle for hunting and sniping. Its low ammo capacity is\n\
offset by the very powerful .30-06 round it fires.",
mfb(IF_RELOAD_ONE));

//  NAME		RAR PRC COLOR	MAT1	MAT2
GUN("remington_700", "Remington 700",	14,3200,c_brown,IRON,	WOOD,
//	SKILL		AMMO	VOL WGT MDG HIT DMG ACC REC DUR BST CLIP
	"rifle",	AT_3006,12, 34, 13,  3,  7,  9, -3,  8,  0,  4, 75, "\
A very popular and durable hunting or sniping rifle. Popular among SWAT\n\
and US Marine snipers. Highly damaging, but perhaps not as accurate as the\n\
competing Browning BLR.",
mfb(IF_RELOAD_ONE));

GUN("sks", "SKS",		12,3000,c_brown,IRON,	WOOD,
	"rifle",	AT_762,	12, 34, 13,  3,  0,  5, -4,  8,  0, 10, 450, "\
Developed by the Soviets in 1945, this rifle was quickly replaced by the\n\
full-auto AK47. However, due to its superb accuracy and low recoil, this gun\n\
maintains immense popularity.",
0);

GUN("ruger_mini", "Ruger Mini-14",	12,3200,c_brown,IRON,	WOOD,
	"rifle",	AT_223,	12, 26, 12,  3,  4,  5, -4,  8,  0, 10, 500, "\
A small, lightweight semi-auto carbine designed for military use. Its superb\n\
accuracy and low recoil makes it more suitable than full-auto rifles for some\n\
situations.",
0);

GUN("savage_111f", "Savage 111F",	10,3280,c_brown,STEEL,	PLASTIC,
	"rifle",	AT_308, 12, 26, 13,  3,  6,  4,-11,  9,  0,  3, 100, "\
A very accurate rifle chambered for the powerful .308 round. Its very low\n\
ammo capacity is offset by its accuracy and near-complete lack of recoil.",
mfb(IF_RELOAD_ONE));

//  NAME		RAR PRC COLOR	MAT1	MAT2
GUN("hk_g3", "H&K G3",		15,5050,c_blue,	IRON,	WOOD,
//	SKILL		AMMO	VOL WGT MDG HIT DMG ACC REC DUR BST CLIP
	"rifle",	AT_308,	16, 40, 13,  2,  8, 10,  4,  8, 10, 20, 550, "\
An early battle rifle developed after the end of WWII. The G3 is designed to\n\
unload large amounts of deadly ammunition, but it is less suitable over long\n\
ranges.",
mfb(IF_MODE_BURST));

GUN("hk_g36", "H&K G36",		17,5100,c_blue,	IRON,	PLASTIC,
	"rifle",	AT_223, 15, 32, 13,  2,  6,  8,  5,  8, 15, 30, 500, "\
Designed as a replacement for the early H&K G3 battle rifle, the G36 is more\n\
accurate, and uses the much-lighter .223 round, allowing for a higher ammo\n\
capacity.",
mfb(IF_MODE_BURST));

//  NAME		RAR PRC COLOR	MAT1	MAT2
GUN("ak47", "AK-47",		16,4000,c_blue,	IRON,	WOOD,
//	SKILL		AMMO	VOL WGT MDG HIT DMG ACC REC DUR BST CLIP
	"rifle",	AT_762,	16, 38, 14,  2,  0, 11,  4,  9,  8, 30, 475, "\
One of the most recognizable assault rifles ever made, the AK-47 is renowned\n\
for its durability even under the worst conditions.",
mfb(IF_MODE_BURST));

GUN("fn_fal", "FN FAL",		16,4500,c_blue,	IRON,	WOOD,
	"rifle",	AT_308,	19, 36, 14,  2,  7, 13, -2,  8, 10, 20, 550, "\
A Belgian-designed battle rifle, the FN FAL is not very accurate for a rifle,\n\
but its high fire rate and powerful .308 ammunition have made it one of the\n\
most widely-used battle rifles in the world.",
mfb(IF_MODE_BURST));

//  NAME		RAR PRC COLOR	MAT1	MAT2
GUN("acr", "Bushmaster ACR",	 4,4200,c_blue,	STEEL,	PLASTIC,
//	SKILL		AMMO	VOL WGT MDG HIT DMG ACC REC DUR BST CLIP
	"rifle",	AT_223,	15, 27,	18,  2,  2, 10, -2,  8,  3, 30, 475, "\
This carbine was developed for military use in the early 21st century. It is\n\
damaging and accurate, though its rate of fire is a bit slower than competing\n\
.223 carbines.",
mfb(IF_MODE_BURST));

GUN("ar15", "AR-15",		 9,4000,c_blue,	STEEL,	PLASTIC,
	"rifle",	AT_223,	19, 28, 12,  2,  0,  6,  0,  7, 10, 30, 500, "\
A widely used assault rifle and the father of popular rifles such as the M16.\n\
It is light and accurate, but not very durable.",
mfb(IF_MODE_BURST));

GUN("m4a1", "M4A1",		 7,4400,c_blue,	STEEL,	PLASTIC,
	"rifle",	AT_223, 14, 24, 13,  2,  4,  7,  2,  6, 10, 30, 475, "\
A popular carbine, long used by the US military. Though accurate, small, and\n\
lightweight, it is infamous for its fragility, particularly in less-than-\n\
ideal terrain.",
mfb(IF_MODE_BURST));

//  NAME		RAR PRC COLOR	MAT1	MAT2
GUN("scar_l", "FN SCAR-L",	 6,4800,c_blue,	STEEL,	PLASTIC,
//	SKILL		AMMO	VOL WGT MDG HIT DMG ACC REC DUR BST CLIP
	"rifle",	AT_223,	15, 29, 18,  2,  1,  6, -4,  8, 10, 30, 500, "\
A modular assault rifle designed for use by US Special Ops units. The 'L' in\n\
its name stands for light, as it uses the lightweight .223 round. It is very\n\
accurate and low on recoil.",
mfb(IF_MODE_BURST));

GUN("scar_h", "FN SCAR-H",	 5,4950,c_blue,	STEEL,	PLASTIC,
	"rifle",	AT_308,	16, 32, 20,  2,  1,  8, -4,  8,  8, 20, 550, "\
A modular assault rifle designed for use by US Special Ops units. The 'H' in\n\
its name stands for heavy, as it uses the powerful .308 round. It is fairly\n\
accurate and low on recoil.",
mfb(IF_MODE_BURST));

GUN("steyr_aug", "Steyr AUG",	 6,4900,c_blue, STEEL,	PLASTIC,
	"rifle",	AT_223, 14, 32, 17,  1, -3,  7, -8,  8,  6, 30, 550, "\
The Steyr AUG is an Austrian assault rifle that uses a bullpup design. It is\n\
used in the armed forces and police forces of many nations, and enjoys\n\
low recoil and high accuracy.",
mfb(IF_MODE_BURST));

GUN("m249", "M249",		 1,7500,c_ltred,STEEL,	PLASTIC,
//  SKILL       AMMO    VOL WGT MDG HIT DMG ACC REC DUR BST CLIP RELOAD
	"rifle",	AT_223,	32, 68, 27, -4, -6, 20,  6,  7, 30,200, 750, "\
The M249 is a mountable machine gun used by the US military and SWAT teams.\n\
Quite innaccurate and difficult to control, the M249 is designed to fire many\n\
rounds very quickly.",
mfb(IF_MODE_BURST));

//  NAME		RAR PRC COLOR	 MAT1	MAT2
GUN("v29", "V29 laser pistol",	 1,7200,c_magenta,STEEL,PLASTIC,
//	SKILL		AMMO	VOL WGT MDG HIT DMG ACC REC DUR BST CLIP
	"pistol",	AT_FUSION,4, 6,  5,  1, -2, 20,  0,  8,  0, 20, 200, "\
The V29 laser pistol was designed in the mid-21st century, and was one of the\n\
first firearms to use fusion as its ammunition. It is larger than most\n\
traditional handguns, but displays no recoil whatsoever.",
0);

GUN("ftk93", "FTK-93 fusion gun", 1,9800,c_magenta,STEEL, PLASTIC,
	"rifle",	AT_FUSION,18,20, 10, 1, 40, 10,  0,  9,  0,  2, 600, "\
A very powerful fusion rifle developed shortly before the influx of monsters.\n\
It can only hold two rounds at a time, but a special superheating unit causes\n\
its bolts to be extremely deadly.",
0);

GUN("nx17", "NX-17 charge rifle",1,12000,c_magenta,STEEL, PLASTIC,
	"rifle",	AT_NULL, 13,16,  8, -1,  0,   6,  0,  8,  0, 10,   0, "\
A multi-purpose rifle, designed for use in conjunction with a unified power\n\
supply, or UPS. It does not reload normally; instead, press fire once to\n\
start charging it from your UPS, then again to unload the charge.",
mfb(IF_CHARGE)|mfb(IF_NO_UNLOAD));

//  NAME		RAR PRC COLOR	 MAT1	MAT2
GUN("flamethrower_simple", "simple flamethr.",1,1600,c_pink,	STEEL,	PLASTIC,
//	SKILL		AMMO	VOL WGT MDG HIT DMG ACC REC DUR BST CLIP RELOAD
	"shotgun",	AT_GAS,  16,  8,  8, -1, -5,  6,  0,  6,  0,800, 800, "\
A simple, home-made flamethrower. While its capacity is not superb, it is\n\
more than capable of igniting terrain and monsters alike.",
mfb(IF_FIRE_100));

GUN("flamethrower", "flamethrower",	 1,3800,c_pink,	STEEL,	MNULL,
	"shotgun",	AT_GAS,  20, 14, 10, -2,  0,  4,  0,  8,  4,1600, 900, "\
A large flamethrower with substantial gas reserves. Very menacing and\n\
deadly.",
mfb(IF_FIRE_100));

GUN("launcher_simple", "tube 40mm launcher",0, 400,c_ltred,STEEL,	WOOD,
	"launcher",	AT_40MM,12, 20, 13, -1,  0, 16,  0,  6, 0,  1, 350, "\
A simple, home-made grenade launcher. Basically a tube with a pin firing\n\
mechanism to activate the grenade.",
0);

//  NAME		RAR PRC COLOR	 MAT1	MAT2
GUN("m79", "M79 launcher",	 5,4000,c_ltred,STEEL,	WOOD,
//	SKILL		AMMO	VOL WGT MDG HIT DMG ACC REC DUR BST CLIP RELOAD
	"launcher",	AT_40MM,14, 24, 16, -1,  3,  4, -5,  8, 0,  1, 250, "\
A widely-used grenade launcher that first saw use by American forces in the\n\
Vietnam war. Though mostly replaced by more modern launchers, the M79 still\n\
sees use with many units worldwide.",
0);

GUN("m320", "M320 launcher",	10,8500,c_ltred,STEEL,	MNULL,
	"launcher",	AT_40MM,  5, 13,  6,  0,  0, 12,  5,  9,  0,  1, 150, "\
Developed by Heckler & Koch, the M320 grenade launcher has the functionality\n\
of larger launchers in a very small package. However, its smaller size\n\
contributes to a lack of accuracy.",
0);

GUN("mgl", "Milkor MGL",	 6,10400,c_ltred,STEEL,	MNULL,
	"launcher",	AT_40MM, 24, 45, 13, -1,  0,  5, -2,  8,  2,  6, 300, "\
The Milkor Multi-Grenade Launcher is designed to compensate for the drawback\n\
of single-shot grenade launchers by allowing sustained heavy firepower.\n\
However, it is still slow to reload and must be used with careful planning.",
mfb(IF_RELOAD_ONE)|mfb(IF_MODE_BURST));

GUN("LAW", "M72 LAW",	200,8500,c_ltred,STEEL,	MNULL,
//	SKILL		AMMO	VOL WGT MDG HIT DMG ACC REC DUR BST CLIP RELOAD
	"launcher",	AT_66MM, 12, 13,  6,  0,  0, 12,  5,  9,  0,  1, 150, "\
A single use rocket launcher, developed during WW2 as a countermeasure\n\
to the increasing prevalance of tanks. Once fired, it cannot be reloaded\n\
and must be disposed of.",
mfb(IF_NO_UNLOAD)|mfb(IF_BACKBLAST));

//  NAME		    RAR PRC COLOR		MAT1	MAT2
GUN("coilgun", "coilgun",		1, 200,c_ltblue,	IRON,	MNULL,
//	SKILL		AMMO	VOL WGT MDG HIT DMG ACC REC DUR BST CLIP RELOAD
	"pistol",	AT_NAIL, 6, 30, 10, -1,  8, 10,  0,  5,  0, 100, 600, "\
A homemade gun, using electromagnets to accelerate a ferromagnetic\n\
projectile to high velocity. Powered by UPS.",
mfb(IF_USE_UPS));

GUN("hk_g80", "H&K G80 Railgun",		2,9200,c_ltblue,STEEL,	MNULL,
	"rifle",	AT_12MM,12, 36, 12,  1,  5,  15, 0,  8,  0, 20, 550, "\
Developed by Heckler & Koch in 2033, the railgun magnetically propels\n\
a ferromagnetic projectile using an alternating current. This makes it\n\
silent while still deadly. Powered by UPS.",
mfb(IF_USE_UPS));

GUN("plasma_rifle", "Boeing XM-P Plasma Rifle",		1,13000,c_ltblue,STEEL,	MNULL,
	"rifle",	AT_PLASMA,15, 40, 12, 1,  5,  5, 0,  8,  5, 25, 700, "\
Boeing developed the focused plasma weaponry together with DARPA. It heats\n\
hydrogen to create plasma and envelops it with polymers to reduce blooming.\n\
While powerful, it suffers from short range. Powered by UPS.",
mfb(IF_USE_UPS)|mfb(IF_MODE_BURST));

//  NAME		RAR PRC COLOR	MAT1	MAT2
GUN("revolver_shotgun", "Shotgun Revolver",1,600,c_red,IRON,	WOOD,
//	SKILL		AMMO	VOL WGT MDG HIT DMG ACC REC DUR BST CLIP
	"shotgun",	AT_SHOT,12, 24, 14,  3,  0,  6,  5,  6,  0,  6, 100, "\
A shotgun modified to use a revolver cylinder mechanism, it can hold\n\
6 cartridges.",
mfb(IF_RELOAD_ONE));

//	NAME      	 RAR  PRC  COLOR     MAT1   MAT2     VOL WGT DAM CUT HIT
GUNMOD("suppressor", "suppressor",	 15,  480, c_dkgray, STEEL, PLASTIC,  2,  1,  3,  0,  2,
//	ACC DAM NOI CLP REC BST NEWTYPE,	PISTOL	SHOT	SMG	RIFLE
	-1, -4,-25,  0,  0,  0,	AT_NULL,	true,	false,	true,	true,
	0, "\
Using a suppressor is almost an imperative in zombie-infested regions. Gunfire\n\
is very noisy, and will attract predators. Its only drawback is a reduced\n\
muzzle velocity, resulting in less accuracy and damage.",
0);

GUNMOD("grip", "enhanced grip",  12, 280, c_brown,  STEEL, PLASTIC,   1,  1,  0,  0, -1,
	 2,  0,  0,  0, -2,  0, AT_NULL,	false,	true,	true,	true,
	0, "\
A grip placed forward on the barrel allows for greater control and accuracy.\n\
Aside from increased weight, there are no drawbacks.",
0);

GUNMOD("barrel_big", "barrel extension",10,400,  c_ltgray, STEEL, MNULL,    4,  1,  5,  0,  2,
	 6,  1,  0,  0,  5,  0,	AT_NULL,	false,	false,	true,	true,
	0, "\
A longer barrel increases the muzzle velocity of a firearm, contributing to\n\
both accuracy and damage.  However, the longer barrel tends to vibrate after\n\
firing, greatly increasing recoil.",
0);

//	NAME      	 RAR  PRC  COLOR     MAT1   MAT2     VOL WGT DAM CUT HIT
GUNMOD("barrel_small", "shortened barrel", 6, 320, c_ltgray, STEEL, MNULL,    1,  1, -2,  0, -1,
//	ACC DAM NOI CLP REC BST NEWTYPE,	PISTOL	SHOT	SMG	RIFLE
	-5,  0,  2,  0, -6,  0, AT_NULL,	false,	false,	true,	true,
	0, "\
A shortened barrel results in markedly reduced accuracy, and a minor increase\n\
in noise, but also reduces recoil greatly as a result of the improved\n\
managability of the firearm.",
0);

GUNMOD("barrel_rifled", "rifled barrel",    5, 220, c_ltgray, STEEL, MNULL,    2,  1,  3,  0,  1,
	10,-20,  0,  0,  0, -1, AT_NULL,	false,	true,	false,	false,
	0, "\
Rifling a shotgun barrel is mainly done in order to improve its accuracy when\n\
firing slugs. The rifling makes the gun less suitable for shot, however.",
0);

GUNMOD("clip", "extended magazine",	  8,  560, c_ltgray, STEEL, PLASTIC,  1,  1, -2,  0, -1,
	-1,  0,  0, 50,  0,  0, AT_NULL,	true,	true,	true,	true,
	0, "\
Increases the ammunition capacity of your firearm by 50%, but the added bulk\n\
reduces accuracy slightly.",
0);

//	NAME      	 RAR  PRC  COLOR     MAT1   MAT2     VOL WGT DAM CUT HIT
GUNMOD("clip2", "double magazine",	   4, 720, c_ltgray, STEEL, PLASTIC,  2,  2,  0,  0,  0,
//	ACC DAM NOI CLP REC BST NEWTYPE,	PISTOL	SHOT	SMG	RIFLE
	-2,  0,  0,100,  2,  0, AT_NULL,	false,	true,	true,	true,
	0, "\
Completely doubles the ammunition capacity of your firearm, but the added\n\
bulk reduces accuracy and increases recoil.",
0);

GUNMOD("spare_mag", "spare magazine",	   15, 200, c_ltgray, STEEL, PLASTIC,  1,  1,  0,  0,  0,
	0,  0,  0,  0,  0,  0, AT_NULL,	true,	true,	true,	true,
	0, "\
A spare magazine you can keep on hand to make reloads faster, but must itself\n\
 be reloaded before it can be used again.",
0);

GUNMOD("stablizer", "gyroscopic stablizer",4,680,c_blue,  STEEL, PLASTIC,  3,  2,  0,  0, -3,
	 2, -2,  0,-10, -8,  0, AT_NULL,	false,	false,	true,	true,
	0, "\
An advanced unit that straps onto the side of your firearm and reduces\n\
vibration, greatly reducing recoil and increasing accuracy.  However, it also\n\
takes up space in the magazine slot, reducing ammo capacity.",
0);

GUNMOD("blowback", "rapid blowback",   3, 700, c_red,    STEEL, PLASTIC,  0,  1,  0,  0,  0,
	-3,  0,  4,  0,  0,  6, AT_NULL,	false,	false,	true,	true,
	0, "\
An improved blowback mechanism makes your firearm's automatic fire faster, at\n\
the cost of reduced accuracy and increased noise.",
0);

//	NAME      	 RAR  PRC  COLOR     MAT1   MAT2     VOL WGT DAM CUT HIT
GUNMOD("autofire", "auto-fire mechanism",2,650,c_red,    STEEL, PLASTIC,  1,  2,  2,  0, -1,
//	ACC DAM NOI CLP REC BST NEWTYPE,	PISTOL	SHOT	SMG	RIFLE
	-2,  0,  2,  0,  2,  3, AT_NULL,	true,	false,	false,	false,
	(mfb(AT_22)|mfb(AT_9MM)|mfb(AT_38)|mfb(AT_40)|mfb(AT_57)|mfb(AT_46)), "\
A simple mechanism that converts a pistol to a fully-automatic weapon, with\n\
a burst size of three rounds. However, it reduces accuracy, and increases\n\
noise and recoil.",
0);

//	NAME      	 RAR  PRC  COLOR     MAT1   MAT2     VOL WGT DAM CUT HIT
GUNMOD("retool_45", ".45 caliber retool",3,480, c_green,  STEEL, MNULL,    2,  2,  3,  0, -1,
//	ACC DAM NOI CLP REC BST NEWTYPE,	PISTOL	SHOT	SMG	RIFLE
	-2,  0,  0,  0,  2,  0, AT_45,		true,	false,	true,	false,
	(mfb(AT_9MM)|mfb(AT_38)|mfb(AT_40)|mfb(AT_44)), "\
Replacing several key parts of a 9mm, .38, .40 or .44 firearm converts it to\n\
a .45 firearm.  The conversion results in reduced accuracy and increased\n\
recoil.",
0);

GUNMOD("retool_9mm", "9mm caliber retool",3,420, c_green,  STEEL, MNULL,    1,  1,  0,  0, -1,
	-1,  0,  0,  0,  0,  0, AT_9MM,		true,	false,	true,	false,
	(mfb(AT_38)|mfb(AT_40)|mfb(AT_44)|mfb(AT_45)), "\
Replacing several key parts of a .38, .40, .44 or .45 firearm converts it to\n\
a 9mm firearm.  The conversion results in a slight reduction in accuracy.",
0);

GUNMOD("retool_22", ".22 caliber retool",2,320, c_green,  STEEL, MNULL,    1,  1, -2,  0, -1,
	-1,  0,  0,  0,  0,  0, AT_22,		true,	false,	true,	true,
	(mfb(AT_9MM)|mfb(AT_38)|mfb(AT_40)|mfb(AT_57)|mfb(AT_46)|mfb(AT_762)|
	 mfb(AT_223)), "\
Replacing several key parts of a 9mm, .38, .40, 5.7mm, 4.6mm, 7.62mm or .223\n\
firearm converts it to a .22 firearm. The conversion results in a slight\n\
reduction in accuracy.",
0);

//	NAME      	 RAR  PRC  COLOR     MAT1   MAT2     VOL WGT DAM CUT HIT
GUNMOD("retool_57", "5.7mm caliber retool",1,460,c_green, STEEL, MNULL,    1,  1, -3,  0, -1,
//	ACC DAM NOI CLP REC BST NEWTYPE,	PISTOL	SHOT	SMG	RIFLE
	-1,  0,  0,  0,  0,  0, AT_57,		true,	false,	true,	false,
	(mfb(AT_22)|mfb(AT_9MM)|mfb(AT_38)), "\
FN Hestal sells a conversion kit, used to convert .22, 9mm, or .38 firearms\n\
to their proprietary 5.7x28mm, a round designed for accuracy and armor\n\
penetration.",
0);

GUNMOD("retool_46", "4.6mm caliber retool",1,460,c_green, STEEL, MNULL,    1,  1, -3,  0, -1,
	-1,  0,  0,  0,  0,  0, AT_46,		true,	false,	true,	false,
	(mfb(AT_22)|mfb(AT_9MM)|mfb(AT_38)), "\
Heckler and Koch sells a conversion kit, used to convert .22, 9mm, or .38\n\
firearms to their proprietary 4.6x30mm, a round designed for accuracy and\n\
armor penetration.",
0);

//	NAME      	RAR  PRC  COLOR     MAT1   MAT2      VOL WGT DAM CUT HIT
GUNMOD("retool_308", ".308 caliber retool",2,520,c_green, STEEL, MNULL,     2,  1,  4,  0,  1,
//	ACC DAM NOI CLP REC BST NEWTYPE		PISTOL	SHOT	SMG	RIFLE
	-2,  0,  0,-20,  0,  0, AT_308,		false,	true,	false,	true,
	(mfb(AT_SHOT)|mfb(AT_762)|mfb(AT_223)|mfb(AT_3006)), "\
This kit is used to convert a shotgun or 7.62mm, .223 or .30-06 rifle to the\n\
popular and powerful .308 caliber. The conversion results in reduced ammo\n\
capacity and a slight reduction in accuracy.",
0);

GUNMOD("retool_223", ".223 caliber retool",2,500,c_green, STEEL, MNULL,     2,  1,  4,  0,  1,
	-2,  0,  0,-10,  0,  0, AT_223,		false,	true,	false,	true,
	(mfb(AT_SHOT)|mfb(AT_762)|mfb(AT_3006)|mfb(AT_308)), "\
This kit is used to convert a shotgun or 7.62mm, .30-06, or .308 rifle to the\n\
popular, accurate, and damaging .223 caliber. The conversion results in\n\
slight reductions in both accuracy and ammo capacity.",
0);

//	NAME      	RAR  PRC  COLOR     MAT1   MAT2      VOL WGT DAM CUT HIT
GUNMOD("conversion_battle", "battle rifle conversion",1,680,c_magenta,STEEL,MNULL, 4,  3,  6,  0, -1,
//	ACC DAM NOI CLP REC BST NEWTYPE		PISTOL	SHOT	SMG	RIFLE
	-6,  6,  4, 20,  4,  4, AT_NULL,	false,	false,	false,	true,
	0, "\
This is a complete conversion kit, designed to turn a rifle into a powerful\n\
battle rifle. It reduces accuracy, and increases noise and recoil, but also\n\
increases damage, ammo capacity, and fire rate.",
0);

GUNMOD("conversion_sniper", "sniper conversion",1,660, c_green,  STEEL, MNULL,     1,  2,  0,  0, -1,
	10,  8,  3,-15,  0,-99, AT_NULL,	false,	false,	false,	true,
	0, "\
This is a complete conversion kit, designed to turn a rifle into a deadly\n\
sniper rifle. It decreases ammo capacity, and removes any automatic fire\n\
capabilities, but also increases accuracy and damage.",
0);

GUNMOD("m203", "M203",		2,650,	c_ltred, STEEL,	MNULL,        2,  1,  2,  0, -1,
	-2,  0,  0,  1,  0, 0, AT_40MM,		false,	false,	false,	true,
	0, "\
The M203 was originally designed for use with M16 variants but today can be\n\
attached to almost any rifle. It allows a single 40mm grenade to be loaded\n\
and fired.",
mfb(IF_MODE_AUX));

//	NAME      	RAR  PRC  COLOR     MAT1   MAT2      VOL WGT DAM CUT HIT
GUNMOD("bayonet", "bayonet",	 6, 400, c_ltcyan, STEEL, MNULL,       2,  2,  0, 16, -3,
//	ACC DAM NOI CLP REC BST NEWTYPE		PISTOL	SHOT	SMG	RIFLE
	  0,  0,  0,  0,  3,  0, AT_NULL,	false,	true,	true,	true,
	0, "\
A bayonet is a stabbing weapon that can be attached to the front of a\n\
shotgun, sub-machinegun or rifle, allowing a melee attack to deal\n\
piercing damage. The added length increases recoil slightly.",
mfb(IF_STAB));

GUNMOD("u_shotgun", "underslung shotgun", 2,650,  c_ltred, STEEL, MNULL,        2,  1,  2,  0, -1,
        -2,  0,  0,  2,  0, 0, AT_SHOT,         false,  false,  false,  true,
        0, "\
A miniaturized shotgun with 2 barrels, which can be mounted under the\n\
barrel of many rifles. It allows two shotgun shells to be loaded and fired.",
mfb(IF_MODE_AUX));

GUNMOD("gun_crossbow", "rail-mounted crossbow", 2, 500,  c_ltred, STEEL, WOOD,      2,  1,  2,  0, -1,
        0,  0,  0,  1,  0, 0, AT_BOLT,         false,  true,  false,  true,
        0, "\
A kit to attach a pair of crossbow arms and a firing rail to\n\
the barrel of a long firearm. It allows crossbow bolts to be fired.",
mfb(IF_MODE_AUX)|mfb(IF_STR_RELOAD));

BOOK("mag_porn", "Playboy",			20,  30,c_pink,		PAPER,	MNULL,
// VOL WGT DAM HIT	TYPE		LEV REQ FUN INT TIME
    1,  1, -3,  1,	NULL,	 0,  0,  1,  0,  10, "\
You can read it for the articles. Or not.");

BOOK("mag_tv", "US Weekly",		40,  40,c_pink,		PAPER,	MNULL,
    1,  1, -3,  1,	"speech",	 1,  0,  1,  3,  8, "\
Weekly news about a bunch of famous people who're all (un)dead now.");

BOOK("mag_news", "TIME magazine",		35,  40,c_pink,		PAPER,	MNULL,
    1,  1, -3,  1,	NULL,	 0,  0,  2,  7,  10, "\
Current events concerning a bunch of people who're all (un)dead now.");

BOOK("mag_cars", "Top Gear magazine",	40,  45,c_pink,		PAPER,	MNULL,
    1,  1, -3,  1,	"driving",	 1,  0,  1,  2,  8, "\
Lots of articles about cars and driving techniques.");

BOOK("mag_cooking", "Bon Appetit",		30,  45,c_pink,		PAPER,	MNULL,
    1,  1, -3,  1,	"cooking",	 1,  0,  1,  5,  8, "\
Exciting recipes and restaurant reviews. Full of handy tips about cooking.");

BOOK("mag_carpentry", "Birdhouse Monthly",       30,  45,c_pink,		PAPER,	MNULL,
    1,  1, -3,  1,	"carpentry",	 1,  0,  1,  5,  8, "\
A riveting periodical all about birdhouses and their construction.");

BOOK("mag_guns", "Guns n Ammo",		20,  48,c_pink,		PAPER,	MNULL,
    1,  1, -3,  1,	"gun",		 1,  0,  1,  2,  7, "\
Reviews of firearms, and various useful tips about their use.");

BOOK("mag_archery", "Archery for Kids",		20,  48, c_pink,		PAPER,	MNULL,
    1,  1, -3,  1,	"archery",		 1,  0,  1,  2,  7, "\
Will you be able to place the arrow right into bull's eye?\n\
It is not that easy, but once you know how it's done,\n\
you will have a lot of fun with archery.");

BOOK("mag_gaming", "Computer Gaming",			20,  30,c_pink,		PAPER,	MNULL,
// VOL WGT DAM HIT	TYPE		LEV REQ FUN INT TIME
    1,  1, -3,  1,	NULL,	 0,  0,  2,  7,  8, "\
Reviews of recently released computer games and previews\n\
of upcoming titles.");

BOOK("mag_comic", "comic book",			20,  30,c_pink,		PAPER,	MNULL,
// VOL WGT DAM HIT	TYPE		LEV REQ FUN INT TIME
    1,  1, -3,  1,	NULL,	 0,  0,  2,  0,  7, "\
A super-hero comic.");

BOOK("mag_firstaid", "Paramedics",		15,  48, c_pink,		PAPER,	MNULL,
    1,  1, -3,  1,	"firstaid",		 1,  0,  1,  1,  8, "\
An educational magazine for EMTs.");

BOOK("mag_dodge", "Dance Dance Dance!",		20,  48,c_pink,		PAPER,	MNULL,
    1,  1, -3,  1,	"dodge",		 1,  0,  1,  2,  8, "\
Learn the moves of the trendiest dances right now.");

BOOK("mag_throwing", "Diskobolus",		20,  48,c_pink,		PAPER,	MNULL,
    1,  1, -3,  1,	"throw",		 1,  0,  1,  1,  8, "\
A biannual magazine devoted to discus throw.");

BOOK("mag_swimming", "Swim Planet",		20,  48,c_pink,		PAPER,	MNULL,
    1,  1, -3,  1,	"swimming",		 1,  0,  1,  1,  8, "\
The world's leading resource about aquatic sports.");

BOOK("novel_romance", "romance novel",		30,  55,c_ltblue,	PAPER,	MNULL,
    4,  1, -2,  0,	NULL,	 0,  0,  2,  4, 15, "\
Drama and mild smut.");

BOOK("novel_spy", "spy novel",		28,  55,c_ltblue,	PAPER,	MNULL,
    4,  1, -2,  0,	NULL,	 0,  0,  3,  5, 18, "\
A tale of intrigue and espionage amongst Nazis, no, Commies, no, Iraqis!");

//	NAME			RAR PRC	COLOR		MAT1	MAT2
BOOK("novel_scifi", "scifi novel",		20,  55,c_ltblue,	PAPER,	MNULL,
// VOL WGT DAM HIT	TYPE		LEV REQ FUN INT TIME
    3,  1, -3,  0,	NULL,	 0,  0,  3,  6, 20, "\
Aliens, ray guns, and space ships.");

BOOK("novel_drama", "drama novel",		40,  55,c_ltblue,	PAPER,	MNULL,
    4,  1, -2,  0,	NULL,	 0,  0,  4,  7, 25, "\
A real book for real adults.");

BOOK("novel_fantasy", "fantasy novel",		20,  55,c_ltblue,	PAPER,	MNULL,
    4,  1, -2,  0,	NULL,	 0,  0,  4,  7, 20, "\
Basic Sword & Sorcery.");

BOOK("novel_mystery", "mystery novel",		25,  55,c_ltblue,	PAPER,	MNULL,
    4,  1, -2,  0,	NULL,	 0,  0,  4,  7, 18, "\
A detective investigates an unusual murder in a secluded location.");

BOOK("novel_horror", "horror novel",		18,  55,c_ltblue,	PAPER,	MNULL,
    4,  1, -2,  0,	NULL,	 0,  0,  1,  7, 18, "\
Maybe not the best reading material considering the situation.");

BOOK("manual_brawl", "101 Wrestling Moves",	30, 180,c_green,	PAPER,	MNULL,
    2,  1, -4,  0, 	"unarmed",	 3,  0,  0,  3, 15, "\
It seems to be a wrestling manual, poorly photocopied and released on spiral-\n\
bound paper. Still, there are lots of useful tips for unarmed combat.");

BOOK("manual_knives", "Spetsnaz Knife Techniques",12,200,c_green,	PAPER,	MNULL,
    1,  1, -5,  0,	"cutting",	 4,  1,  0,  4, 18, "\
A classic Soviet text on the art of attacking with a blade.");

//	NAME			RAR PRC	COLOR		MAT1	MAT2
BOOK("manual_mechanics", "Under the Hood",		35, 190,c_green,	PAPER,	MNULL,
// VOL WGT DAM HIT	TYPE		LEV REQ FUN INT TIME
    3,  1, -3,  0,	"mechanics",	 3,  0,  0,  5, 18, "\
An advanced mechanics manual, covering all sorts of topics.");

BOOK("manual_survival", "Pitching a Tent",20,200,c_green,  PAPER,  MNULL,
// VOL WGT DAM HIT      TYPE            LEV REQ FUN INT TIME
    3,  1,  -3, 0,      "survival",    3,   0,  0,  4,  18,"\
A guide detailing the basics of woodsmanship and outdoor survival.");

BOOK("manual_speech", "Self-Esteem for Dummies",	50, 160,c_green,	PAPER,	MNULL,
    3,  1, -3,  0,	"speech",	 3,  0,  0,  5, 20, "\
Full of useful tips for showing confidence in your speech.");

BOOK("manual_business", "How to Succeed in Business",40,180,c_green,	PAPER,	MNULL,
    3,  1, -3,  0,	"barter",	 3,  0, -1,  6, 25, "\
Useful if you want to get a good deal when purchasing goods.");

BOOK("manual_first_aid", "The Big Book of First Aid",40,200,c_green,	PAPER,	MNULL,
    5,  2, -2,  0,	"firstaid",	 3,  0,  0,  7, 20, "\
It's big and heavy, but full of great information about first aid.");

BOOK("manual_computers", "How to Browse the Web",	20, 170,c_green,	PAPER,	MNULL,
    3,  1, -3,  0,	"computer",	 2,  0,  0,  5, 15, "\
Very beginner-level information about computers.");

//	NAME			RAR PRC	COLOR		MAT1	MAT2
BOOK("cookbook", "Cooking on a Budget",	35, 160,c_green,	PAPER,	MNULL,
// VOL WGT DAM HIT	TYPE		LEV REQ FUN INT TIME
    4,  1, -2,  0,	"cooking",	 3,  0,  0,  4, 10, "\
A nice cook book that goes beyond recipes and into the chemistry of food.");

BOOK("cookbook_human", "To Serve Man", 1, 400, c_green, PAPER, MNULL,
    4, 1, -2, 0, "cooking", 4, 2, -5, 4, 10, "\
It's... it's a cookbook!");

BOOK("cookbook_italian", "Cucina Italiana", 25, 200, c_green, PAPER, MNULL,
    4, 1, -2, 0, "cooking", 4, 3, 0, 6, 10, "\
This cookbook is written in Italian, but handily illustrated with\n\
step by step photo instructions.");

BOOK("manual_electronics", "What's a Transistor?",	20, 200,c_green,	PAPER,	MNULL,
    3,  1, -3,  0,	"electronics",	 3,  0,  0,  7, 20, "\
A basic manual of electronics and circuit design.");

BOOK("manual_tailor", "Sew What?  Clothing!",	15, 190,c_green,	PAPER,	MNULL,
    3,  1, -3,  0,	"tailor",	 3,  0,  0,  4, 18, "\
A colorful book about tailoring.");

BOOK("manual_traps", "How to Trap Anything",	12, 240,c_green,	PAPER,	MNULL,
    2,  1, -3,  0,	"traps",	 4,  0,  0,  4, 20, "\
A worn manual that describes how to set and disarm a wide variety of traps.");

//	NAME			RAR PRC	COLOR		MAT1	MAT2
BOOK("manual_carpentry", "Building for Beginners",  10, 220,c_green,	PAPER,	MNULL,
// VOL WGT DAM HIT	TYPE		LEV REQ FUN INT TIME
    2,  1, -3,  0,	"carpentry",	 3,  0,  0,  5, 16, "\
A large, paperback book detailing several beginner's projects in\n\
construction.");

BOOK("textbook_computers", "Computer Science 301",	 8, 500,c_blue,		PAPER,	MNULL,
    7,  4,  5,  1,	"computer",	 5,  2, -2, 11, 35, "\
A college textbook on computer science.");

BOOK("textbook_electronics", "Advanced Electronics",	 6, 520,c_blue,		PAPER,	MNULL,
    7,  5,  5,  1,	"electronics",	 5,  2, -1, 11, 35, "\
A college textbook on circuit design.");

BOOK("textbook_business", "Advanced Economics",	12, 480,c_blue,		PAPER,	MNULL,
    7,  4,  5,  1,	"barter",	 5,  3, -1,  9, 30, "\
A college textbook on economics.");

BOOK("textbook_mechanics", "Mechanical Mastery",12,495,c_blue,PAPER,MNULL,
    6,  3,  4,  1,      "mechanics",   6,   3, -1,  6,  30,"\
An advanced guide on mechanics and welding, covering topics like\n\
\"Grinding off rust\" and \"Making cursive E\'s\".");

//	NAME			RAR PRC	COLOR		MAT1	MAT2
BOOK("textbook_chemistry", "Chemistry Textbook",	11, 495,c_blue,		PAPER,	MNULL,
// VOL WGT DAM HIT	TYPE		LEV REQ FUN INT TIME
    8,  6,  5,  1,	"cooking",	 6,  3, -1, 12, 35, "\
A college textbook on chemistry.");

BOOK("textbook_carpentry", "Engineering 301",		 6, 550,c_blue,		PAPER,	MNULL,
    6,  3,  4,  1,	"carpentry",	 6,  3, -1,  8, 30, "\
A textbook on civil engineering and construction.");

BOOK("SICP", "SICP",			 3, 780,c_blue,		PAPER,	MNULL,
    6,  5,  6,  0,	"computer",	 8,  4, -1, 13, 50, "\
A classic text, \"The Structure and Interpretation of Computer Programs.\"\n\
Written with examples in LISP, but applicable to any language.");

BOOK("textbook_robots", "Robots for Fun & Profit",  1, 920,c_blue,		PAPER,	MNULL,
    8,  8,  8,  1,	"electronics",	10,  5, -1, 14, 55, "\
A rare book on the design of robots, with lots of helpful step-by-step guides."
);

CONT("bag_plastic", "plastic bag",	50,  1,	c_ltgray,	PLASTIC,MNULL,
// VOL WGT DAM HIT	VOL	FLAGS
    1,  0, -8, -4,	24,	0, "\
A small, open plastic bag. Essentially trash.");

CONT("bottle_plastic", "plastic bottle",	70,  8,	c_ltcyan,	PLASTIC,MNULL,
    2,  0, -8,  1,	 2,	mfb(con_rigid)|mfb(con_wtight)|mfb(con_seals),"\
A resealable plastic bottle, holds 500mls of liquid.");

CONT("bottle_glass", "glass bottle",	70, 12,	c_cyan,		GLASS,	MNULL,
    2,  1,  8,  1,	 3,	mfb(con_rigid)|mfb(con_wtight)|mfb(con_seals),"\
A resealable glass bottle, holds 750mls of liquid.");

CONT("can_drink", "aluminum can",	70,  1,	c_ltblue,	STEEL,	MNULL,
    1,  0,  0,  0,	 1,	mfb(con_rigid)|mfb(con_wtight), "\
An aluminum can, like what soda comes in.");

CONT("can_food", "tin can",		65,  2,	c_blue,		IRON,	MNULL,
    1,  0, -1,  1,	 1,	mfb(con_rigid)|mfb(con_wtight), "\
A tin can, like what beans come in.");

CONT("box_small", "sm. cardboard box",50, 0,	c_brown,	PAPER,	MNULL,
    4,  0, -5,  1,	 4,	mfb(con_rigid), "\
A small cardboard box. No bigger than a foot in any dimension.");

CONT("canteen", "plastic canteen",	20,  1000,	c_green,	PLASTIC,MNULL,
    6,  2, -8,  1,	 6,	mfb(con_rigid)|mfb(con_wtight)|mfb(con_seals),"\
A large military-style water canteen, with a 1.5 liter capacity");

CONT("jerrycan", "plastic jerrycan",	10,  2500,	c_green,	PLASTIC,MNULL,
    40,  4, -2,  -2,	 40,	mfb(con_rigid)|mfb(con_wtight)|mfb(con_seals),"\
A bulky plastic jerrycan, meant to carry fuel, but can carry other liquids\n\
in a pinch. It has a capacity of 10 liters.");

CONT("jug_plastic", "gallon jug",	10,  2500,	c_ltcyan,	PLASTIC,MNULL,
    10,  2, -8,  1,	 10,	mfb(con_rigid)|mfb(con_wtight)|mfb(con_seals),"\
A standard plastic jug used for household cleaning chemicals.");

CONT("flask_glass", "glass flask",	10,  2500,	c_ltcyan,	GLASS,MNULL,
    1,  0, 8,  1,	 1,	mfb(con_rigid)|mfb(con_wtight)|mfb(con_seals),"\
A 250 ml laboratory conical flask, with a rubber bung.");

CONT("waterskin", "waterskin",   0,  0, c_brown, LEATHER, MNULL,
// VOL WGT DAM HIT	VOL	FLAGS
    6, 4,  -8, -5,   6, mfb(con_wtight)|mfb(con_seals), "\
A watertight leather bag, can hold 1.5 liters of water.");

CONT("jerrycan_big", "steel jerrycan", 20, 5000, c_green, STEEL, MNULL,
    100, 7, -3, -3, 100, mfb(con_rigid)|mfb(con_wtight)|mfb(con_seals),"\
A steel jerrycan, meant to carry fuel, but can carry other liquds\n\
in a pinch. It has a capacity of 25 liters.");

CONT("keg", "aluminum keg", 20, 6000, c_ltcyan, STEEL, MNULL,
    200, 12, -4, -4, 200, mfb(con_rigid)|mfb(con_wtight)|mfb(con_seals),"\
A reusable aluminum keg, used for shipping beer.\n\
It has a capcity of 50 liters.");

CONT("jar_glass", "glass jar",	50,  2500,	c_ltcyan,	GLASS,MNULL,
    1,  1, 8,  1,	 1,	mfb(con_rigid)|mfb(con_wtight)|mfb(con_seals),"\
A half-litre glass jar with a metal screw top lid, used for canning.");

//	NAME		RAR PRC	SYM  COLOR	MAT1	MAT
TOOL("lighter", "cheap lighter",		60,  35,',', c_blue,	PLASTIC,IRON,
// VOL WGT DAM CUT HIT MAX DEF USE SEC FUEL	REVERT	  FUNCTION
    0,  0,  0,  0,  0, 100,100, 1,  0, AT_NULL,	"null", &iuse::lighter, 0, "\
A lighter must be carried to use various drugs, like cigarettes, or to light\n\
things like molotov cocktails.  You can also use a lighter to light nearby\n\
items on fire.");

TOOL("matches", "matchbook", 60, 10,',', c_blue,     PAPER, MNULL,
    0,  0,  0,  0,  0,   20, 20, 1,  0, AT_NULL, "null", &iuse::lighter, 0, "\
Matches must be carried to use various drugs, like cigarettes, or to light\n\
things like molotov cocktails.  You can also use matches to light nearby\n\
items on fire.");

TOOL("fire_drill", "fire drill",    20,  5, ',', c_blue,   WOOD, MNULL,
    1,  1,  0,  0,  0,  20, 20, 1,  0, AT_NULL, "null", &iuse::primitive_fire, 0, "\
A fire drill is a simple item for firestarting, made from two pieces of wood\n\
and some string. Although it is constructed out of simple materials, it's\n\
slow and rather difficult to get a fire started with this tool.");

TOOL("sewing_kit", "sewing kit",	30,120, ',', c_red,	PLASTIC,IRON,
    2,  0, -3,  0, -1,  200, 50, 1,  0, AT_THREAD, "null", &iuse::sew, 0, "\
Use a sewing kit on an article of clothing to attempt to repair or reinforce\n\
that clothing. This uses your tailoring skill.");

TOOL("scissors", "scissors",	50,  45,',', c_ltred,	IRON,	PLASTIC,
    1,  1,  0,  8, -1,   0,  0, 0,  0, AT_NULL, "null", &iuse::scissors,
mfb(IF_SPEAR), "\
Use scissors to cut items made from cotton (mostly clothing) into rags.");

TOOL("hammer", "hammer",		35, 70, ';', c_brown,	IRON,	WOOD,
    2,  5, 17,  0,  1,   0,  0, 0,  0, AT_NULL, "null", &iuse::hammer, 0, "\
Use a hammer, with nails and two by fours in your inventory, to board up\n\
adjacent doors and windows.");

//	NAME		RAR PRC	SYM  COLOR	MAT1	MAT
TOOL("extinguisher", "fire extinguisher",20,700,';', c_red,	IRON,	MNULL,
// VOL WGT DAM CUT HIT MAX DEF USE SEC FUEL	REVERT	  FUNCTION
   16, 20, 26,  0, -1,  80, 80, 1,  0, AT_NULL, "null", &iuse::extinguisher,0,
"Use a fire extinguisher to put out adjacent fires.");

TOOL("battery_compartment", "extra battery mod", 0, 500, ';', c_white, PLASTIC, IRON,
    1,  1,  0,  0,  -2, 0,  0,  0,  0, AT_NULL, "null", &iuse::extra_battery, 0,
"With enough electronics skill, you could attach this to your devices to increase their battery capacity.");

TOOL("flashlight", "flashlight (off)",40, 380,';', c_blue,	PLASTIC, IRON,
    3,  2,  1,  0,  2, 100,100, 0,  0, AT_BATT, "null", &iuse::light_off,0,"\
Using this flashlight will turn it on, assuming it is charged with batteries.\n\
A turned-on flashlight will provide light during the night or while\n\
underground.");

TOOL("flashlight_on", "flashlight (on)",  0, 380,';', c_blue,	PLASTIC, IRON,
    3,  2,  1,  0,  2, 100,100, 0, 15, AT_BATT,"flashlight",&iuse::light_on,
mfb(IF_LIGHT_20),
"This flashlight is turned on, and continually draining its batteries. It\n\
provides light during the night or while underground. Use it to turn it off.");

TOOL("lightstrip_dead", "lightstrip (dead)", 0, 200, ';', c_white, PLASTIC, IRON,
    1,  1,  1,  0,  2,  0,  0,  0,  0, AT_NULL, "null", &iuse::none, 0,"\
A burnt-out lightstrip. You could disassemble this to recover the amplifier\n\
circuit.");

TOOL("lightstrip_inactive", "lightstrip (inactive)", 0, 200, ';', c_white, PLASTIC, IRON,
    1,  1,  1,  0,  2,  12000, 12000, 0, 0, AT_NULL, "null", &iuse::lightstrip, 0,"\
A light-emitting circuit wired directly to some batteries. Once activated, provides\n\
25 hours of light per 3 (battery) charges. When the batteries die, you'll need to\n\
scrap it to recover the components that are reusable.");

TOOL("lightstrip", "lightstrip (active)", 0, 200, ';', c_green, PLASTIC, IRON,
    1,  1,  1,  0,  2,  12000, 12000, 0, 150, AT_NULL, "lightstrip_dead", &iuse::lightstrip_active, mfb(IF_LIGHT_1),"\
A light-emitting circuit wired directly to some batteries. Provides a weak light,\n\
lasting 25 hours per 3 (battery) charges. When the batteries die, you'll need to\n\
scrap it to recover the components that are reusable.");

TOOL("glowstick", "glowstick", 60, 300, ';', c_ltblue, PLASTIC, MNULL,
// VOL WGT DAM CUT HIT MAX DEF USE SEC FUEL	REVERT	  FUNCTION
    1,  0,  0,  0, -1, 1200, 1200, 0, 0, AT_NULL, "null", &iuse::glowstick,0,"\
A small blue light glowstick, bend it to break the glass cylinder inside and\n\
start the reaction to produce a very small amount of light.");

TOOL("glowstick_lit", "active glowstick", 0, 300, ';', c_ltblue, PLASTIC, MNULL,
// VOL WGT DAM CUT HIT MAX DEF USE SEC FUEL	REVERT	  FUNCTION
    1,  0,  0,  0, -1, 1200, 1200, 0, 2, AT_NULL, "null", &iuse::glowstick_active,mfb(IF_LIGHT_1),"\
This glowstick is active and producing light. It will last for a few hours\n\
before burning out.");

TOOL("hotplate", "hotplate",	10, 250,';', c_green,	IRON,	PLASTIC,
    5,  6,  8,  0, -1, 200, 100,  0,  0, AT_BATT, "null", &iuse::cauterize_elec,0,"\
A small heating element. Indispensable for cooking and chemistry. Try not to\n\
burn yourself.");

//	NAME		RAR PRC	SYM  COLOR	MAT1	MAT
TOOL("soldering_iron", "soldering iron",	70, 200,',', c_ltblue,	IRON,	MNULL,
// VOL WGT DAM CUT HIT MAX DEF USE SEC FUEL	REVERT	  FUNCTION
    3,  1,  2,  6,  0, 200, 20,  0,  0, AT_BATT, "null", &iuse::cauterize_elec,
mfb(IF_SPEAR), "\
A piece of metal that can get very hot. Necessary for electronics crafting.\n\
You could also use it to cauterize wounds, if you had to.");

TOOL("water_purifier", "water purifier",   5,1200,';', c_ltblue,	PLASTIC, IRON,
   12, 20,  2,  0, -3, 100,100, 1,  0, AT_BATT,"null",&iuse::water_purifier,0,
"Using this item on a container full of water will purify the water. Water\n\
taken from uncertain sources like a river may be dirty.");

TOOL("two_way_radio", "two-way radio",	10, 800,';', c_yellow,	PLASTIC, IRON,
    2,  3, 10,  0,  0, 100,100, 1,  0, AT_BATT, "null",&iuse::two_way_radio,0,
"Using this allows you to send out a signal; either a general SOS, or if you\n\
are in contact with a faction, to send a direct call to them.");

TOOL("radio", "radio (off)",	20, 420,';', c_yellow,	PLASTIC, IRON,
    4,  2,  4,  0, -1, 100,100, 0,  0, AT_BATT,	"null", &iuse::radio_off, 0,"\
Using this radio turns it on. It will pick up any nearby signals being\n\
broadcast and play them audibly.");

//	NAME		RAR PRC	SYM  COLOR	MAT1	MAT
TOOL("radio_on", "radio (on)",	 0, 420,';', c_yellow,	PLASTIC, IRON,
// VOL WGT DAM CUT HIT MAX DEF USE SEC FUEL	REVERT	  FUNCTION
    4,  2,  4,  0, -1, 100,100, 0,  8, AT_BATT, "radio",&iuse::radio_on, 0,"\
This radio is turned on, and continually draining its batteries. It is\n\
playing the broadcast being sent from any nearby radio towers.");

TOOL("directional_antenna", "directional antenna",	18, 80, ',', c_ltcyan,	STEEL,	MNULL,
     8,  4, -3,  0,  1, 0, 0, 0, 0, AT_NULL, "null", &iuse::directional_antenna, 0,"\
An antenna designed to pick up signals better when pointed at the source.");

TOOL("noise_emitter", "noise emitter (off)", 0, 600, ';', c_yellow, PLASTIC, IRON,
    4,  3,  6,  0, -1, 100,100, 0,  0, AT_BATT, "null", &iuse::noise_emitter_off, 0,"\
This device was constructed by 'enhancing' a radio with some amplifier\n\
circuits. It's completely lost its ability to pick up a station, but it's\n\
nice and loud now. Could be useful to distract zombies.");

TOOL("noise_emitter_on", "noise emitter (on)", 0, 600, ';', c_yellow, PLASTIC, IRON,
    4,  3,  6,  0, -1, 100,100, 0,  1, AT_BATT, "noise_emitter",&iuse::noise_emitter_on, 0,"\
This device has been turned on and is emitting horrible sounds of radio\n\
static. Quick, get away from it before it draws zombies to you!");

TOOL("roadmap", "road map", 40, 10, ';', c_yellow, PAPER, MNULL,
     1, 0, 0, 0, -1, 1, 1, 0, 0, AT_NULL, "null", &iuse::roadmap, 0, "\
A road map. Use it to read points of interest, including, but not\n\
limited to, location(s) of hospital(s) nearby.");

TOOL("crowbar", "crowbar",		18, 130,';', c_ltblue,	IRON,	MNULL,
    4,  9, 16,  3,  2,  0,  0,  0,  0, AT_NULL,	"null", &iuse::crowbar, 0,"\
A prying tool. Use it to open locked doors without destroying them, or to\n\
lift manhole covers.");

TOOL("hoe", "hoe",		30,  90,'/', c_brown,	IRON,	WOOD,
   14, 14, 12, 10,  3,  0,  0,  0,  0, AT_NULL, "null", &iuse::makemound,
	mfb(IF_STAB), "\
A farming implement. Use it to turn tillable land into a slow-to-cross pile\n\
of dirt.");

TOOL("shovel", "shovel",		40, 100,'/', c_brown,	IRON,	WOOD,
   16, 18, 15,  5,  3,  0,  0,  0,  0, AT_NULL,	"null", &iuse::dig, 0, "\
A digging tool. Use it to dig pits adjacent to your location.");

TOOL("chainsaw_off", "chainsaw (off)",	 7, 350,'/', c_red,	IRON,	PLASTIC,
   12, 40, 10,  0, -4, 400, 0,  0,  0, AT_GAS,	"null", &iuse::chainsaw_off,0,
"Using this item will, if loaded with gas, cause it to turn on, making a very\n\
powerful, but slow, unwieldy, and noisy, melee weapon.");
TECH("chainsaw_off",  mfb(TEC_SWEEP) );

//	NAME		RAR VAL	SYM  COLOR	MAT1	MAT
TOOL("chainsaw_on", "chainsaw (on)",	 0, 350,'/', c_red,	IRON,	PLASTIC,
// VOL WGT DAM CUT HIT MAX DEF USE SEC FUEL	REVERT	  FUNCTION
   12, 40,  4, 70, -5, 400, 0,  0,  1, AT_GAS,	"chainsaw_off",
	&iuse::chainsaw_on, mfb(IF_MESSY), "\
This chainsaw is on, and is continuously draining gasoline. Use it to turn\n\
it off.");
TECH("chainsaw_on",  mfb(TEC_SWEEP) );

TOOL("jackhammer", "jackhammer",	 2, 890,';', c_magenta,	IRON,	MNULL,
   26, 54, 20,  6, -4, 120,  0,10,  0, AT_GAS,	"null", &iuse::jackhammer,0,"\
This jackhammer runs on gasoline. Use it (if loaded) to blast a hole in\n\
adjacent solid terrain.");

TOOL("jacqueshammer", "jacqueshammer",     2, 890,  ';', c_magenta, IRON,   MNULL,
   26, 54, 20,  6, -4, 120,  0,10,  0, AT_GAS,  "null", &iuse::jacqueshammer,0,"\
Ce jacqueshammer marche a l'essence. Utilisez-le (si charge)\n\
pour creuser un trou dans un terrain solide adjacent.");

TOOL("bubblewrap", "bubblewrap",	50,  40,';', c_ltcyan,	PLASTIC,MNULL,
    2,  0, -8,  0,  0,  0,  0,  0,  0, AT_NULL,	"null", &iuse::set_trap,0,"\
A sheet of plastic covered with air-filled bubbles. Use it to set it on the\n\
ground, creating a trap that will warn you with noise when something steps on\n\
it.");

TOOL("beartrap", "bear trap",	 5, 120,';', c_cyan,	IRON,	MNULL,
    12, 10,  9,  1, -2,  0,  0,  0,  0, AT_NULL,	"null", &iuse::set_trap,0,"\
A spring-loaded pair of steel jaws. Use it to set it on the ground, creating\n\
a trap that will ensnare and damage anything that steps on it. If you are\n\
carrying a shovel, you will have the option of burying it.");

//	NAME		RAR VAL	SYM  COLOR	MAT1	MAT
TOOL("board_trap", "nailboard trap",	 0, 30, ';', c_brown,	WOOD,	MNULL,
// VOL WGT DAM CUT HIT MAX DEF USE SEC FUEL	REVERT	  FUNCTION
   18, 18, 12,  6, -3,  0,  0,  0,  0, AT_NULL, "null", &iuse::set_trap,0,"\
Several pieces of wood, nailed together, with nails sticking straight up. If\n\
an unsuspecting victim steps on it, they'll get nails through the foot.");

TOOL("tripwire", "tripwire trap",	 0, 35, ';', c_ltgray,	PAPER,	MNULL,
    1,  0,-10,  0, -1,  0,  0,  0,  0, AT_NULL, "null", &iuse::set_trap,0,"\
A tripwire trap must be placed across a doorway or other thin passage. Its\n\
purpose is to trip up bypassers, causing them to stumble and possibly hurt\n\
themselves minorly.");

TOOL("crossbow_trap", "crossbow trap",	 0,600, ';', c_green,	IRON,	WOOD,
    7, 10,  4,  0, -2,  0,  0,  0,  0, AT_NULL,	"null", &iuse::set_trap,0,"\
A simple tripwire is attached to the trigger of a loaded crossbow. When\n\
pulled, the crossbow fires. Only a single round can be used, after which the\n\
trap is disabled.");

TOOL("shotgun_trap", "shotgun trap",	 0,450, ';', c_red,	IRON,	WOOD,
    7, 11, 12,  0, -2,  0,  0,  0,  0, AT_NULL,	"null", &iuse::set_trap,0,"\
A simple tripwire is attached to the trigger of a loaded sawn-off shotgun.\n\
When pulled, the shotgun fires. Two rounds are used; the first time the\n\
trigger is pulled, one or two may be used.");

//	NAME		RAR VAL	SYM  COLOR	MAT1	MAT
TOOL("blade_trap", "blade trap",	 0,500, ';', c_ltgray,	IRON,	MNULL,
// VOL WGT DAM CUT HIT MAX DEF USE SEC FUEL	REVERT	  FUNCTION
   20, 21,  4, 16, -4,  0,  0,  0,  0, AT_NULL,	"null", &iuse::set_trap,0,"\
A machete is attached laterally to a motor, with a tripwire controlling its\n\
throttle. When the tripwire is pulled, the blade is swung around with great\n\
force. The trap forms a 3x3 area of effect.");

TOOL("light_snare_kit", "light snare kit",   0,100, ';', c_brown,  WOOD,   MNULL,
// VOL WGT DAM CUT HIT MAX DEF USE SEC FUEL REVER    FUNCTION
   1, 3,  0, 10, 0,  0,  0,  0,  0, AT_NULL, "null", &iuse::set_trap,0,"\
A kit for a simple trap consisting of a string noose and a snare trigger.\n\
Requires a young tree nearby. Effective at trapping and killing some small\n\
animals.");

TOOL("heavy_snare_kit", "heavy snare kit",   0,250, ';', c_brown,  WOOD,   MNULL,
// VOL WGT DAM CUT HIT MAX DEF USE SEC FUEL REVER    FUNCTION
   1, 5,  0, 20, 0,  0,  0,  0,  0, AT_NULL, "null", &iuse::set_trap,0,"\
A kit for a simple trap consisting of a rope noose and a snare trigger.\n\
Requires a tree nearby. Effective at trapping monsters.");

TOOL("landmine", "land mine",	 3,2400,';', c_red,	IRON,	MNULL,
    5,  6, 10,  0, -1,  0,  0,  0,  0, AT_NULL, "null", &iuse::set_trap,0,"\
An anti-personnel mine that is triggered when stepped upon.");

TOOL("geiger_off", "geiger ctr (off)", 8, 300,';', c_green,	PLASTIC,STEEL,
    2,  2,  2,  0,  0,100,100,  1,  0, AT_BATT,	"null", &iuse::geiger,0,"\
A tool for measuring radiation. Using it will prompt you to choose whether\n\
to scan yourself or the terrain, or to turn it on, which will provide\n\
continuous feedback on ambient radiation.");

TOOL("geiger_on", "geiger ctr (on)",	0, 300, ';', c_green,	PLASTIC,STEEL,
    2,  2,  2,  0,  0,100,100,  0, 10, AT_BATT, "geiger_off",&iuse::geiger,0,
"A tool for measuring radiation. It is in continuous scan mode, and will\n\
produce quiet clicking sounds in the presence of ambient radiation. Using it\n\
allows you to turn it off, or scan yourself or the ground.");

//	NAME		RAR VAL	SYM  COLOR	MAT1	MAT
TOOL("teleporter", "teleporter",      10,6000,';', c_magenta,	PLASTIC,STEEL,
// VOL WGT DAM CUT HIT MAX DEF USE SEC FUEL	REVERT	  FUNCTION
    3, 12,  4,  0, -1, 20, 20,  1,  0, AT_PLUT,	"null", &iuse::teleport,0,"\
An arcane device, powered by plutonium fuel cells. Using it will cause you\n\
to teleport a short distance away.");

TOOL("canister_goo", "goo canister",     8,3500,';', c_dkgray,  STEEL,	MNULL,
    6, 22,  7,  0,  1,  1,  1,  1,  0, AT_NULL,	"null", &iuse::can_goo,0,"\
\"Warning: contains highly toxic and corrosive materials. Contents may be\n\
 sentient. Open at your own risk.\"");

TOOL("pipebomb", "pipe bomb",	 4, 150,'*', c_white,	IRON,	MNULL,
    2,  3, 11,  0,  1,  0,  0,  0,  0, AT_NULL,	"null", &iuse::pipebomb,0,"\
A section of a pipe filled with explosive materials. Use this item to light\n\
the fuse, which gives you 3 turns before it detonates. You will need a\n\
lighter. It is somewhat unreliable, and may fail to detonate.");

TOOL("pipebomb_act", "active pipe bomb", 0,   0,'*', c_white,	IRON,	MNULL,
    2,  3, 11,  0,  1,  3,  3,  0,  1, AT_NULL,	"null", &iuse::pipebomb_act,0,
"This pipe bomb's fuse is lit, and it will explode any second now. Throw it\n\
immediately!");

//	NAME		RAR VAL	SYM  COLOR	MAT1	MAT
TOOL("grenade", "grenade",		 3, 400,'*', c_green,	IRON,	PLASTIC,
// VOL WGT DAM CUT HIT MAX DEF USE SEC FUEL	REVERT	  FUNCTION
    1,  1, 10,  0, -1,  0,  0,  0,  0, AT_NULL, "null", &iuse::grenade,0,"\
Use this item to pull the pin, turning it into an active grenade. You will\n\
then have five turns before it explodes; throwing it would be a good idea.");

TOOL("grenade_act", "active grenade",	 0,   0,'*', c_green,	IRON,	PLASTIC,
    1,  1, 10,  0, -1,  5,  5,  0,  1, AT_NULL, "null", &iuse::grenade_act,0,
"This grenade is active, and will explode any second now. Better throw it!");

TOOL("flashbang", "flashbang",	 3, 380,'*', c_white,	STEEL,	PLASTIC,
    1,  1,  8,  0, -1,  0,  0,  0,  0, AT_NULL,	"null", &iuse::flashbang,0,"\
Use this item to pull the pin, turning it into an active flashbang. You will\n\
then have five turns before it detonates with intense light and sound,\n\
blinding, deafening and disorienting anyone nearby.");

TOOL("flashbang_act", "active flashbang", 0,   0,'*', c_white,	STEEL,	PLASTIC,
    1,  1,  8,  0, -1,  5,  5,  0,  1, AT_NULL,	"null", &iuse::flashbang_act,
0,"This flashbang is active, and will soon detonate with intense light and\n\
sound, blinding, deafening and disorienting anyone nearby.");

//	NAME		RAR VAL	SYM  COLOR	MAT1	MAT
TOOL("EMPbomb", "EMP grenade",	 2, 600,'*', c_cyan,	STEEL,	PLASTIC,
// VOL WGT DAM CUT HIT MAX DEF USE SEC FUEL	REVERT	  FUNCTION
    1,  1,  8,  0, -1,  0,  0,  0,  0, AT_NULL,	"null", &iuse::EMPbomb,0,"\
Use this item to pull the pin, turning it into an active EMP grenade. You\n\
will then have three turns before it detonates, creating an EMP field that\n\
damages robots and drains bionic energy.");

TOOL("EMPbomb_act", "active EMP grenade",0,  0,'*', c_cyan,	STEEL,	PLASTIC,
    1,  1,  8,  0, -1,  3,  3,  0,  1, AT_NULL,	"null", &iuse::EMPbomb_act,0,
"This EMP grenade is active, and will shortly detonate, creating a large EMP\n\
field that damages robots and drains bionic energy.");

//	NAME		RAR VAL	SYM  COLOR	MAT1	MAT
TOOL("scrambler", "scrambler grenade",	 2, 600,'*', c_cyan,	STEEL,	PLASTIC,
// VOL WGT DAM CUT HIT MAX DEF USE SEC FUEL	REVERT	  FUNCTION
    1,  1,  8,  0, -1,  0,  0,  0,  0, AT_NULL,	"null", &iuse::scrambler,0,"\
This is a highly modified EMP grenade, designed to scramble robots' control\n\
chips, rather than destroy them. This converts the robot to your side for a \n\
short time, before the backup systems kick in.");

TOOL("scrambler_act", "active scrambler grenade",0,  0,'*', c_cyan,	STEEL,	PLASTIC,
    1,  1,  8,  0, -1,  3,  3,  0,  1, AT_NULL,	"null", &iuse::scrambler_act,0,
"This scrambler grenade is active, and will soon detonate, releasing a control\n\
wave that temporarily converts robots to your side.");

TOOL("gasbomb", "teargas canister",3,  600,'*', c_yellow,	STEEL, MNULL,
    1,  1,  6,  0, -1,  0,  0,  0,  0, AT_NULL, "null", &iuse::gasbomb,0,"\
Use this item to pull the pin. Five turns after you do that, it will begin\n\
to expell a highly toxic gas for several turns. This gas damages and slows\n\
those who enter it, as well as obscuring vision and scent.");

//	NAME		RAR PRC SYM  COLOR	MAT1	MAT
TOOL("gasbomb_act", "active teargas",	0,    0,'*', c_yellow,	STEEL, MNULL,
// VOL WGT DAM CUT HIT MAX DEF USE SEC FUEL	REVERT	  FUNCTION
    1,  1,  6,  0, -1,  5,  5,  0,  1, AT_NULL, "null", &iuse::gasbomb_act,0,
"This canister of teargas has had its pin removed, indicating that it is (or\n\
will shortly be) expelling highly toxic gas.");

TOOL("smokebomb", "smoke bomb",	5,  180,'*', c_dkgray,	STEEL,	MNULL,
    1,  1,  5,  0, -1,  0,  0,  0,  0, AT_NULL,	"null", &iuse::smokebomb,0,"\
Use this item to pull the pin. Five turns after you do that, it will begin\n\
to expell a thick black smoke. This smoke will slow those who enter it, as\n\
well as obscuring vision and scent.");

TOOL("smokebomb_act", "active smoke bomb",0,  0, '*', c_dkgray,	STEEL,	MNULL,
    1,  1,  5,  0, -1,  0,  0,  0,  1, AT_NULL, "null",&iuse::smokebomb_act,0,
"This smoke bomb has had its pin removed, indicating that it is (or will\n\
shortly be) expelling thick smoke.");

TOOL("molotov", "molotov cocktail",0,  200,'*', c_ltred,	GLASS,	COTTON,
    2,  2,  8,  0,  1,  0,  0,  0,  0, AT_NULL,	"null", &iuse::molotov,0,"\
A bottle of flammable liquid with a rag inserted. Use this item to light the\n\
rag; you will, of course, need a lighter in your inventory to do this. After\n\
lighting it, throw it to cause fires.");

//	NAME		RAR PRC SYM  COLOR	MAT1	MAT
TOOL("molotov_lit", "molotov cocktail (lit)",0,0,'*', c_ltred,	GLASS,	COTTON,
// VOL WGT DAM CUT HIT MAX DEF USE SEC FUEL	REVERT	  FUNCTION
    2,  2,  8,  0,  1,  1,  1,  0,  0, AT_NULL,"molotov",&iuse::molotov_lit,0,
"A bottle of flammable liquid with a flaming rag inserted. Throwing it will\n\
cause the bottle to break, spreading fire. The flame may go out shortly if\n\
you do not throw it. Dropping it while lit is not safe.");

TOOL("acidbomb", "acid bomb", 	  0,500,'*', c_yellow,	GLASS,	MNULL,
     1,  1,  4,  0, -1,  0,  0,  0,  0,AT_NULL,	"null", &iuse::acidbomb,0,"\
A glass vial, split into two chambers. The divider is removable, which will\n\
cause the chemicals to mix. If this mixture is exposed to air (as happens\n\
if you throw the vial) they will spill out as a pool of potent acid.");

TOOL("acidbomb_act", "acid bomb (active)",0,  0,'*', c_yellow, GLASS, MNULL,
    1,  1,  4,  0,  -1,  0,  0,  0,  0,AT_NULL,"null",&iuse::acidbomb_act,0,"\
A glass vial, with two chemicals mixing inside. If this mixture is exposed\n\
to air (as happens if you throw the vial), they will spill out as a pool of\n\
potent acid.");

//	NAME		RAR PRC SYM  COLOR	MAT1	MAT
TOOL("dynamite", "dynamite",	5,  700,'*', c_red,	PLASTIC,MNULL,
// VOL WGT DAM CUT HIT MAX DEF USE SEC FUEL	REVERT	  FUNCTION
    6, 10,  4,  0, -3,  0,  0,  0,  0, AT_NULL,	"null", &iuse::dynamite,0,"\
Several sticks of explosives with a fuse attached. Use this item to light\n\
the fuse; you will, of course, need a lighter in your inventory to do this.\n\
Shortly after lighting the fuse, this item will explode, so get away!");

TOOL("dynamite_act", "dynamite (lit)",	5,    0,'*', c_red,	PLASTIC,MNULL,
    6, 10,  4,  0, -3,  0,  0,  0,  1, AT_NULL,	"null", &iuse::dynamite_act,0,
"The fuse on this dynamite is lit and hissing.  It'll explode any moment now.");

TOOL("firecracker_pack", "pack of firecrackers",    5,  100,'*', c_red, PAPER, MNULL,
    0, 0,  1,  0, -3,  25,  25,  0,  0, AT_NULL, "null", &iuse::firecracker_pack,0,"\
A pack of 25 firecrackers with a starter fuse. Use this item to light the\n\
fuse; you will need a lighter of course. Shortly after you light the fuse\n\
they will begin to explode, so throw them quickly!");

TOOL("firecracker_pack_act", "pack of firecrackers (lit)",    5,  0,'*', c_red, PAPER, MNULL,
    0, 0,  0,  0, -3,  0,  0,  0,  0, AT_NULL, "null", &iuse::firecracker_pack_act,0,"\
A pack of 25 firecrackers that has been lit, the fuse is hissing.\n\
Throw them quickly before the start to explode.");

TOOL("firecracker", "firecracker",    5,  2,';', c_red, PAPER, MNULL,
    0, 0,  1,  0, -3,  0,  0,  0,  0, AT_NULL, "null", &iuse::firecracker,0,"\
A firecracker with a short fuse. Use this item to light the fuse; you will\n\
need a lighter of course. Shortly after you light the fuse it will explode,\n\
so throw it quickly!");

TOOL("firecracker_act", "firecracker (lit)",    5,  0,';', c_red, PAPER, MNULL,
    0, 0,  1,  0, -3,  0,  0,  0,  1, AT_NULL, "null", &iuse::firecracker_act,0,"\
A firecracker that has been lit, the fuse is hissing. Throw it quickly before\n\
it explodes.");

TOOL("mininuke", "mininuke",	1, 1800,'*', c_ltgreen,	STEEL,	PLASTIC,
    3,  4,  8,  0, -2,  0,  0,  0,  0, AT_NULL, "null", &iuse::mininuke,0,"\
An extremely powerful weapon--essentially a hand-held nuclear bomb. Use it\n\
to activate the timer. Ten turns later it will explode, leaving behind a\n\
radioactive crater. The explosion is large enough to take out a house.");

TOOL("mininuke_act", "mininuke (active)",0,   0,'*', c_ltgreen,	STEEL,	PLASTIC,
    3,  4,  8,  0, -2,  0,  0,  0,  1, AT_NULL, "null", &iuse::mininuke_act,0,
"This miniature nuclear bomb has a light blinking on the side, showing that\n\
it will soon explode. You should probably get far away from it.");

//	NAME		RAR PRC SYM  COLOR	MAT1	MAT
TOOL("pheromone", "zombie pheromone",1,  400,'*', c_yellow,	FLESH,	PLASTIC,
// VOL WGT DAM CUT HIT MAX DEF USE SEC FUEL	REVERT	  FUNCTION
    1,  1, -5,  0, -1,  3,  3,  1,  0, AT_NULL,	"null", &iuse::pheromone,0,"\
This is some kind of disgusting ball of rotting meat. Squeezing it causes a\n\
small cloud of pheromones to spray into the air, causing nearby zombies to\n\
become friendly for a short period of time.");

TOOL("portal", "portal generator",2, 6600, ';', c_magenta, STEEL,	PLASTIC,
    2, 10,  6,  0, -1, 10, 10,  5,  0, AT_NULL,	"null", &iuse::portal,0,"\
A rare and arcane device, covered in alien markings.");

TOOL("bot_manhack", "inactive manhack",1,  600, ',', c_ltgreen, STEEL, PLASTIC,
    1,  3,  6,  6, -3,  0,  0,  0,  0, AT_NULL, "null", &iuse::manhack,0,"\
An inactive manhack. Manhacks are fist-sized robots that fly through the\n\
air. They are covered with whirring blades and attack by throwing themselves\n\
against their target. Use this item to activate the manhack.");

//	NAME		RAR PRC SYM  COLOR	MAT1	MAT
TOOL("bot_turret", "inactive turret",  1,4000,';',c_ltgreen,	STEEL,	PLASTIC,
// VOL WGT DAM CUT HIT MAX DEF USE SEC FUEL	REVERT	  FUNCTION
    12, 12, 8,  0, -3,  0,  0,  0,  0, AT_NULL, "null", &iuse::turret,0,"\
An inactive turret. Using this item involves turning it on and placing it\n\
on the ground, where it will attach itself. The turret will then identify\n\
you as a friendly, and attack all enemies with an SMG.");

TOOL("UPS_off", "UPS (off)",	 5,2800,';',c_ltgreen,	STEEL,	PLASTIC,
   12,  6, 10,  0, -1,1000, 0,  0,  0, AT_BATT, "null", &iuse::UPS_off,0,"\
A unified power supply, or UPS, is a device developed jointly by military and\n\
scientific interests for use in combat and the field. The UPS is designed to\n\
power armor and some guns, but drains batteries quickly.");

TOOL("UPS_on", "UPS (on)",	 0,2800,';',c_ltgreen,	STEEL,	PLASTIC,
   12,  6, 10,  0, -1,1000, 0,  0,  2, AT_BATT,	"UPS_off", &iuse::UPS_on,0,"\
A unified power supply, or UPS, is a device developed jointly by military and\n\
scientific interests for use in combat and the field. The UPS is designed to\n\
power armor and some guns, but drains batteries quickly.");

TOOL("tazer", "tazer",		 3,1400,';',c_ltred,	IRON,	PLASTIC,
    1,  3,  6,  0, -1, 500, 0,100, 0, AT_BATT, "null", &iuse::tazer,0,"\
A high-powered stun gun. Use this item to attempt to electrocute an adjacent\n\
enemy, damaging and temporarily paralyzing them. Because the shock can\n\
actually jump through the air, it is difficult to miss.");

//	NAME		RAR PRC SYM  COLOR	MAT1	MAT
TOOL("mp3", "mp3 player (off)",18, 800,';',c_ltblue,	IRON,	PLASTIC,
// VOL WGT DAM CUT HIT MAX DEF USE SEC FUEL	REVERT	  FUNCTION
    1,  1,  0,  0,  0, 100,100, 0,  0, AT_BATT, "null", &iuse::mp3,0,"\
This battery-devouring device is loaded up with someone's music collection.\n\
Fortunately, there's lots of songs you like, and listening to it will raise\n\
your morale slightly. Use it to turn it on.");

TOOL("mp3_on", "mp3 player (on)",	 0, 800,';',c_ltblue,	IRON,	PLASTIC,
    1,  1,  0,  0,  0, 100,100, 0, 10, AT_BATT, "mp3", &iuse::mp3_on,0,"\
This mp3 player is turned on and playing some great tunes, raising your\n\
morale steadily while on your person. It runs through batteries quickly; you\n\
can turn it off by using it. It also obscures your hearing.");

TOOL("vortex_stone", "vortex stone",     2,3000,';',c_pink,	STONE,	MNULL,
    2,  0,  6,  0,  0,   1,  1, 1,  0, AT_NULL, "null", &iuse::vortex,0,"\
A stone with spirals all over it, and holes around its perimeter. Though it\n\
is fairly large, it weighs next to nothing. Air seems to gather around it.");

TOOL("dogfood", "dog food",         5,  60,';',c_red,     FLESH,     MNULL,
    1,  2,  0,  0,  -5,  0,  0,  0,  0, AT_NULL, "null", &iuse::dogfood, 0, "\
Food for dogs. It smells strange, but dogs love it.");

//	NAME		RAR PRC SYM  COLOR	MAT1	MAT
TOOL("boobytrap", "booby trap",        0,500,';',c_ltcyan,   STEEL,	PLASTIC,
// VOL WGT DAM CUT HIT MAX DEF USE SEC FUEL	REVERT	  FUNCTION
     3,  2,  0,  0, -4,  0,  0,  0,  0, AT_NULL, "null", &iuse::set_trap, 0, "\
A crude explosive device triggered by a piece of string.");

TOOL("c4", "C4-Explosive",      5, 6000,';',c_ltcyan, PLASTIC,     STEEL,
     6,  2,  0,  0, -4,  0,  0,  0,  0, AT_NULL, "null", &iuse::c4, 0, "\
Highly explosive, use with caution! Armed with a small timer.");

TOOL("c4armed", "C4-Explosive(armed)",0,6000,';',c_ltcyan, PLASTIC,     STEEL,
     6,  2,  0,  0, -4,  9,  9,  0,  1, AT_NULL, "null", &iuse::c4armed, 0, "\
Highly explosive, use with caution. Comes with a small timer.\n\
It's armed and ticking!");

TOOL("dog_whistle", "dog whistle",	  0,  300,';',c_white,	STEEL,	MNULL,
     0,  0,  0,  0,  0,  0,  0,  0,  0, AT_NULL, "null", &iuse::dog_whistle,
0, "\
A small whistle. When used, it produces a high tone that causes nearby\n\
friendly dogs to either follow you closely and stop attacking, or start\n\
attacking enemies if they are currently docile.");

//	NAME		RAR PRC SYM  COLOR	MAT1	MAT
TOOL("vacutainer", "vacutainer",	 10,300,';', c_ltcyan,	PLASTIC,MNULL,
// VOL WGT DAM CUT HIT MAX DEF USE SEC FUEL	REVERT	  FUNCTION
     1,  0,  0,  6, -3,  0,  0,  0,  0, AT_NULL, "null", &iuse::vacutainer,
mfb(IF_SPEAR), "\
A tool for drawing blood, including a vacuum-sealed test tube for holding the\n\
sample. Use this tool to draw blood, either from yourself or from a corpse\n\
you are standing on.");

//  NAME        RAR PRC SYM  COLOR  MAT1    MAT
TOOL("welder", "welder",   25,900,';', c_ltred,  IRON,MNULL,
// VOL WGT DAM CUT HIT   MAX DEF  USE SEC   FUEL    REVERT    FUNCTION
     6, 24,  7,  0, -1, 500,  0,  50,  0, AT_BATT, "null", &iuse::none,
0, "\
A tool for welding metal pieces together. Useful for construction.");

TOOL("cot", "cot",      40,1000,';', c_green, IRON, COTTON,
     8, 10, 6, 0, -1, 0, 0, 0, 0, AT_NULL, "null", &iuse::set_trap,
0, "\
A military style fold up cot, not quite as comfortable as a bed\n\
but much better than slumming it on the ground.");

TOOL("rollmat", "rollmat",  40,400,';', c_blue, PLASTIC, MNULL,
     4, 3,  0, 0, -1, 0, 0, 0, 0, AT_NULL, "null", &iuse::set_trap,
0, "\
A sheet of foam which can be rolled tightly for storage.\n\
Insulates you from the floor, making it easier to sleep");

TOOL("xacto", "X-Acto knife",	10,  40,';', c_dkgray,	IRON,	PLASTIC,
	 1,  0,  0, 14, -4,  0, 0, 0, 0, AT_NULL, "null", &iuse::knife, mfb(IF_SPEAR), "\
A small, very sharp knife.  Causes decent damage but is difficult to hit\n\
with. Its small tip allows for a precision strike in the hands of the skilled.");
TECH("xacto", mfb(TEC_PRECISE));

TOOL("scalpel", "scalpel",	48,  40,',', c_cyan,	STEEL,	MNULL,
	 1,  0,  0, 18, -4,  0, 0, 0, 0, AT_NULL, "null", &iuse::knife, mfb(IF_SPEAR), "\
A small, very sharp knife, used in surgery. Its small tip allows for a\n\
precision strike in the hands of the skilled.");
TECH("scalpel", mfb(TEC_PRECISE));

TOOL("machete", "machete",	 5, 280,'/', c_blue,	IRON,	MNULL,
	 8, 14,  6, 28,  2,  0, 0, 0, 0, AT_NULL, "null", &iuse::knife, 0, "\
This huge iron knife makes an excellent melee weapon.");
TECH("machete",  mfb(TEC_WBLOCK_1) );

TOOL("katana", "katana",		 2, 980,'/', c_ltblue,	STEEL,	MNULL,
	16, 16,  4, 45,  1,  0, 0, 0, 0, AT_NULL, "null", &iuse::knife, mfb(IF_STAB), "\
A rare sword from Japan. Deadly against unarmored targets, and still very\n\
effective against armor.");
TECH("katana",  mfb(TEC_RAPID)|mfb(TEC_WBLOCK_2) );

TOOL("spear_knife", "knife spear",      5,  140,'/', c_ltred,   WOOD,   STEEL,
         6,  6,  2, 28,  1,  0, 0, 0, 0, AT_NULL, "null", &iuse::knife, mfb(IF_SPEAR), "\
A simple wood pole made deadlier by the blade tied to it.");
TECH("spear_knife",  mfb(TEC_WBLOCK_1) | mfb(TEC_RAPID) );

TOOL("rapier", "rapier",		 3, 980,'/', c_ltblue,	STEEL,	MNULL,
	 6,  9, 5, 28,  2,  0, 0, 0, 0, AT_NULL, "null", &iuse::knife, mfb(IF_STAB), "\
Preferred weapon of gentlemen and swashbucklers. Light and quick, it makes\n\
any battle a stylish battle.");
TECH("rapier",  mfb(TEC_RAPID)|mfb(TEC_WBLOCK_1)|mfb(TEC_PRECISE) );

TOOL("pike", "awl pike",        5,2000,'/', c_ltcyan,	IRON,	WOOD,
        14, 18,  8, 50,  2,  0, 0, 0, 0, AT_NULL, "null", &iuse::knife, mfb(IF_SPEAR), "\
A medieval weapon consisting of a wood shaft, tipped with an iron spike.\n\
Though large and heavy compared to other spears, its accuracy and damage\n\
are unparalled.");

TOOL("broadsword", "broadsword",	30,1200,'/',c_cyan,	IRON,	MNULL,
	 7, 11,  8, 35,  2,  0, 0, 0, 0, AT_NULL, "null", &iuse::knife, mfb(IF_STAB), "\
An early modern sword seeing use in the 16th, 17th ane 18th centuries.\n\
Called 'broad' to contrast with the slimmer rapiers.");
TECH("broadsword",  mfb(TEC_WBLOCK_1) );

TOOL("makeshift_machete", "makeshift machete", 0, 100, '/', c_ltgray, IRON, MNULL,
// VOL WGT DAM CUT HIT MAX DEF USE SEC   FUEL    REVERT    FUNCTION
    7,  12,  4,  15, 1,  0,  0,  0,  0, AT_NULL, "null", &iuse::knife,
    mfb(IF_STAB), "\
A large blade that has had a portion of the handle wrapped\n\
in duct tape, making it easier to wield as a rough machete.");

TOOL("makeshift_halberd", "makeshift halberd", 0, 100, '/', c_ltgray, IRON, MNULL,
// VOL WGT DAM CUT HIT MAX DEF USE SEC   FUEL    REVERT    FUNCTION
    13, 17, 4, 15,   2,  0, 0, 0, 0, AT_NULL, "null", &iuse::knife, mfb(IF_STAB), "\
A large blade attached to a long stick. Could do a considerable\n\
amount of damage.");
TECH("makeshift_halberd",  mfb(TEC_WBLOCK_1) );

TOOL("knife_steak", "steak knife",	85,  25,';', c_ltcyan,	STEEL,	MNULL,
     1,  2,  2, 10, -3, 0, 0, 0, 0, AT_NULL, "null", &iuse::knife,
 mfb(IF_STAB), "\
A sharp knife. Makes a poor melee weapon, but is decent at butchering\n\
corpses.");

TOOL("knife_butcher", "butcher knife",	10,  80,';', c_cyan,	STEEL,	MNULL,
	 3,  6,  4, 18, -3 ,0, 0, 0, 0, AT_NULL, "null", &iuse::knife, 0, "\
A sharp, heavy knife. Makes a good melee weapon, and is the best item for\n\
butchering corpses.");

//    NAME		RAR PRC SYM COLOR	MAT1	MAT2
TOOL("knife_combat", "combat knife",	14, 100,';', c_blue,	STEEL,  PLASTIC,
//	VOL WGT DAM CUT HIT FLAGS
	 2,  2,  2, 22, -2, 0, 0, 0, 0, AT_NULL, "null", &iuse::knife,
mfb(IF_STAB), "\
Designed for combat, and deadly in the right hands. Can be used to butcher\n\
corpses.");

TOOL("saw", "wood saw",	15, 40, ';', c_cyan,	IRON,	WOOD,
	 7,  3, -6,  1, -2, 0, 0, 0, 0, AT_NULL, "null", &iuse::lumber,
0, "\
A flimsy saw, useful for cutting through wood objects.");

//    NAME		RAR PRC SYM COLOR	MAT1	MAT2
TOOL("ax", "wood axe",	 8, 105,'/', c_ltgray,	WOOD,	IRON,
//	VOL WGT DAM CUT HIT FLAGS
	17, 15, 24, 18,  1, 0, 0, 0, 0, AT_NULL, "null", &iuse::lumber,
0, "\
A large two-handed axe. Makes a good melee weapon, but is a bit slow.");

TOOL("hacksaw", "hack saw",	17, 65, ';', c_ltcyan,	IRON,	MNULL,
	 4,  2,  1,  1, -1, 0, 0, 0, 0, AT_NULL, "null", &iuse::hacksaw,
0, "\
A sturdy saw, useful for cutting through metal objects.");

//  NAME        RAR PRC SYM  COLOR  MAT1    MAT
TOOL("tent_kit", "tent",	17, 65, ';', c_green,	IRON,	MNULL,
	 10,  20,  4,  0, -3, 0, 0, 0, 0, AT_NULL, "null", &iuse::tent,
0, "\
A small tent, just big enough to fit a person comfortably.");

TOOL("torch", "torch",    95,  0, '/', c_brown,   WOOD,   MNULL,
// VOL WGT DAM CUT HIT MAX DEF USE SEC FUEL     REVERT    FUNCTION
    6, 10, 12,  0,  3, 25, 25,  0, 0, AT_NULL, "null", &iuse::torch,
0,"\
A large stick, wrapped in gasoline soaked rags. When lit, produces\n\
a fair amount of light");

TOOL("torch_lit", "torch (lit)",    95,  0, '/', c_brown,   WOOD,   MNULL,
// VOL WGT DAM CUT HIT MAX DEF USE SEC FUEL     REVERT    FUNCTION
    6, 10, 12,  0,  3, 75, 75,  1, 20, AT_NULL, "torch_done", &iuse::torch_lit,
mfb(IF_FIRE),"\
A large stick, wrapped in gasoline soaked rags. This is burning,\n\
producing plenty of light");

//    NAME              RAR PRC SYM COLOR       MAT1    MAT2
TOOL("candle", "candle",           40,  0, ',', c_white,  VEGGY,  MNULL,
    1,  1,  0,  0, -2, 100, 100, 0, 0, AT_NULL, "can_food", &iuse::candle,
0, "\
A thick candle, doesn't provide very much light, but it can burn for\n\
quite a long time.");

//    NAME              RAR PRC SYM COLOR       MAT1    MAT2
TOOL("candle_lit", "candle (lit)",           40,  0, ',', c_white,  VEGGY,  MNULL,
    1,  1,  0,  0, -2, 100, 100, 1, 50, AT_NULL, "null", &iuse::candle_lit,
mfb(IF_LIGHT_4), "\
A thick candle, doesn't provide very much light, but it can burn for\n\
quite a long time. This candle is lit.");

//  NAME        RAR PRC SYM  COLOR  MAT1    MAT
TOOL("brazier", "brazier",  50,900,';', c_ltred,  IRON,MNULL,
// VOL WGT DAM CUT HIT   MAX DEF  USE SEC   FUEL    REVERT    FUNCTION
     6, 5,  11,  0, 1,    0,  0,  0,  0, AT_NULL, "null", &iuse::set_trap,
0, "\
A large stand with slots in the side. (a)ctivate it and place it somewhere\n\
then set fires in it with no risk of spreading.");

//  NAME        RAR PRC SYM  COLOR  MAT1    MAT
TOOL("funnel", "funnel",  50,900,';', c_yellow,  PLASTIC,MNULL,
// VOL WGT DAM CUT HIT   MAX DEF  USE SEC   FUEL    REVERT    FUNCTION
     6, 5,  11,  0, 1,    0,  0,  0,  0, AT_NULL, "null", &iuse::set_trap,
0, "\
A funnel used to collect rainwater. (a)ctivate it and place it outside\n\
then collect water from it when it rains.");

TOOL("puller", "kinetic bullet puller",		5, 100, ';', c_blue,	STEEL,	PLASTIC,
    2,  4, 10,  0,  0,   0,  0, 0,  0, AT_NULL, "null", &iuse::bullet_puller, 0, "\
A tool used for disassembling firearm ammunition.");

TOOL("press", "hand press & die set",		5, 100, ';', c_blue,	STEEL,	PLASTIC,
    2,  4, 8,  0,  -2,   100, 100, 0,  0, AT_BATT, "null", &iuse::none, 0, "\
A small hand press for hand loading firearm ammunition. Comes with everything \n\
you need to start hand loading.");

TOOL("screwdriver", "screwdriver",	40, 65, ';', c_ltcyan,	IRON,	PLASTIC,
	 1,  1,  2,  8,  1, 0, 0, 0, 0, AT_NULL, "null", &iuse::none, mfb(IF_SPEAR), "\
A Philips-head screwdriver, important for almost all electronics crafting and\n\
most mechanics crafting.");

//    NAME		RAR PRC SYM COLOR	MAT1	MAT2
TOOL("wrench", "wrench",		30, 86, ';', c_ltgray,	IRON,	MNULL,
//	VOL WGT DAM CUT HIT FLAGS
	 2,  5, 15,  0,  2, 0, 0, 0, 0, AT_NULL, "null", &iuse::none, 0, "\
An adjustable wrench. Makes a decent melee weapon, and is used in many\n\
mechanics crafting recipes.");

TOOL("snare_trigger", "snare trigger", 50, 15, ';', c_brown, WOOD, MNULL,
    1, 0, 0, 0, -1, 0, 0, 0, 0, AT_NULL, "null", &iuse::none, 0, "\
A stick that has been cut into a trigger mechanism for a snare trap.");

TOOL("boltcutters", "bolt cutters",		5, 100, ';', c_blue,	STEEL,	PLASTIC,
    5,  4, 10,  4,  1,   0,  0, 0,  0, AT_NULL, "null", &iuse::boltcutters, 0, "\
A large pair of bolt cutters, you could use them to cut padlocks or heavy\n\
gauge wire.");

TOOL("mop", "mop",		30, 24, '/', c_blue, PLASTIC, MNULL,
   10, 8,   6,  0,  1,  0,  0,  0,  0, AT_NULL, "null", &iuse::mop, 0, "\
An unwieldy mop. Good for cleaning up spills.");
TECH("mop",  mfb(TEC_WBLOCK_1) );

TOOL("picklocks", "picklock kit",    20, 0,  ';', c_blue, STEEL,   MNULL,
   0,  0,   0,  0,  0,  0,  0,  0,  0, AT_NULL, "null", &iuse::picklock, 0, "\
A set of sturdy steel picklocks, essential for silently opening locks.");

TOOL("pickaxe", "pickaxe",	60, 160,'/', c_ltred,	WOOD,	MNULL,
   12, 11, 12,  0,  -1, 0,  0,  0,  0, AT_NULL, "null", &iuse::pickaxe, 0, "\
A large steel pickaxe, strike the earth!");

TOOL("spray_can", "spray can", 50, 10, ';', c_ltblue, PLASTIC, MNULL,
1, 1, 0, 0, 0, 10, 10, 1, 0, AT_NULL, "null", &iuse::spray_can, 0, "\
A spray can, filled with paint. Use this tool to make graffiti on the floor.");

TOOL("rag", "rag",    1, 0,  ',', c_white, COTTON,   MNULL,
   1,  1,   0,  0,  0,  0,  0,  0,  0, AT_NULL, "null", &iuse::rag, 0, "\
Rag, useful in crafting and possibly stopping bleeding");

//	NAME		RAR PRC	SYM  COLOR	MAT1	MAT
TOOL("pda", "PDA",		60,  35,',', c_blue,	PLASTIC,IRON,
// VOL WGT DAM CUT HIT MAX DEF USE SEC FUEL	REVERT	  FUNCTION
    1,  1,  0,  0,  0, 100,100, 1,  0, AT_NULL,	"null", &iuse::pda, 0, "\
A small multipurpose electronic device. Can be loaded with a variety\n\
of apps, providing all kinds of functionality.");

//	NAME		RAR PRC	SYM  COLOR	MAT1	MAT
TOOL("pda_flashlight", "PDA - Flashlight",		60,  35,',', c_blue,	PLASTIC,IRON,
// VOL WGT DAM CUT HIT MAX DEF USE SEC FUEL	REVERT	  FUNCTION
    1,  1,  0,  0,  0, 100,100, 1,  0, AT_NULL,	"null", &iuse::pda_flashlight, 0, "\
A small multipurpose electronic device. This PDA has its flashlight\n\
app on, and is providing light.");

//    NAME		RAR PRC SYM COLOR	MAT1	MAT2
TOOL("pockknife", "pocket knife",	14, 100,';', c_blue,	STEEL,  PLASTIC,
//	VOL WGT DAM CUT HIT FLAGS
	 0,  2,  0, 10, -4, 0, 0, 0, 0, AT_NULL, "null", &iuse::knife,
mfb(IF_STAB), "\
A small pocket knife, not great for combat, but better than nothing.");

//    NAME		RAR PRC SYM COLOR	MAT1	MAT2
TOOL("needle_bone", "bone needle",     0, 0,';', c_white, FLESH, MNULL,
// VOL WGT DAM CUT HIT MAX DEF USE SEC FUEL	REVERT	  FUNCTION
     0,  0,  0,  0, 0, 200, 0,  1,  0, AT_THREAD, "null", &iuse::sew,
mfb(IF_STAB), "\
A sharp needle made from a bone. It would be useful for making rough\n\
clothing and items");

TOOL("primitive_hammer", "stone hammer",		35, 70, ';', c_ltgray,	STONE,	WOOD,
// VOL WGT DAM CUT HIT MAX DEF USE SEC FUEL	REVERT	  FUNCTION
    2,  8, 12,  0,  0,   0,  0, 0,  0, AT_NULL, "null", &iuse::hammer, 0, "\
A rock affixed to a stick, functions adequately as a hammer, but really\n\
can't compare to a proper hammer.");

//    NAME		RAR PRC SYM COLOR	MAT1	MAT2
TOOL("primitive_axe", "stone axe",	 8, 105,'/', c_ltgray,	WOOD,	STONE,
// VOL WGT DAM CUT HIT MAX DEF USE SEC FUEL	REVERT	  FUNCTION
	17, 19, 15, 18,  0, 0, 0, 0, 0, AT_NULL, "null", &iuse::lumber,
0, "\
A sharpened stone affixed to a stick, works passably well as ane axe\n\
but really can't compare to a proper axe..");

TOOL("primitive_shovel", "stone shovel",		40, 100,'/', c_brown,	STONE,	WOOD,
   16, 21, 15,  5,  3,  0,  0,  0,  0, AT_NULL,	"null", &iuse::dig, 0, "\
A flattened stone affixed to a stick, works passably well as a shovel\n\
but really can't compare to a real shovel.");

TOOL("digging_stick", "digging stick",		40, 100,'/', c_brown,  WOOD, MNULL,
    6, 10, 12,  0,  3, 0,  0,  0,  0, AT_NULL,	"null", &iuse::dig, 0, "\
A large stick, with the end carved into a blade for digging. Can be used\n\
to dig shallow pits, but not deep ones.");

//  NAME        RAR PRC SYM  COLOR  MAT1    MAT
TOOL("shelter_kit", "shelter kit",	17, 65, ';', c_green,	WOOD,	LEATHER,
	 40,  20,  4,  0, -3, 0, 0, 0, 0, AT_NULL, "null", &iuse::shelter,
0, "\
A small shelter, made of sticks and skins. (a)ctivate it to place.");

//  NAME        RAR PRC SYM  COLOR  MAT1    MAT
TOOL("damaged_shelter_kit", "damaged shelter kit",	17, 65, ';', c_green,	WOOD,	LEATHER,
	 40,  20,  4,  0, -3, 0, 0, 0, 0, AT_NULL, "null", &iuse::none,
0, "\
A small shelter, made of sticks and skins. (a)ctivate it to place.\n\
This shelter has been damaged, and needs repairs.");

TOOL("heatpack", "heatpack",	60, 65, ';', c_blue,	PLASTIC,	MNULL,
	 1,  1,  1,  1,  1, 0, 0, 0, 0, AT_NULL, "null", &iuse::heatpack,
0, "\
A heatpack, used to treat sports injuries and heat food.  Usable only once.");

TOOL("heatpack_used", "used heatpack",	2, 10, ';', c_blue,	PLASTIC,	MNULL,
	 1,  1,  1,  1,  1, 0, 0, 0, 0, AT_NULL, "null", &iuse::none,
0, "\
A heatpack, used to treat sports injuries and heat food.  This one\n\
has been used already and is now useless.");

TOOL("LAW_Packed", "Packed M72 LAW", 30, 500, ')', c_red, STEEL, MNULL,
// VOL WGT DAM CUT HIT MAX DEF USE SEC FUEL	REVERT	  FUNCTION
    6, 13,  6,  0,  0, 1,   1,  1,  0, AT_NULL, "null", &iuse::LAW,
0, "\
An M72 LAW, packed in its storage form. (a)ctivate it to pop it out\n\
and make it ready to fire. Once activated, it cannot be repacked.");

TOOL("jar_meat_canned", "sealed jar of canned meat",	50,	75,'%', c_red,		GLASS,	FLESH,
    2,  3,  8,  1,	 3,	1, 1, 1, 0, AT_NULL, "null", &iuse::dejar, 0,"\
A sealed glass jar containing some meat.  Activate to open and enjoy.");

TOOL("jar_human_canned", "sealed jar of canned cad",	50,	75,'%', c_red,		GLASS,	FLESH,
    2,  3,  8,  1,	 3,	1, 1, 1, 0, AT_NULL, "null", &iuse::dejar, 0,"\
A sealed glass jar containing human meat.  Activate to open and enjoy.");

TOOL("jar_veggy_canned", "sealed jar of canned veggy",	50,	65, '%', c_green,		GLASS,	VEGGY,
    2,  3,  8,  1,	 3,	1, 1, 1, 0, AT_NULL, "null", &iuse::dejar, 0,"\
A sealed glass jar containing veggy.  Activate to open and enjoy.");

TOOL("jar_apple_canned", "sealed jar of canned apple",	50,	50, '%', c_red,		GLASS,	VEGGY,
    2,  3,  8,  1,	 3,	1, 1, 1, 0, AT_NULL, "null", &iuse::dejar, 0,"\
A sealed glass jar containing a sliced apple.  Activate to open and enjoy.");

//  NAME        RAR PRC SYM  COLOR  MAT1    MAT
TOOL("cordless_drill", "cordless drill", 70, 200, ';', c_ltgray, PLASTIC, STEEL,
// VOL WGT DAM CUT HIT MAX DEF USE SEC FUEL	REVERT	  FUNCTION
    5, 4,   3,  0, -1, 300,300, 0,  0, AT_BATT, "null", &iuse::none, mfb(IF_NO_UNLOAD),"\
A cordless drill with a selection of drill bits. The charger base contains\n\
a battery draining attachment so the drill can be charged in lieu of mains power.");

TOOL("vac_sealer", "vacuum sealer",	10, 250,';', c_green,	IRON,	PLASTIC,
    5,  6,  8,  0, -1, 200, 100,  0,  0, AT_BATT, "null", &iuse::none,0,"\
A portable heat sealer unit with an air pump, for vacuum packing of food.");

TOOL("bag_meat_vac", "vacuum-packed meat slices",	50,	75,'%', c_red,		PLASTIC,	FLESH,
    1,  2,  8,  1,	 3,	1, 1, 1, 0, AT_NULL, "null", &iuse::devac, 0,"\
Vacuum packed meat slices in plastic packaging.  Activate to open and enjoy.");

TOOL("bag_veggy_vac", "vacuum-packed veggy chunks",	50,	65, '%', c_green,		PLASTIC,	VEGGY,
    1,  2,  8,  1,	 3,	1, 1, 1, 0, AT_NULL, "null", &iuse::devac, 0,"\
Vacuum packed veggy chunks in plastic packaging.  Activate to open and enjoy.");

TOOL("bag_apple_vac", "vacuum-packed apple slices",	50,	50, '%', c_red,		PLASTIC,	VEGGY,
    1,  2,  8,  1,	 3,	1, 1, 1, 0, AT_NULL, "null", &iuse::devac, 0,"\
Vacuum packed apple slices in plastic packaging..  Activate to open and enjoy.");

// BIONICS
// These are the modules used to install new bionics in the player.  They're
// very simple and straightforward; a difficulty, followed by a NULL-terminated
// list of options.
#define BIO(id, name, rarity, price, color, difficulty, des) \
itypes[id]=new it_bionic(id, rarity,price,name,des,':',\
color, STEEL, PLASTIC, 10, 18, 8, 0, 0, 0, difficulty)

#define BIO_SINGLE(id,rarity,price,color,difficulty) \
     BIO(id, std::string("CBM: ")+bionics[id]->name, rarity,price,color,difficulty, \
           word_rewrap(bionics[id]->description, 50)) \

//  Name                     RAR PRICE    COLOR   DIFFICULTY
BIO("bio_power_storage", "CBM: Power Storage",	24, 3800,	c_green,	 1, "\
Compact Bionics Module that upgrades your power capacity by 4 units. Having\n\
at least one of these is a prerequisite to using powered bionics. You will\n\
also need a power supply, found in another CBM."); // This is a special case, which increases power capacity by 4

 BIO("bio_power_storage_mkII", "CBM: Power Storage Mk. II", 8, 10000, c_green, 1, "\
Compact Bionics Module developed at DoubleTech Industries as a replacement\n\
for the highly sucessful CBM: Power Storage. Increases you power capacity\n\
by 10 units."); // This is another special case, increases power capacity by 10 units

// SOFTWARE
#define SOFTWARE(id, name, price, swtype, power, description) \
itypes[id]=new it_software(id, 0, price, name, description,\
	' ', c_white, MNULL, MNULL, 0, 0, 0, 0, 0, 0, swtype, power)

//Macguffins
#define MACGUFFIN(id, name, price, sym, color, mat1, mat2, volume, wgt, dam, cut,\
                  to_hit, readable, function, description) \
itypes[id]=new it_macguffin(id, 0, price, name, description,\
	sym, color, mat1, mat2, volume, wgt, dam, cut, to_hit, 0, readable,\
	function)

// BIONIC IMPLANTS
// Sometimes a bionic needs to set you up with a dummy weapon, or something
// similar.  For the sake of clarity, no matter what the type of item, place
// them all here.

// power sources
BIO_SINGLE("bio_solar", 2, 3500, c_yellow, 4);
BIO_SINGLE("bio_batteries", 5, 800, c_yellow, 4);
BIO_SINGLE("bio_metabolics", 4, 700, c_yellow, 4);
BIO_SINGLE("bio_furnace", 2, 4500, c_yellow, 4);
BIO_SINGLE("bio_ethanol", 6, 1200, c_yellow, 4);
// utilities
BIO_SINGLE("bio_tools", 3, 8000, c_ltgray, 6);
BIO_SINGLE("bio_storage", 3, 4000, c_ltgray, 7);
BIO_SINGLE("bio_flashlight", 8, 200, c_ltgray, 2);
BIO_SINGLE("bio_lighter", 6, 1300, c_ltgray, 4);
BIO_SINGLE("bio_magnet", 5, 2000, c_ltgray, 2);
// neurological
BIO_SINGLE("bio_memory", 2, 10000, c_pink, 9);
BIO_SINGLE("bio_painkiller", 4, 2000, c_pink, 4);
BIO_SINGLE("bio_alarm", 7, 250, c_pink, 1);
// sensory
BIO_SINGLE("bio_ears", 2, 5000, c_ltblue, 6);
BIO_SINGLE("bio_eye_enhancer", 2, 8000, c_ltblue, 11);
BIO_SINGLE("bio_night_vision", 2, 9000, c_ltblue, 11);
BIO_SINGLE("bio_infrared", 4, 4500, c_ltblue, 6);
BIO_SINGLE("bio_scent_vision", 4, 4500, c_ltblue, 8);
// aquatic
BIO_SINGLE("bio_membrane", 3, 4500, c_blue, 6);
BIO_SINGLE("bio_gills", 3, 4500, c_blue, 6);
// combat augs
BIO_SINGLE("bio_targeting", 2, 6500, c_red, 5);
BIO_SINGLE("bio_ground_sonar", 3, 4500, c_red, 5);
// hazmat
BIO_SINGLE("bio_purifier", 3, 4500, c_ltgreen, 4);
BIO_SINGLE("bio_climate", 4, 3500, c_ltgreen, 3);
BIO_SINGLE("bio_heatsink", 4, 3500, c_ltgreen, 3);
BIO_SINGLE("bio_blood_filter", 4, 3500, c_ltgreen, 3);
// nutritional
BIO_SINGLE("bio_recycler", 2, 8500, c_green, 6);
BIO_SINGLE("bio_digestion", 3, 5500, c_green, 6);
BIO_SINGLE("bio_evap", 3, 5500, c_green, 4);
BIO_SINGLE("bio_water_extractor", 3, 5500, c_green, 5);
// was: desert survival (all dupes)
// melee:
BIO_SINGLE("bio_shock", 2, 5500, c_red, 5);
BIO_SINGLE("bio_heat_absorb", 2, 5500, c_red, 5);
BIO_SINGLE("bio_claws", 2, 5500, c_red, 5);
// armor:
BIO_SINGLE("bio_carbon", 3, 7500, c_cyan, 9);
BIO_SINGLE("bio_armor_head", 3, 3500, c_cyan, 5);
BIO_SINGLE("bio_armor_torso", 3, 3500, c_cyan, 4);
BIO_SINGLE("bio_armor_arms", 3, 3500, c_cyan, 3);
BIO_SINGLE("bio_armor_legs", 3, 3500, c_cyan, 3);
// espionage
BIO_SINGLE("bio_face_mask", 1, 8500, c_magenta, 5);
BIO_SINGLE("bio_scent_mask", 1, 8500, c_magenta, 5);
BIO_SINGLE("bio_cloak", 1, 8500, c_magenta, 5);
BIO_SINGLE("bio_fingerhack", 1, 3500, c_magenta, 2);
// defensive
BIO_SINGLE("bio_ads", 1, 9500, c_ltblue, 7);
BIO_SINGLE("bio_ods", 1, 9500, c_ltblue, 7);
// medical
BIO_SINGLE("bio_nanobots", 3, 9500, c_ltred, 6);
BIO_SINGLE("bio_blood_anal", 3, 3200, c_ltred, 2);
// construction
BIO_SINGLE("bio_resonator", 2, 12000, c_dkgray, 11);
BIO_SINGLE("bio_hydraulics", 3, 4000, c_dkgray, 6);
// super soldier
BIO_SINGLE("bio_time_freeze", 1, 14000, c_white, 11);
BIO_SINGLE("bio_teleport", 1, 7000, c_white, 7);
// ranged combat
BIO_SINGLE("bio_blaster", 13, 2200, c_red, 3);
BIO_SINGLE("bio_laser", 2, 7200, c_red, 5);
BIO_SINGLE("bio_emp", 2, 7200, c_red, 5);
// power armor
BIO_SINGLE("bio_power_armor_interface", 20, 1200, c_yellow, 1);

SOFTWARE("software_useless", "misc software", 300, SW_USELESS, 0, "\
A miscellaneous piece of hobby software. Probably useless.");

SOFTWARE("software_hacking", "hackPRO", 800, SW_HACKING, 2, "\
A piece of hacking software.");

SOFTWARE("software_medical", "MediSoft", 600, SW_MEDICAL, 2, "\
A piece of medical software.");

SOFTWARE("software_math", "MatheMAX", 500, SW_SCIENCE, 3, "\
A piece of mathematical software.");

SOFTWARE("software_blood_data", "infection data", 200, SW_DATA, 5, "\
Medical data on zombie blood.");

MACGUFFIN("note", "note", 0, '?', c_white, PAPER, MNULL, 1, 0, 0, 0, 0,
	true, &iuse::mcg_note, "\
A hand-written paper note.");

MELEE("poppy_flower", "poppy flower",   1, 400,',', c_magenta,	VEGGY,	MNULL,
	 1,  0, -8,  0, -3, 0, "\
A poppy stalk with some petals.");

MELEE("poppy_bud", "a poppy bud",   1, 400,',', c_magenta,	VEGGY,	MNULL,
	 1,  0, -8,  0, -3, 0, "\
Contains some substances commonly produced by mutated poppy flower");

// Finally, add all the keys from the map to a vector of all possible items
for(std::map<std::string,itype*>::iterator iter = itypes.begin(); iter != itypes.end(); ++iter){
    if(iter->first == "null" || iter->first == "corpse" || iter->first == "toolset" || iter->first == "fire" || iter->first == "apparatus"){
        pseudo_itype_ids.push_back(iter->first);
    } else {
        standard_itype_ids.push_back(iter->first);
    }
}

//    NAME		RARE SYM COLOR		MAT1	MAT2
MELEE("bio_claws_weapon", "adamantite claws",0,0,'{', c_pink,	STEEL,	MNULL,
//	VOL WGT DAM CUT HIT
	 2,  0,  8, 16,  4,
 mfb(IF_STAB)|mfb(IF_UNARMED_WEAPON)|mfb(IF_NO_UNWIELD), "\
Short and sharp claws made from a high-tech metal.");

//  NAME		RARE  TYPE	COLOR		MAT
AMMO("bio_fusion_ammo", "Fusion blast",	 0,0, AT_FUSION,c_dkgray,	MNULL,
//	VOL WGT DMG  AP RNG ACC REC COUNT
	 0,  0, 40,  0, 10,  1,  0,  5, "", mfb(AMMO_INCENDIARY));

//  NAME		RARE	COLOR		MAT1	MAT2
GUN("bio_blaster_gun", "fusion blaster",	 0,0,c_magenta,	STEEL,	PLASTIC,
//	SKILL		AMMO	   VOL WGT MDG HIT DMG ACC REC DUR BST CLIP REL
	"rifle",	AT_FUSION, 12,  0,  0,  0,  0,  4,  0, 10,  0,  1, 500,
"",0);







// Unarmed Styles
#define STYLE(id, name, dam, description, ...) \
itypes[id]=new it_style(id, 0, 0, name, description, '$', \
                              c_white, MNULL, MNULL, 0, 0, dam, 0, 0, 0); \
setvector((static_cast<it_style*>(itypes[id]))->moves, __VA_ARGS__, NULL); \
itypes[id]->item_flags |= mfb(IF_UNARMED_WEAPON); \
martial_arts_itype_ids.push_back(id)

STYLE("style_karate", "karate", 2, "\
Karate is a popular martial art, originating from Japan. It focuses on\n\
rapid, precise attacks, blocks, and fluid movement. A successful hit allows\n\
you an extra dodge and two extra blocks on the following round.",

"quickly punch", TEC_RAPID, 0,
"block", TEC_BLOCK, 2,
"karate chop", TEC_PRECISE, 4
);

STYLE("style_aikido", "aikido", 0, "\
Aikido is a Japanese martial art focused on self-defense, while minimizing\n\
injury to the attacker. It uses defense throws and disarms. Damage done\n\
while using this technique is halved, but pain inflicted is doubled.",

"feint at", TEC_FEINT, 2,
"throw", TEC_DEF_THROW, 2,
"disarm", TEC_DISARM, 3,
"disarm", TEC_DEF_DISARM, 4
);

STYLE("style_judo", "judo", 0, "\
Judo is a martial art that focuses on grabs and throws, both defensive and\n\
offensive. It also focuses on recovering from throws; while using judo, you\n\
will not lose any turns to being thrown or knocked down.",

"grab", TEC_GRAB, 2,
"throw", TEC_THROW, 3,
"throw", TEC_DEF_THROW, 4
);

STYLE("style_tai_chi", "tai chi", 0, "\
Though tai chi is often seen as a form of mental and physical exercise, it is\n\
a legitimate martial art, focused on self-defense. Its ability to absorb the\n\
force of an attack makes your Perception decrease damage further on a block.",

"block", TEC_BLOCK, 1,
"disarm", TEC_DEF_DISARM, 3,
"strike", TEC_PRECISE, 4
);

STYLE("style_capoeira", "capoeira", 1, "\
A dance-like style with its roots in Brazilian slavery, capoeira is focused\n\
on fluid movement and sweeping kicks. Moving a tile will boost attack and\n\
dodge; attacking boosts dodge, and dodging boosts attack.",

"bluff", TEC_FEINT, 1,
"low kick", TEC_SWEEP, 3,
"spin and hit", TEC_COUNTER, 4,
"spin-kick", TEC_WIDE, 5
);

STYLE("style_krav_maga", "krav maga", 4, "\
Originating in Israel, Krav Maga is based on taking down an enemy quickly and\n\
effectively. It focuses on applicable attacks rather than showy or complex\n\
moves. Popular among police and armed forces everywhere.",

"quickly punch", TEC_RAPID, 2,
"block", TEC_BLOCK, 2,
"feint at", TEC_FEINT, 3,
"jab", TEC_PRECISE, 3,
"disarm", TEC_DISARM, 3,
"block", TEC_BLOCK_LEGS, 4,
"counter-attack", TEC_COUNTER, 4,
"disarm", TEC_DEF_DISARM, 4,
"", TEC_BREAK, 4,
"grab", TEC_GRAB, 5
);

STYLE("style_muay_thai", "muay thai", 4, "\
Also referred to as the \"Art of 8 Limbs,\" Muay Thai is a popular fighting\n\
technique from Thailand that uses powerful strikes. It does extra damage\n\
against large or strong opponents.",

"slap", TEC_RAPID, 2,
"block", TEC_BLOCK, 3,
"block", TEC_BLOCK_LEGS, 4,
"power-kick", TEC_BRUTAL, 4,
"counter-attack", TEC_COUNTER, 5
);

STYLE("style_ninjutsu", "ninjutsu", 1, "\
Ninjutsu is a martial art and set of tactics used by ninja in feudal Japan.\n\
It focuses on rapid, precise, silent strikes. Ninjutsu is entirely silent.\n\
It also provides small combat bonuses the turn after moving a tile.",

"quickly punch", TEC_RAPID, 3,
"jab", TEC_PRECISE, 4,
"block", TEC_BLOCK, 4
);

STYLE("style_taekwondo", "taekwondo", 2, "\
Taekwondo is the national sport of Korea, and was used by the South Korean\n\
army in the 20th century. Focused on kicks and punches, it also includes\n\
strength training; your blocks absorb extra damage the stronger you are.",

"block", TEC_BLOCK, 2,
"block", TEC_BLOCK_LEGS, 3,
"jab", TEC_PRECISE, 4,
"brutally kick", TEC_BRUTAL, 4,
"spin-kick", TEC_SWEEP, 5
);

STYLE("style_tiger", "tiger style", 4, "\
One of the five Shaolin animal styles. Tiger style focuses on relentless\n\
attacks above all else. Strength, not Dexterity, is used to determine hits;\n\
you also receive an accumulating bonus for several turns of sustained attack.",

"grab", TEC_GRAB, 4
);

STYLE("style_crane", "crane style", 0, "\
One of the five Shaolin animal styles. Crane style uses intricate hand\n\
techniques and jumping dodges. Dexterity, not Strength, is used to determine\n\
damage; you also receive a dodge bonus the turn after moving a tile.",

"feint at", TEC_FEINT, 2,
"block", TEC_BLOCK, 3,
"", TEC_BREAK, 3,
"hand-peck", TEC_PRECISE, 4
);

STYLE("style_leopard", "leopard style", 3, "\
One of the five Shaolin animal styles. Leopard style focuses on rapid,\n\
strategic strikes. Your Perception and Intelligence boost your accuracy, and\n\
moving a single tile provides an increased boost for one turn.",

"swiftly jab", TEC_RAPID, 2,
"counter-attack", TEC_COUNTER, 4,
"leopard fist", TEC_PRECISE, 5
);

STYLE("style_snake", "snake style", 1, "\
One of the five Shaolin animal styles. Snake style uses sinuous movement and\n\
precision strikes. Perception increases your chance to hit as well as the\n\
damage you deal.",

"swiftly jab", TEC_RAPID, 2,
"feint at", TEC_FEINT, 3,
"snakebite", TEC_PRECISE, 4,
"writhe free from", TEC_BREAK, 4
);

STYLE("style_dragon", "dragon style", 2, "\
One of the five Shaolin animal styles. Dragon style uses fluid movements and\n\
hard strikes. Intelligence increases your chance to hit as well as the\n\
damage you deal. Moving a tile will boost damage further for one turn.",

"", TEC_BLOCK, 2,
"grab", TEC_GRAB, 4,
"counter-attack", TEC_COUNTER, 4,
"spin-kick", TEC_SWEEP, 5,
"dragon strike", TEC_BRUTAL, 6
);

STYLE("style_centipede", "centipede style", 0, "\
One of the Five Deadly Venoms. Centipede style uses an onslaught of rapid\n\
strikes. Every strike you make reduces the movement cost of attacking by 4;\n\
this is cumulative, but is reset entirely if you are hit even once.",

"swiftly hit", TEC_RAPID, 2,
"block", TEC_BLOCK, 3
);

STYLE("style_venom_snake", "viper style", 2, "\
One of the Five Deadly Venoms. Viper Style has a unique three-hit combo; if\n\
you score a critical hit, it is initiated. The second hit uses a coned hand\n\
to deal piercing damage, and the 3rd uses both hands in a devastating strike.",

"", TEC_RAPID, 3,
"feint at", TEC_FEINT, 3,
"writhe free from", TEC_BREAK, 4
);

STYLE("style_scorpion", "scorpion style", 3, "\
One of the Five Deadly Venoms. Scorpion Style is a mysterious art that focuses\n\
on utilizing pincer-like fists and a stinger-like kick. Critical hits will do\n\
massive damage, knocking your target far back.",

"block", TEC_BLOCK, 3,
"pincer fist", TEC_PRECISE, 4
);

STYLE("style_lizard", "lizard style", 1, "\
One of the Five Deadly Venoms. Lizard Style focuses on using walls to one's\n\
advantage. Moving alongside a wall will make you run up along it, giving you\n\
a large to-hit bonus. Standing by a wall allows you to use it to boost dodge.",

"block", TEC_BLOCK, 2,
"counter-attack", TEC_COUNTER, 4
);

STYLE("style_toad", "toad style", 0, "\
One of the Five Deadly Venoms. Immensely powerful, and immune to nearly any\n\
weapon. You may meditate by pausing for a turn; this will give you temporary\n\
armor, proportional to your Intelligence and Perception.",

"block", TEC_BLOCK, 3,
"grab", TEC_GRAB, 4
);

STYLE("style_zui_quan", "zui quan", 1, "\
Also known as \"drunken boxing,\" Zui Quan imitates the movement of a drunk\n\
to confuse the enemy. The turn after you attack, you may dodge any number of\n\
attacks with no penalty.",

"stumble and leer at", TEC_FEINT, 3,
"counter-attack", TEC_COUNTER, 4
);


// Finally, load up artifacts!
 std::ifstream fin;
 fin.open("save/artifacts.gsav");
 if (!fin.is_open())
  return; // No artifacts yet!

 bool done = fin.eof();
 while (!done) {
  char arttype = ' ';
  fin >> arttype;

  if (arttype == 'T') {
   it_artifact_tool *art = new it_artifact_tool();

   int num_effects, chargetmp, m1tmp, m2tmp, voltmp, wgttmp, bashtmp,
       cuttmp, hittmp, flagstmp, colortmp, pricetmp, maxtmp;
   fin >> pricetmp >> art->sym >> colortmp >> m1tmp >> m2tmp >> voltmp >>
          wgttmp >> bashtmp >> cuttmp >> hittmp >> flagstmp >>
          chargetmp >> maxtmp >> num_effects;
   art->price = pricetmp;
   art->color = int_to_color(colortmp);
   art->m1 = material(m1tmp);
   art->m2 = material(m2tmp);
   art->volume = voltmp;
   art->weight = wgttmp;
   art->melee_dam = bashtmp;
   art->melee_cut = cuttmp;
   art->m_to_hit = hittmp;
   art->charge_type = art_charge(chargetmp);
   art->item_flags = flagstmp;
   art->max_charges = maxtmp;
   for (int i = 0; i < num_effects; i++) {
    int effect;
    fin >> effect;
    art->effects_wielded.push_back( art_effect_passive(effect) );
   }
   fin >> num_effects;
   for (int i = 0; i < num_effects; i++) {
    int effect;
    fin >> effect;
    art->effects_activated.push_back( art_effect_active(effect) );
   }
   fin >> num_effects;
   for (int i = 0; i < num_effects; i++) {
    int effect;
    fin >> effect;
    art->effects_carried.push_back( art_effect_passive(effect) );
   }

   std::string namepart;
   std::stringstream namedata;
   bool start = true;
   do {
    fin >> namepart;
    if (namepart != "-") {
     if (!start)
      namedata << " ";
     else
      start = false;
     namedata << namepart;
    }
   } while (namepart.find("-") == std::string::npos);
   art->name = namedata.str();
   start = true;

   std::stringstream descdata;
   do {
    fin >> namepart;
    if (namepart == "=") {
     descdata << "\n";
     start = true;
    } else if (namepart != "-") {
     if (!start)
      descdata << " ";
     descdata << namepart;
     start = false;
    }
   } while (namepart.find("-") == std::string::npos && !fin.eof());
   art->description = descdata.str();

   itype_id this_id = "artifact"+itypes.size();
   art->id = this_id;
   itypes[this_id]=art;

  } else if (arttype == 'A') {
   it_artifact_armor *art = new it_artifact_armor();

   int num_effects, m1tmp, m2tmp, voltmp, wgttmp, bashtmp, cuttmp,
       hittmp, covertmp, enctmp, dmgrestmp, cutrestmp, envrestmp, warmtmp,
       storagetmp, flagstmp, colortmp, pricetmp;
   fin >> pricetmp >> art->sym >> colortmp >> m1tmp >> m2tmp >> voltmp >>
          wgttmp >> bashtmp >> cuttmp >> hittmp >> flagstmp >>
          covertmp >> enctmp >> dmgrestmp >> cutrestmp >> envrestmp >>
          warmtmp >> storagetmp >> num_effects;
   art->price = pricetmp;
   art->color = int_to_color(colortmp);
   art->m1 = material(m1tmp);
   art->m2 = material(m2tmp);
   art->volume = voltmp;
   art->weight = wgttmp;
   art->melee_dam = bashtmp;
   art->melee_cut = cuttmp;
   art->m_to_hit = hittmp;
   art->covers = covertmp;
   art->encumber = enctmp;
   art->dmg_resist = dmgrestmp;
   art->cut_resist = cutrestmp;
   art->env_resist = envrestmp;
   art->warmth = warmtmp;
   art->storage = storagetmp;
   art->item_flags = flagstmp;
   for (int i = 0; i < num_effects; i++) {
    int effect;
    fin >> effect;
    art->effects_worn.push_back( art_effect_passive(effect) );
   }

   std::string namepart;
   std::stringstream namedata;
   bool start = true;
   do {
    if (!start)
     namedata << " ";
    else
     start = false;
    fin >> namepart;
    if (namepart != "-")
     namedata << namepart;
   } while (namepart.find("-") == std::string::npos);
   art->name = namedata.str();
   start = true;

   std::stringstream descdata;
   do {
    fin >> namepart;
    if (namepart == "=") {
     descdata << "\n";
     start = true;
    } else if (namepart != "-") {
     if (!start)
      descdata << " ";
     descdata << namepart;
     start = false;
    }
   } while (namepart.find("-") == std::string::npos && !fin.eof());
   art->description = descdata.str();

   itype_id this_id = "artifact"+itypes.size();
   art->id = this_id;
   itypes[this_id]=art;
  }

/*
  std::string chomper;
  getline(fin, chomper);
*/
  if (fin.eof())
   done = true;
 } // Done reading the file
 fin.close();


}

std::string ammo_name(ammotype t)
{
 switch (t) {
  case AT_NAIL:   return "nails";
  case AT_BB:	  return "BBs";
  case AT_BOLT:	  return "bolts";
  case AT_ARROW:  return "arrows";
  case AT_PEBBLE: return "pebbles";
  case AT_SHOT:	  return "shot";
  case AT_22:	  return ".22";
  case AT_9MM:	  return "9mm";
  case AT_762x25: return "7.62x25mm";
  case AT_38:	  return ".38";
  case AT_40:	  return ".40";
  case AT_44:	  return ".44";
  case AT_45:	  return ".45";
  case AT_57:	  return "5.7mm";
  case AT_46:	  return "4.6mm";
  case AT_762:	  return "7.62x39mm";
  case AT_223:	  return ".223";
  case AT_3006:   return ".30-06";
  case AT_308:	  return ".308";
  case AT_40MM:   return "40mm grenade";
  case AT_66MM:   return "High Explosive Anti Tank Warhead";
  case AT_GAS:	  return "gasoline";
  case AT_THREAD: return "thread";
  case AT_BATT:   return "batteries";
  case AT_PLUT:   return "plutonium";
  case AT_MUSCLE: return "Muscle";
  case AT_FUSION: return "fusion cell";
  case AT_12MM:   return "12mm slugs";
  case AT_PLASMA: return "hydrogen";
  case AT_WATER: return "clean water";
  default:	  return "XXX";
 }
}

itype_id default_ammo(ammotype guntype)
{
 switch (guntype) {
 case AT_NAIL:	return "nail";
 case AT_BB:	return "bb";
 case AT_BOLT:	return "bolt_wood";
 case AT_ARROW: return "arrow_wood";
 case AT_PEBBLE:return "pebble";
 case AT_SHOT:	return "shot_00";
 case AT_22:	return "22_lr";
 case AT_9MM:	return "9mm";
 case AT_762x25:return "762_25";
 case AT_38:	return "38_special";
 case AT_40:	return "10mm";
 case AT_44:	return "44magnum";
 case AT_45:	return "45_acp";
 case AT_57:	return "57mm";
 case AT_46:	return "46mm";
 case AT_762:	return "762_m43";
 case AT_223:	return "223";
 case AT_308:	return "308";
 case AT_3006:	return "270";
 case AT_40MM:  return "40mm_concussive";
 case AT_66MM:  return "66mm_HEAT";
 case AT_BATT:	return "battery";
 case AT_FUSION:return "laser_pack";
 case AT_12MM:  return "12mm";
 case AT_PLASMA:return "plasma";
 case AT_PLUT:	return "plut_cell";
 case AT_GAS:	return "gasoline";
 case AT_THREAD:return "thread";
 case AT_WATER:return "water_clean";
 }
 return "null";
}<|MERGE_RESOLUTION|>--- conflicted
+++ resolved
@@ -761,64 +761,6 @@
               flags, des)\
 itypes[id]=new itype(id,rarity,price,name,des,sym,\
 color,mat1,mat2,SOLID,volume,wgt,dam,cut,to_hit,flags);
-
-<<<<<<< HEAD
-//    NAME		RAR PRC SYM  COLOR	MAT1	MAT2
-MELEE("wrapper", "paper wrapper",	50,  1, ',', c_ltgray,	PAPER,	MNULL,
-//	VOL WGT DAM CUT HIT FLAGS
-	 1,  0, -8,  0, -2, 0, "\
-Just a piece of butcher's paper. Good for starting fires.");
-
-//    NAME		RAR PRC SYM  COLOR	MAT1	MAT2
-MELEE("withered", "withered plant",	70,  1, 't', c_ltgray,	PAPER,	MNULL,
-//	VOL WGT DAM CUT HIT FLAGS
-	 1,  0, -8,  0, -2, 0, "\
-A dead plant. Good for starting fires.");
-
-MELEE("fur", "fur pelt",	 0, 10, ',', c_brown,	FUR,	LEATHER,
-	 1,  1, -8,  0,  0, 0, "\
-A small bolt of fur from an animal. Can be made into warm clothing.");
-
-MELEE("leather", "leather patch",	 0, 20, ',', c_red,	LEATHER, FLESH,
-	 2,  1, -2,  0, -1, 0, "\
-A smallish patch of leather, could be used to make tough clothing.");
-
-//    NAME		RAR PRC SYM  COLOR	MAT1	MAT2
-MELEE("superglue", "superglue",	30, 18, ',', c_white,	PLASTIC,MNULL,
-//	VOL WGT DAM CUT HIT FLAGS
-	 1,  0, -2,  0, -2, 0, "\
-A tube of strong glue. Used in many crafting recipes.");
-
-MELEE("id_science", "science ID card", 2,600, ',', c_pink,	PLASTIC,MNULL,
-	 0,  0, -8,  1, -3, 0, "\
-This ID card once belonged to a scientist of some sort. It has a magnetic\n\
-stripe on the back; perhaps it can be used on a control panel.");
-
-MELEE("id_military", "military ID card",3,1200,',', c_pink,	PLASTIC,MNULL,
-	 0,  0, -8,  1, -3, 0, "\
-This ID card once belonged to a military officer with high-level clearance.\n\
-It has a magnetic stripe on the back; perhaps it can be used on a control\n\
-panel.");
-
-MELEE("electrohack", "electrohack",	 3,400, ',', c_green,	PLASTIC,STEEL,
-	 2,  2,  5,  0,  1, 0, "\
-This device has many ports attached, allowing to to connect to almost any\n\
-control panel or other electronic machine (but not computers). With a little\n\
-skill, it can be used to crack passwords and more.");
-
-MELEE("string_6", "string - 6 in",	 2,  5, ',', c_ltgray,	COTTON,	MNULL,
-	 0,  0,-20,  0,  1, 0, "\
-A small piece of cotton string.");
-
-MELEE("string_36", "string - 3 ft",	40, 30, ',', c_ltgray,	COTTON,	MNULL,
-	 1,  0, -5,  0,  1, 0, "\
-A long piece of cotton string. Use scissors on it to cut it into smaller\n\
-pieces.");
-=======
-MELEE("syringe", "syringe",	 8, 25, ',', c_ltcyan,	PLASTIC,MNULL,
-	 1,  0, -4,  6, -2, mfb(IF_SPEAR), "\
-A medical syringe. Used for administering heroin and other drugs.");
->>>>>>> 0030442c
 
 //    NAME		RAR PRC SYM COLOR	MAT1	MAT2
 MELEE("rope_6", "rope - 6 ft",	 4, 45, ',', c_yellow,	WOOD,	MNULL,

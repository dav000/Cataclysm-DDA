#include "cata_catch.h"
#include "simple_pathfinding.h"

#include "coordinates.h"
#include "cuboid_rectangle.h"
#include "line.h"
#include "optional.h"
#include "point.h"

template<typename Point>
static void test_greedy_line_path()
{
    const Point start( 0, 0 ); // NOLINT(cata-use-named-point-constants,cata-point-initialization)
    const Point finish( 3, 0 );
    const Point max( 10, 10 );

    const pf::two_node_scoring_fn<Point> estimate =
    [&]( pf::directed_node<Point> cur, cata::optional<pf::directed_node<Point>> ) {
        return pf::node_score( 0, manhattan_dist( cur.pos, finish ) );
    };

    const pf::directed_path<Point> pth = pf::greedy_path( start, finish, max, estimate );
    REQUIRE( pth.nodes.size() == 4 );
    CHECK( pth.nodes[3].pos == Point( 0, 0 ) ); // NOLINT(cata-use-named-point-constants)
    CHECK( pth.nodes[2].pos == Point( 1, 0 ) ); // NOLINT(cata-use-named-point-constants)
    CHECK( pth.nodes[1].pos == Point( 2, 0 ) );
    CHECK( pth.nodes[0].pos == Point( 3, 0 ) );
}

TEST_CASE( "greedy_simple_line_path", "[pathfinding]" )
{
    test_greedy_line_path<point>();
    test_greedy_line_path<point_abs_omt>();
}

template<typename Point>
static void test_greedy_u_bend()
{
    const Point start( 0, 0 ); // NOLINT(cata-use-named-point-constants,cata-point-initialization)
    const Point finish( 2, 0 );
    const Point max( 3, 3 );
    // Test area and expected path:
    // SxF    6x0
    // .x.    5x1
    // ...    432

    const pf::two_node_scoring_fn<Point> estimate =
    [&]( pf::directed_node<Point> cur, cata::optional<pf::directed_node<Point>> ) {
        if( cur.pos.x() == 1 && cur.pos.y() != 2 ) {
            return pf::node_score::rejected;
        }
        return pf::node_score( 0, manhattan_dist( cur.pos, finish ) );
    };

    const pf::directed_path<Point> pth = pf::greedy_path( start, finish, max, estimate );
    REQUIRE( pth.nodes.size() == 7 );
    CHECK( pth.nodes[6].pos == Point( 0, 0 ) ); // NOLINT(cata-use-named-point-constants)
    CHECK( pth.nodes[6].dir == om_direction::type::invalid );
    CHECK( pth.nodes[5].pos == Point( 0, 1 ) ); // NOLINT(cata-use-named-point-constants)
    CHECK( pth.nodes[5].dir == om_direction::type::north );
    CHECK( pth.nodes[4].pos == Point( 0, 2 ) );
    CHECK( pth.nodes[4].dir == om_direction::type::north );
    CHECK( pth.nodes[3].pos == Point( 1, 2 ) );
    CHECK( pth.nodes[3].dir == om_direction::type::west );
    CHECK( pth.nodes[2].pos == Point( 2, 2 ) );
    CHECK( pth.nodes[2].dir == om_direction::type::west );
    CHECK( pth.nodes[1].pos == Point( 2, 1 ) );
    CHECK( pth.nodes[1].dir == om_direction::type::south );
    CHECK( pth.nodes[0].pos == Point( 2, 0 ) );
    CHECK( pth.nodes[0].dir == om_direction::type::south );
}

TEST_CASE( "greedy_u_bend", "[pathfinding]" )
{
    test_greedy_u_bend<point_om_omt>();
}

<<<<<<< HEAD
=======
static std::function<void( size_t, size_t )> noop_fn = []( size_t, size_t ) {};

>>>>>>> bb53c119
TEST_CASE( "find_overmap_path_u_bend", "[pathfinding]" )
{
    using Point = tripoint_abs_omt;
    const Point start( 0, 0, 0 );
    const Point finish( 2, 0, 0 );
    const inclusive_cuboid<Point> bounds( start, Point( 2, 2, 0 ) );
    // Test area and expected path:
    // SxF    6x0
    // .x.    5x1
    // ...    432

    const pf::omt_scoring_fn estimate = [&]( Point cur ) {
        if( !bounds.contains( cur ) || ( cur.x() == 1 && cur.y() != 2 ) ) {
            return pf::omt_score::rejected;
        }
        return pf::omt_score( 10, false );
    };

    const pf::simple_path<Point> pth = pf::find_overmap_path( start, finish, 2, estimate, noop_fn );
    REQUIRE( pth.points.size() == 7 );
    CHECK( pth.points[6] == Point( 0, 0, 0 ) );
    CHECK( pth.points[5] == Point( 0, 1, 0 ) );
    CHECK( pth.points[4] == Point( 0, 2, 0 ) );
    CHECK( pth.points[3] == Point( 1, 2, 0 ) );
    CHECK( pth.points[2] == Point( 2, 2, 0 ) );
    CHECK( pth.points[1] == Point( 2, 1, 0 ) );
    CHECK( pth.points[0] == Point( 2, 0, 0 ) );
}

TEST_CASE( "find_overmap_path_bridge", "[pathfinding]" )
{
    using Point = tripoint_abs_omt;
    const Point start( 0, 0, 0 );
    const Point finish( 2, 0, 0 );
    const inclusive_cuboid<Point> bounds( start, Point( 2, 2, 1 ) );
    // Test area and expected path:
    // SxF    6x0
    // ^x^    5x1
    // .x.    .x.
    // ( points 2, 3, 4 are at z=1 )

    const pf::omt_scoring_fn estimate = [&]( Point cur ) {
        if( !bounds.contains( cur ) || ( cur.x() == 1 && cur.z() == 0 ) ) {
            return pf::omt_score::rejected;
        }
        return pf::omt_score( 10, ( cur.y() == 1 && cur.x() != 1 ) );
    };

    const pf::simple_path<Point> pth = pf::find_overmap_path( start, finish, 2, estimate, noop_fn );
    REQUIRE( pth.points.size() == 7 );
    CHECK( pth.points[6] == Point( 0, 0, 0 ) );
    CHECK( pth.points[5] == Point( 0, 1, 0 ) );
    CHECK( pth.points[4] == Point( 0, 1, 1 ) );
    CHECK( pth.points[3] == Point( 1, 1, 1 ) );
    CHECK( pth.points[2] == Point( 2, 1, 1 ) );
    CHECK( pth.points[1] == Point( 2, 1, 0 ) );
    CHECK( pth.points[0] == Point( 2, 0, 0 ) );
}
<|MERGE_RESOLUTION|>--- conflicted
+++ resolved
@@ -75,11 +75,8 @@
     test_greedy_u_bend<point_om_omt>();
 }
 
-<<<<<<< HEAD
-=======
 static std::function<void( size_t, size_t )> noop_fn = []( size_t, size_t ) {};
 
->>>>>>> bb53c119
 TEST_CASE( "find_overmap_path_u_bend", "[pathfinding]" )
 {
     using Point = tripoint_abs_omt;

--- conflicted
+++ resolved
@@ -27,11 +27,7 @@
 #include "mapdata.h"
 #include "catacharset.h"
 #include "translations.h"
-<<<<<<< HEAD
 #include "init.h"
-#include "item.h"
-=======
->>>>>>> 99b6fe42
 #include <map>
 #include <set>
 #include <algorithm>

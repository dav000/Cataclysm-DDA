#include "vehicle.h"
#include "map.h"
#include "output.h"
#include "game.h"
#include "item.h"
#include <sstream>
#include <stdlib.h>
#include "cursesdef.h"
#include "catacharset.h"

const ammotype fuel_types[num_fuel_types] = { "gasoline", "battery", "plutonium", "plasma", "water" };

enum vehicle_controls {
 toggle_cruise_control,
 toggle_lights,
 toggle_turrets,
 activate_horn,
 release_control,
 control_cancel,
 convert_vehicle
};

vehicle::vehicle(game *ag, std::string type_id, int init_veh_fuel, int init_veh_status): g(ag), type(type_id)
{
    posx = 0;
    posy = 0;
    velocity = 0;
    turn_dir = 0;
    last_turn = 0;
    of_turn_carry = 0;
    turret_mode = 0;
	lights_power = 0;
    cruise_velocity = 0;
    skidding = false;
    cruise_on = true;
    lights_on = false;
    insides_dirty = true;

    //type can be null if the type_id parameter is omitted
    if(type != "null") {
      if(ag->vtypes.count(type) > 0) {
        //If this template already exists, copy it
        *this = *(ag->vtypes[type]);
        init_state(ag, init_veh_fuel, init_veh_status);
      }
    }
    precalc_mounts(0, face.dir());
}

vehicle::~vehicle()
{
}

bool vehicle::player_in_control (player *p)
{
    int veh_part;
    vehicle *veh = g->m.veh_at (p->posx, p->posy, veh_part);
    if (veh == NULL || veh != this)
        return false;
    return part_with_feature(veh_part, "CONTROLS", false) >= 0 && p->controlling_vehicle;
}

void vehicle::load (std::ifstream &stin)
{
    getline(stin, type);

    if ( type.size() > 1 && ( type[0] == '{' || type[1] == '{' ) ) {
        std::stringstream derp;
        derp << type;
        picojson::value pdata;
        derp >> pdata;
        std::string jsonerr = picojson::get_last_error();

        if ( ! jsonerr.empty() ) {
            debugmsg("Bad vehicle json\n%s", jsonerr.c_str() );
        } else {
            json_load(pdata, g);
        }
    } else {
        load_legacy(stin);
    }
}

/** Checks all parts to see if frames are missing (as they might be when
 * loading from a game saved before the vehicle construction rules overhaul). */
void vehicle::add_missing_frames()
{
    //No need to check the same (x, y) spot more than once
    std::set< std::pair<int, int> > locations_checked;
    for (int i = 0; i < parts.size(); i++) {
        int next_x = parts[i].mount_dx;
        int next_y = parts[i].mount_dy;
        std::pair<int, int> mount_location = std::make_pair(next_x, next_y);

        if(locations_checked.count(mount_location) == 0) {
            std::vector<int> parts_here = parts_at_relative(next_x, next_y);
            bool found = false;
            for(std::vector<int>::iterator here = parts_here.begin();
                    here != parts_here.end(); here++) {
                if(part_info(*here).location == "structure") {
                    found = true;
                    break;
                }
            }
            if(!found) {
                //No frame here! Install one.
                vehicle_part new_part;
                new_part.id = "frame_vertical";
                new_part.mount_dx = next_x;
                new_part.mount_dy = next_y;
                new_part.hp = vehicle_part_types["frame_vertical"].durability;
                new_part.amount = 0;
                new_part.blood = 0;
                new_part.bigness = 0;
                parts.push_back (new_part);
            }
        }

        locations_checked.insert(mount_location);
    }
}

void vehicle::save (std::ofstream &stout)
{
    stout << json_save(true).serialize();
    stout << std::endl;
    return;
}

void vehicle::init_state(game* g, int init_veh_fuel, int init_veh_status)
{
    bool destroyEngine = false;
    bool destroyTires = false;
    bool blood_covered = false;

    std::map<std::string, int> consistent_bignesses;

    // veh_fuel_multiplier is percentage of fuel
    // 0 is empty, 100 is full tank, -1 is random 1% to 7%
    int veh_fuel_mult = init_veh_fuel;
    if (init_veh_fuel == - 1)
     veh_fuel_mult = rng (1,7);
    if (init_veh_fuel > 100)
     veh_fuel_mult = 100;

    // veh_status is initial vehicle damage
    // -1 = light damage (DEFAULT)
    //  0 = undamgaed
    //  1 = disabled, destroyed tires OR engine
    int veh_status = -1;
    if (init_veh_status == 0)
     veh_status = 0;
    if (init_veh_status == 1) {
     veh_status = 1;
     if (one_in(2)) {  // either engine or tires are destroyed
      destroyEngine = true;
     } else {
      destroyTires = true;
     }
    }

    //Turn on lights on some non-mint vehicles
    if(veh_status != 0 && one_in(20)) {
        lights_on = true;
    }

    //Don't bloodsplatter mint condition vehicles
    if(veh_status != 0 && one_in(10)) {
      blood_covered = true;
    }

    for (int p = 0; p < parts.size(); p++)
    {
        if (part_flag(p, "VARIABLE_SIZE")){ // generate its bigness attribute.?
            if(consistent_bignesses.count(parts[p].id) < 1){
                //generate an item for this type, & cache its bigness
                item tmp (g->itypes[part_info(p).item], 0);
                consistent_bignesses[parts[p].id] = tmp.bigness;
            }
            parts[p].bigness = consistent_bignesses[parts[p].id];
        }
        if (part_flag(p, "FUEL_TANK")) {   // set fuel status
          parts[p].amount = part_info(p).size * veh_fuel_mult / 100;
        }

        if (part_flag(p, "OPENABLE")) {    // doors are closed
            if(!parts[p].open && one_in(4)) {
              open(p);
            }
        }
        if (part_flag(p, "BOARDABLE")) {      // no passengers
            parts[p].remove_flag(vehicle_part::passenger_flag);
        }

        // initial vehicle damage
        if (veh_status == 0) {
            // Completely mint condition vehicle
            parts[p].hp= part_info(p).durability;
        } else {
         //a bit of initial damage :)
         //clamp 4d8 to the range of [8,20]. 8=broken, 20=undamaged.
         int broken = 8, unhurt = 20;
         int roll = dice(4,8);
         if(roll < unhurt){
            if (roll <= broken)
               parts[p].hp= 0;
            else
               parts[p].hp= ((float)(roll-broken) / (unhurt-broken)) * part_info(p).durability;
            }
         else // new.
         {
            parts[p].hp= part_info(p).durability;
         }

         if (destroyEngine) { // vehicle is disabled because engine is dead
          if (part_flag(p, "ENGINE")) {
           parts[p].hp= 0;
          }
         }
         if (destroyTires) { // vehicle is disabled because flat tires
          if (part_flag(p, "WHEEL")) {
             parts[p].hp= 0;
          }
         }

         /* Bloodsplatter the front-end parts. Assume anything with x > 0 is
          * the "front" of the vehicle (since the driver's seat is at (0, 0).
          * We'll be generous with the blood, since some may disappear before
          * the player gets a chance to see the vehicle. */
         if(blood_covered && parts[p].mount_dx > 0) {
           if(one_in(3)) {
             //Loads of blood. (200 = completely red vehicle part)
             parts[p].blood = rng(200, 600);
           } else {
             //Some blood
             parts[p].blood = rng(50, 200);
           }
         }

        }
    }
}

/**
 * Smashes up a vehicle that has already been placed; used for generating
 * very damaged vehicles.
 */
void vehicle::smash()
{
  for (int part_index = 0; part_index < parts.size(); part_index++) {
    //Drop by 10-120% of max HP (anything over 100 = broken)
    int damage = (int) (dice(1, 12) * 0.1 * part_info(part_index).durability);
    parts[part_index].hp -= damage;
    if(parts[part_index].hp < 0) {
      parts[part_index].hp = 0;
    }
  }
}

void vehicle::use_controls()
{
 std::vector<vehicle_controls> options_choice;
 std::vector<uimenu_entry> options_message;
 // Alway have this option
 int curent=0;
 int letgoent=0;
 options_choice.push_back(toggle_cruise_control);
 options_message.push_back(uimenu_entry((cruise_on) ? _("Disable cruise control") : _("Enable cruise control"), 'c'));
 curent++;

 bool has_lights = false;
 bool has_horn = false;
 bool has_turrets = false;
 for (int p = 0; p < parts.size(); p++) {
  if (part_flag(p, "LIGHT")) {
   has_lights = true;
  }
  else if (part_flag(p, "TURRET")) {
   has_turrets = true;
  }
  else if (part_flag(p, "HORN")) {
   has_horn = true;
   }
 }


 // Lights if they are there - Note you can turn them on even when damaged, they just don't work
 if (has_lights) {
  options_choice.push_back(toggle_lights);
  options_message.push_back(uimenu_entry((lights_on) ? _("Turn off headlights") : _("Turn on headlights"), 'h'));
  curent++;
 }

 //Honk the horn!
 if (has_horn) {
  options_choice.push_back(activate_horn);
  options_message.push_back(uimenu_entry("Honk horn", 'o'));
  curent++;
 }

 // Turrets: off or burst mode
 if (has_turrets) {
  options_choice.push_back(toggle_turrets);
  options_message.push_back(uimenu_entry((0 == turret_mode) ? _("Switch turrets to burst mode") : _("Disable turrets"), 't'));
  curent++;
 }

 if( !g->u.controlling_vehicle && tags.count("convertible") ) {
  options_choice.push_back(convert_vehicle);
  options_message.push_back(uimenu_entry(_("Fold bicycle"), 'f'));
  curent++;
 }

 // Exit vehicle, if we are in it.
 int vpart;
 if (g->u.controlling_vehicle &&
     g->m.veh_at(g->u.posx, g->u.posy, vpart) == this) {
  options_choice.push_back(release_control);
  options_message.push_back(uimenu_entry(_("Let go of controls"), 'l'));
  letgoent=curent;
 }

 options_choice.push_back(control_cancel);
 options_message.push_back(uimenu_entry(_("Do nothing"), ' '));

 uimenu selectmenu;
 selectmenu.text=_("Vehicle controls");
 selectmenu.entries=options_message;
 selectmenu.selected=letgoent;
 selectmenu.query();
 int select=selectmenu.ret;
// int select = menu_vec(true, "Vehicle controls", options_message);

 if (select == UIMENU_INVALID)
    return;

 switch(options_choice[select]) {
  case toggle_cruise_control:
   cruise_on = !cruise_on;
   g->add_msg((cruise_on) ? _("Cruise control turned on") : _("Cruise control turned off"));
   break;
  case toggle_lights:
   if(set_lights(!lights_on))
	   g->add_msg((lights_on) ? _("Headlights turned on") : _("Headlights turned off"));
   else
	   g->add_msg(_("The headlights won't come on!"));
   break;
  case activate_horn:
   g->add_msg(_("You honk the horn!"));
   honk_horn();
   break;
  case toggle_turrets:
   if (++turret_mode > 1)
    turret_mode = 0;
   g->add_msg((0 == turret_mode) ? _("Turrets: Disabled") : _("Turrets: Burst mode"));
   break;
  case release_control:
   g->u.controlling_vehicle = false;
   g->add_msg(_("You let go of the controls."));
   break;
  case convert_vehicle:
  {
   g->add_msg(_("You painstakingly pack the bicycle into a portable configuration."));
   // create a folding bicycle item
   item bicycle;
   bicycle.make(g->itypes["folding_bicycle"]);

   std::ostringstream part_hps;
   // Stash part HP in item
   for (int p = 0; p < parts.size(); p++)
   {
       part_hps << parts[p].hp << " ";
       if( part_flag( p, "CARGO" ) ) {
           for( std::vector<item>::iterator it = parts[p].items.begin();
                it != parts[p].items.end(); ++it) {
               g->m.add_item_or_charges( g->u.posx, g->u.posy, *it );
           }
       }
   }
   bicycle.item_vars["folding_bicycle_parts"] = part_hps.str();

   g->m.add_item_or_charges(g->u.posx, g->u.posy, bicycle);
   // Remove vehicle
   unboard_all();
   g->m.destroy_vehicle(this);

   g->u.moves -= 500;
   break;
  }
  case control_cancel:
   break;
 }
}

void vehicle::honk_horn()
{
    for(int h = 0; h < horns.size(); h++) {
        //Get global position of horn
        int horn_x = parts[horns[h]].mount_dx;
        int horn_y = parts[horns[h]].mount_dy;
        coord_translate( horn_x, horn_y, horn_x, horn_y );
        horn_x += global_x();
        horn_y += global_y();
        //Determine sound
		vpart_info &horn_type=part_info(horns[h]);
        if( horn_type.bonus >= 40 ){
            g->sound( horn_x, horn_y, horn_type.bonus, _("HOOOOORNK!") );
        } else if( horn_type.bonus >= 20 ){
            g->sound( horn_x, horn_y, horn_type.bonus, _("BEEEP!") );
        } else{
            g->sound( horn_x, horn_y, horn_type.bonus, _("honk.") );
        }
    }
}

vpart_info& vehicle::part_info (int index)
{
    if (index >= 0 && index < parts.size()) {
        return vehicle_part_types[parts[index].id];
    } else {
        return vehicle_part_types["null"];
    }
}

// engines & solar panels all have power.
// engines consume, whilst panels provide.
int vehicle::part_power (int index){
   if (!part_flag(index, "ENGINE") &&
       !part_flag(index, "SOLAR_PANEL")) {
      return 0; //not an engine.
   }
   if(parts[index].hp <= 0) {
      return 0; //broken.
   }
   if(part_flag (index, "VARIABLE_SIZE")){ // example: 2.42-L V-twin engine
      return parts[index].bigness;
   }
   else // example: foot crank
   {
      return part_info(index).power;
   }
}

bool vehicle::has_structural_part(int dx, int dy)
{
    std::vector<int> parts_here = parts_at_relative(dx, dy);

    for( std::vector<int>::iterator it = parts_here.begin(); it != parts_here.end(); ++it ) {
        if(part_info(*it).location == "structure" && !part_info(*it).has_flag("PROTRUSION")) {
            return true;
        }
    }
    return false;
}

/**
 * Returns whether or not the vehicle part with the given id can be mounted in
 * the specified square.
 * @param dx The local x-coordinate to mount in.
 * @param dy The local y-coordinate to mount in.
 * @param id The id of the part to install.
 * @return true if the part can be mounted, false if not.
 */
bool vehicle::can_mount (int dx, int dy, std::string id)
{
    //The part has to actually exist.
    if(vehicle_part_types.count(id) == 0) {
        return false;
    }

    //It also has to be a real part, not the null part
    vpart_info part = vehicle_part_types[id];
    if(part.has_flag("NOINSTALL")) {
        return false;
    }

    std::vector<int> parts_in_square = parts_at_relative(dx, dy);

    //First part in an empty square MUST be a structural part
    if(parts_in_square.empty() && part.location != "structure") {
        return false;
    }

    //No part type can stack with itself, or any other part in the same slot
    for(int index = 0; index < parts_in_square.size(); index++) {

        vpart_info other_part = vehicle_part_types[parts[parts_in_square[index]].id];

        //Parts with no location can stack with each other (but not themselves)
        if(part.id == other_part.id || 
                (!part.location.empty() && part.location == other_part.location)) {
            return false;
        }

    }

    //All parts after the first must be installed on or next to an existing part
    if(parts.size() > 0) {
        if(!has_structural_part(dx, dy) &&
                !has_structural_part(dx+1, dy) &&
                !has_structural_part(dx, dy+1) &&
                !has_structural_part(dx-1, dy) &&
                !has_structural_part(dx, dy-1)) {
            return false;
        }
    }

    //Seatbelts must be installed on a seat
    if(vehicle_part_types[id].has_flag("SEATBELT")) {
        bool anchor_found = false;
        std::vector<int> parts_here = parts_at_relative(dx, dy);
        for( std::vector<int>::iterator it = parts_here.begin();
             it != parts_here.end(); ++it ) {
            if(part_info(*it).has_flag("BELTABLE")) {
                anchor_found = true;
            }
        }
        if(!anchor_found) {
            return false;
        }
    }

    //Anything not explicitly denied is permitted
    return true;
}

bool vehicle::can_unmount (int p)
{
    if(p < 0 || p > parts.size()) {
        return false;
    }

    int dx = parts[p].mount_dx;
    int dy = parts[p].mount_dy;

    std::vector<int> parts_in_square = parts_at_relative(dx, dy);

    //Can't remove a seat if there's still a seatbelt there
    if(part_flag(p, "BELTABLE") && part_with_feature(p, "SEATBELT") >= 0) {
        return false;
    }

    //Structural parts have extra requirements
    if(part_info(p).location == "structure") {

        /* Can't unmount the last structural part at (0, 0) unless it is the
         * last part of the whole vehicle, as the map relies on vehicles having
         * a part at (0, 0) to locate them with. */
        if(dx == 0 && dy == 0 && parts_in_square.size() == 1 && parts.size() > 1) {
            return false;
        }

        /* To remove a structural part, there can be only structural parts left
         * in that square (might be more than one in the case of wreckage) */
        for(int part_index = 0; part_index < parts_in_square.size(); part_index++) {
            if(part_info(parts_in_square[part_index]).location != "structure") {
                return false;
            }
        }

        //If it's the last part in the square...
        if(parts_in_square.size() == 1) {

            /* This is the tricky part: We can't remove a part that would cause
             * the vehicle to 'break into two' (like removing the middle section
             * of a quad bike, for instance). This basically requires doing some
             * breadth-first searches to ensure previously connected parts are
             * still connected. */

            //First, find all the squares connected to the one we're removing
            std::vector<vehicle_part> connected_parts;

            for(int i = 0; i < 4; i++) {
                int next_x = i < 2 ? (i == 0 ? -1 : 1) : 0;
                int next_y = i < 2 ? 0 : (i == 2 ? -1 : 1);
                std::vector<int> parts_over_there = parts_at_relative(dx + next_x, dy + next_y);
                //Ignore empty squares
                if(parts_over_there.size() > 0) {
                    //Just need one part from the square to track the x/y
                    connected_parts.push_back(parts[parts_over_there[0]]);
                }
            }

            /* If size = 0, it's the last part of the whole vehicle, so we're OK
             * If size = 1, it's one protruding part (ie, bicycle wheel), so OK
             * Otherwise, it gets complicated... */
            if(connected_parts.size() > 1) {

                /* We'll take connected_parts[0] to be the target part.
                 * Every other part must have some path (that doesn't involve
                 * the part about to be removed) to the target part, in order
                 * for the part to be legally removable. */
                for(int next_part = 1; next_part < connected_parts.size(); next_part++) {
                    if(!is_connected(connected_parts[0], connected_parts[next_part], parts[p])) {
                        //Removing that part would break the vehicle in two
                        return false;
                    }
                }

            }

        }

    }

    //Anything not explicitly denied is permitted
    return true;
}

/**
 * Performs a breadth-first search from one part to another, to see if a path
 * exists between the two without going through the excluded part. Used to see
 * if a part can be legally removed.
 * @param to The part to reach.
 * @param from The part to start the search from.
 * @param excluded The part that is being removed and, therefore, should not
 *        be included in the path.
 * @return true if a path exists without the excluded part, false otherwise.
 */
bool vehicle::is_connected(vehicle_part &to, vehicle_part &from, vehicle_part &excluded)
{
    int target_x = to.mount_dx;
    int target_y = to.mount_dy;

    int excluded_x = excluded.mount_dx;
    int excluded_y = excluded.mount_dy;

    //Breadth-first-search components
    std::list<vehicle_part> discovered;
    vehicle_part current_part;
    std::list<vehicle_part> searched;

    //We begin with just the start point
    discovered.push_back(from);

    while(!discovered.empty()) {
        current_part = discovered.front();
        discovered.pop_front();
        int current_x = current_part.mount_dx;
        int current_y = current_part.mount_dy;

        for(int i = 0; i < 4; i++) {
            int next_x = current_x + (i < 2 ? (i == 0 ? -1 : 1) : 0);
            int next_y = current_y + (i < 2 ? 0 : (i == 2 ? -1 : 1));

            if(next_x == target_x && next_y == target_y) {
                //Success!
                return true;
            } else if(next_x == excluded_x && next_y == excluded_y) {
                //There might be a path, but we're not allowed to go that way
                continue;
            }

            std::vector<int> parts_there = parts_at_relative(next_x, next_y);

            if(!parts_there.empty()) {
                vehicle_part next_part = parts[parts_there[0]];
                //Only add the part if we haven't been here before
                bool found = false;
                for(std::list<vehicle_part>::iterator it = discovered.begin();
                        it != discovered.end(); it++) {
                    if(it->mount_dx == next_x && it->mount_dy == next_y) {
                        found = true;
                        break;
                    }
                }
                if(!found) {
                    for(std::list<vehicle_part>::iterator it = searched.begin();
                        it != searched.end(); it++) {
                        if(it->mount_dx == next_x && it->mount_dy == next_y) {
                            found = true;
                            break;
                        }
                    }
                }
                if(!found) {
                    discovered.push_back(next_part);
                }
            }
        }

        //Now that that's done, we've finished exploring here
        searched.push_back(current_part);

    }

    //If we completely exhaust the discovered list, there's no path
    return false;
}

/**
 * Installs a part into this vehicle.
 * @param dx The x coordinate of where to install the part.
 * @param dy The y coordinate of where to install the part.
 * @param id The string ID of the part to install. (see vehicle_parts.json)
 * @param hp The starting HP of the part. If negative, default to max HP.
 * @param force true if the part should be installed even if not legal,
 *              false if illegal part installation should fail.
 * @return false if the part could not be installed, true otherwise.
 */
int vehicle::install_part (int dx, int dy, std::string id, int hp, bool force)
{
    if (!force && !can_mount (dx, dy, id)) {
        return -1;  // no money -- no ski!
    }
    vehicle_part new_part;
    new_part.id = id;
    new_part.mount_dx = dx;
    new_part.mount_dy = dy;
    new_part.hp = hp < 0? vehicle_part_types[id].durability : hp;
    new_part.amount = 0;
    new_part.blood = 0;
    item tmp(g->itypes[vehicle_part_types[id].item], 0);
    new_part.bigness = tmp.bigness;
    parts.push_back (new_part);

	if(part_flag(parts.size()-1,"HORN"))
		horns.push_back(parts.size()-1);
	if(part_flag(parts.size()-1,"LIGHT"))
	{
		lights.push_back(parts.size()-1);
		lights_power += part_info(parts.size()-1).power;
	}
	if(part_flag(parts.size()-1,"FUEL_TANK"))
		fuel.push_back(parts.size()-1);
    find_exhaust ();
    precalc_mounts (0, face.dir());
    insides_dirty = true;
    return parts.size() - 1;
}

// share damage & bigness betwixt veh_parts & items.
void vehicle::get_part_properties_from_item(game* g, int partnum, item& i){
    //transfer bigness if relevant.
    itype_id  pitmid = part_info(partnum).item;
    itype* itemtype = g->itypes[pitmid];
    if(itemtype->is_var_veh_part())
       parts[partnum].bigness = i.bigness;

    // item damage is 0,1,2,3, or 4. part hp is 1..durability.
    // assuming it rusts. other item materials disentigrate at different rates...
    int health = 5 - i.damage;
    health *= part_info(partnum).durability; //[0,dur]
    health /= 5;
    parts[partnum].hp = health;
}
void vehicle::give_part_properties_to_item(game* g, int partnum, item& i){
    //transfer bigness if relevant.
    itype_id  pitmid = part_info(partnum).item;
    itype* itemtype = g->itypes[pitmid];
    if(itemtype->is_var_veh_part())
       i.bigness = parts[partnum].bigness;

    // remove charges if part is made of a tool
    if(itemtype->is_tool())
        i.charges = 0;

    // translate part damage to item damage.
    // max damage is 4, min damage 0.
    // this is very lossy.
    int dam;
    float hpofdur = (float)parts[partnum].hp / part_info(partnum).durability;
    dam = (1 - hpofdur) * 5;
    if (dam > 4) dam = 4;
    if (dam < 0) dam = 0;
    i.damage = dam;
}

void vehicle::remove_part (int p)
{
	if(part_flag(p,"LIGHT"))
		lights_power -= part_info(parts.size()-1).power;
    parts.erase(parts.begin() + p);
<<<<<<< HEAD
=======
    find_external_parts ();
	find_horns ();
	find_lights ();
	find_fuel_tanks ();
>>>>>>> 6ba2f5a1
    find_exhaust ();
    precalc_mounts (0, face.dir());
    insides_dirty = true;
}

item vehicle::item_from_part( int part )
{
    itype_id itm = part_info(part).item;
    int bigness = parts[part].bigness;
    itype* parttype = g->itypes[itm];
    item tmp(parttype, g->turn);

    //transfer damage, etc.
    give_part_properties_to_item(g, part, tmp);
    if( parttype->is_var_veh_part() ) {
        tmp.bigness = bigness;
    }
    return tmp;
}

std::vector<int> vehicle::parts_at_relative (int dx, int dy)
{
    std::vector<int> res;
    for (int i = 0; i < parts.size(); i++)
        if (parts[i].mount_dx == dx && parts[i].mount_dy == dy)
            res.push_back (i);
    return res;
}

int vehicle::part_with_feature (int part, const std::string &flag, bool unbroken)
{
    if (part_flag(part, flag)) {
        return part;
    }
    std::vector<int> parts_here = parts_at_relative(parts[part].mount_dx, parts[part].mount_dy);
    for (int i = 0; i < parts_here.size(); i++) {
        if (part_flag(parts_here[i], flag) && (!unbroken || parts[parts_here[i]].hp > 0)) {
            return parts_here[i];
        }
    }
    return -1;
}

/**
 * Returns all parts in the vehicle with the given flag, optionally checking
 * to only return unbroken parts.
 * If performance becomes an issue, certain lists (such as wheels) could be
 * cached and fast-returned here, but this is currently linear-time with
 * respect to the number of parts in the vehicle.
 * @param feature The flag (such as "WHEEL" or "LIGHT") to find.
 * @param unbroken true if only unbroken parts should be returned, false to
 *        return all matching parts.
 * @return A list of indices to all the parts with the specified feature.
 */
std::vector<int> vehicle::all_parts_with_feature(const std::string& feature, bool unbroken)
{
    std::vector<int> parts_found;
    for(int part_index = 0; part_index < parts.size(); part_index++) {
        if(part_info(part_index).has_flag(feature) &&
                (!unbroken || parts[part_index].hp > 0)) {
            parts_found.push_back(part_index);
        }
    }
    return parts_found;
}

/**
 * Returns all parts in the vehicle that exist in the given location slot. If
 * the empty string is passed in, returns all parts with no slot.
 * @param location The location slot to get parts for.
 * @return A list of indices to all parts with the specified location.
 */
std::vector<int> vehicle::all_parts_at_location(const std::string& location)
{
    std::vector<int> parts_found;
    for(int part_index = 0; part_index < parts.size(); part_index++) {
        if(part_info(part_index).location == location) {
            parts_found.push_back(part_index);
        }
    }
    return parts_found;
}

bool vehicle::part_flag (int part, const std::string &flag)
{
    if (part < 0 || part >= parts.size()) {
        return false;
    } else {
        return part_info(part).has_flag(flag);
    }
}

int vehicle::part_at(int dx, int dy)
{
    for (int p = 0; p < parts.size(); p++) {
        if (parts[p].precalc_dx[0] == dx && parts[p].precalc_dy[0] == dy) {
            return p;
        }
    }
    return -1;
}

int vehicle::global_part_at(int x, int y)
{
 int dx = x - global_x();
 int dy = y - global_y();
 return part_at(dx,dy);
}

/**
 * Given a vehicle part which is inside of this vehicle, returns the index of
 * that part. This exists solely because activities relating to vehicle editing
 * require the index of the vehicle part to be passed around.
 * @param part The part to find.
 * @return The part index, -1 if it is not part of this vehicle.
 */
int vehicle::index_of_part(vehicle_part *part)
{
  if(part != NULL) {
    for(int index = 0; index < parts.size(); index++) {
      vehicle_part next_part = parts[index];
      if(part->id == next_part.id &&
              part->mount_dx == next_part.mount_dx &&
              part->mount_dy == next_part.mount_dy &&
              part->hp == next_part.hp) {
        return index;
      }
    }
  }
  return -1;
}

/**
 * Returns which part (as an index into the parts list) is the one that will be
 * displayed for the given square. Returns -1 if there are no parts in that
 * square.
 * @param local_x The local x-coordinate.
 * @param local_y The local y-coordinate.
 * @return The index of the part that will be displayed.
 */
int vehicle::part_displayed_at(int local_x, int local_y)
{
    std::vector<int> parts_in_square = parts_at_relative(local_x, local_y);

    if(parts_in_square.empty()) {
        return -1;
    }

    int top_part = 0;
    for(int index = 1; index < parts_in_square.size(); index++) {
        if(part_info(parts_in_square[top_part]).z_order <
                part_info(parts_in_square[index]).z_order) {
            top_part = index;
        }
    }

    return parts_in_square[top_part];
}

char vehicle::part_sym (int p)
{
    if (p < 0 || p >= parts.size()) {
        return ' ';
    }

    int displayed_part = part_displayed_at(parts[p].mount_dx, parts[p].mount_dy);
    
    if (part_flag (displayed_part, "OPENABLE") && parts[displayed_part].open) {
        return '\''; // open door
    } else {
        return parts[displayed_part].hp <= 0 ?
            part_info(displayed_part).sym_broken : part_info(displayed_part).sym;
    }
}

nc_color vehicle::part_color (int p)
{
    if (p < 0 || p >= parts.size()) {
        return c_black;
    }

    //If armoring is present, it colors the visible part
    int parm = part_with_feature(p, "ARMOR", false);
    if (parm >= 0) {
        return part_info(parm).color;
    }

    int displayed_part = part_displayed_at(parts[p].mount_dx, parts[p].mount_dy);

    if (parts[displayed_part].blood > 200) {
        return c_red;
    } else if (parts[displayed_part].blood > 0) {
        return c_ltred;
    }

    if (parts[displayed_part].hp <= 0) {
        return part_info(displayed_part).color_broken;
    } else {
        return part_info(displayed_part).color;
    }
}

/**
 * Prints a list of all parts to the screen inside of a boxed window, possibly
 * highlighting a selected one.
 * @param w The window to draw in.
 * @param y1 The y-coordinate to start drawing at.
 * @param width The width of the window.
 * @param p The index of the part being examined.
 * @param hl The index of the part to highlight (if any).
 */
void vehicle::print_part_desc (WINDOW *win, int y1, int width, int p, int hl)
{
    if (p < 0 || p >= parts.size()) {
        return;
    }
    std::vector<int> pl = this->parts_at_relative(parts[p].mount_dx, parts[p].mount_dy);
    int y = y1;
    for (int i = 0; i < pl.size(); i++)
    {
        int dur = part_info (pl[i]).durability;
        int per_cond = parts[pl[i]].hp * 100 / (dur < 1? 1 : dur);
        nc_color col_cond;
        if (parts[pl[i]].hp >= dur) {
            col_cond = c_green;
        } else if (per_cond >= 80) {
            col_cond = c_ltgreen;
        } else if (per_cond >= 50) {
            col_cond = c_yellow;
        } else if (per_cond >= 20) {
            col_cond = c_ltred;
        } else if (parts[pl[i]].hp > 0) {
            col_cond = c_red;
        } else { //Broken
            col_cond = c_dkgray;
        }

        std::string partname;
        // part bigness, if that's relevant.
        if (part_flag(pl[i], "VARIABLE_SIZE") && part_flag(pl[i], "ENGINE")) {
            //~ 2.8-Liter engine
            partname = string_format(_("%4.2f-Liter %s"),
                                     (float)(parts[pl[i]].bigness) / 100,
                                     part_info(pl[i]).name.c_str());
        } else if (part_flag(pl[i], "VARIABLE_SIZE") && part_flag(pl[i], "WHEEL")) {
            //~ 14" wheel
            partname = string_format(_("%d\" %s"),
                                     parts[pl[i]].bigness,
                                     part_info(pl[i]).name.c_str());
        } else {
            partname = part_info(pl[i]).name;
        }

        bool armor = part_flag(pl[i], "ARMOR");
        std::string left_sym, right_sym;
        if(armor) {
            left_sym = "("; right_sym = ")";
        } else if(part_info(pl[i]).location == "structure") {
            left_sym = "["; right_sym = "]";
        } else {
            left_sym = "-"; right_sym = "-";
        }
        
        mvwprintz(win, y, 1, i == hl? hilite(c_ltgray) : c_ltgray, left_sym.c_str());
        mvwprintz(win, y, 2, i == hl? hilite(col_cond) : col_cond, partname.c_str());
        mvwprintz(win, y, 2 + utf8_width(partname.c_str()), i == hl? hilite(c_ltgray) : c_ltgray, right_sym.c_str());
//         mvwprintz(win, y, 3 + utf8_width(part_info(pl[i]).name), c_ltred, "%d", parts[pl[i]].blood);

        if (i == 0 && is_inside(pl[i])) {
            //~ indicates that a vehicle part is inside
            mvwprintz(win, y, width-2-utf8_width(_("In")), c_ltgray, _("In"));
        } else if (i == 0) {
            //~ indicates that a vehicle part is outside
            mvwprintz(win, y, width-2-utf8_width(_("Out")), c_ltgray, _("Out"));
        }
        y++;
    }
}

void vehicle::print_fuel_indicator (void *w, int y, int x, bool fullsize, bool verbose)
{
    WINDOW *win = (WINDOW *) w;
    const nc_color fcs[num_fuel_types] = { c_ltred, c_yellow, c_ltgreen, c_ltblue, c_ltcyan };
    const char fsyms[5] = { 'E', '\\', '|', '/', 'F' };
    nc_color col_indf1 = c_ltgray;
    int yofs=0;
    for (int i = 0; i < num_fuel_types; i++)
    {
        int cap = fuel_capacity(fuel_types[i]);
        if (cap > 0 && ( basic_consumption(fuel_types[i]) > 0 || fullsize ) )
        {
            mvwprintz(win, y+yofs, x, col_indf1, "E...F");
            int amnt = cap > 0? fuel_left(fuel_types[i]) * 99 / cap : 0;
            int indf = (amnt / 20) % 5;
            mvwprintz(win, y+yofs, x + indf, fcs[i], "%c", fsyms[indf]);
            if(verbose) {
              if(g->debugmon) {
                mvwprintz(win, y+yofs, x+6, fcs[i], "%d/%d",fuel_left(fuel_types[i]),cap);
              } else {
                mvwprintz(win, y+yofs, x+6, fcs[i], "%d",(fuel_left(fuel_types[i])*100)/cap);
                wprintz(win, c_ltgray, "%c",045);
              }
            }
            if(fullsize) yofs++;
        }
    }
}

void vehicle::coord_translate (int reldx, int reldy, int &dx, int &dy)
{
    tileray tdir (face.dir());
    tdir.advance (reldx);
    dx = tdir.dx() + tdir.ortho_dx(reldy);
    dy = tdir.dy() + tdir.ortho_dy(reldy);
}

void vehicle::coord_translate (int dir, int reldx, int reldy, int &dx, int &dy)
{
    tileray tdir (dir);
    tdir.advance (reldx);
    dx = tdir.dx() + tdir.ortho_dx(reldy);
    dy = tdir.dy() + tdir.ortho_dy(reldy);
}

void vehicle::precalc_mounts (int idir, int dir)
{
    if (idir < 0 || idir > 1)
        idir = 0;
    for (int p = 0; p < parts.size(); p++)
    {
        int dx, dy;
        coord_translate (dir, parts[p].mount_dx, parts[p].mount_dy, dx, dy);
        parts[p].precalc_dx[idir] = dx;
        parts[p].precalc_dy[idir] = dy;
    }
}

std::vector<int> vehicle::boarded_parts()
{
    std::vector<int> res;
    for (int p = 0; p < parts.size(); p++) {
        if (part_flag (p, "BOARDABLE") &&
                parts[p].has_flag(vehicle_part::passenger_flag)) {
            res.push_back (p);
        }
    }
    return res;
}

int vehicle::free_seat()
{
    for (int p = 0; p < parts.size(); p++) {
        if (part_flag (p, "BOARDABLE") &&
               !parts[p].has_flag(vehicle_part::passenger_flag)) {
            return p;
        }
    }
    return -1;
}

player *vehicle::get_passenger (int p)
{
    p = part_with_feature (p, "BOARDABLE", false);
    if (p >= 0 && parts[p].has_flag(vehicle_part::passenger_flag))
    {
     const int player_id = parts[p].passenger_id;
     if( player_id == g->u.getID()) {
      return &g->u;
     }
     int npcdex = g->npc_by_id (player_id);
     if (npcdex >= 0) {
      return g->active_npc[npcdex];
     }
    }
    return 0;
}

int vehicle::global_x ()
{
    return smx * SEEX + posx;
}

int vehicle::global_y ()
{
    return smy * SEEY + posy;
}

int vehicle::total_mass()
{
    int m = 0;
    for (int i = 0; i < parts.size(); i++)
    {
        m += g->itypes[part_info(i).item]->weight;
        for (int j = 0; j < parts[i].items.size(); j++) {
            m += parts[i].items[j].type->weight;
        }
        if (part_flag(i,"BOARDABLE") && parts[i].has_flag(vehicle_part::passenger_flag)) {
            m += 81500; // TODO: get real weight
        }
    }
    return m/1000;
}

void vehicle::center_of_mass(int &x, int &y)
{
    float xf = 0, yf = 0;
    int m_total = total_mass();
    for (int i = 0; i < parts.size(); i++)
    {
        int m_part = 0;
        m_part += g->itypes[part_info(i).item]->weight;
        for (int j = 0; j < parts[i].items.size(); j++) {
            m_part += parts[i].items[j].type->weight;
        }
        if (part_flag(i,"BOARDABLE") && parts[i].has_flag(vehicle_part::passenger_flag)) {
            m_part += 81500; // TODO: get real weight
        }
        xf += parts[i].precalc_dx[0] * m_part / 1000;
        yf += parts[i].precalc_dy[0] * m_part / 1000;
    }
    xf /= m_total;
    yf /= m_total;
    x = int(xf + 0.5); //round to nearest
    y = int(yf + 0.5);
}

int vehicle::fuel_left (ammotype ftype, bool for_engine)
{
    int fl = 0;
    for (int p = 0; p < parts.size(); p++) {
        if (part_flag(p, "FUEL_TANK") &&
            (ftype == part_info(p).fuel_type ||
            (for_engine && ftype == "battery" && part_info(p).fuel_type == "plutonium"))) {
            fl += parts[p].amount;
        }
    }
    return fl;
}

int vehicle::fuel_capacity (ammotype ftype)
{
    int cap = 0;
    for (int p = 0; p < parts.size(); p++) {
        if (part_flag(p, "FUEL_TANK") && ftype == part_info(p).fuel_type) {
            cap += part_info(p).size;
        }
    }
    return cap;
}

int vehicle::refill (ammotype ftype, int amount)
{
    for (int p = 0; p < parts.size(); p++)
    {
        if (part_flag(p, "FUEL_TANK") &&
            part_info(p).fuel_type == ftype &&
            parts[p].amount < part_info(p).size)
        {
            int need = part_info(p).size - parts[p].amount;
            if (amount < need)
            {
                parts[p].amount += amount;
                return 0;
            }
            else
            {
                parts[p].amount += need;
                amount -= need;
            }
        }
    }
    return amount;
}

int vehicle::drain (ammotype ftype, int amount) {
  int drained = 0;

  for (int p = 0; p < fuel.size(); p++) {
	vehicle_part &tank=parts[fuel[p]];
    if (part_info(fuel[p]).fuel_type == ftype && tank.amount > 0) {
      if (tank.amount > (amount - drained)) {
        tank.amount -= (amount - drained);
        drained = amount;
        break;
      } else {
        drained += tank.amount;
        tank.amount = 0;
      }
    }
  }

  return drained;
}

int vehicle::basic_consumption (ammotype ftype)
{
    if (ftype == "plutonium")
      ftype = "battery";
    int cnt = 0;
    int fcon = 0;
    for (int p = 0; p < parts.size(); p++) {
        if (part_flag(p, "ENGINE") &&
            ftype == part_info(p).fuel_type &&
            parts[p].hp > 0)
        {
            fcon += part_power(p);
            cnt++;
        }
    }
    if (fcon < 100 && cnt > 0) {
        fcon = 100;
    }
    return fcon;
}

int vehicle::total_power (bool fueled)
{
    int pwr = 0;
    int cnt = 0;
    for (int p = 0; p < parts.size(); p++)
        if (part_flag(p, "ENGINE") &&
            (fuel_left (part_info(p).fuel_type, true) || !fueled ||
             part_info(p).fuel_type == "muscle") &&
            parts[p].hp > 0)
        {
            pwr += part_power(p);
            cnt++;
        }
    if (cnt > 1) {
        pwr = pwr * 4 / (4 + cnt -1);
    }
    return pwr;
}

int vehicle::solar_power ()
{
    int pwr = 0;
    for (int p = 0; p < parts.size(); p++) {
        if (part_flag(p, "SOLAR_PANEL") && parts[p].hp > 0) {
            int part_x = global_x() + parts[p].precalc_dx[0];
            int part_y = global_y() + parts[p].precalc_dy[0];
            // Can't use g->in_sunlight() because it factors in vehicle roofs.
            if( !g->m.has_flag_ter_or_furn( "INDOORS", part_x, part_y ) ) {
                pwr += (part_power(p) * g->natural_light_level()) / DAYLIGHT_LEVEL;
            }
        }
    }
    return pwr;
}

int vehicle::acceleration (bool fueled)
{
    return (int) (safe_velocity (fueled) * k_mass() / (1 + strain ()) / 10);
}

int vehicle::max_velocity (bool fueled)
{
    return total_power (fueled) * 80;
}

int vehicle::safe_velocity (bool fueled)
{
    int pwrs = 0;
    int cnt = 0;
    for (int p = 0; p < parts.size(); p++)
        if (part_flag(p, "ENGINE") &&
            (fuel_left (part_info(p).fuel_type, true) || !fueled ||
             part_info(p).fuel_type == "muscle") &&
            parts[p].hp > 0)
        {
            int m2c = 100;

            if( part_info(p).fuel_type == "gasoline" )    m2c = 60;
            else if( part_info(p).fuel_type == "plasma" ) m2c = 75;
            else if( part_info(p).fuel_type == "battery" )   m2c = 90;
            else if( part_info(p).fuel_type == "muscle" ) m2c = 45;

            pwrs += part_power(p) * m2c / 100;
            cnt++;
        }
    if (cnt > 0) {
        pwrs = pwrs * 4 / (4 + cnt -1);
    }
    return (int) (pwrs * k_dynamics() * k_mass()) * 80;
}

int vehicle::noise (bool fueled, bool gas_only)
{
    int pwrs = 0;
    int cnt = 0;
    int muffle = 100;
    for (int p = 0; p < parts.size(); p++) {
        if (part_flag(p, "MUFFLER") && parts[p].hp > 0 && part_info(p).bonus < muffle) {
            muffle = part_info(p).bonus;
        }
    }

    for (int p = 0; p < parts.size(); p++) {
        if (part_flag(p, "ENGINE") &&
            (fuel_left (part_info(p).fuel_type, true) || !fueled ||
             part_info(p).fuel_type == "muscle") &&
            parts[p].hp > 0)
        {
            int nc = 10;

            if( part_info(p).fuel_type == "gasoline" )    nc = 25;
            else if( part_info(p).fuel_type == "plasma" ) nc = 10;
            else if( part_info(p).fuel_type == "battery" )   nc = 3;
            else if( part_info(p).fuel_type == "muscle" ) nc = 5;

            if (!gas_only || part_info(p).fuel_type == "gasoline")
            {
                int pwr = part_power(p) * nc / 100;
                if (muffle < 100 && (part_info(p).fuel_type == "gasoline" ||
                    part_info(p).fuel_type == "plasma"))
                    pwr = pwr * muffle / 100;
                pwrs += pwr;
                cnt++;
            }
        }
    }
    return pwrs;
}

float vehicle::wheels_area (int *cnt)
{
    int count = 0;
    int total_area = 0;
    std::vector<int> wheel_indices = all_parts_with_feature("WHEEL");
    for (int i = 0; i < wheel_indices.size(); i++)
    {
        int p = wheel_indices[i];
        int width = part_info(p).wheel_width;
        int bigness = parts[p].bigness;
        // 9 inches, for reference, is about normal for cars.
        total_area += ((float)width/9) * bigness;
        count++;
    }
    if (cnt) {
        *cnt = count;
    }
    return total_area;
}

float vehicle::k_dynamics ()
{
    const int max_obst = 13;
    int obst[max_obst];
    for (int o = 0; o < max_obst; o++) {
        obst[o] = 0;
    }
    std::vector<int> structure_indices = all_parts_at_location("structure");
    for (int i = 0; i < structure_indices.size(); i++)
    {
        int p = structure_indices[i];
        int frame_size = part_with_feature(p, "OBSTACLE") ? 30 : 10;
        int pos = parts[p].mount_dy + max_obst / 2;
        if (pos < 0) {
            pos = 0;
        }
        if (pos >= max_obst) {
            pos = max_obst -1;
        }
        if (obst[pos] < frame_size) {
            obst[pos] = frame_size;
        }
    }
    int frame_obst = 0;
    for (int o = 0; o < max_obst; o++) {
        frame_obst += obst[o];
    }
    float ae0 = 200.0;
    float fr0 = 1000.0;
    float wa = wheels_area();

    // calculate aerodynamic coefficient
    float ka = ae0 / (ae0 + frame_obst);

    // calculate safe speed reduction due to wheel friction
    float kf = fr0 / (fr0 + wa);

    return ka * kf;
}

float vehicle::k_mass ()
{
    float wa = wheels_area();
    if (wa <= 0)
       return 0;

    float ma0 = 50.0;

    // calculate safe speed reduction due to mass
    float km = ma0 / (ma0 + (total_mass()/8) / (8 * (float) wa));

    return km;
}

float vehicle::strain ()
{
    int mv = max_velocity();
    int sv = safe_velocity();
    if (mv <= sv)
        mv = sv + 1;
    if (velocity < safe_velocity())
        return 0;
    else
        return (float) (velocity - sv) / (float) (mv - sv);
}

bool vehicle::valid_wheel_config ()
{
    int x1 = 0, y1 = 0, x2 = 0, y2 = 0;
    int count = 0;
    for (int p = 0; p < parts.size(); p++)
    {
        if (!part_flag(p, "WHEEL") ||
            parts[p].hp <= 0) {
            continue;
        }
        if (!count)
        {
            x1 = x2 = parts[p].mount_dx;
            y1 = y2 = parts[p].mount_dy;
        }
        if (parts[p].mount_dx < x1) {
            x1 = parts[p].mount_dx;
        }
        if (parts[p].mount_dx > x2) {
            x2 = parts[p].mount_dx;
        }
        if (parts[p].mount_dy < y1) {
            y1 = parts[p].mount_dy;
        }
        if (parts[p].mount_dy > y2) {
            y2 = parts[p].mount_dy;
        }
        count++;
    }
    if (count < 2) {
        return false;
    }
    float xo = 0, yo = 0;
    float wo = 0, w2;
    for (int p = 0; p < parts.size(); p++)
    { // lets find vehicle's center of masses
        w2 = g->itypes[part_info(p).item]->weight;
        if (w2 < 1)
            continue;
        xo = xo * wo / (wo + w2) + parts[p].mount_dx * w2 / (wo + w2);
        yo = yo * wo / (wo + w2) + parts[p].mount_dy * w2 / (wo + w2);
        wo += w2;
    }
//    g->add_msg("cm x=%.3f y=%.3f m=%d  x1=%d y1=%d x2=%d y2=%d", xo, yo, (int) wo, x1, y1, x2, y2);
    if ((int)xo < x1 || (int)xo > x2 || (int)yo < y1 || (int)yo > y2)
        return false; // center of masses not inside support of wheels (roughly)
    return true;
}

void vehicle::consume_fuel ()
{
    ammotype ftypes[3] = { "gasoline", "battery", "plasma" };
    for (int ft = 0; ft < 3; ft++)
    {
        float st = strain() * 10;
        int amnt = (int) (basic_consumption (ftypes[ft]) * (1.0 + st * st) /
                          (ftypes[ft] == "battery" ? 1 : 100));
        if (!amnt)
            continue; // no engines of that type
        bool elec = ftypes[ft] == "battery";
        bool found = false;
        for (int j = 0; j < (elec? 2 : 1); j++)
        {
            for (int p = 0; p < parts.size(); p++)
                // if this is a fuel tank
                // and its type is same we're looking for now
                // and for electric engines:
                //  - if j is 0, then we're looking for plutonium (it's first)
                //  - otherwise we're looking for batteries (second)
                if (part_flag(p, "FUEL_TANK") &&
                    (part_info(p).fuel_type == (elec? (j ? "battery" : "plutonium") : ftypes[ft])) &&
                    parts[p].amount > 0)
                {
                    parts[p].amount -= amnt / ((elec && !j)?100:1);
                    if (parts[p].amount < 0)
                        parts[p].amount = 0;
                    found = true;
                    break;
                }
            if (found)
                break;
        }
    }
}

void vehicle::power_parts ()//TODO: more categories of powered part!
{
	int power=0;
	if(lights_on)power += lights_power;
	if(power <= 0)return;
	for(int f=0;f<fuel.size() && power > 0;f++)
	{
		if(part_info(fuel[f]).fuel_type == "battery")
		{
			if(parts[fuel[f]].amount < power)
			{
				power -= parts[fuel[f]].amount;
				parts[fuel[f]].amount = 0;
			}
			else
			{
				parts[fuel[f]].amount -= power;
				power = 0;
			}
		}
	}
	if(power)
	{
		set_lights(false);
		if(player_in_control(&g->u))
			g->add_msg("The %s's battery dies!",name.c_str());
	}
}

void vehicle::charge_battery (int amount)
{
	for(int f=0;f<fuel.size() && amount > 0;f++)
	{
		if(part_info(fuel[f]).fuel_type == "battery")
		{
			int empty = part_info(fuel[f]).size - parts[fuel[f]].amount;
			if(empty < amount)
			{
				amount -= empty;
				parts[fuel[f]].amount = part_info(fuel[f]).size;
			}
			else
			{
				parts[fuel[f]].amount += amount;
				amount = 0;
			}
		}
	}
}

void vehicle::thrust (int thd)
{
    if (velocity == 0)
    {
        turn_dir = face.dir();
        move = face;
        of_turn_carry = 0;
        last_turn = 0;
        skidding = false;
    }

    if (!thd)
        return;

    bool pl_ctrl = player_in_control(&g->u);

    if (!valid_wheel_config() && velocity == 0)
    {
        if (pl_ctrl)
            g->add_msg (_("The %s doesn't have enough wheels to move!"), name.c_str());
        return;
    }

    bool thrusting = true;
    if(velocity){ //brake?
       int sgn = velocity < 0? -1 : 1;
       thrusting = sgn == thd;
    }

    if (thrusting)
    {
        if (total_power () < 1)
        {
            if (pl_ctrl)
            {
                if (total_power (false) < 1)
                    g->add_msg (_("The %s doesn't have an engine!"), name.c_str());
                else
                    g->add_msg (_("The %s's engine emits a sneezing sound."), name.c_str());
            }
            cruise_velocity = 0;
            return;
        }

        consume_fuel ();

        int strn = (int) (strain () * strain() * 100);

        for (int p = 0; p < parts.size(); p++)
		{
            if (part_flag(p, "ENGINE"))
            {
				//Charge the battery if the engine has an alternator
				if(part_flag(p,"ALTERNATOR"))
				{
					charge_battery(part_info(p).power * 0.3);
				}
				if(fuel_left(part_info(p).fuel_type, true) && parts[p].hp > 0 && rng (1, 100) < strn)
				{
					int dmg = rng (strn * 2, strn * 4);
					damage_direct (p, dmg, 0);
					if(one_in(2))
					 g->add_msg(_("Your engine emits a high pitched whine."));
					else
					 g->add_msg(_("Your engine emits a loud grinding sound."));
				}
            }
		}
        // add sound and smoke
        int smk = noise (true, true);
        if (smk > 0)
        {
            int rdx, rdy;
            coord_translate (exhaust_dx, exhaust_dy, rdx, rdy);
            g->m.add_field(g, global_x() + rdx, global_y() + rdy, fd_smoke, (smk / 50) + 1);
        }
        g->sound(global_x(), global_y(), noise(), "");
    }

    if (skidding)
        return;

    int accel = acceleration();
    int max_vel = max_velocity();
    int brake = 30 * k_mass();
    int brk = abs(velocity) * brake / 100;
    if (brk < accel)
        brk = accel;
    if (brk < 10 * 100)
        brk = 10 * 100;
    int vel_inc = (thrusting? accel : brk) * thd;
    if(thd == -1 && thrusting) // reverse accel.
       vel_inc = .6 * vel_inc;
    if ((velocity > 0 && velocity + vel_inc < 0) ||
        (velocity < 0 && velocity + vel_inc > 0))
        stop ();
    else
    {
        velocity += vel_inc;
        if (velocity > max_vel)
            velocity = max_vel;
        else
        if (velocity < -max_vel / 4)
            velocity = -max_vel / 4;
    }
}

void vehicle::cruise_thrust (int amount)
{
    if (!amount)
        return;
    int max_vel = (safe_velocity() * 11 / 10000 + 1) * 1000;
    cruise_velocity += amount;
    cruise_velocity = cruise_velocity / abs(amount) * abs(amount);
    if (cruise_velocity > max_vel)
        cruise_velocity = max_vel;
    else
    if (-cruise_velocity > max_vel / 4)
        cruise_velocity = -max_vel / 4;
}

void vehicle::turn (int deg)
{
    if (deg == 0)
        return;
    if (velocity < 0)
        deg = -deg;
    last_turn = deg;
    turn_dir += deg;
    if (turn_dir < 0)
        turn_dir += 360;
    if (turn_dir >= 360)
        turn_dir -= 360;
}

void vehicle::stop ()
{
    velocity = 0;
    skidding = false;
    move = face;
    last_turn = 0;
    of_turn_carry = 0;
}

bool vehicle::collision( std::vector<veh_collision> &veh_veh_colls, int dx, int dy,
                         bool &can_move, int &imp, bool just_detect )
{
    std::vector<int> structural_indices = all_parts_at_location("structure");
    for( int i = 0; i < structural_indices.size() && can_move; i++ ) {
        const int p = structural_indices[i];
        // coords of where part will go due to movement (dx/dy)
        // and turning (precalc_dx/dy [1])
        const int dsx = global_x() + dx + parts[p].precalc_dx[1];
        const int dsy = global_y() + dy + parts[p].precalc_dy[1];
        veh_collision coll = part_collision( p, dsx, dsy, just_detect );
        if( coll.type != veh_coll_nothing && just_detect ) {
            return true;
        } else if( coll.type == veh_coll_veh ) {
            veh_veh_colls.push_back( coll );
        } else if( coll.type != veh_coll_nothing ) { //run over someone?
            if( can_move ) {
                imp += coll.imp;
            }
            if( velocity == 0 ) {
                can_move = false;
            }
        }
    }
    return false;
}

veh_collision vehicle::part_collision (int part, int x, int y, bool just_detect)
{
    bool pl_ctrl = player_in_control (&g->u);
    int mondex = g->mon_at(x, y);
    int npcind = g->npc_at(x, y);
    bool u_here = x == g->u.posx && y == g->u.posy && !g->u.in_vehicle;
    monster *z = mondex >= 0? &g->zombie(mondex) : 0;
    player *ph = (npcind >= 0? g->active_npc[npcind] : (u_here? &g->u : 0));

    // if in a vehicle assume it's this one
    if (ph && ph->in_vehicle) {
        ph = 0;
    }

    int target_part = -1;
    vehicle *oveh = g->m.veh_at (x, y, target_part);
    bool is_veh_collision = oveh && (oveh->posx != posx || oveh->posy != posy);
    bool is_body_collision = ph || mondex >= 0;

    veh_coll_type collision_type = veh_coll_nothing;
    std::string obs_name = g->m.name(x, y).c_str();

    // vehicle collisions are a special case. just return the collision.
    // the map takes care of the dynamic stuff.
    if (is_veh_collision) {
       veh_collision ret;
       ret.type = veh_coll_veh;
       //"imp" is too simplistic for veh-veh collisions
       ret.part = part;
       ret.target = oveh;
       ret.target_part = target_part;
       ret.target_name = oveh->name.c_str();
       return ret;
    }

    int parm = part_with_feature (part, "ARMOR");
    if (parm < 0) {
        parm = part;
    }
    int dmg_mod = part_info(parm).dmg_mod;
    // let's calculate type of collision & mass of object we hit
    float mass = total_mass();
    float mass2=0;
    float e= 0.3; // e = 0 -> plastic collision
    // e = 1 -> inelastic collision
    int part_dens = 0; //part density

    if (is_body_collision) {
        // then, check any monster/NPC/player on the way
        collision_type = veh_coll_body; // body
        e=0.30;
        part_dens = 15;
        if (z) {
            switch (z->type->size) {
            case MS_TINY:    // Rodent
                mass2 = 1;
                break;
            case MS_SMALL:   // Half human
                mass2 = 41;
                break;
            default:
            case MS_MEDIUM:  // Human
                mass2 = 82;
                break;
            case MS_LARGE:   // Cow
                mass2 = 120;
                break;
            case MS_HUGE:     // TAAAANK
                mass2 = 200;
                break;
            }
        } else {
            mass2 = 82;// player or NPC
        }
    } else if (g->m.has_flag_ter_or_furn ("THIN_OBSTACLE", x, y)) {
        // if all above fails, go for terrain which might obstruct moving
        collision_type = veh_coll_thin_obstacle; // some fence
        mass2 = 10;
        e=0.30;
        part_dens = 20;
    } else if (g->m.has_flag_ter_or_furn("BASHABLE", x, y)) {
        collision_type = veh_coll_bashable; // (door, window)
        mass2 = 50;
        e=0.30;
        part_dens = 20;
    } else if (g->m.move_cost_ter_furn(x, y) == 0 && g->m.is_destructable_ter_furn(x, y)) {
        collision_type = veh_coll_destructable; // destructible (wall)
        mass2 = 200;
        e=0.30;
        part_dens = 60;
    } else if (g->m.move_cost_ter_furn(x, y) == 0 && !g->m.has_flag_ter_or_furn("SWIMMABLE", x, y)) {
        collision_type = veh_coll_other; // not destructible
        mass2 = 1000;
        e=0.10;
        part_dens = 80;
    }

    if (collision_type == veh_coll_nothing) {  // hit nothing
        veh_collision ret;
        ret.type = veh_coll_nothing;
        return ret;
    } else if( just_detect ) {
        veh_collision ret;
        ret.type = collision_type;
        return ret;
    }

    int degree = rng (70, 100);

    //Calculate damage resulting from d_E
    material_type* vpart_item_mat1 = material_type::find_material(g->itypes[part_info(parm).item]->m1);
    material_type* vpart_item_mat2 = material_type::find_material(g->itypes[part_info(parm).item]->m2);
    int vpart_dens;
    if(vpart_item_mat2->ident() == "null") {
        vpart_dens = vpart_item_mat1->density();
    } else {
        vpart_dens = (vpart_item_mat1->density() + vpart_item_mat2->density())/2; //average
    }

    //k=100 -> 100% damage on part
    //k=0 -> 100% damage on obj
    float material_factor = (part_dens - vpart_dens)*0.5;
    if ( material_factor >= 25) material_factor = 25; //saturation
    if ( material_factor < -25) material_factor = -25;
    float weight_factor;
    //factor = -25 if mass is much greater than mass2
    if ( mass >= mass2 ) weight_factor = -25 * ( log(mass) - log(mass2) ) / log(mass);
    //factor = +25 if mass2 is much greater than mass
    else weight_factor = 25 * ( log(mass2) - log(mass) ) / log(mass2) ;

    float k = 50 + material_factor + weight_factor;
    if(k > 90) k = 90;  //saturation
    if(k < 10) k = 10;

    bool smashed = true;
    std::string snd;
    float part_dmg = 0.0;
    float dmg = 0.0;
    //Calculate Impulse of car
    const float prev_velocity = velocity / 100;
    int turns_stunned = 0;

    do {
        //Impulse of object
        const float vel1 = velocity / 100;

        //Assumption: velocitiy of hit object = 0 mph
        const float vel2 = 0;
        //lost energy at collision -> deformation energy -> damage
        const float d_E = ((mass*mass2)*(1-e)*(1-e)*(vel1-vel2)*(vel1-vel2)) / (2*mass + 2*mass2);
        //velocity of car after collision
        const float vel1_a = (mass2*vel2*(1+e) + vel1*(mass - e*mass2)) / (mass + mass2);
        //velocity of object after collision
        const float vel2_a = (mass*vel1*(1+e) + vel2*(mass2 - e*mass)) / (mass + mass2);

        //Damage calculation
        //damage dealt overall
        dmg += abs(d_E / k_mvel);
        //damage for vehicle-part - only if not a hallucination
        if(z && !z->is_hallucination()) {
            part_dmg = dmg * k / 100;
        }
        //damage for object
        const float obj_dmg  = dmg * (100-k)/100;

        if (collision_type == veh_coll_bashable) {
            // something bashable -- use map::bash to determine outcome
            int absorb = -1;
            g->m.bash(x, y, obj_dmg, snd, &absorb);
            smashed = obj_dmg > absorb;
        } else if (collision_type >= veh_coll_thin_obstacle) {
            // some other terrain
            smashed = obj_dmg > mass2;
            if (smashed) {
                // destroy obstacle
                switch (collision_type) {
                case veh_coll_thin_obstacle:
                    if (g->m.has_furn(x, y)) {
                        g->m.furn_set(x, y, f_null);
                    } else {
                        g->m.ter_set(x, y, t_dirt);
                    }
                    break;
                case veh_coll_destructable:
                    g->m.destroy(g, x, y, false);
                    snd = _("crash!");
                    break;
                case veh_coll_other:
                    smashed = false;
                    break;
                default:;
                }
            }
        }
        if (collision_type == veh_coll_body) {
            int dam = obj_dmg*dmg_mod/100;
            if (z) {
                int z_armor = part_flag(part, "SHARP")? z->type->armor_cut : z->type->armor_bash;
                if (z_armor < 0) {
                    z_armor = 0;
                }
                dam -= z_armor;
            }
            if (dam < 0) { dam = 0; }

            //No blood from hallucinations
            if(z && !z->is_hallucination()) {
                if (part_flag(part, "SHARP")) {
                    parts[part].blood += (20 + dam) * 5;
                } else if (dam > rng (10, 30)) {
                    parts[part].blood += (10 + dam / 2) * 5;
                }
            }

            turns_stunned = rng (0, dam) > 10? rng (1, 2) + (dam > 40? rng (1, 2) : 0) : 0;
            if (part_flag(part, "SHARP")) {
                turns_stunned = 0;
            }
            if (turns_stunned > 6) {
                turns_stunned = 6;
            }
            if (turns_stunned > 0 && z) {
                z->add_effect(ME_STUNNED, turns_stunned);
            }

            int angle = (100 - degree) * 2 * (one_in(2)? 1 : -1);
            if (z) {
                z->hurt(dam);

                if (vel2_a > rng (10, 20)) {
                    g->fling_player_or_monster (0, z, move.dir() + angle, vel2_a);
                }
                if (z->hp < 1 || z->is_hallucination()) {
                    g->kill_mon (mondex, pl_ctrl);
                }
            } else {
                ph->hitall (g, dam, 40);
                if (vel2_a > rng (10, 20)) {
                    g->fling_player_or_monster (ph, 0, move.dir() + angle, vel2_a);
                }
            }
        }

        velocity = vel1_a*100;

    } while( !smashed && velocity != 0 );

    // Apply special effects from collision.
    if (!is_body_collision) {
        if (pl_ctrl) {
            if (snd.length() > 0) {
                g->add_msg (_("Your %s's %s rams into a %s with a %s"), name.c_str(),
                            part_info(part).name.c_str(), obs_name.c_str(), snd.c_str());
            } else {
                g->add_msg (_("Your %s's %s rams into a %s."), name.c_str(),
                            part_info(part).name.c_str(), obs_name.c_str());
            }
        } else if (snd.length() > 0) {
            g->add_msg (_("You hear a %s"), snd.c_str());
        }
        g->sound (x, y, smashed? 80 : 50, "");
    } else {
        std::string dname;
        if (z) {
            dname = z->name().c_str();
        } else {
            dname = ph->name;
        }
        if (pl_ctrl) {
            g->add_msg (_("Your %s's %s rams into %s%s!"),
                        name.c_str(), part_info(part).name.c_str(), dname.c_str(),
                        turns_stunned > 0 && z? _(" and stuns it") : "");
        }

        if (part_flag(part, "SHARP")) {
            field &local_field = g->m.field_at(x, y);
            if (local_field.findField(fd_blood) &&
                local_field.findField(fd_blood)->getFieldDensity() < 2) {
                local_field.findField(fd_blood)->
                    setFieldDensity(local_field.findField(fd_blood)->getFieldDensity() + 1);
            } else {
                g->m.add_field(g, x, y, fd_blood, 1);
            }
        } else {
            g->sound (x, y, 20, "");
        }
    }

    if( smashed ) {

        int turn_amount = rng (1, 3) * sqrt ((double)dmg);
        turn_amount /= 15;
        if (turn_amount < 1) {
            turn_amount = 1;
        }
        turn_amount *= 15;
        if (turn_amount > 120) {
            turn_amount = 120;
        }
        int turn_roll = rng (0, 100);
        //probability of skidding increases with higher delta_v
        if (turn_roll < abs(prev_velocity - (float)(velocity / 100)) * 2 ) {
            //delta_v = vel1 - vel1_a
            //delta_v = 50 mph -> 100% probability of skidding
            //delta_v = 25 mph -> 50% probability of skidding
            skidding = true;
            turn (one_in (2)? turn_amount : -turn_amount);
        }
    }
    damage (parm, part_dmg, 1);

    veh_collision ret;
    ret.type = collision_type;
    ret.imp = part_dmg;
    return ret;
}

void vehicle::handle_trap (int x, int y, int part)
{
    int pwh = part_with_feature (part, "WHEEL");
    if (pwh < 0) {
        return;
    }
    trap_id t = g->m.tr_at(x, y);
    if (t == tr_null) {
        return;
    }
    int noise = 0;
    int chance = 100;
    int expl = 0;
    int shrap = 0;
    bool wreckit = false;
    std::string msg (_("The %s's %s runs over %s."));
    std::string snd;
    switch (t)
    {
        case tr_bubblewrap:
            noise = 18;
            snd = _("Pop!");
            break;
        case tr_beartrap:
        case tr_beartrap_buried:
            noise = 8;
            snd = _("SNAP!");
            wreckit = true;
            g->m.remove_trap(x, y);
            g->m.spawn_item(x, y, "beartrap", 0);
            break;
        case tr_nailboard:
            wreckit = true;
            break;
        case tr_blade:
            noise = 1;
            snd = _("Swinnng!");
            wreckit = true;
            break;
        case tr_crossbow:
            chance = 30;
            noise = 1;
            snd = _("Clank!");
            wreckit = true;
            g->m.remove_trap(x, y);
            g->m.spawn_item(x, y, "crossbow", 0);
            g->m.spawn_item(x, y, "string_6", 0);
            if (!one_in(10))
                g->m.spawn_item(x, y, "bolt_steel", 0);
            break;
        case tr_shotgun_2:
        case tr_shotgun_1:
            noise = 60;
            snd = _("Bang!");
            chance = 70;
            wreckit = true;
            if (t == tr_shotgun_2)
                g->m.add_trap(x, y, tr_shotgun_1);
            else
            {
                g->m.remove_trap(x, y);
                g->m.spawn_item(x, y, "shotgun_sawn", 0);
                g->m.spawn_item(x, y, "string_6", 0);
            }
            break;
        case tr_landmine_buried:
        case tr_landmine:
            expl = 10;
            shrap = 8;
            g->m.remove_trap(x, y);
            break;
        case tr_boobytrap:
            expl = 18;
            shrap = 12;
            break;
        case tr_dissector:
            noise = 10;
            snd = _("BRZZZAP!");
            wreckit = true;
            break;
        case tr_sinkhole:
        case tr_pit:
        case tr_spike_pit:
        case tr_ledge:
            wreckit = true;
            break;
        case tr_goo:
        case tr_portal:
        case tr_telepad:
        case tr_temple_flood:
        case tr_temple_toggle:
            msg.clear();
        default:;
    }
    if (msg.size() > 0 && g->u_see(x, y))
        g->add_msg (msg.c_str(), name.c_str(), part_info(part).name.c_str(), g->traps[t]->name.c_str());
    if (noise > 0)
        g->sound (x, y, noise, snd);
    if (wreckit && chance >= rng (1, 100))
        damage (part, 500);
    if (expl > 0)
        g->explosion(x, y, expl, shrap, false);
}

// total volume of all the things
int vehicle::stored_volume(int part) {
   if (!part_flag(part, "CARGO")) {
        return 0;
   }
   int cur_volume = 0;
   for (int i = 0; i < parts[part].items.size(); i++) {
       cur_volume += parts[part].items[i].volume();
   }
   return cur_volume;
}

int vehicle::max_volume(int part) {
    if (part_flag(part, "CARGO")) {
        return vehicle_part_types[parts[part].id].size;
    }
    return 0;
}

// free space
int vehicle::free_volume(int part) {
   const int maxvolume = this->max_volume(part);
   return ( maxvolume - stored_volume(part) );
}

// returns true if full, modified by arguments:
// (none):                            size >= max || volume >= max
// (addvolume >= 0):                  size+1 > max || volume + addvolume > max
// (addvolume >= 0, addnumber >= 0):  size + addnumber > max || volume + addvolume > max
bool vehicle::is_full(const int part, const int addvolume, const int addnumber) {
   const int maxitems = MAX_ITEM_IN_VEHICLE_STORAGE;
   const int maxvolume = this->max_volume(part);

   if ( addvolume == -1 ) {
       if ( parts[part].items.size() < maxitems ) return true;
       int cur_volume=stored_volume(part);
       return (cur_volume >= maxvolume ? true : false );
   } else {
       if ( parts[part].items.size() + ( addnumber == -1 ? 1 : addnumber ) > maxitems ) return true;
       int cur_volume=stored_volume(part);
       return ( cur_volume + addvolume > maxvolume ? true : false );
   }

}

bool vehicle::add_item (int part, item itm)
{
    const int max_storage = MAX_ITEM_IN_VEHICLE_STORAGE; // (game.h)
    const int maxvolume = this->max_volume(part);         // (game.h => vehicle::max_volume(part) ) in theory this could differ per vpart ( seat vs trunk )

    // const int max_weight = ?! // TODO: weight limit, calc per vpart & vehicle stats, not a hard user limit.
    // add creaking sounds and damage to overloaded vpart, outright break it past a certian point, or when hitting bumps etc

    if (!part_flag(part, "CARGO")) {
        return false;
    }

    if (parts[part].items.size() >= max_storage)
        return false;
    it_ammo *ammo = dynamic_cast<it_ammo*> (itm.type);
    if (part_flag(part, "TURRET")) {
        if (!ammo || (ammo->type != part_info(part).fuel_type ||
                 ammo->type == "gasoline" ||
                 ammo->type == "plasma")) {
            return false;
        }
    }
    int cur_volume = 0;
    int add_volume = itm.volume();
    bool tryaddcharges=(itm.charges  != -1 && (itm.is_food() || itm.is_ammo()));
    // iterate anyway since we need a volume total
      for (int i = 0; i < parts[part].items.size(); i++) {
        cur_volume += parts[part].items[i].volume();
        if( tryaddcharges && parts[part].items[i].type->id == itm.type->id ) {
          parts[part].items[i].charges+=itm.charges;
          return true;
        }
      }

    if ( cur_volume + add_volume > maxvolume ) {
      return false;
    }
    parts[part].items.push_back (itm);
    return true;
}

void vehicle::remove_item (int part, int itemdex)
{
    if (itemdex < 0 || itemdex >= parts[part].items.size())
        return;
    parts[part].items.erase (parts[part].items.begin() + itemdex);
}

void vehicle::gain_moves (int mp)
{
    if (velocity)
    {
        of_turn = 1 + of_turn_carry;
    }
    else
    {
        of_turn = 0;
    }
    of_turn_carry = 0;

    // cruise control TODO: enable for NPC?
    if (player_in_control(&g->u))
    {
        if (cruise_on)
        if (velocity - cruise_velocity >= 10 * 100 ||
            cruise_velocity - velocity >= acceleration()/3 ||
            (cruise_velocity != 0 && velocity == 0) ||
            (cruise_velocity == 0 && velocity != 0))
            thrust (cruise_velocity > velocity? 1 : -1);
    }

    refill ("battery", solar_power());

    // check for smoking parts
    for (int p = 0; p < parts.size(); p++)
    {
        int part_x = global_x() + parts[p].precalc_dx[0];
        int part_y = global_y() + parts[p].precalc_dy[0];

        /* Only lower blood level if:
         * - The part is outside.
         * - The weather is any effect that would cause the player to be wet. */
        if (parts[p].blood > 0 &&
                g->m.is_outside(part_x, part_y) && g->levz >= 0 &&
                g->weather >= WEATHER_DRIZZLE && g->weather <= WEATHER_ACID_RAIN) {
            parts[p].blood--;
        }
        int p_eng = part_with_feature (p, "ENGINE", false);
        if (p_eng < 0 || parts[p_eng].hp > 0 || parts[p_eng].amount < 1) {
            continue;
        }
        parts[p_eng].amount--;
        for (int ix = -1; ix <= 1; ix++) {
            for (int iy = -1; iy <= 1; iy++) {
                if (!rng(0, 2)) {
                    g->m.add_field(g, part_x + ix, part_y + iy, fd_smoke, rng(2, 4));
                }
            }
        }
    }

    if (turret_mode) { // handle turrets
        for (int p = 0; p < parts.size(); p++) {
            fire_turret (p);
        }
    }
}

void vehicle::find_horns ()
{
    horns.clear();
    for (int p = 0; p < parts.size(); p++)
    {
		if(part_flag( p,"HORN" ))
		{
			horns.push_back(p);
		}
    }
}

void vehicle::find_lights ()
{
    lights.clear();
    for (int p = 0; p < parts.size(); p++)
    {
		if(part_flag( p,"LIGHT" ))
		{
			lights.push_back(p);
			lights_power += part_info(p).power;
		}
    }
}

void vehicle::find_fuel_tanks ()
{
    fuel.clear();
    for (int p = 0; p < parts.size(); p++)
    {
		if(part_flag( p,"FUEL_TANK" ))
		{
			fuel.push_back(p);
		}
    }
}

void vehicle::find_exhaust ()
{
    int en = -1;
    for (int p = 0; p < parts.size(); p++)
        if (part_flag(p, "ENGINE") && part_info(p).fuel_type == "gasoline")
        {
            en = p;
            break;
        }
    if (en < 0)
    {
        exhaust_dy = 0;
        exhaust_dx = 0;
        return;
    }
    exhaust_dy = parts[en].mount_dy;
    exhaust_dx = parts[en].mount_dx;
    for (int p = 0; p < parts.size(); p++)
        if (parts[p].mount_dy == exhaust_dy &&
            parts[p].mount_dx < exhaust_dx)
            exhaust_dx = parts[p].mount_dx;
    exhaust_dx--;
}

void vehicle::refresh_insides ()
{
    insides_dirty = false;
    for (int p = 0; p < parts.size(); p++)
    {
        /* If there's no roof, or there is a roof but it's broken, it's outside.
         * (Use short-circuiting && so broken frames don't screw this up) */
        if ( !(part_with_feature(p, "ROOF") >= 0 && parts[p].hp > 0) )
        {
/*            debugmsg ("part%d/%d(%s)%d,%d no roof=false", p, external_parts.size(),
                      part_info(p).name, parts[p].mount_dx, parts[p].mount_dy);*/
            parts[p].inside = false;
            continue;
        }

        parts[p].inside = true; // inside if not otherwise
        for (int i = 0; i < 4; i++)
        { // let's check four neighbour parts
            int ndx = i < 2? (i == 0? -1 : 1) : 0;
            int ndy = i < 2? 0 : (i == 2? - 1: 1);
            std::vector<int> parts_n3ar = parts_at_relative (parts[p].mount_dx + ndx, parts[p].mount_dy + ndy);
            bool cover = false; // if we aren't covered from sides, the roof at p won't save us
            for (int j = 0; j < parts_n3ar.size(); j++)
            {
                int pn = parts_n3ar[j];
                if (part_flag(pn, "ROOF") && parts[pn].hp > 0)
                { // another roof -- cover
                    cover = true;
                    break;
                }
                else
                if (part_flag(pn, "OBSTACLE") && parts[pn].hp > 0)
                { // found an obstacle, like board or windshield or door
                    if (parts[pn].inside || (part_flag(pn, "OPENABLE") && parts[pn].open)) {
                        continue; // door and it's open -- can't cover
                    }
                    cover = true;
                    break;
                }
                //Otherwise keep looking, there might be another part in that square
            }
            if (!cover)
            {
/*                debugmsg ("part%d/%d(%s)%d,%d nb#%d(%s) no cover=false", p, external_parts.size(),
                          part_info(p).name, parts[p].mount_dx, parts[p].mount_dy,
                          i, parts_n3ar.size()> 0? part_info(parts_n3ar[0]).name : "<no part>");*/
                parts[p].inside = false;
                break;
            }
        }
    }
}

bool vehicle::is_inside (int p)
{
    if (p < 0 || p >= parts.size()) {
        return false;
    }
    if (insides_dirty) {
        refresh_insides ();
    }
    return parts[p].inside;
}

void vehicle::unboard_all ()
{
    std::vector<int> bp = boarded_parts ();
    for (int i = 0; i < bp.size(); i++) {
        g->m.unboard_vehicle (g, global_x() + parts[bp[i]].precalc_dx[0], global_y() + parts[bp[i]].precalc_dy[0]);
    }
}

int vehicle::damage (int p, int dmg, int type, bool aimed)
{
    if (dmg < 1) {
        return dmg;
    }

    std::vector<int> pl = parts_at_relative(parts[p].mount_dx, parts[p].mount_dy);
    if (!aimed)
    {
        bool found_obs = false;
        for (int i = 0; i < pl.size(); i++)
            if (part_flag (pl[i], "OBSTACLE") &&
                (!part_flag (pl[i], "OPENABLE") || !parts[pl[i]].open))
            {
                found_obs = true;
                break;
            }
        if (!found_obs) // not aimed at this tile and no obstacle here -- fly through
            return dmg;
    }
    int parm = part_with_feature (p, "ARMOR");
    int pdm = pl[rng (0, pl.size()-1)];
    int dres;
    if (parm < 0)
        // not covered by armor -- damage part
        dres = damage_direct (pdm, dmg, type);
    else
    {
        // covered by armor -- damage armor first
        dres = damage_direct (parm, dmg, type);
        // half damage for internal part(over parts not covered)
        bool overhead = part_flag(pdm, "ROOF") ||
                        part_info(pdm).location == "on_roof";
        damage_direct (pdm, overhead ? dmg : dmg / 2, type);
    }
    return dres;
}

void vehicle::damage_all (int dmg1, int dmg2, int type, const point &impact)
{
    if (dmg2 < dmg1) { std::swap(dmg1, dmg2); }
    if (dmg1 < 1) { return; }
    for (int p = 0; p < parts.size(); p++) {
        int distance = 1 + square_dist( parts[p].mount_dx, parts[p].mount_dy, impact.x, impact.y );
        if( distance > 1 && one_in( distance ) ) {
            damage_direct (p, rng( dmg1, dmg2 ) / (distance * distance), type);
        }
    }
}

int vehicle::damage_direct (int p, int dmg, int type)
{
    if (parts[p].hp <= 0)
        return dmg;
    int tsh = part_info(p).durability / 10;
    if (tsh > 20)
        tsh = 20;
    int dres = dmg;
    if (dmg >= tsh || type != 1)
    {
        dres -= parts[p].hp;
        int last_hp = parts[p].hp;
        parts[p].hp -= dmg;
        if (parts[p].hp < 0)
            parts[p].hp = 0;
        if (!parts[p].hp && last_hp > 0)
            insides_dirty = true;
        if (part_flag(p, "FUEL_TANK"))
        {
            ammotype ft = part_info(p).fuel_type;
            if (ft == "gasoline" || ft == "plasma")
            {
                int pow = parts[p].amount / 40;
    //            debugmsg ("damage check dmg=%d pow=%d", dmg, pow);
                if (parts[p].hp <= 0)
                    leak_fuel (p);
                if (type == 2 ||
                    (one_in (ft == "gasoline" ? 2 : 4) && pow > 5 && rng (75, 150) < dmg))
                {
                    g->u.add_memorial_log(_("The fuel tank of the %s exploded!"), name.c_str());
                    g->explosion (global_x() + parts[p].precalc_dx[0], global_y() + parts[p].precalc_dy[0],
                                pow, 0, ft == "gasoline");
                    parts[p].hp = 0;
                }
            }
        }
        else
        if (parts[p].hp <= 0 && part_flag(p, "UNMOUNT_ON_DAMAGE"))
        {
            g->m.spawn_item(global_x() + parts[p].precalc_dx[0],
                           global_y() + parts[p].precalc_dy[0],
                           part_info(p).item, g->turn);
            remove_part (p);
        }
    }
    if (dres < 0)
        dres = 0;
    return dres;
}

void vehicle::leak_fuel (int p)
{
    if (!part_flag(p, "FUEL_TANK"))
        return;
    ammotype ft = part_info(p).fuel_type;
    if (ft == "gasoline")
    {
        int x = global_x();
        int y = global_y();
        for (int i = x - 2; i <= x + 2; i++)
            for (int j = y - 2; j <= y + 2; j++)
                if (g->m.move_cost(i, j) > 0 && one_in(2))
                {
                    if (parts[p].amount < 100)
                    {
                        parts[p].amount = 0;
                        return;
                    }
                    g->m.spawn_item(i, j, "gasoline", 0);
                    g->m.spawn_item(i, j, "gasoline", 0);
                    parts[p].amount -= 100;
                }
    }
    parts[p].amount = 0;
}

void vehicle::fire_turret (int p, bool burst)
{
    if (!part_flag (p, "TURRET"))
        return;
    it_gun *gun = dynamic_cast<it_gun*> (g->itypes[part_info(p).item]);
    if (!gun)
        return;
    int charges = burst? gun->burst : 1;
    if (!charges)
        charges = 1;
    ammotype amt = part_info (p).fuel_type;
    if (amt == "gasoline" || amt == "plasma")
    {
        if (amt == "gasoline")
            charges = 20; // hacky
        int fleft = fuel_left (amt);
        if (fleft < 1)
            return;
        it_ammo *ammo = dynamic_cast<it_ammo*>(g->itypes[amt == "gasoline" ? "gasoline" : "plasma"]);
        if (!ammo)
            return;
        if (fire_turret_internal (p, *gun, *ammo, charges))
        { // consume fuel
            if (amt == "plasma")
                charges *= 10; // hacky, too
            for (int p = 0; p < parts.size(); p++)
            {
                if (part_flag(p, "FUEL_TANK") &&
                    part_info(p).fuel_type == amt &&
                    parts[p].amount > 0)
                {
                    parts[p].amount -= charges;
                    if (parts[p].amount < 0)
                        parts[p].amount = 0;
                }
            }
        }
    } else {
        if (parts[p].items.size() > 0) {
            it_ammo *ammo = dynamic_cast<it_ammo*> (parts[p].items[0].type);
            if (!ammo || ammo->type != amt || parts[p].items[0].charges < 1) {
                return;
            }
            if (charges > parts[p].items[0].charges) {
                charges = parts[p].items[0].charges;
            }
            if (fire_turret_internal (p, *gun, *ammo, charges)) {
                // consume ammo
                if (charges >= parts[p].items[0].charges) {
                    parts[p].items.erase (parts[p].items.begin());
                } else {
                    parts[p].items[0].charges -= charges;
                }
            }
        }
    }
}

bool vehicle::fire_turret_internal (int p, it_gun &gun, it_ammo &ammo, int charges)
{
    int x = global_x() + parts[p].precalc_dx[0];
    int y = global_y() + parts[p].precalc_dy[0];
    // code copied form mattack::smg, mattack::flamethrower
    int t, fire_t;
    monster *target = 0;
    int range = ammo.type == "gasoline" ? 5 : 12;
    int closest = range + 1;
    for (int i = 0; i < g->num_zombies(); i++) {
        int dist = rl_dist( x, y, g->zombie(i).posx(), g->zombie(i).posy() );
        if (g->zombie(i).friendly == 0 && dist < closest &&
              !g->zombie(i).is_hallucination() &&
              g->m.sees(x, y, g->zombie(i).posx(), g->zombie(i).posy(), range, t) ) {
            target = &(g->zombie(i));
            closest = dist;
            fire_t = t;
        }
    }
    if( !target ) {
        return false;
    }

    std::vector<point> traj = line_to( x, y, target->posx(), target->posy(), fire_t );
    for( int i = 0; i < traj.size(); i++ ) {
        if( traj[i].x == g->u.posx && traj[i].y == g->u.posy ) {
            return false; // won't shoot at player
        }
    }

    // Check for available power for turrets that use it.
    const int power = fuel_left("battery");
    if( gun.item_tags.count( "USE_UPS" ) ) {
        if( power < 5 ) { return false; }
    } else if( gun.item_tags.count( "USE_UPS_20" ) ) {
        if( power < 20 ) { return false; }
    } else if( gun.item_tags.count( "USE_UPS_40" ) ) {
        if( power < 40 ) { return false; }
    }
    if( g->u_see(x, y) ) {
        g->add_msg(_("The %s fires its %s!"), name.c_str(), part_info(p).name.c_str());
    }
    npc tmp;
    tmp.name = rmp_format(_("<veh_player>The %s"), part_info(p).name.c_str());
    tmp.skillLevel(gun.skill_used).level(8);
    tmp.skillLevel("gun").level(4);
    tmp.recoil = abs(velocity) / 100 / 4;
    tmp.posx = x;
    tmp.posy = y;
    tmp.str_cur = 16;
    tmp.dex_cur = 8;
    tmp.per_cur = 12;
    tmp.weapon = item(&gun, 0);
    it_ammo curam = ammo;
    tmp.weapon.curammo = &curam;
    tmp.weapon.charges = charges;
    // Spawn a fake UPS to power any turreted weapons that need electricity.
    item tmp_ups( g->itypes["UPS_on"], 0 );
    // Drain a ton of power
    tmp_ups.charges = drain( "battery", 1000 );
    item &ups_ref = tmp.i_add(tmp_ups);
    g->fire( tmp, target->posx(), target->posy(), traj, true );
    // Rturn whatever is left.
    refill( "battery", ups_ref.charges );
    if( ammo.type == "gasoline" ) {
        for( int i = 0; i < traj.size(); i++ ) {
            g->m.add_field(g, traj[i].x, traj[i].y, fd_fire, 1);
        }
    }

    return true;
}

bool vehicle::set_lights(bool on)
{
	bool found=false;
	if(on)
	{
		for(int p=0;p<parts.size();p++)
		{
			if(part_flag(p, "FUEL_TANK") && (part_info(p).fuel_type == "battery" || part_info(p).fuel_type == "plutonium") && parts[p].amount > 0)
			{
				found = true;
				break;
			}
		}
	}
	lights_on = on;
	if(found || !lights_on)
	{
		return true;
	}
	else
	{
		lights_on = false;
		return false;
	}
}

/**
 * Opens an openable part at the specified index. If it's a multipart, opens
 * all attached parts as well.
 * @param part_index The index in the parts list of the part to open.
 */
void vehicle::open(int part_index)
{
  if(!part_info(part_index).has_flag("OPENABLE")) {
    debugmsg("Attempted to open non-openable part %d (%s) on a %s!", part_index,
               vehicle_part_types[parts[part_index].id].name.c_str(), name.c_str());
  } else {
    open_or_close(part_index, true);
  }
}

/**
 * Opens an openable part at the specified index. If it's a multipart, opens
 * all attached parts as well.
 * @param part_index The index in the parts list of the part to open.
 */
void vehicle::close(int part_index)
{
  if(!part_info(part_index).has_flag("OPENABLE")) {
    debugmsg("Attempted to close non-closeable part %d (%s) on a %s!", part_index,
               vehicle_part_types[parts[part_index].id].name.c_str(), name.c_str());
  } else {
    open_or_close(part_index, false);
  }
}

void vehicle::open_or_close(int part_index, bool opening)
{
  parts[part_index].open = opening ? 1 : 0;
  insides_dirty = true;

  if(part_info(part_index).has_flag("MULTISQUARE")) {
    /* Find all other closed parts with the same ID in adjacent squares.
     * This is a tighter restriction than just looking for other Multisquare
     * Openable parts, and stops trunks from opening side doors and the like. */
    for(int next_index = 0; next_index < parts.size(); next_index++) {
      //Look for parts 1 square off in any cardinal direction
      int xdiff = parts[next_index].mount_dx - parts[part_index].mount_dx;
      int ydiff = parts[next_index].mount_dy - parts[part_index].mount_dy;
      if(((xdiff * xdiff == 1) != (ydiff * ydiff == 1)) && // != used as XOR
              (part_info(next_index).id == part_info(part_index).id) &&
              (parts[next_index].open == opening ? 0 : 1)) {
        open_or_close(next_index, opening);
      }
    }
  }
}

// a chance to stop skidding if moving in roughly the faced direction
void vehicle::possibly_recover_from_skid(){
   if (last_turn > 13)
      //turning on the initial skid is delayed, so move==face, initially. This filters out that case.
      return;
   rl_vec2d mv = move_vec();
   rl_vec2d fv = face_vec();
   float dot = mv.dot_product(fv);
   //threshold of recovery is gaussianesque.

   if (fabs(dot) * 100 > dice(9,20)){
      g->add_msg(_("The %s recovers from its skid."), name.c_str());
      skidding = false; //face_vec takes over.
      velocity *= dot; //wheels absorb horizontal velocity.
      if(dot < -.8){
         //pointed backwards, velo-wise.
         velocity *= -1; //move backwards.
      }
      move = face;
   }
}

// if not skidding, move_vec == face_vec, mv <dot> fv == 1, velocity*1 is returned.
float vehicle::forward_velocity(){
   rl_vec2d mv = move_vec();
   rl_vec2d fv = face_vec();
   float dot = mv.dot_product(fv);
   return velocity * dot;
}

rl_vec2d vehicle::velo_vec(){
    rl_vec2d ret;
    if(skidding)
       ret = move_vec();
    else
       ret = face_vec();
    ret = ret.normalized();
    ret = ret * velocity;
    return ret;
}

// normalized.
rl_vec2d vehicle::move_vec(){
    float mx,my;
    mx = cos (move.dir() * M_PI/180);
    my = sin (move.dir() * M_PI/180);
    rl_vec2d ret(mx,my);
    return ret;
}

// normalized.
rl_vec2d vehicle::face_vec(){
    float fx,fy;
    fx = cos (face.dir() * M_PI/180);
    fy = sin (face.dir() * M_PI/180);
    rl_vec2d ret(fx,fy);
    return ret;
}

float get_collision_factor(float delta_v)
{
    if (abs(delta_v) <= 31) {
        return ( 1 - ( 0.9 * abs(delta_v) ) / 31 );
    } else {
        return 0.1;
    }
}

<|MERGE_RESOLUTION|>--- conflicted
+++ resolved
@@ -768,16 +768,13 @@
 
 void vehicle::remove_part (int p)
 {
-	if(part_flag(p,"LIGHT"))
-		lights_power -= part_info(parts.size()-1).power;
+    if(part_flag(p,"LIGHT")) {
+        lights_power -= part_info( parts.size() - 1 ).power;
+    }
     parts.erase(parts.begin() + p);
-<<<<<<< HEAD
-=======
-    find_external_parts ();
-	find_horns ();
-	find_lights ();
-	find_fuel_tanks ();
->>>>>>> 6ba2f5a1
+    find_horns ();
+    find_lights ();
+    find_fuel_tanks ();
     find_exhaust ();
     precalc_mounts (0, face.dir());
     insides_dirty = true;

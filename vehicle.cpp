#include "vehicle.h"
#include "map.h"
#include "output.h"
#include "game.h"
#include "item.h"
#include <sstream>
#include <stdlib.h>
#include "cursesdef.h"

enum vehicle_controls {
 toggle_cruise_control,
 toggle_lights,
 toggle_turrets,
 control_cancel
};

vehicle::vehicle(game *ag, vhtype_id type_id): g(ag), type(type_id)
{
    posx = 0;
    posy = 0;
    velocity = 0;
    turn_dir = 0;
    last_turn = 0;
    of_turn_carry = 0;
    turret_mode = 0;
    cruise_velocity = 0;
    skidding = false;
    cruise_on = true;
    lights_on = false;
    insides_dirty = true;
    if (type >= num_vehicles)
        type = 0;
    if (type > veh_custom)
    {   // get a copy of sample vehicle of this type
        if (type < g->vtypes.size())
        {
            *this = *(g->vtypes[type]);
            init_state(ag);
        }
    }
    precalc_mounts(0, face.dir());
}

vehicle::~vehicle()
{
}

bool vehicle::player_in_control (player *p)
{
    if (type == veh_null)
        return false;
    int veh_part;
    vehicle *veh = g->m.veh_at (p->posx, p->posy, veh_part);
    if (veh && veh != this)
        return false;
    return part_with_feature(veh_part, vpf_controls, false) >= 0 && p->in_vehicle;
}

void vehicle::load (std::ifstream &stin)
{
    int t;
    int fdir, mdir, skd, prts, cr_on;
    stin >>
        t >>
        posx >>
        posy >>
        fdir >>
        mdir >>
        turn_dir >>
        velocity >>
        cruise_velocity >>
        cr_on >>
        turret_mode >>
        skd >>
        of_turn_carry >>
        prts;
    type = (vhtype_id) t;
    face.init (fdir);
    move.init (mdir);
    skidding = skd != 0;
    cruise_on = cr_on != 0;
    std::string databuff;
    getline(stin, databuff); // Clear EoL
    getline(stin, name); // read name
    int itms = 0;
    for (int p = 0; p < prts; p++)
    {
        int pid, pdx, pdy, php, pam, pbld, pbig, pnit;
        stin >> pid >> pdx >> pdy >> php >> pam >> pbld >> pbig >> pnit;
        getline(stin, databuff); // Clear EoL
        vehicle_part new_part;
        new_part.id = (vpart_id) pid;
        new_part.mount_dx = pdx;
        new_part.mount_dy = pdy;
        new_part.hp = php;
        new_part.blood = pbld;
        new_part.bigness = pbig;
        new_part.amount = pam;
        for (int j = 0; j < pnit; j++)
        {
            itms++;
            getline(stin, databuff);
            item itm;
            itm.load_info (databuff, g);
            new_part.items.push_back (itm);
            int ncont;
            stin >> ncont; // how many items inside container
            getline(stin, databuff); // Clear EoL
            for (int k = 0; k < ncont; k++)
            {
                getline(stin, databuff);
                item citm;
                citm.load_info (databuff, g);
                new_part.items[new_part.items.size()-1].put_in (citm);
            }
        }
        parts.push_back (new_part);
    }
    find_external_parts ();
    find_exhaust ();
    insides_dirty = true;
    precalc_mounts (0, face.dir());
}

void vehicle::save (std::ofstream &stout)
{
    stout <<
        int(type) << " " <<
        posx << " " <<
        posy << " " <<
        face.dir() << " " <<
        move.dir() << " " <<
        turn_dir << " " <<
        velocity << " " <<
        cruise_velocity << " " <<
        (cruise_on? 1 : 0) << " " <<
        turret_mode << " " <<
        (skidding? 1 : 0) << " " <<
        of_turn_carry << " " <<
        parts.size() << std::endl;
    stout << name << std::endl;

    for (int p = 0; p < parts.size(); p++)
    {
        stout <<
            parts[p].id << " " <<
            parts[p].mount_dx << " " <<
            parts[p].mount_dy << " " <<
            parts[p].hp << " " <<
            parts[p].amount << " " <<
            parts[p].blood << " " <<
            parts[p].bigness<< " " <<
            parts[p].items.size() << std::endl;
            for (int i = 0; i < parts[p].items.size(); i++)
            {
                stout << parts[p].items[i].save_info() << std::endl;     // item info
                stout << parts[p].items[i].contents.size() << std::endl; // how many items inside this item
                for (int l = 0; l < parts[p].items[i].contents.size(); l++)
                    stout << parts[p].items[i].contents[l].save_info() << std::endl; // contents info
            }
    }
}

void vehicle::init_state(game* g)
{
    int consistent_bignesses[num_vparts];
    memset (consistent_bignesses, 0, sizeof(consistent_bignesses));
    for (int p = 0; p < parts.size(); p++)
    {
        if (part_flag(p, vpf_variable_size)){ // generate its bigness attribute.?
            if(!consistent_bignesses[parts[p].id]){
                //generate an item for this type, & cache its bigness
                item tmp (g->itypes[part_info(p).item], 0);
                consistent_bignesses[parts[p].id] = tmp.bigness;
            }
            parts[p].bigness = consistent_bignesses[parts[p].id];
        }
        if (part_flag(p, vpf_fuel_tank))   // 10% to 75% fuel for tank
            parts[p].amount = rng (part_info(p).size / 10, part_info(p).size * 3 / 4);
        if (part_flag(p, vpf_openable))    // doors are closed
            parts[p].open = 0;
        if (part_flag(p, vpf_seat))        // no passengers
            parts[p].remove_flag(vehicle_part::passenger_flag);
        //a bit of initial damage :)
        //clamp 4d8 to the range of [8,20]. 8=broken, 20=undamaged.
        int broken = 8, unhurt = 20;
        int roll = dice(4,8);
        if(roll < unhurt){
           if (roll <= broken)
              parts[p].hp= 0;
           else
              parts[p].hp= ((float)(roll-broken) / (unhurt-broken)) * part_info(p).durability;
        }
        else // new.
           parts[p].hp= part_info(p).durability;
    }
}

std::string vehicle::use_controls()
{
 std::vector<vehicle_controls> options_choice;
 std::vector<std::string> options_message;

 // Alway have this option
 options_choice.push_back(toggle_cruise_control);
 options_message.push_back((cruise_on) ? "Disable cruise control" : "Enable cruise control");

 bool has_lights = false;
 bool has_turrets = false;
 for (int p = 0; p < parts.size(); p++) {
  if (part_flag(p, vpf_light))
   has_lights = true;
  else if (part_flag(p, vpf_turret))
   has_turrets = true;
 }

 // Lights if they are there - Note you can turn them on even when damaged, they just don't work
 if (has_lights) {
  options_choice.push_back(toggle_lights);
  options_message.push_back((lights_on) ? "Turn off headlights" : "Turn on headlights");
 }

 // Turrents: off or burst mode
 if (has_turrets) {
  options_choice.push_back(toggle_turrets);
  options_message.push_back((0 == turret_mode) ? "Switch turrets to burst mode" : "Disable turrets");
 }

 options_choice.push_back(control_cancel);
 options_message.push_back("Exit");

 int select = menu_vec("Vehicle controls", options_message);

 std::string message;
 switch(options_choice[select - 1]) {
  case toggle_cruise_control:
   cruise_on = !cruise_on;
   message = (cruise_on) ? "Cruise control turned on" : "Cruise control turned off";
   break;
  case toggle_lights:
   lights_on = !lights_on;
   message = (lights_on) ? "Headlights turned on" : "Headlights turned off";
   break;
  case toggle_turrets:
   if (++turret_mode > 1)
    turret_mode = 0;
   message = (0 == turret_mode) ? "Turrets: Disabled" : "Turrets: Burst mode";
   break;
  case control_cancel:
   break;
 }
 return message;
}

const vpart_info& vehicle::part_info (int index)
{
    vpart_id id = vp_null;
    if (index < 0 || index >= parts.size())
        id = vp_null;
    else
        id = parts[index].id;
    if (id < vp_null || id >= num_vparts)
        id = vp_null;
    return vpart_list[id];
}

int vehicle::part_power (int index){
   if (!part_flag(index, vpf_engine))
      return 0; //not an engine.
   if(parts[index].hp <= 0)
      return 0; //broken.
   if(part_flag (index, vpf_variable_size)){ // example: 2.42-L V-twin engine
      return parts[index].bigness;
   }
   else // example: foot crank
      return part_info(index).power;
}

bool vehicle::can_mount (int dx, int dy, vpart_id id)
{
    if (id <= 0 || id >= num_vparts)
        return false;
    bool n3ar = parts.size() < 1 || (vpart_list[id].flags & mfb(vpf_internal))
                                 || (vpart_list[id].flags & mfb(vpf_over)); // first and internal parts needs no mount point
    if (!n3ar)
        for (int i = 0; i < 4; i++)
        {
            int ndx = i < 2? (i == 0? -1 : 1) : 0;
            int ndy = i < 2? 0 : (i == 2? - 1: 1);
            std::vector<int> parts_n3ar = parts_at_relative (dx + ndx, dy + ndy);
            if (parts_n3ar.size() < 1)
                continue;
            if (part_flag(parts_n3ar[0], vpf_mount_point))
            {
                n3ar = true;
                break;
            }
        }
    if (!n3ar)
    {
//         debugmsg ("can_mount%d(%d,%d): no point to mount", id, dx, dy);
        return false; // no point to mount
    }

// TODO: seatbelts must require an obstacle part n3arby

    std::vector<int> parts_here = parts_at_relative (dx, dy);
    if (parts_here.size() < 1)
    {
        int res = vpart_list[id].flags & mfb(vpf_external);
//         if (!res)
//             debugmsg ("can_mount: not first or external");
        return res; // can be mounted if first and external
    }

    int flags1 = part_info(parts_here[0]).flags;
    if ((vpart_list[id].flags & mfb(vpf_armor)) && flags1 & mfb(vpf_no_reinforce))
    {
//         debugmsg ("can_mount: armor plates on non-reinforcable part");
        return false;   // trying to put armor plates on non-reinforcable part
    }

    for (int vf = vpf_func_begin; vf <= vpf_func_end; vf++)
        if ((vpart_list[id].flags & mfb(vf)) && part_with_feature(parts_here[0], vf, false) >= 0)
        {
//             debugmsg ("can_mount%d(%d,%d): already has inner part with same unique feature",id, dx, dy);
            return false;   // this part already has inner part with same unique feature
        }

    bool allow_inner = flags1 & mfb(vpf_mount_inner);
    bool allow_over  = flags1 & mfb(vpf_mount_over);
    bool this_inner  = vpart_list[id].flags & mfb(vpf_internal);
    bool this_over   = (vpart_list[id].flags & mfb(vpf_over)) || (vpart_list[id].flags & mfb(vpf_armor));
    if (allow_inner && (this_inner || this_over))
        return true; // can mount as internal part or over it
    if (allow_over && this_over)
        return true; // can mount as part over
//     debugmsg ("can_mount%d(%d,%d): allow_i=%c allow_o=%c this_i=%c this_o=%c", id, dx, dy,
//               allow_inner? 'y' : 'n',
//               allow_over? 'y' : 'n',
//               this_inner? 'y' : 'n',
//               this_over? 'y' : 'n');
    return false;
}

bool vehicle::can_unmount (int p)
{
    int dx = parts[p].mount_dx;
    int dy = parts[p].mount_dy;
    if (!dx && !dy)
    { // central point
        bool is_ext = false;
        for (int ep = 0; ep < external_parts.size(); ep++)
            if (external_parts[ep] == p)
            {
                is_ext = true;
                break;
            }
        if (external_parts.size() > 1 && is_ext)
            return false; // unmounting 0, 0 part anly allowed as last part
    }

    if (!part_flag (p, vpf_mount_point))
        return true;
    for (int i = 0; i < 4; i++)
    {
        int ndx = i < 2? (i == 0? -1 : 1) : 0;
        int ndy = i < 2? 0 : (i == 2? - 1: 1);
        if (!(dx + ndx) && !(dy + ndy))
            continue; // 0, 0 point is main mount
        if (parts_at_relative (dx + ndx, dy + ndy).size() > 0)
        {
            int cnt = 0;
            for (int j = 0; j < 4; j++)
            {
                int jdx = j < 2? (j == 0? -1 : 1) : 0;
                int jdy = j < 2? 0 : (j == 2? - 1: 1);
                std::vector<int> pc = parts_at_relative (dx + ndx + jdx, dy + ndy + jdy);
                if (pc.size() > 0 && part_with_feature (pc[0], vpf_mount_point) >= 0)
                    cnt++;
            }
            if (cnt < 2)
                return false;
        }
    }
    return true;
}

int vehicle::install_part (int dx, int dy, vpart_id id, int hp, bool force)
{
    if (!force && !can_mount (dx, dy, id))
        return -1;  // no money -- no ski!
    // if this is first part, add this part to list of external parts
    if (parts_at_relative (dx, dy).size () < 1)
        external_parts.push_back (parts.size());
    vehicle_part new_part;
    new_part.id = id;
    new_part.mount_dx = dx;
    new_part.mount_dy = dy;
    new_part.hp = hp < 0? vpart_list[id].durability : hp;
    new_part.amount = 0;
    new_part.blood = 0;
    item tmp(g->itypes[vpart_list[id].item], 0);
    new_part.bigness = tmp.bigness;
    parts.push_back (new_part);

    find_exhaust ();
    precalc_mounts (0, face.dir());
    insides_dirty = true;
    return parts.size() - 1;
}

// share damage & bigness betwixt veh_parts & items.
void vehicle::get_part_properties_from_item(game* g, int partnum, item& i){
    //transfer bigness if relevant.
    itype_id  pitmid = part_info(partnum).item;
    itype* itemtype = g->itypes[pitmid];
    if(itemtype->is_var_veh_part())
       parts[partnum].bigness = i.bigness;

    // item damage is 0,1,2,3, or 4. part hp is 1..durability.
    // assuming it rusts. other item materials disentigrate at different rates...
    int health = 5 - i.damage;
    health *= part_info(partnum).durability; //[0,dur]
    health /= 5;
    parts[partnum].hp = health;
}
void vehicle::give_part_properties_to_item(game* g, int partnum, item& i){
    //transfer bigness if relevant.
    itype_id  pitmid = part_info(partnum).item;
    itype* itemtype = g->itypes[pitmid];
    if(itemtype->is_var_veh_part())
       i.bigness = parts[partnum].bigness;

    // translate part damage to item damage.
    // max damage is 4, min damage 0.
    // this is very lossy.
    int dam;
    float hpofdur = (float)parts[partnum].hp / part_info(partnum).durability;
    dam = (1 - hpofdur) * 5;
    if (dam > 4) dam = 4;
    if (dam < 0) dam = 0;
    i.damage = dam;
}

void vehicle::remove_part (int p)
{
    parts.erase(parts.begin() + p);
    find_external_parts ();
    find_exhaust ();
    precalc_mounts (0, face.dir());
    insides_dirty = true;
}


std::vector<int> vehicle::parts_at_relative (int dx, int dy)
{
    std::vector<int> res;
    for (int i = 0; i < parts.size(); i++)
        if (parts[i].mount_dx == dx && parts[i].mount_dy == dy)
            res.push_back (i);
    return res;
}

std::vector<int> vehicle::internal_parts (int p)
{
    std::vector<int> res;
    for (int i = p + 1; i < parts.size(); i++)
        if (parts[i].mount_dx == parts[p].mount_dx && parts[i].mount_dy == parts[p].mount_dy)
            res.push_back (i);
    return res;
}

int vehicle::part_with_feature (int p, unsigned int f, bool unbroken)
{
    if (part_flag(p, f))
        return p;
    std::vector<int> parts_here = internal_parts (p);
    for (int i = 0; i < parts_here.size(); i++)
        if (part_flag(parts_here[i], f) && (!unbroken || parts[parts_here[i]].hp > 0))
            return parts_here[i];
    return -1;
}

bool vehicle::part_flag (int p, unsigned int f)
{
    if (p < 0 || p >= parts.size())
        return false;
    return (bool) (part_info(p).flags & mfb (f));
}

int vehicle::part_at(int dx, int dy)
{
    for (int i = 0; i < external_parts.size(); i++)
    {
        int p = external_parts[i];
        if (parts[p].precalc_dx[0] == dx &&
            parts[p].precalc_dy[0] == dy)
            return p;
    }
    return -1;
}

int vehicle::global_part_at(int x, int y)
{
 int dx = x - global_x();
 int dy = y - global_y();
 return part_at(dx,dy);
}

char vehicle::part_sym (int p)
{
    if (p < 0 || p >= parts.size())
        return 0;
    std::vector<int> ph = internal_parts (p);
    int po = part_with_feature(p, vpf_over, false);
    int pd = po < 0? p : po;
    if (part_flag (pd, vpf_openable) && parts[pd].open)
        return '\''; // open door
    return parts[pd].hp <= 0? part_info(pd).sym_broken : part_info(pd).sym;
}

nc_color vehicle::part_color (int p)
{
    if (p < 0 || p >= parts.size())
        return c_black;
    int parm = part_with_feature(p, vpf_armor, false);
    int po = part_with_feature(p, vpf_over, false);
    int pd = po < 0? p : po;
    if (parts[p].blood > 200)
        return c_red;
    else
    if (parts[p].blood > 0)
        return c_ltred;

    if (parts[pd].hp <= 0)
        return part_info(pd).color_broken;

    // first, check if there's a part over. then, if armor here (projects its color on part)
    if (po >= 0)
        return part_info(po).color;
    else
    if (parm >= 0)
        return part_info(parm).color;

    return part_info(pd).color;
}

void vehicle::print_part_desc (void *w, int y1, int width, int p, int hl)
{
    WINDOW *win = (WINDOW *) w;
    if (p < 0 || p >= parts.size())
        return;
    std::vector<int> pl = internal_parts (p);
    pl.insert (pl.begin(), p);
    int y = y1;
    for (int i = 0; i < pl.size(); i++)
    {
        int dur = part_info (pl[i]).durability;
        int per_cond = parts[pl[i]].hp * 100 / (dur < 1? 1 : dur);
        nc_color col_cond = c_dkgray;
        if (parts[pl[i]].hp >= dur)
            col_cond = c_green;
        else
        if (per_cond >= 80)
            col_cond = c_ltgreen;
        else
        if (per_cond >= 50)
            col_cond = c_yellow;
        else
        if (per_cond >= 20)
            col_cond = c_ltred;
        else
        if (parts[pl[i]].hp > 0)
            col_cond = c_red;

        std::stringstream nom; //part name
        // part bigness, if that's relevant.
        if (part_flag(pl[i], vpf_variable_size)){
           if (part_flag(pl[i], vpf_engine)){ //bigness == liters
              nom.precision(4);
              nom << (float)(parts[pl[i]].bigness) / 100 << "-Liter ";
           }
           else if (part_flag(pl[i], vpf_wheel)){ //bigness == inches
              nom << (parts[pl[i]].bigness) << "\" ";
           }
        }
        nom << part_info(pl[i]).name;
        std::string partname = nom.str();

        bool armor = part_flag(pl[i], vpf_armor);
        mvwprintz(win, y, 2, i == hl? hilite(col_cond) : col_cond, partname.c_str());
        mvwprintz(win, y, 1, i == hl? hilite(c_ltgray) : c_ltgray, armor? "(" : (i? "-" : "["));
        mvwprintz(win, y, 2 + partname.size(), i == hl? hilite(c_ltgray) : c_ltgray, armor? ")" : (i? "-" : "]"));
//         mvwprintz(win, y, 3 + strlen(part_info(pl[i]).name), c_ltred, "%d", parts[pl[i]].blood);

        if (i == 0)
            mvwprintz(win, y, width-5, c_ltgray, is_inside(pl[i])? " In " : "Out ");
        y++;
    }
}

void vehicle::print_fuel_indicator (void *w, int y, int x)
{
    WINDOW *win = (WINDOW *) w;
    const nc_color fcs[num_fuel_types] = { c_ltred, c_yellow, c_ltgreen, c_ltblue };
    const char fsyms[5] = { 'E', '\\', '|', '/', 'F' };
    nc_color col_indf1 = c_ltgray;
    mvwprintz(win, y, x, col_indf1, "E...F");
    for (int i = 0; i < num_fuel_types; i++)
    {
        int cap = fuel_capacity(fuel_types[i]);
        if (cap > 0)
        {
            int amnt = cap > 0? fuel_left(fuel_types[i]) * 99 / cap : 0;
            int indf = (amnt / 20) % 5;
            mvwprintz(win, y, x + indf, fcs[i], "%c", fsyms[indf]);
        }
    }
}

void vehicle::coord_translate (int reldx, int reldy, int &dx, int &dy)
{
    tileray tdir (face.dir());
    tdir.advance (reldx);
    dx = tdir.dx() + tdir.ortho_dx(reldy);
    dy = tdir.dy() + tdir.ortho_dy(reldy);
}

void vehicle::coord_translate (int dir, int reldx, int reldy, int &dx, int &dy)
{
    tileray tdir (dir);
    tdir.advance (reldx);
    dx = tdir.dx() + tdir.ortho_dx(reldy);
    dy = tdir.dy() + tdir.ortho_dy(reldy);
}

void vehicle::precalc_mounts (int idir, int dir)
{
    if (idir < 0 || idir > 1)
        idir = 0;
    for (int p = 0; p < parts.size(); p++)
    {
        int dx, dy;
        coord_translate (dir, parts[p].mount_dx, parts[p].mount_dy, dx, dy);
        parts[p].precalc_dx[idir] = dx;
        parts[p].precalc_dy[idir] = dy;
    }
}

std::vector<int> vehicle::boarded_parts()
{
    std::vector<int> res;
    for (int p = 0; p < parts.size(); p++)
        if (part_flag (p, vpf_seat) &&
                parts[p].has_flag(vehicle_part::passenger_flag))
            res.push_back (p);
    return res;
}

int vehicle::free_seat()
{
 for (int p = 0; p < parts.size(); p++)
  if (part_flag (p, vpf_seat) && !parts[p].has_flag(vehicle_part::passenger_flag))
   return p;

 return -1;
}

player *vehicle::get_passenger (int p)
{
    p = part_with_feature (p, vpf_seat, false);
    if (p >= 0 && parts[p].has_flag(vehicle_part::passenger_flag))
    {
     const int player_id = parts[p].passenger_id;
     if( player_id == 0 )
      return &g->u;
     int npcdex = g->npc_by_id (player_id);
     if (npcdex >= 0)
      return &g->active_npc[npcdex];
    }
    return 0;
}

int vehicle::global_x ()
{
    return smx * SEEX + posx;
}

int vehicle::global_y ()
{
    return smy * SEEY + posy;
}

int vehicle::total_mass ()
{
    int m = 0;
    for (int i = 0; i < parts.size(); i++)
    {
        m += g->itypes[part_info(i).item]->weight;
        for (int j = 0; j < parts[i].items.size(); j++)
            m += parts[i].items[j].type->weight;
        if (part_flag(i,vpf_seat) && parts[i].has_flag(vehicle_part::passenger_flag))
            m += 520; // TODO: get real weight
    }
    return m;
}

int vehicle::fuel_left (int ftype, bool for_engine)
{
    int fl = 0;
    for (int p = 0; p < parts.size(); p++)
        if (part_flag(p, vpf_fuel_tank) &&
            (ftype == part_info(p).fuel_type ||
            (for_engine && ftype == AT_BATT && part_info(p).fuel_type == AT_PLUT)))
            fl += parts[p].amount;
    return fl;
}

int vehicle::fuel_capacity (int ftype)
{
    int cap = 0;
    for (int p = 0; p < parts.size(); p++)
        if (part_flag(p, vpf_fuel_tank) && ftype == part_info(p).fuel_type)
            cap += part_info(p).size;
    return cap;
}

int vehicle::refill (int ftype, int amount)
{
    for (int p = 0; p < parts.size(); p++)
    {
        if (part_flag(p, vpf_fuel_tank) &&
            part_info(p).fuel_type == ftype &&
            parts[p].amount < part_info(p).size)
        {
            int need = part_info(p).size - parts[p].amount;
            if (amount < need)
            {
                parts[p].amount += amount;
                return 0;
            }
            else
            {
                parts[p].amount += need;
                amount -= need;
            }
        }
    }
    return amount;
}

std::string vehicle::fuel_name(int ftype)
{
    switch (ftype)
    {
    case AT_GAS:
        return std::string("gasoline");
    case AT_BATT:
        return std::string("batteries");
    case AT_PLUT:
        return std::string("plutonium cells");
    case AT_PLASMA:
        return std::string("hydrogen");
    default:
        return std::string("INVALID FUEL (BUG)");
    }
}

int vehicle::basic_consumption (int ftype)
{
    if (ftype == AT_PLUT)
        ftype = AT_BATT;
    int cnt = 0;
    int fcon = 0;
    for (int p = 0; p < parts.size(); p++)
        if (part_flag(p, vpf_engine) &&
            ftype == part_info(p).fuel_type &&
            parts[p].hp > 0)
        {
            fcon += part_power(p);
            cnt++;
        }
    if (fcon < 100 && cnt > 0)
        fcon = 100;
    return fcon;
}

int vehicle::total_power (bool fueled)
{
    int pwr = 0;
    int cnt = 0;
    for (int p = 0; p < parts.size(); p++)
        if (part_flag(p, vpf_engine) &&
            (fuel_left (part_info(p).fuel_type, true) || !fueled ||
             part_info(p).fuel_type == AT_MUSCLE) &&
            parts[p].hp > 0)
        {
            pwr += part_power(p);
            cnt++;
        }
    if (cnt > 1)
        pwr = pwr * 4 / (4 + cnt -1);
    return pwr;
}

int vehicle::solar_power ()
{
    int pwr = 0;
    for (int p = 0; p < parts.size(); p++)
        if (part_flag(p, vpf_solar_panel) && parts[p].hp > 0)
            pwr += part_power(p);
    return pwr;
}

int vehicle::acceleration (bool fueled)
{
    return (int) (safe_velocity (fueled) * k_mass() / (1 + strain ()) / 10);
}

int vehicle::max_velocity (bool fueled)
{
    return total_power (fueled) * 80;
}

int vehicle::safe_velocity (bool fueled)
{
    int pwrs = 0;
    int cnt = 0;
    for (int p = 0; p < parts.size(); p++)
        if (part_flag(p, vpf_engine) &&
            (fuel_left (part_info(p).fuel_type, true) || !fueled ||
             part_info(p).fuel_type == AT_MUSCLE) &&
            parts[p].hp > 0)
        {
            int m2c = 100;
            switch (part_info(p).fuel_type)
            {
            case AT_GAS:    m2c = 60; break;
            case AT_PLASMA: m2c = 75; break;
            case AT_BATT:   m2c = 90; break;
            case AT_MUSCLE: m2c = 45; break;
            }
            pwrs += part_power(p) * m2c / 100;
            cnt++;
        }
    if (cnt > 0)
        pwrs = pwrs * 4 / (4 + cnt -1);
    return (int) (pwrs * k_dynamics() * k_mass()) * 80;
}

int vehicle::noise (bool fueled, bool gas_only)
{
    int pwrs = 0;
    int cnt = 0;
    int muffle = 100;
    for (int p = 0; p < parts.size(); p++)
        if (part_flag(p, vpf_muffler) && parts[p].hp > 0 && part_info(p).bonus < muffle)
            muffle = part_info(p).bonus;

    for (int p = 0; p < parts.size(); p++)
        if (part_flag(p, vpf_engine) &&
            (fuel_left (part_info(p).fuel_type, true) || !fueled ||
             part_info(p).fuel_type == AT_MUSCLE) &&
            parts[p].hp > 0)
        {
            int nc = 10;
            switch (part_info(p).fuel_type)
            {
            case AT_GAS:    nc = 25; break;
            case AT_PLASMA: nc = 10; break;
            case AT_BATT:   nc = 3; break;
            case AT_MUSCLE: nc = 5; break;
            }
            if (!gas_only || part_info(p).fuel_type == AT_GAS)
            {
                int pwr = part_power(p) * nc / 100;
                if (muffle < 100 && (part_info(p).fuel_type == AT_GAS ||
                    part_info(p).fuel_type == AT_PLASMA))
                    pwr = pwr * muffle / 100;
                pwrs += pwr;
                cnt++;
            }
        }
    return pwrs;
}

float vehicle::wheels_area (int *cnt)
{
    int count = 0;
    int total_area = 0;
    for (int i = 0; i < external_parts.size(); i++)
    {
        int p = external_parts[i];
        if (part_flag(p, vpf_wheel) &&
            parts[p].hp > 0)
        {
            int width = part_info(p).wheel_width;
            int bigness = parts[p].bigness;
            // 9 inches, for reference, is about normal for cars.
            total_area += ((float)width/9) * bigness;
            count++;
        }
    }
    if (cnt)
        *cnt = count;
    return total_area;
}

float vehicle::k_dynamics ()
{
    const int max_obst = 13;
    int obst[max_obst];
    for (int o = 0; o < max_obst; o++)
        obst[o] = 0;
    for (int i = 0; i < external_parts.size(); i++)
    {
        int p = external_parts[i];
        int frame_size = part_flag(p, vpf_obstacle)? 30 : 10;
        int pos = parts[p].mount_dy + max_obst / 2;
        if (pos < 0)
            pos = 0;
        if (pos >= max_obst)
            pos = max_obst -1;
        if (obst[pos] < frame_size)
            obst[pos] = frame_size;
    }
    int frame_obst = 0;
    for (int o = 0; o < max_obst; o++)
        frame_obst += obst[o];
    float ae0 = 200.0;
    float fr0 = 1000.0;
    float wa = wheels_area();

    // calculate aerodynamic coefficient
    float ka = ae0 / (ae0 + frame_obst);

    // calculate safe speed reduction due to wheel friction
    float kf = fr0 / (fr0 + wa);

    return ka * kf;
}

float vehicle::k_mass ()
{
    float wa = wheels_area();
    if (wa <= 0)
       return 0;

    float ma0 = 50.0;

    // calculate safe speed reduction due to mass
    float km = ma0 / (ma0 + total_mass() / (8 * (float) wa));

    return km;
}

float vehicle::strain ()
{
    int mv = max_velocity();
    int sv = safe_velocity();
    if (mv <= sv)
        mv = sv + 1;
    if (velocity < safe_velocity())
        return 0;
    else
        return (float) (velocity - sv) / (float) (mv - sv);
}

bool vehicle::valid_wheel_config ()
{
    int x1, y1, x2, y2;
    int count = 0;
    for (int i = 0; i < external_parts.size(); i++)
    {
        int p = external_parts[i];
        if (!part_flag(p, vpf_wheel) ||
            parts[p].hp <= 0)
            continue;
        if (!count)
        {
            x1 = x2 = parts[p].mount_dx;
            y1 = y2 = parts[p].mount_dy;
        }
        if (parts[p].mount_dx < x1)
            x1 = parts[p].mount_dx;
        if (parts[p].mount_dx > x2)
            x2 = parts[p].mount_dx;
        if (parts[p].mount_dy < y1)
            y1 = parts[p].mount_dy;
        if (parts[p].mount_dy > y2)
            y2 = parts[p].mount_dy;
        count++;
    }
    if (count < 2)
        return false;
    float xo = 0, yo = 0;
    float wo = 0, w2;
    for (int p = 0; p < parts.size(); p++)
    { // lets find vehicle's center of masses
        w2 = g->itypes[part_info(p).item]->weight;
        if (w2 < 1)
            continue;
        xo = xo * wo / (wo + w2) + parts[p].mount_dx * w2 / (wo + w2);
        yo = yo * wo / (wo + w2) + parts[p].mount_dy * w2 / (wo + w2);
        wo += w2;
    }
//    g->add_msg("cm x=%.3f y=%.3f m=%d  x1=%d y1=%d x2=%d y2=%d", xo, yo, (int) wo, x1, y1, x2, y2);
    if ((int)xo < x1 || (int)xo > x2 || (int)yo < y1 || (int)yo > y2)
        return false; // center of masses not inside support of wheels (roughly)
    return true;
}

void vehicle::consume_fuel ()
{
    int ftypes[3] = { AT_GAS, AT_BATT, AT_PLASMA };
    for (int ft = 0; ft < 3; ft++)
    {
        float st = strain() * 10;
        int amnt = (int) (basic_consumption (ftypes[ft]) * (1.0 + st * st) / 100);
        if (!amnt)
            continue; // no engines of that type
//         g->add_msg("consume: %d of fuel%d (st:%.2f)", amnt, ft, st);
        bool elec = ftypes[ft] == AT_BATT;
        bool found = false;
        for (int j = 0; j < (elec? 2 : 1); j++)
        {
            for (int p = 0; p < parts.size(); p++)
                // if this is a fuel tank
                // and its type is same we're looking for now
                // and for electric engines:
                //  - if j is 0, then we're looking for plutonium (it's first)
                //  - otherwise we're looking for batteries (second)
                if (part_flag(p, vpf_fuel_tank) &&
                    (part_info(p).fuel_type == (elec? (j? AT_BATT : AT_PLUT) : ftypes[ft])))
                {
                    parts[p].amount -= amnt;
                    if (parts[p].amount < 0)
                        parts[p].amount = 0;
                    found = true;
                    break;
                }
            if (found)
                break;
        }
    }
}

void vehicle::thrust (int thd)
{
    if (velocity == 0)
    {
        turn_dir = face.dir();
        last_turn = 0;
        move = face;
        of_turn_carry = 0;
        last_turn = 0;
        skidding = false;
    }

    if (!thd)
        return;

    bool pl_ctrl = player_in_control(&g->u);

    if (!valid_wheel_config() && velocity == 0)
    {
        if (pl_ctrl)
            g->add_msg ("The %s doesn't have enough wheels to move!", name.c_str());
        return;
    }

    bool thrusting = true;
    if(velocity){ //brake?
       int sgn = velocity < 0? -1 : 1;
       thrusting = sgn == thd;
    }

    if (thrusting)
    {
        if (total_power () < 1)
        {
            if (pl_ctrl)
            {
                if (total_power (false) < 1)
                    g->add_msg ("The %s doesn't have an engine!", name.c_str());
                else
                    g->add_msg ("The %s's engine emits a sneezing sound.", name.c_str());
            }
            cruise_velocity = 0;
            return;
        }

        consume_fuel ();

        int strn = (int) (strain () * strain() * 100);

        for (int p = 0; p < parts.size(); p++)
            if (part_flag(p, vpf_engine) &&
                (fuel_left (part_info(p).fuel_type, true)) && parts[p].hp > 0 &&
                rng (1, 100) < strn)
            {
                int dmg = rng (strn * 2, strn * 4);
                damage_direct (p, dmg, 0);
                if(one_in(2))
                 g->add_msg("Your engine emits a high pitched whine.");
                else
                 g->add_msg("Your engine emits a loud grinding sound.");
            }
        // add sound and smoke
        int smk = noise (true, true);
        if (smk > 0)
        {
            int rdx, rdy;
            coord_translate (exhaust_dx, exhaust_dy, rdx, rdy);
            g->m.add_field(g, global_x() + rdx, global_y() + rdy, fd_smoke, (smk / 50) + 1);
        }
        g->sound(global_x(), global_y(), noise(), "");
    }

    if (skidding)
        return;

    int accel = acceleration();
    int max_vel = max_velocity();
    int brake = 30 * k_mass();
    int brk = abs(velocity) * brake / 100;
    if (brk < accel)
        brk = accel;
    if (brk < 10 * 100)
        brk = 10 * 100;
    int vel_inc = (thrusting? accel : brk) * thd;
    if(thd == -1 && thrusting) // reverse accel.
       vel_inc = .6 * vel_inc;
    if ((velocity > 0 && velocity + vel_inc < 0) ||
        (velocity < 0 && velocity + vel_inc > 0))
        stop ();
    else
    {
        velocity += vel_inc;
        if (velocity > max_vel)
            velocity = max_vel;
        else
        if (velocity < -max_vel / 4)
            velocity = -max_vel / 4;
    }
}

void vehicle::cruise_thrust (int amount)
{
    if (!amount)
        return;
    int max_vel = (safe_velocity() * 11 / 10000 + 1) * 1000;
    cruise_velocity += amount;
    cruise_velocity = cruise_velocity / abs(amount) * abs(amount);
    if (cruise_velocity > max_vel)
        cruise_velocity = max_vel;
    else
    if (-cruise_velocity > max_vel / 4)
        cruise_velocity = -max_vel / 4;
}

void vehicle::turn (int deg)
{
    if (deg == 0)
        return;
    if (velocity < 0)
        deg = -deg;
    last_turn = deg;
    turn_dir += deg;
    if (turn_dir < 0)
        turn_dir += 360;
    if (turn_dir >= 360)
        turn_dir -= 360;
}

void vehicle::stop ()
{
    velocity = 0;
    skidding = false;
    move = face;
    last_turn = 0;
    of_turn_carry = 0;
}

veh_collision vehicle::part_collision (int vx, int vy, int part, int x, int y)
{
    bool pl_ctrl = player_in_control (&g->u);
    int mondex = g->mon_at(x, y);
    int npcind = g->npc_at(x, y);
    bool u_here = x == g->u.posx && y == g->u.posy && !g->u.in_vehicle;
    monster *z = mondex >= 0? &g->z[mondex] : 0;
    player *ph = (npcind >= 0? &g->active_npc[npcind] : (u_here? &g->u : 0));
<<<<<<< HEAD
    if (ph && ph->in_vehicle) // if in a vehicle assume it's this one
    	ph = 0;

    vehicle *oveh = g->m.veh_at (x, y);
    bool veh_collision = oveh && (oveh->posx != posx || oveh->posy != posy);
    bool body_collision = ph || mondex >= 0;
=======
    int target_part = -1;
    vehicle *oveh = g->m.veh_at (x, y, target_part);
    bool is_veh_collision = oveh && (oveh->posx != posx || oveh->posy != posy);
    bool is_body_collision = (g->u.posx == x && g->u.posy == y && !g->u.in_vehicle) ||
                           mondex >= 0 || npcind >= 0;
>>>>>>> c618b1a3

    veh_coll_type collision_type = veh_coll_nothing;
    std::string obs_name = g->m.tername(x, y).c_str();

    // vehicle collisions are a special case. just return the collision.
    // the map takes care of the dynamic stuff.
    if (is_veh_collision){
       veh_collision ret;
       ret.type = veh_coll_veh;
       //"imp" is too simplistic for veh-veh collisions
       ret.part = part;
       ret.target = oveh;
       ret.target_part = target_part;
       ret.target_name = oveh->name.c_str();
       return ret;
    }

    int parm = part_with_feature (part, vpf_armor);
    if (parm < 0)
        parm = part;
    int dmg_mod = part_info(parm).dmg_mod;
    // let's calculate type of collision & mass of object we hit
    int mass = total_mass() / 8;
    int mass2;

    if (is_body_collision)
    { // then, check any monster/NPC/player on the way
        collision_type = veh_coll_body; // body
        if (z)
            switch (z->type->size)
            {
            case MS_TINY:    // Rodent
                mass2 = 15;
                break;
            case MS_SMALL:   // Half human
                mass2 = 40;
                break;
            default:
            case MS_MEDIUM:  // Human
                mass2 = 80;
                break;
            case MS_LARGE:   // Cow
                mass2 = 200;
                break;
            case MS_HUGE:     // TAAAANK
                mass2 = 800;
                break;
            }
        else
            mass2 = 80;// player or NPC
    }
    else // if all above fails, go for terrain which might obstruct moving
    if (g->m.has_flag_ter_only (thin_obstacle, x, y))
    {
        collision_type = veh_coll_thin_obstacle; // some fence
        mass2 = 20;
    }
    else
    if (g->m.has_flag_ter_only(bashable, x, y))
    {
        collision_type = veh_coll_bashable; // (door, window)
        mass2 = 50;    // special case: instead of calculating absorb based on mass of obstacle later, we let
                       // map::bash function deside, how much absorb is
    }
    else
    if (g->m.move_cost_ter_only(x, y) == 0 && g->m.is_destructable_ter_only(x, y))
    {
        collision_type = veh_coll_destructable; // destructible (wall)
        mass2 = 200;
    }
    else
    if (g->m.move_cost_ter_only(x, y) == 0 && !g->m.has_flag_ter_only(swimmable, x, y))
    {
        collision_type = veh_coll_other; // not destructible
        mass2 = 1000;
    }
    if (collision_type == veh_coll_nothing){  // hit nothing
       veh_collision ret;
       ret.type = veh_coll_nothing;
       return ret;
    }

    int degree = rng (70, 100);
    int imp = abs(velocity) * mass / k_mvel / 100 ;
    int imp2 = imp * mass2 / (mass + mass2) * degree / 100;
    bool smashed = true;
    std::string snd;
    if (collision_type == veh_coll_bashable)
    { // something bashable -- use map::bash to determine outcome
        int absorb = -1;
        g->m.bash(x, y, imp * dmg_mod / 100, snd, &absorb);
        if (absorb != -1)
            imp2 = absorb;
        smashed = imp * dmg_mod / 100 > absorb;
    }
    else
    if (collision_type >= veh_coll_thin_obstacle) // some other terrain
    {
        smashed = imp * rng (80, 120) / 100 > mass2;
        if (smashed)
            switch (collision_type) // destroy obstacle
            {
            case veh_coll_thin_obstacle:
                g->m.ter (x, y) = t_dirt;
                break;
            case veh_coll_destructable:
                g->m.destroy(g, x, y, false);
                snd = "crash!";
                break;
            case veh_coll_other:
                smashed = false;
                break;
            default:;
            }
        g->sound (x, y, smashed? 80 : 50, "");
    }
    if (!is_body_collision)
    {
        if (pl_ctrl)
        {
            if (snd.length() > 0)
                g->add_msg ("Your %s's %s rams into a %s with a %s", name.c_str(), part_info(part).name, obs_name.c_str(), snd.c_str());
            else
                g->add_msg ("Your %s's %s rams into a %s.", name.c_str(), part_info(part).name, obs_name.c_str());
        }
        else
        if (snd.length() > 0)
            g->add_msg ("You hear a %s", snd.c_str());
    }
    if (part_flag(part, vpf_sharp) && smashed)
        imp2 /= 2;
    int imp1 = imp - imp2;
    int vel1 = imp1 * k_mvel * 100 / mass;
    int vel2 = imp2 * k_mvel * 100 / mass2;

    if (collision_type == veh_coll_body)
    {
        int dam = imp1 * dmg_mod / 100;
        if (z)
        {
            int z_armor = part_flag(part, vpf_sharp)? z->type->armor_cut : z->type->armor_bash;
            if (z_armor < 0)
                z_armor = 0;
            if (z)
                dam -= z_armor;
        }
        if (dam < 0)
            dam = 0;

        if (part_flag(part, vpf_sharp))
            parts[part].blood += (20 + dam) * 5;
        else
        if (dam > rng (10, 30))
            parts[part].blood += (10 + dam / 2) * 5;

        int turns_stunned = rng (0, dam) > 10? rng (1, 2) + (dam > 40? rng (1, 2) : 0) : 0;
        if (part_flag(part, vpf_sharp))
            turns_stunned = 0;
        if (turns_stunned > 6)
            turns_stunned = 6;
        if (turns_stunned > 0 && z)
            z->add_effect(ME_STUNNED, turns_stunned);

        std::string dname;
        if (z)
            dname = z->name().c_str();
        else
            dname = ph->name;
        if (pl_ctrl)
            g->add_msg ("Your %s's %s rams into %s, inflicting %d damage%s!",
                    name.c_str(), part_info(part).name, dname.c_str(), dam,
                    turns_stunned > 0 && z? " and stunning it" : "");

        int angle = (100 - degree) * 2 * (one_in(2)? 1 : -1);
        if (z)
        {
            z->hurt(dam);
            if (vel2 / 100 > rng (5, 30))
                g->fling_player_or_monster (0, z, move.dir() + angle, vel2 / 100);
            if (z->hp < 1)
                g->kill_mon (mondex, pl_ctrl);
        }
        else
        {
            ph->hitall (g, dam, 40);
            if (vel2 / 100 > rng (5, 30))
                g->fling_player_or_monster (ph, 0, move.dir() + angle, vel2 / 100);
        }

        if (part_flag(part, vpf_sharp))
        {
            if (g->m.field_at(x, y).type == fd_blood &&
                g->m.field_at(x, y).density < 2)
                g->m.field_at(x, y).density++;
            else
                g->m.add_field(g, x, y, fd_blood, 1);
        }
        else
            g->sound (x, y, 20, "");
    }

    if (!smashed) // tree, wall, or bear sometimes wins
    {
        cruise_on = false;
        stop();
        imp2 = imp;
    }
    else
    {
        if (vel1 < 500)
            stop();
        else
        {
            if (velocity < 0)
                velocity = -vel1;
            else
                velocity = vel1;
        }

        int turn_roll = rng (0, 100);
        int turn_amount = rng (1, 3) * sqrt (imp2);
        turn_amount /= 15;
        if (turn_amount < 1)
            turn_amount = 1;
        turn_amount *= 15;
        if (turn_amount > 120)
            turn_amount = 120;
        bool turn_veh = turn_roll < (abs(velocity) - vel1) / 100;
        if (turn_veh)
        {
            skidding = true;
            turn (one_in (2)? turn_amount : -turn_amount);
        }

    }
    damage (parm, imp2, 1);

    veh_collision ret;
    ret.type = collision_type;
    ret.imp = imp2;
    return ret;
}

void vehicle::handle_trap (int x, int y, int part)
{
    int pwh = part_with_feature (part, vpf_wheel);
    if (pwh < 0)
        return;
    trap_id t = g->m.tr_at(x, y);
    if (t == tr_null)
        return;
    int noise = 0;
    int chance = 100;
    int expl = 0;
    int shrap = 0;
    bool wreckit = false;
    std::string msg ("The %s's %s runs over %s.");
    std::string snd;
    switch (t)
    {
        case tr_bubblewrap:
            noise = 18;
            snd = "Pop!";
            break;
        case tr_beartrap:
        case tr_beartrap_buried:
            noise = 8;
            snd = "SNAP!";
            wreckit = true;
            g->m.tr_at(x, y) = tr_null;
            g->m.add_item(x, y, g->itypes[itm_beartrap], 0);
            break;
        case tr_nailboard:
            wreckit = true;
            break;
        case tr_blade:
            noise = 1;
            snd = "Swinnng!";
            wreckit = true;
            break;
        case tr_crossbow:
            chance = 30;
            noise = 1;
            snd = "Clank!";
            wreckit = true;
            g->m.tr_at(x, y) = tr_null;
            g->m.add_item(x, y, g->itypes[itm_crossbow], 0);
            g->m.add_item(x, y, g->itypes[itm_string_6], 0);
            if (!one_in(10))
                g->m.add_item(x, y, g->itypes[itm_bolt_steel], 0);
            break;
        case tr_shotgun_2:
        case tr_shotgun_1:
            noise = 60;
            snd = "Bang!";
            chance = 70;
            wreckit = true;
            if (t == tr_shotgun_2)
                g->m.tr_at(x, y) = tr_shotgun_1;
            else
            {
                g->m.tr_at(x, y) = tr_null;
                g->m.add_item(x, y, g->itypes[itm_shotgun_sawn], 0);
                g->m.add_item(x, y, g->itypes[itm_string_6], 0);
            }
            break;
        case tr_landmine:
            expl = 10;
            shrap = 8;
            break;
        case tr_boobytrap:
            expl = 18;
            shrap = 12;
            break;
        case tr_dissector:
            noise = 10;
            snd = "BRZZZAP!";
            wreckit = true;
            break;
        case tr_sinkhole:
        case tr_pit:
        case tr_spike_pit:
        case tr_ledge:
            wreckit = true;
            break;
        case tr_goo:
        case tr_portal:
        case tr_telepad:
        case tr_temple_flood:
        case tr_temple_toggle:
            msg.clear();
        default:;
    }
    int dummy;
    if (msg.size() > 0 && g->u_see(x, y, dummy))
        g->add_msg (msg.c_str(), name.c_str(), part_info(part).name, g->traps[t]->name.c_str());
    if (noise > 0)
        g->sound (x, y, noise, snd);
    if (wreckit && chance >= rng (1, 100))
        damage (part, 500);
    if (expl > 0)
        g->explosion(x, y, expl, shrap, false);
}

bool vehicle::add_item (int part, item itm)
{
    if (!part_flag(part, vpf_cargo) || parts[part].items.size() >= 26)
        return false;
    it_ammo *ammo = dynamic_cast<it_ammo*> (itm.type);
    if (part_flag(part, vpf_turret))
        if (!ammo || (ammo->type != part_info(part).fuel_type ||
                 ammo->type == AT_GAS ||
                 ammo->type == AT_PLASMA))
            return false;
    parts[part].items.push_back (itm);
    return true;
}

void vehicle::remove_item (int part, int itemdex)
{
    if (itemdex < 0 || itemdex >= parts[part].items.size())
        return;
    parts[part].items.erase (parts[part].items.begin() + itemdex);
}

void vehicle::gain_moves (int mp)
{
    if (velocity)
        of_turn = 1 + of_turn_carry;
    of_turn_carry = 0;;

    // cruise control TODO: enable for NPC?
    if (player_in_control(&g->u))
    {
        if (cruise_on)
        if (abs(cruise_velocity - velocity) >= acceleration()/2 ||
            (cruise_velocity != 0 && velocity == 0) ||
            (cruise_velocity == 0 && velocity != 0))
            thrust (cruise_velocity > velocity? 1 : -1);
    }

    if (g->is_in_sunlight(global_x(), global_y()))
    {
        int spw = solar_power ();
        if (spw)
        {
            int fl = spw / 100;
            int prob = spw % 100;
            if (rng (0, 100) <= prob)
                fl++;
            if (fl)
                refill (AT_BATT, fl);
        }
    }
    // check for smoking parts
    for (int ep = 0; ep < external_parts.size(); ep++)
    {
        int p = external_parts[ep];
        if (parts[p].blood > 0)
            parts[p].blood--;
        int p_eng = part_with_feature (p, vpf_engine, false);
        if (p_eng < 0 || parts[p_eng].hp > 0 || parts[p_eng].amount < 1)
            continue;
        parts[p_eng].amount--;
        int x = global_x() + parts[p_eng].precalc_dx[0];
        int y = global_y() + parts[p_eng].precalc_dy[0];
        for (int ix = -1; ix <= 1; ix++)
            for (int iy = -1; iy <= 1; iy++)
                if (!rng(0, 2))
                    g->m.add_field(g, x + ix, y + iy, fd_smoke, rng(2, 4));
    }

    if (turret_mode) // handle turrets
        for (int p = 0; p < parts.size(); p++)
            fire_turret (p);
}

void vehicle::find_external_parts ()
{
    external_parts.clear();
    for (int p = 0; p < parts.size(); p++)
    {
        bool ex = false;
        for (int i = 0; i < external_parts.size(); i++)
            if (parts[external_parts[i]].mount_dx == parts[p].mount_dx &&
                parts[external_parts[i]].mount_dy == parts[p].mount_dy)
            {
                ex = true;
                break;
            }
        if (!ex)
            external_parts.push_back (p);
    }
}

void vehicle::find_exhaust ()
{
    int en = -1;
    for (int p = 0; p < parts.size(); p++)
        if (part_flag(p, vpf_engine) && part_info(p).fuel_type == AT_GAS)
        {
            en = p;
            break;
        }
    if (en < 0)
    {
        exhaust_dy = 0;
        exhaust_dx = 0;
        return;
    }
    exhaust_dy = parts[en].mount_dy;
    exhaust_dx = parts[en].mount_dx;
    for (int p = 0; p < parts.size(); p++)
        if (parts[p].mount_dy == exhaust_dy &&
            parts[p].mount_dx < exhaust_dx)
            exhaust_dx = parts[p].mount_dx;
    exhaust_dx--;
}

void vehicle::refresh_insides ()
{
    insides_dirty = false;
    for (int ep = 0; ep < external_parts.size(); ep++)
    {
        int p = external_parts[ep];
        if (part_with_feature(p, vpf_roof) < 0 || parts[p].hp <= 0)
        { // if there's no roof (or it's broken) -- it's outside!
/*            debugmsg ("part%d/%d(%s)%d,%d no roof=false", p, external_parts.size(),
                      part_info(p).name, parts[p].mount_dx, parts[p].mount_dy);*/
            parts[p].inside = false;
            continue;
        }

        parts[p].inside = true; // inside if not otherwise
        for (int i = 0; i < 4; i++)
        { // let's check four neighbour parts
            int ndx = i < 2? (i == 0? -1 : 1) : 0;
            int ndy = i < 2? 0 : (i == 2? - 1: 1);
            std::vector<int> parts_n3ar = parts_at_relative (parts[p].mount_dx + ndx, parts[p].mount_dy + ndy);
            bool cover = false; // if we aren't covered from sides, the roof at p won't save us
            for (int j = 0; j < parts_n3ar.size(); j++)
            {
                int pn = parts_n3ar[j];
                if (parts[pn].hp <= 0)
                    continue;   // it's broken = can't cover
                if (part_flag(pn, vpf_roof))
                { // another roof -- cover
                    cover = true;
                    break;
                }
                else
                if (part_flag(pn, vpf_obstacle))
                { // found an obstacle, like board or windshield or door
                    if (parts[pn].inside || part_flag(pn, vpf_openable) && parts[pn].open)
                        continue; // door and it's open -- can't cover
                    cover = true;
                    break;
                }
            }
            if (!cover)
            {
/*                debugmsg ("part%d/%d(%s)%d,%d nb#%d(%s) no cover=false", p, external_parts.size(),
                          part_info(p).name, parts[p].mount_dx, parts[p].mount_dy,
                          i, parts_n3ar.size()> 0? part_info(parts_n3ar[0]).name : "<no part>");*/
                parts[p].inside = false;
                break;
            }
        }
    }
}

bool vehicle::is_inside (int p)
{
    if (p < 0 || p >= parts.size())
        return false;
    if (insides_dirty)
        refresh_insides ();
    return parts[p].inside;
}

void vehicle::unboard_all ()
{
    std::vector<int> bp = boarded_parts ();
    for (int i = 0; i < bp.size(); i++)
        g->m.unboard_vehicle (g, global_x() + parts[bp[i]].precalc_dx[0], global_y() + parts[bp[i]].precalc_dy[0]);
}

int vehicle::damage (int p, int dmg, int type, bool aimed)
{
    if (dmg < 1)
        return dmg;

    std::vector<int> pl = internal_parts (p);
    pl.insert (pl.begin(), p);
    if (!aimed)
    {
        bool found_obs = false;
        for (int i = 0; i < pl.size(); i++)
            if (part_flag (pl[i], vpf_obstacle) &&
                (!part_flag (pl[i], vpf_openable) || !parts[pl[i]].open))
            {
                found_obs = true;
                break;
            }
        if (!found_obs) // not aimed at this tile and no obstacle here -- fly through
            return dmg;
    }
    int parm = part_with_feature (p, vpf_armor);
    int pdm = pl[rng (0, pl.size()-1)];
    int dres;
    if (parm < 0)
        // not covered by armor -- damage part
        dres = damage_direct (pdm, dmg, type);
    else
    {
        // covered by armor -- damage armor first
        dres = damage_direct (parm, dmg, type);
        // half damage for internal part(over parts not covered)
        damage_direct (pdm, part_flag(pdm, vpf_over)? dmg : dmg / 2, type);
    }
    return dres;
}

void vehicle::damage_all (int dmg1, int dmg2, int type)
{
    if (dmg2 < dmg1)
    {
        int t = dmg2;
        dmg2 = dmg1;
        dmg1 = t;
    }
    if (dmg1 < 1)
        return;
    for (int p = 0; p < parts.size(); p++)
        if (!one_in(4))
            damage_direct (p, rng (dmg1, dmg2), type);
}

int vehicle::damage_direct (int p, int dmg, int type)
{
    if (parts[p].hp <= 0)
        return dmg;
    int tsh = part_info(p).durability / 10;
    if (tsh > 20)
        tsh = 20;
    int dres = dmg;
    if (dmg >= tsh || type != 1)
    {
        dres -= parts[p].hp;
        int last_hp = parts[p].hp;
        parts[p].hp -= dmg;
        if (parts[p].hp < 0)
            parts[p].hp = 0;
        if (!parts[p].hp && last_hp > 0)
            insides_dirty = true;
        if (part_flag(p, vpf_fuel_tank))
        {
            int ft = part_info(p).fuel_type;
            if (ft == AT_GAS || ft == AT_PLASMA)
            {
                int pow = parts[p].amount / 40;
    //            debugmsg ("damage check dmg=%d pow=%d", dmg, pow);
                if (parts[p].hp <= 0)
                    leak_fuel (p);
                if (type == 2 ||
                    (one_in (ft == AT_GAS? 2 : 4) && pow > 5 && rng (75, 150) < dmg))
                {
                    g->explosion (global_x() + parts[p].precalc_dx[0], global_y() + parts[p].precalc_dy[0],
                                pow, 0, ft == AT_GAS);
                    parts[p].hp = 0;
                }
            }
        }
        else
        if (parts[p].hp <= 0 && part_flag(p, vpf_unmount_on_damage))
        {
            g->m.add_item (global_x() + parts[p].precalc_dx[0],
                           global_y() + parts[p].precalc_dy[0],
                           g->itypes[part_info(p).item], g->turn);
            remove_part (p);
        }
    }
    if (dres < 0)
        dres = 0;
    return dres;
}

void vehicle::leak_fuel (int p)
{
    if (!part_flag(p, vpf_fuel_tank))
        return;
    int ft = part_info(p).fuel_type;
    if (ft == AT_GAS)
    {
        int x = global_x();
        int y = global_y();
        for (int i = x - 2; i <= x + 2; i++)
            for (int j = y - 2; j <= y + 2; j++)
                if (g->m.move_cost(i, j) > 0 && one_in(2))
                {
                    if (parts[p].amount < 100)
                    {
                        parts[p].amount = 0;
                        return;
                    }
                    g->m.add_item(i, j, g->itypes[itm_gasoline], 0);
                    parts[p].amount -= 100;
                }
    }
    parts[p].amount = 0;
}

void vehicle::fire_turret (int p, bool burst)
{
    if (!part_flag (p, vpf_turret))
        return;
    it_gun *gun = dynamic_cast<it_gun*> (g->itypes[part_info(p).item]);
    if (!gun)
        return;
    int charges = burst? gun->burst : 1;
    if (!charges)
        charges = 1;
    int amt = part_info (p).fuel_type;
    if (amt == AT_GAS || amt == AT_PLASMA)
    {
        if (amt == AT_GAS)
            charges = 20; // hacky
        int fleft = fuel_left (amt);
        if (fleft < 1)
            return;
        it_ammo *ammo = dynamic_cast<it_ammo*>(g->itypes[amt == AT_GAS? itm_gasoline : itm_plasma]);
        if (!ammo)
            return;
        if (fire_turret_internal (p, *gun, *ammo, charges))
        { // consume fuel
            if (amt == AT_PLASMA)
                charges *= 10; // hacky, too
            for (int p = 0; p < parts.size(); p++)
            {
                if (part_flag(p, vpf_fuel_tank) &&
                    part_info(p).fuel_type == amt &&
                    parts[p].amount > 0)
                {
                    parts[p].amount -= charges;
                    if (parts[p].amount < 0)
                        parts[p].amount = 0;
                }
            }
        }
    }
    else
    {
        if (parts[p].items.size() > 0)
        {
            it_ammo *ammo = dynamic_cast<it_ammo*> (parts[p].items[0].type);
            if (!ammo || ammo->type != amt ||
                parts[p].items[0].charges < 1)
                return;
            if (charges > parts[p].items[0].charges)
                charges = parts[p].items[0].charges;
            if (fire_turret_internal (p, *gun, *ammo, charges))
            { // consume ammo
                if (charges >= parts[p].items[0].charges)
                    parts[p].items.erase (parts[p].items.begin());
                else
                    parts[p].items[0].charges -= charges;
            }
        }
    }
}

bool vehicle::fire_turret_internal (int p, it_gun &gun, it_ammo &ammo, int charges)
{
    int x = global_x() + parts[p].precalc_dx[0];
    int y = global_y() + parts[p].precalc_dy[0];
    // code copied form mattack::smg, mattack::flamethrower
    int t, fire_t;
    monster *target = 0;
    int range = ammo.type == AT_GAS? 5 : 12;
    int closest = range + 1;
    for (int i = 0; i < g->z.size(); i++)
    {
        int dist = rl_dist(x, y, g->z[i].posx, g->z[i].posy);
        if (g->z[i].friendly == 0 && dist < closest &&
            g->m.sees(x, y, g->z[i].posx, g->z[i].posy, range, t))
        {
            target = &(g->z[i]);
            closest = dist;
            fire_t = t;
        }
    }
    if (!target)
        return false;

    std::vector<point> traj = line_to(x, y, target->posx, target->posy, fire_t);
    for (int i = 0; i < traj.size(); i++)
        if (traj[i].x == g->u.posx && traj[i].y == g->u.posy)
            return false; // won't shoot at player
    if (g->u_see(x, y, t))
        g->add_msg("The %s fires its %s!", name.c_str(), part_info(p).name);
    player tmp;
    tmp.name = std::string("The ") + part_info(p).name;
    tmp.skillLevel(gun.skill_used).level(1);
    tmp.skillLevel("gun").level(0);
    tmp.recoil = abs(velocity) / 100 / 4;
    tmp.posx = x;
    tmp.posy = y;
    tmp.str_cur = 16;
    tmp.dex_cur =  6;
    tmp.per_cur =  8;
    tmp.weapon = item(&gun, 0);
    it_ammo curam = ammo;
    tmp.weapon.curammo = &curam;
    tmp.weapon.charges = charges;
    g->fire(tmp, target->posx, target->posy, traj, true);
    if (ammo.type == AT_GAS)
    {
        for (int i = 0; i < traj.size(); i++)
            g->m.add_field(g, traj[i].x, traj[i].y, fd_fire, 1);
    }

    return true;
}

rl_vec2d vehicle::velo_vec(){
    float vx,vy;
    if(skidding){
       vx = cos (move.dir() * M_PI/180);
       vy = sin (move.dir() * M_PI/180);
    } else {
       vx = cos (face.dir() * M_PI/180);
       vy = sin (face.dir() * M_PI/180);
    }
    rl_vec2d ret(vx,vy);
    ret = ret.normalized();
    ret = ret * velocity;
    return ret;
}
//todO: face_vec()...

<|MERGE_RESOLUTION|>--- conflicted
+++ resolved
@@ -1191,20 +1191,14 @@
     bool u_here = x == g->u.posx && y == g->u.posy && !g->u.in_vehicle;
     monster *z = mondex >= 0? &g->z[mondex] : 0;
     player *ph = (npcind >= 0? &g->active_npc[npcind] : (u_here? &g->u : 0));
-<<<<<<< HEAD
+
     if (ph && ph->in_vehicle) // if in a vehicle assume it's this one
     	ph = 0;
 
-    vehicle *oveh = g->m.veh_at (x, y);
-    bool veh_collision = oveh && (oveh->posx != posx || oveh->posy != posy);
-    bool body_collision = ph || mondex >= 0;
-=======
     int target_part = -1;
     vehicle *oveh = g->m.veh_at (x, y, target_part);
     bool is_veh_collision = oveh && (oveh->posx != posx || oveh->posy != posy);
-    bool is_body_collision = (g->u.posx == x && g->u.posy == y && !g->u.in_vehicle) ||
-                           mondex >= 0 || npcind >= 0;
->>>>>>> c618b1a3
+    bool is_body_collision = ph || mondex >= 0;
 
     veh_coll_type collision_type = veh_coll_nothing;
     std::string obs_name = g->m.tername(x, y).c_str();

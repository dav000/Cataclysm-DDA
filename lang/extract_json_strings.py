#!/usr/bin/env python3
"Extract translatable strings from the .json files in data/json."

import json
import os
import subprocess 
from optparse import OptionParser

# Must parse command line arguments here
# 'options' variable is referenced in our defined functions below

parser = OptionParser()
parser.add_option("-v", "--verbose", dest="verbose", help="be verbose")
(options, args) = parser.parse_args()

# Exceptions
class WrongJSONItem(Exception):
    def __init__(self, msg, item):
        self.msg = msg
        self.item = item

    def __str__(self):
        return ("---\nJSON error\n{0}\n--- JSON Item:\n{1}\n---".format(self.msg, self.item))

# there may be some non-json files in data/raw
not_json = {
    "sokoban.txt",
    "main.lua",
    "preload.lua",
    "LOADING_ORDER.md"
}

git_files_list = {
    ".",
}

# no warning will be given if an untranslatable object is found in those files
warning_suppressed_list = {
    "data/json/overmap_terrain.json",
    "data/json/traps.json",
    "data/json/vehicleparts/",
    "data/raw/keybindings.json",
    "data/mods/alt_map_key/overmap_terrain.json",
    "data/mods/Arcana/monsters.json",
    "data/mods/DeoxyMod/Deoxy_vehicle_parts.json",
    "data/mods/More_Survival_Tools/start_locations.json",
    "data/mods/NPC_Traits/npc_classes.json",
    "data/mods/Tanks/monsters.json"
}

def warning_supressed(filename):
    for i in warning_suppressed_list:
        if filename.startswith(i):
            return True
    return False

# these files will not be parsed. Full related path.
ignore_files = {
    "data/json/anatomy.json",
    "data/mods/replacements.json",
    "data/raw/color_templates/no_bright_background.json"
}

# these objects have no translatable strings
ignorable = {
    "BULLET_PULLING",
    "city_building",
    "colordef",
    "emit",
    "GAME_OPTION",
    "ITEM_BLACKLIST",
    "item_group",
    "ITEM_OPTION",
    "ITEM_WHITELIST",
    "MIGRATION",
    "monitems",
    "MONSTER_BLACKLIST",
    "MONSTER_FACTION",
    "monstergroup",
    "MONSTER_WHITELIST",
    "overlay_order",
    "overmap_connection",
    "overmap_location",
    "overmap_special",
    "profession_item_substitutions",
    "palette",
    "region_overlay",
    "region_settings",
    "requirement",
    "rotatable_symbol",
    "SPECIES",
    "trait_group",
    "uncraft",
    "vehicle_group",
    "vehicle_placement",
    "WORLD_OPTION"
}

# these objects can have their strings automatically extracted.
# insert object "type" here IF AND ONLY IF
# all of their translatable strings are in the following form:
#   "name" member
#   "description" member
#   "name_plural" member
#   "text" member
#   "sound" member
#   "messages" member containing an array of translatable strings
automatically_convertible = {
    "activity_type",
    "AMMO",
    "ammunition_type",
    "ARMOR",
    "bionic",
    "BIONIC_ITEM",
    "BOOK",
    "COMESTIBLE",
    "CONTAINER",
    "dream",
    "ENGINE",
<<<<<<< HEAD
    "EXTERNAL_OPTION",
=======
    "epilogue",
>>>>>>> 3cf24c4a
    "faction",
    "fault",
    "furniture",
    "GENERIC",
    "item_action",
    "ITEM_CATEGORY",
    "json_flag",
    "keybinding",
    "MAGAZINE",
    "MOD_INFO",
    "MONSTER",
    "morale_type",
    "morale_type",
    "npc",
    "npc_class",
    "overmap_terrain",
    "skill",
    "snippet",
    "speech",
    "start_location",
    "STATIONARY_ITEM",
    "terrain",
    "TOOL",
    "TOOLMOD",
    "TOOL_ARMOR",
    "tool_quality",
    "trap",
    "tutorial_messages",
    "VAR_VEH_PART",
    "vehicle",
    "vehicle_part",
    "vitamin",
    "WHEEL"
}

# for these objects a plural form is needed
needs_plural = {
    "ARMOR",
    "BIONIC_ITEM",
    "BOOK",
    "CONTAINER",
    "GENERIC",
    "GUN",
    "GUNMOD",
    "MONSTER"
    "STATIONARY_ITEM",
    "TOOL",
    "TOOLMOD",
    "TOOL_ARMOR",
    "VAR_VEH_PART",
}

# these objects can be automatically converted, but use format strings
use_format_strings = {
    "technique",
}

##
##  SPECIALIZED EXTRACTION FUNCTIONS
##

def extract_harvest(item):
    outfile = get_outfile("harvest")
    if "message" in item:
        writestr(outfile, item["message"])

def extract_bodypart(item):
    outfile = get_outfile("bodypart")
    writestr(outfile, item["name"])
    writestr(outfile, item["name"], context="bodypart_accusative")
    writestr(outfile, item["encumbrance_text"])
    writestr(outfile, item["heading_singular"], item["heading_plural"])
    if "hp_bar_ui_text" in item:
        writestr(outfile, item["hp_bar_ui_text"])


def extract_construction(item):
    outfile = get_outfile("construction")
    writestr(outfile, item["description"])
    if "pre_note" in item:
        writestr(outfile, item["pre_note"])

def extract_material(item):
    outfile = get_outfile("material")
    writestr(outfile, item["name"])
    writestr(outfile, item["bash_dmg_verb"])
    writestr(outfile, item["cut_dmg_verb"])
    writestr(outfile, item["dmg_adj"][0])
    writestr(outfile, item["dmg_adj"][1])
    writestr(outfile, item["dmg_adj"][2])
    writestr(outfile, item["dmg_adj"][3])

def extract_martial_art(item):
    outfile = get_outfile("martial_art")
    if "name" in item:
        name = item["name"]
        writestr(outfile, name)
    else:
        name = item["id"]
    if "description" in item:
        writestr(outfile, item["description"],
                 comment="Description for martial art '{}'".format(name))
    onhit_buffs = item.get("onhit_buffs", list())
    static_buffs = item.get("static_buffs", list())
    onmove_buffs = item.get("onmove_buffs", list())
    ondodge_buffs = item.get("ondodge_buffs", list())
    buffs = onhit_buffs + static_buffs + onmove_buffs + ondodge_buffs
    for buff in buffs:
        writestr(outfile, buff["name"])
        if buff["name"] == item["name"]:
            c="Description of buff for martial art '{}'".format(name)
        else:
            c="Description of buff '{}' for martial art '{}'".format(buff["name"], name)
        writestr(outfile, buff["description"], comment=c)

def extract_effect_type(item):
    # writestr will not write string if it is None.
    outfile = get_outfile("effects")
    name = item.get("name", ())

    if name:
        if len(name) == len(item.get("desc", ())):
            for nm_desc in zip(name, item.get("desc", ())):
                writestr(outfile, nm_desc[0])
                writestr(outfile, nm_desc[1], format_strings=True,
                         comment="Description of effect '{}'.".format(nm_desc[0]))
        else:
            for i in item.get("name", ()):
                writestr(outfile, i)
            for f in ["desc", "reduced_desc"]:
                for i in item.get(f, ()):
                    writestr(outfile, i, format_strings=True)

    # apply_message
    msg = item.get("apply_message")
    if not name:
        writestr(outfile, msg, format_strings=True)
    else:
        writestr(outfile, msg, format_strings=True,
                 comment="Apply message for effect(s) '{}'.".format(', '.join(name)))

    # remove_message
    msg = item.get("remove_message")
    if not name:
        writestr(outfile, msg, format_strings=True)
    else:
        writestr(outfile, msg, format_strings=True,
                 comment="Remove message for effect(s) '{}'.".format(', '.join(name)))

    # miss messages
    msg = item.get("miss_messages", ())
    if not name:
        for m in msg:
            writestr(outfile, m[0])
    else:
        for m in msg:
            writestr(outfile, m[0],
                     comment="Miss message for effect(s) '{}'.".format(', '.join(name)))
    msg = item.get("decay_messages", ())
    if not name:
        for m in msg:
            writestr(outfile, m[0])
    else:
        for m in msg:
            writestr(outfile, m[0],
                     comment="Decay message for effect(s) '{}'.".format(', '.join(name)))

    # speed_name
    if "speed_name" in item:
        if not name:
            writestr(outfile, item.get("speed_name"))
        else:
            writestr(outfile, item.get("speed_name"), comment="Speed name of effect(s) '{}'.".format(', '.join(name)))

    # apply and remove memorial messages.
    msg = item.get("apply_memorial_log")
    if not name:
        writestr(outfile, msg, context="memorial_male")
        writestr(outfile, msg, context="memorial_female")
    else:
        writestr(outfile, msg, context="memorial_male",
                 comment="Male memorial apply log for effect(s) '{}'.".format(', '.join(name)))
        writestr(outfile, msg, context="memorial_female",
                 comment="Female memorial apply log for effect(s) '{}'.".format(', '.join(name)))
    msg = item.get("remove_memorial_log")
    if not name:
        writestr(outfile, msg, context="memorial_male")
        writestr(outfile, msg, context="memorial_female")
    else:
        writestr(outfile, msg, context="memorial_male",
          comment="Male memorial remove log for effect(s) '{}'.".format(', '.join(name)))
        writestr(outfile, msg, context="memorial_female",
          comment="Female memorial remove log for effect(s) '{}'.".format(', '.join(name)))


def extract_gun(item):
    outfile = get_outfile("gun")
    if "name" in item:
        item_name = item.get("name")
        writestr(outfile, item_name)
        if "name_plural" in item:
            if item.get("name_plural") != "none":
                writestr(outfile, item_name, item.get("name_plural"))
            else:
                writestr(outfile, item_name)
        else:
            if item.get("type") in needs_plural:
                # no name_plural entry in json, use default constructed (name+"s"), as in item_factory.cpp
                writestr(outfile, item_name, "{}s".format(item_name))
            else:
                writestr(outfile, item_name)
    if "description" in item:
        description = item.get("description")
        writestr(outfile, description)
    if "modes" in item:
        modes = item.get("modes")
        for fire_mode in modes:
            writestr(outfile, fire_mode[1])
    if "skill" in item:
        # legacy code: the "gun type" is calculated in `item::gun_type` and
        # it's basically the skill id, except for archery (which is either
        # bow or crossbow). Once "gun type" is loaded from JSON, it should
        # be extracted directly.
        if not item.get("skill") == "archery":
            writestr(outfile, item.get("skill"), context="gun_type_type")
    if "reload_noise" in item:
        item_reload_noise = item.get("reload_noise")
        writestr(outfile, item_reload_noise)


def extract_gunmod(item):
    outfile = get_outfile("gunmod")
    if "name" in item:
        item_name = item.get("name")
        writestr(outfile, item_name)
        if "name_plural" in item:
            if item.get("name_plural") != "none":
                writestr(outfile, item_name, item.get("name_plural"))
            else:
                writestr(outfile, item_name)
        else:
            if item.get("type") in needs_plural:
                # no name_plural entry in json, use default constructed (name+"s"), as in item_factory.cpp
                writestr(outfile, item_name, "{}s".format(item_name))
            else:
                writestr(outfile, item_name)
    if "description" in item:
        description = item.get("description")
        writestr(outfile, description)
    if "mode_modifier" in item:
        modes = item.get("mode_modifier")
        for fire_mode in modes:
            writestr(outfile, fire_mode[1])
    if "location" in item:
        location = item.get("location")
        writestr(outfile, location)
    if "mod_targets" in item:
        for target in item["mod_targets"]:
            writestr(outfile, target, context="gun_type_type")


def extract_professions(item):
    outfile = get_outfile("professions")
    nm = item["name"]
    if type(nm) == dict:
        writestr(outfile, nm["male"], context="profession_male")
        writestr(outfile, item["description"], context="prof_desc_male",
                 comment="Profession ({}) description".format(nm["male"]))

        writestr(outfile, nm["female"], context="profession_female")
        writestr(outfile, item["description"], context="prof_desc_female",
                 comment="Profession ({0}) description".format(nm["female"]))
    else:
        writestr(outfile, nm, context="profession_male")
        writestr(outfile, item["description"], context="prof_desc_male",
                 comment="Profession (male {}) description".format(nm))

        writestr(outfile, nm, context="profession_female")
        writestr(outfile, item["description"], context="prof_desc_female",
                 comment="Profession (female {}) description".format(nm))

def extract_scenarios(item):
    outfile = get_outfile("scenario")
    # writestr will not write string if it is None.
    name = item.get("name")
    writestr(outfile,
             name,
             context="scenario_male",
             comment="Name for scenario '{}' for a male character".format(name))
    writestr(outfile,
             name,
             context="scenario_female",
             comment="Name for scenario '{}' for a female character".format(name))
    if name:
        msg = item.get("description")
        if msg:
            writestr(outfile,
                     msg,
                     context="scen_desc_male",
                     comment="Description for scenario '{}' for a male character.".format(name))
            writestr(outfile,
                     msg,
                     context="scen_desc_female",
                     comment="Description for scenario '{}' for a female character.".format(name))
        msg = item.get("start_name")
        if msg:
            writestr(outfile,
                     msg,
                     context="start_name",
                     comment="Starting location for scenario '{}'.".format(name))
    else:
        for f in ["description", "start_name"]:
            found = item.get(f, None)
            writestr(outfile, found)

def extract_mapgen(item):
    outfile = get_outfile("mapgen")
    # writestr will not write string if it is None.
    for (objkey, objval) in sorted(item["object"].items(), key=lambda x: x[0]):
        if objkey == "place_specials" or objkey == "place_signs":
            for special in objval:
                for (speckey, specval) in sorted(special.items(), key=lambda x: x[0]):
                    if speckey == "signage":
                        writestr(outfile, specval, comment="Sign")
        elif objkey == "signs":
            obj = objval
            for (k, v) in sorted(objval.items(), key=lambda x: x[0]):
                sign = v.get("signage", None)
                writestr(outfile, sign, comment="Sign")

def extract_monster_attack(item):
    outfile = get_outfile("monster_attack")
    if "hit_dmg_u" in item:
        writestr(outfile, item.get("hit_dmg_u"))
    if "hit_dmg_npc" in item:
        writestr(outfile, item.get("hit_dmg_npc"))
    if "no_dmg_msg_u" in item:
        writestr(outfile, item.get("no_dmg_msg_u"))
    if "no_dmg_msg_npc" in item:
        writestr(outfile, item.get("no_dmg_msg_npc"))


def extract_recipes(item):
    outfile = get_outfile("recipe")
    if "book_learn" in item:
        for arr in item["book_learn"]:
            if len(arr) >= 3 and len(arr[2]) > 0:
                writestr(outfile, arr[2])

def extract_dynamic_line_optional(line, member, outfile):
    if member in line:
        extract_dynamic_line(line[member], outfile)

def extract_dynamic_line(line, outfile):
    if type(line) == list:
        for l in line:
            extract_dynamic_line(l, outfile)
    elif type(line) == dict:
        extract_dynamic_line_optional(line, "u_male", outfile)
        extract_dynamic_line_optional(line, "u_female", outfile)
        extract_dynamic_line_optional(line, "npc_male", outfile)
        extract_dynamic_line_optional(line, "npc_female", outfile)
        extract_dynamic_line_optional(line, "yes", outfile)
        extract_dynamic_line_optional(line, "no", outfile)
    else:
        writestr(outfile, line)

def extract_talk_response(response, outfile):
    if "text" in response:
        writestr(outfile, response["text"])
    if "success" in response:
        extract_talk_response(response["success"], outfile)
    if "failure" in response:
        extract_talk_response(response["failure"], outfile)

def extract_talk_topic(item):
    outfile = get_outfile("talk_topic")
    if "dynamic_line" in item:
        extract_dynamic_line(item["dynamic_line"], outfile)
    for r in item["responses"]:
        extract_talk_response(r, outfile)


def extract_missiondef(item):
    outfile = get_outfile("mission_def")
    item_name = item.get("name")
    if item_name is None:
        raise WrongJSONItem("JSON item don't contain 'name' field", item)
    writestr(outfile, item_name)
    if "dialogue" in item:
        dialogue = item.get("dialogue")
        if "describe" in dialogue:
            writestr(outfile, dialogue.get("describe"))
        if "offer" in dialogue:
            writestr(outfile, dialogue.get("offer"))
        if "accepted" in dialogue:
            writestr(outfile, dialogue.get("accepted"))
        if "rejected" in dialogue:
            writestr(outfile, dialogue.get("rejected"))
        if "advice" in dialogue:
            writestr(outfile, dialogue.get("advice"))
        if "inquire" in dialogue:
            writestr(outfile, dialogue.get("inquire"))
        if "success" in dialogue:
            writestr(outfile, dialogue.get("success"))
        if "success_lie" in dialogue:
            writestr(outfile, dialogue.get("success_lie"))
        if "failure" in dialogue:
            writestr(outfile, dialogue.get("failure"))

def extract_mutation(item):
    outfile = get_outfile("mutation")

    item_name = found = item.get("name")
    if found is None:
        raise WrongJSONItem("JSON item don't contain 'name' field", item)
    writestr(outfile, found)

    simple_fields = [ "description" ]

    for f in simple_fields:
        found = item.get(f)
        # Need that check due format string argument
        if found is not None:
            writestr(outfile, found, comment="Description for {}".format(item_name))

    if "attacks" in item:
        attacks = item.get("attacks")
        if type(attacks) is list:
            for i in attacks:
                if "attack_text_u" in i:
                    writestr(outfile, i.get("attack_text_u"))
                if "attack_text_npc" in i:
                    writestr(outfile, i.get("attack_text_npc"))
        else:
            if "attack_text_u" in attacks:
                writestr(outfile, attacks.get("attack_text_u"))
            if "attack_text_npc" in attacks:
                writestr(outfile, attacks.get("attack_text_npc"))

    if "spawn_item" in item:
        writestr(outfile, item.get("spawn_item").get("message"))

def extract_mutation_category(item):
    outfile = get_outfile("mutation_category")

    item_name = found = item.get("name")
    if found is None:
        raise WrongJSONItem("JSON item don't contain 'name' field", item)
    writestr(outfile, found, comment="Mutation class name")

    simple_fields = [ "mutagen_message",
                      "iv_message",
                      "iv_sleep_message",
                      "iv_sound_message",
                      "junkie_message"
                    ]

    for f in simple_fields:
        found = item.get(f)
        # Need that check due format string argument
        if found is not None:
            writestr(outfile, found, comment="Mutation class: {} {}".format(item_name, f))

    found = item.get("memorial_message")
    writestr(outfile, found, context="memorial_male",
             comment="Mutation class: {} Male memorial messsage".format(item_name))
    writestr(outfile, found, context="memorial_female",
             comment="Mutation class: {} Female memorial messsage".format(item_name))


def extract_vehspawn(item):
    outfile = get_outfile("vehicle_spawn")

    found = item.get("spawn_types")
    if not found:
        return

    for st in found:
        writestr(outfile, st.get("description"), comment="Vehicle Spawn Description")

def extract_recipe_category(item):
    outfile = get_outfile("recipe_category")

    cid = item.get("id", None)
    if cid:
        if cid == 'CC_NONCRAFT':
            return
        cat_name = cid.split("_")[1]
        writestr(outfile, cat_name, comment="Crafting recipes category name")
    else:
        raise WrongJSONItem("Recipe category must have unique id", item)

    found = item.get("recipe_subcategories", [])
    for subcat in found:
        if subcat == 'CSC_ALL':
            writestr(outfile, 'ALL', comment="Crafting recipes subcategory all")
            continue
        subcat_name = subcat.split('_')[2]
        writestr(outfile, subcat_name,
                 comment="Crafting recipes subcategory of '{}' category".format(cat_name))

def extract_gate(item):
    outfile = get_outfile("gates")
    messages = item.get("messages", {})

    for (k, v) in sorted(messages.items(), key=lambda x: x[0]):
        writestr(outfile, v,
                 comment="'{}' action message of some gate object.".format(k))

# these objects need to have their strings specially extracted
extract_specials = {
    "harvest" : extract_harvest,
    "body_part": extract_bodypart,
    "construction": extract_construction,
    "effect_type": extract_effect_type,
    "GUN": extract_gun,
    "GUNMOD": extract_gunmod,
    "mapgen": extract_mapgen,
    "martial_art": extract_martial_art,
    "material": extract_material,
    "mission_definition": extract_missiondef,
    "monster_attack": extract_monster_attack,
    "mutation": extract_mutation,
    "mutation_category": extract_mutation_category,
    "profession": extract_professions,
    "recipe_category": extract_recipe_category,
    "recipe": extract_recipes,
    "scenario": extract_scenarios,
    "talk_topic": extract_talk_topic,
    "gate": extract_gate,
    "vehicle_spawn": extract_vehspawn
}

##
##  PREPARATION
##

directories = {
    "data/raw",
    "data/json",
    "data/mods",
    "data/core",
    "data/legacy"
}
to_dir = "lang/json"

print("==> Preparing the work space")

# allow running from main directory, or from script subdirectory
if not os.path.exists("data/json"):
    print("Error: Couldn't find the 'data/json' subdirectory.")
    exit(1)

# create the output directory, if it does not already exist
if not os.path.exists(to_dir):
    os.mkdir(to_dir)

# clean any old extracted strings, it will all be redone
for filename in os.listdir(to_dir):
    if not filename.endswith(".py"): continue
    f = os.path.join(to_dir, filename)
    os.remove(f)

##
##  FUNCTIONS
##

def tlcomment(fs, string):
    "Write the string to the file as a comment for translators."
    if len(string) > 0:
        fs.write("#~ {}\n".format(string))

def gettextify(string, context=None, plural=None):
    "Put the string in a fake gettext call, and add a newline."
    if context:
        return "pgettext(%r, %r)\n" % (context, string)
    else:
        if plural:
            return "ngettext(%r, %r, n)\n" % (string, plural)
        else:
            return "_(%r)\n" % string

def writestr(filename, string, plural=None, context=None, format_strings=False, comment=None):
    "Wrap the string and write to the file."
    if type(string) is list and plural is None:
        for entry in string:
            writestr(filename, entry, None, context, format_strings, comment)
        return

    # don't write empty strings
    if not string: return

    with open(filename,'a') as fs:
        # Append developers comment
        if comment:
            tlcomment(fs, comment)
        # most of the strings from json don't use string formatting.
        # we must tell xgettext this explicitly
        if not format_strings and "%" in string:
            fs.write("# xgettext:no-python-format\n")
        fs.write(gettextify(string,context=context,plural=plural))

def get_outfile(json_object_type):
    return os.path.join(to_dir, json_object_type + "_from_json.py")

use_action_msgs = {
    "activate_msg",
    "deactive_msg",
    "out_of_power_msg",
    "msg",
    "menu_text",
    "message",
    "friendly_msg",
    "hostile_msg",
    "need_fire_msg",
    "need_charges_msg",
    "non_interactive_msg",
    "unfold_msg",
    "sound_msg",
    "no_deactivate_msg",
    "not_ready_msg",
    "success_message",
    "lacks_fuel_message",
    "failure_message",
    "descriptions",
    "use_message",
    "noise_message",
    "bury_question",
    "done_message",
    "voluntary_extinguish_message",
    "charges_extinguish_message",
    "water_extinguish_message",
    "auto_extinguish_message",
    "activation_message",
    "holster_msg",
    "holster_prompt",
    "verb",
    "gerund"
}

def extract_use_action_msgs(outfile, use_action, it_name, kwargs):
    """Extract messages for iuse_actor objects. """
    for f in sorted(use_action_msgs):
        if type(use_action) is dict and f in use_action:
            if it_name:
                writestr(outfile, use_action[f],
                  comment="Use action {} for {}.".format(f, it_name), **kwargs)
    # Recursively check sub objects as they may contain more messages.
    if type(use_action) is list:
        for i in use_action:
            extract_use_action_msgs(outfile, i, it_name, kwargs)
    elif type(use_action) is dict:
        for (k, v) in sorted(use_action.items(), key=lambda x: x[0]):
            extract_use_action_msgs(outfile, v, it_name, kwargs)

# extract commonly translatable data from json to fake-python
def extract(item, infilename):
    """Find any extractable strings in the given json object,
    and write them to the appropriate file."""
    object_type = item["type"]
    outfile = get_outfile(object_type)
    kwargs = {}
    if object_type in ignorable:
        return
    elif object_type in use_format_strings:
        kwargs["format_strings"] = True
    elif object_type in extract_specials:
        extract_specials[object_type](item)
        return
    elif object_type not in automatically_convertible:
        raise WrongJSONItem("ERROR: Unrecognized object type '{}'!".format(object_type), item)
    wrote = False
    name = item.get("name") # Used in gettext comments below.
    # Don't extract any record with name = "none".
    if name and name == "none":
        return
    if name:
        if "name_plural" in item:
            if item["name_plural"] != "none":
                writestr(outfile, name, item["name_plural"], **kwargs)
            else:
                writestr(outfile, name, **kwargs)
        else:
            if object_type in needs_plural:
                # no name_plural entry in json, use default constructed (name+"s"), as in item_factory.cpp
                writestr(outfile, name, "{}s".format(name), **kwargs)
            else:
                writestr(outfile, name, **kwargs)
        wrote = True
    if "name_suffix" in item:
        writestr(outfile, item["name_suffix"], **kwargs)
        wrote = True
    if "name_unique" in item:
        writestr(outfile, item["name_unique"], **kwargs)
        wrote = True
    if "job_description" in item:
        writestr(outfile, item["job_description"], **kwargs)
        wrote = True
    if "use_action" in item:
        extract_use_action_msgs(outfile, item["use_action"], item.get("name"), kwargs)
        wrote = True
    if "description" in item:
        if name:
            c = "Description for {}".format(name)
        else:
            c = None
        writestr(outfile, item["description"], comment=c, **kwargs)
        wrote = True
    if "sound" in item:
        writestr(outfile, item["sound"], **kwargs)
        wrote = True
    if "snippet_category" in item and type(item["snippet_category"]) is list:
        # snippet_category is either a simple string (the category ident)
        # which is not translated, or an array of snippet texts.
        for entry in item["snippet_category"]:
            # Each entry is a json-object with an id and text
            if type(entry) is dict:
                writestr(outfile, entry["text"], **kwargs)
                wrote = True
            else:
                # or a simple string
                writestr(outfile, entry, **kwargs)
                wrote = True
    if "bash" in item and type(item["bash"]) is dict:
        # entries of type technique have a bash member, too.
        # but it's a int, not an object.
        bash = item["bash"]
        if "sound" in bash:
            writestr(outfile, bash["sound"], **kwargs)
            wrote = True
        if "sound_fail" in bash:
            writestr(outfile, bash["sound_fail"], **kwargs)
            wrote = True
    if "seed_data" in item:
        seed_data = item["seed_data"]
        writestr(outfile, seed_data["plant_name"], **kwargs)
    if "text" in item:
        writestr(outfile, item["text"], **kwargs)
        wrote = True
    if "messages" in item:
        for message in item["messages"]:
            writestr(outfile, message, **kwargs)
            wrote = True
    if "valid_mod_locations" in item:
        for mod_loc in item["valid_mod_locations"]:
            writestr(outfile, mod_loc[0], **kwargs)
            wrote = True
    if "info" in item:
       c = "Please leave anything in <angle brackets> unchanged."
       writestr(outfile, item["info"], comment=c, **kwargs)
       wrote = True
    if "stop_phrase" in item:
       writestr(outfile, item["stop_phrase"], **kwargs)
       wrote = True
    if not wrote:
        if not warning_supressed(infilename):
            print("WARNING: {}: nothing translatable found in item: {}".format(infilename, item))

def is_official_mod(full_path):
    for i in official_mods:
        if full_path.find(i) != -1:
            return True
    return False

def extract_all_from_dir(json_dir):
    """Extract strings from every json file in the specified directory,
    recursing into any subdirectories."""
    allfiles = os.listdir(json_dir)
    allfiles.sort()
    dirs = []
    skiplist = [ ".gitkeep" ]
    for f in allfiles:
        full_name = os.path.join(json_dir, f)
        if os.path.isdir(full_name):
            dirs.append(f)
        elif f in skiplist or full_name in ignore_files:
            continue
        elif f.endswith(".json"):
            if full_name in git_files_list:
                extract_all_from_file(full_name)
            else:
                if options.verbose:
                    print("Skipping untracked file: '{}'".format(full_name))
        elif f not in not_json:
            if options.verbose:
                print("Skipping file: '{}'".format(f))
    for d in dirs:
        extract_all_from_dir(os.path.join(json_dir, d))

def extract_all_from_file(json_file):
    "Extract translatable strings from every object in the specified file."
    if options.verbose:
        print("Loading {}".format(json_file))

    with open(json_file) as fp:
        jsondata = json.load(fp)
    # it's either an array of objects, or a single object
    try:
        if hasattr(jsondata, "keys"):
            extract(jsondata, json_file)
        else:
            for jsonobject in jsondata:
                extract(jsonobject, json_file)
    except WrongJSONItem as E:
        print("---\nFile: '{0}'".format(json_file))
        print(E)
        exit(1)

def add_fake_types():
    """Add names of fake items and monsters. This is done by hand and must be updated
    manually each time something is added to itypedef.cpp or mtypedef.cpp."""
    outfile = os.path.join(to_dir, "faketypes.py")

    # fake item types

    # fake monster types
    writestr(outfile, "human", "humans")

def prepare_git_file_list():
    command_str = "git ls-files"
    res = subprocess.Popen(command_str, shell=True, stdout=subprocess.PIPE, stderr=subprocess.PIPE, close_fds=True) 
    output = res.stdout.readlines() 
    res.communicate()
    if res.returncode != 0:
        print("'git ls-files' command exited with non-zero exit code: {}".format(res.returncode))
        exit(1)
    for f in output:
        if len(f) > 0:
            git_files_list.add(f[:-1].decode('utf8'))

##
##  EXTRACTION
##

print("==> Generating the list of all Git tracked files")
prepare_git_file_list()
print("==> Parsing JSON")
for i in sorted(directories):
    print("----> Traversing directory {}".format(i))
    extract_all_from_dir(i)
print("==> Finalizing")
add_fake_types()

# done.<|MERGE_RESOLUTION|>--- conflicted
+++ resolved
@@ -117,11 +117,8 @@
     "CONTAINER",
     "dream",
     "ENGINE",
-<<<<<<< HEAD
     "EXTERNAL_OPTION",
-=======
     "epilogue",
->>>>>>> 3cf24c4a
     "faction",
     "fault",
     "furniture",
